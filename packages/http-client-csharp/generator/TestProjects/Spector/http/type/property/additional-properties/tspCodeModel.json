{
 "$id": "1",
 "name": "Type.Property.AdditionalProperties",
 "apiVersions": [],
 "enums": [
  {
   "$id": "2",
   "kind": "enum",
   "name": "WidgetData2_kind",
   "valueType": {
    "$id": "3",
    "kind": "string",
    "name": "string",
    "crossLanguageDefinitionId": "TypeSpec.string",
    "decorators": []
   },
   "values": [
    {
     "$id": "4",
     "kind": "enumvalue",
     "name": "kind1",
     "value": "kind1",
     "doc": "kind1",
     "valueType": {
      "$ref": "3"
     },
     "enumType": {
      "$ref": "2"
     }
    }
   ],
   "crossLanguageDefinitionId": "",
   "namespace": "Type.Property.AdditionalProperties",
   "doc": "The WidgetData2_kind",
   "isFixed": false,
   "isFlags": false,
   "usage": "Input,Output,Json",
   "decorators": []
  },
  {
   "$id": "5",
   "kind": "enum",
   "name": "WidgetData1_kind",
   "valueType": {
    "$id": "6",
    "kind": "string",
    "name": "string",
    "crossLanguageDefinitionId": "TypeSpec.string",
    "decorators": []
   },
   "values": [
    {
     "$id": "7",
     "kind": "enumvalue",
     "name": "kind1",
     "value": "kind1",
     "doc": "kind1",
     "valueType": {
      "$ref": "6"
     },
     "enumType": {
      "$ref": "5"
     }
    }
   ],
   "crossLanguageDefinitionId": "",
   "namespace": "Type.Property.AdditionalProperties",
   "doc": "The WidgetData1_kind",
   "isFixed": false,
   "isFlags": false,
   "usage": "Input,Output,Json",
   "decorators": []
  },
  {
   "$id": "8",
   "kind": "enum",
   "name": "WidgetData0_kind",
   "valueType": {
    "$id": "9",
    "kind": "string",
    "name": "string",
    "crossLanguageDefinitionId": "TypeSpec.string",
    "decorators": []
   },
   "values": [
    {
     "$id": "10",
     "kind": "enumvalue",
     "name": "kind0",
     "value": "kind0",
     "doc": "kind0",
     "valueType": {
      "$ref": "9"
     },
     "enumType": {
      "$ref": "8"
     }
    }
   ],
   "crossLanguageDefinitionId": "",
   "namespace": "Type.Property.AdditionalProperties",
   "doc": "The WidgetData0_kind",
   "isFixed": false,
   "isFlags": false,
   "usage": "Input,Output,Json",
   "decorators": []
  }
 ],
 "models": [
  {
   "$id": "11",
   "kind": "model",
   "name": "SpreadRecordForNonDiscriminatedUnion3",
   "namespace": "Type.Property.AdditionalProperties",
   "crossLanguageDefinitionId": "Type.Property.AdditionalProperties.SpreadRecordForNonDiscriminatedUnion3",
   "usage": "Input,Output,Json",
   "doc": "The model spread Record<WidgetData2[] | WidgetData1>",
   "decorators": [],
   "additionalProperties": {
    "$id": "12",
    "kind": "union",
    "name": "SpreadRecordForNonDiscriminatedUnion3AdditionalProperty",
    "variantTypes": [
     {
      "$id": "13",
      "kind": "array",
      "name": "ArrayWidgetData2",
      "valueType": {
       "$id": "14",
       "kind": "model",
       "name": "WidgetData2",
       "namespace": "Type.Property.AdditionalProperties",
       "crossLanguageDefinitionId": "Type.Property.AdditionalProperties.WidgetData2",
       "usage": "Input,Output,Json",
       "decorators": [],
       "properties": [
        {
         "$id": "15",
         "kind": "property",
         "name": "kind",
         "serializedName": "kind",
         "type": {
          "$id": "16",
          "kind": "constant",
          "valueType": {
           "$ref": "2"
          },
          "value": "kind1",
          "decorators": []
         },
         "optional": false,
         "readOnly": false,
         "discriminator": false,
         "flatten": false,
         "decorators": [],
         "crossLanguageDefinitionId": "Type.Property.AdditionalProperties.WidgetData2.kind",
         "serializationOptions": {
          "$id": "17",
          "json": {
           "$id": "18",
           "name": "kind"
          }
         }
        },
        {
         "$id": "19",
         "kind": "property",
         "name": "start",
         "serializedName": "start",
         "type": {
          "$id": "20",
          "kind": "string",
          "name": "string",
          "crossLanguageDefinitionId": "TypeSpec.string",
          "decorators": []
         },
         "optional": false,
         "readOnly": false,
         "discriminator": false,
         "flatten": false,
         "decorators": [],
         "crossLanguageDefinitionId": "Type.Property.AdditionalProperties.WidgetData2.start",
         "serializationOptions": {
          "$id": "21",
          "json": {
           "$id": "22",
           "name": "start"
          }
         }
        }
       ]
      },
      "crossLanguageDefinitionId": "TypeSpec.Array",
      "decorators": []
     },
     {
      "$id": "23",
      "kind": "model",
      "name": "WidgetData1",
      "namespace": "Type.Property.AdditionalProperties",
      "crossLanguageDefinitionId": "Type.Property.AdditionalProperties.WidgetData1",
      "usage": "Input,Output,Json",
      "decorators": [],
      "properties": [
       {
        "$id": "24",
        "kind": "property",
        "name": "kind",
        "serializedName": "kind",
        "type": {
         "$id": "25",
         "kind": "constant",
         "valueType": {
          "$ref": "5"
         },
         "value": "kind1",
         "decorators": []
        },
        "optional": false,
        "readOnly": false,
        "discriminator": false,
        "flatten": false,
        "decorators": [],
        "crossLanguageDefinitionId": "Type.Property.AdditionalProperties.WidgetData1.kind",
        "serializationOptions": {
         "$id": "26",
         "json": {
          "$id": "27",
          "name": "kind"
         }
        }
       },
       {
        "$id": "28",
        "kind": "property",
        "name": "start",
        "serializedName": "start",
        "type": {
         "$id": "29",
         "kind": "utcDateTime",
         "name": "utcDateTime",
         "encode": "rfc3339",
         "wireType": {
          "$id": "30",
          "kind": "string",
          "name": "string",
          "crossLanguageDefinitionId": "TypeSpec.string",
          "decorators": []
         },
         "crossLanguageDefinitionId": "TypeSpec.utcDateTime",
         "decorators": []
        },
        "optional": false,
        "readOnly": false,
        "discriminator": false,
        "flatten": false,
        "decorators": [],
        "crossLanguageDefinitionId": "Type.Property.AdditionalProperties.WidgetData1.start",
        "serializationOptions": {
         "$id": "31",
         "json": {
          "$id": "32",
          "name": "start"
         }
        }
       },
       {
        "$id": "33",
        "kind": "property",
        "name": "end",
        "serializedName": "end",
        "type": {
         "$id": "34",
         "kind": "utcDateTime",
         "name": "utcDateTime",
         "encode": "rfc3339",
         "wireType": {
          "$id": "35",
          "kind": "string",
          "name": "string",
          "crossLanguageDefinitionId": "TypeSpec.string",
          "decorators": []
         },
         "crossLanguageDefinitionId": "TypeSpec.utcDateTime",
         "decorators": []
        },
        "optional": true,
        "readOnly": false,
        "discriminator": false,
        "flatten": false,
        "decorators": [],
        "crossLanguageDefinitionId": "Type.Property.AdditionalProperties.WidgetData1.end",
        "serializationOptions": {
         "$id": "36",
         "json": {
          "$id": "37",
          "name": "end"
         }
        }
       }
      ]
     }
    ],
    "namespace": "",
    "decorators": []
   },
   "properties": [
    {
     "$id": "38",
     "kind": "property",
     "name": "name",
     "serializedName": "name",
     "doc": "The name property",
     "type": {
      "$id": "39",
      "kind": "string",
      "name": "string",
      "crossLanguageDefinitionId": "TypeSpec.string",
      "decorators": []
     },
     "optional": false,
     "readOnly": false,
     "discriminator": false,
     "flatten": false,
     "decorators": [],
     "crossLanguageDefinitionId": "Type.Property.AdditionalProperties.SpreadRecordForNonDiscriminatedUnion3.name",
     "serializationOptions": {
      "$id": "40",
      "json": {
       "$id": "41",
       "name": "name"
      }
     }
    }
   ]
  },
  {
   "$ref": "14"
  },
  {
   "$ref": "23"
  },
  {
   "$id": "42",
   "kind": "model",
   "name": "SpreadRecordForNonDiscriminatedUnion2",
   "namespace": "Type.Property.AdditionalProperties",
   "crossLanguageDefinitionId": "Type.Property.AdditionalProperties.SpreadRecordForNonDiscriminatedUnion2",
   "usage": "Input,Output,Json",
   "doc": "The model spread Record<WidgetData2 | WidgetData1>",
   "decorators": [],
   "additionalProperties": {
    "$id": "43",
    "kind": "union",
    "name": "SpreadRecordForNonDiscriminatedUnion2AdditionalProperty",
    "variantTypes": [
     {
      "$ref": "14"
     },
     {
      "$ref": "23"
     }
    ],
    "namespace": "",
    "decorators": []
   },
   "properties": [
    {
     "$id": "44",
     "kind": "property",
     "name": "name",
     "serializedName": "name",
     "doc": "The name property",
     "type": {
      "$id": "45",
      "kind": "string",
      "name": "string",
      "crossLanguageDefinitionId": "TypeSpec.string",
      "decorators": []
     },
     "optional": false,
     "readOnly": false,
     "discriminator": false,
     "flatten": false,
     "decorators": [],
     "crossLanguageDefinitionId": "Type.Property.AdditionalProperties.SpreadRecordForNonDiscriminatedUnion2.name",
     "serializationOptions": {
      "$id": "46",
      "json": {
       "$id": "47",
       "name": "name"
      }
     }
    }
   ]
  },
  {
   "$id": "48",
   "kind": "model",
   "name": "SpreadRecordForNonDiscriminatedUnion",
   "namespace": "Type.Property.AdditionalProperties",
   "crossLanguageDefinitionId": "Type.Property.AdditionalProperties.SpreadRecordForNonDiscriminatedUnion",
   "usage": "Input,Output,Json",
   "doc": "The model spread Record<WidgetData0 | WidgetData1>",
   "decorators": [],
   "additionalProperties": {
    "$id": "49",
    "kind": "union",
    "name": "SpreadRecordForNonDiscriminatedUnionAdditionalProperty",
    "variantTypes": [
     {
      "$id": "50",
      "kind": "model",
      "name": "WidgetData0",
      "namespace": "Type.Property.AdditionalProperties",
      "crossLanguageDefinitionId": "Type.Property.AdditionalProperties.WidgetData0",
      "usage": "Input,Output,Json",
      "decorators": [],
      "properties": [
       {
        "$id": "51",
        "kind": "property",
        "name": "kind",
        "serializedName": "kind",
        "type": {
         "$id": "52",
         "kind": "constant",
         "valueType": {
          "$ref": "8"
         },
         "value": "kind0",
         "decorators": []
        },
        "optional": false,
        "readOnly": false,
        "discriminator": false,
        "flatten": false,
        "decorators": [],
        "crossLanguageDefinitionId": "Type.Property.AdditionalProperties.WidgetData0.kind",
        "serializationOptions": {
         "$id": "53",
         "json": {
          "$id": "54",
          "name": "kind"
         }
        }
       },
       {
        "$id": "55",
        "kind": "property",
        "name": "fooProp",
        "serializedName": "fooProp",
        "type": {
         "$id": "56",
         "kind": "string",
         "name": "string",
         "crossLanguageDefinitionId": "TypeSpec.string",
         "decorators": []
        },
        "optional": false,
        "readOnly": false,
        "discriminator": false,
        "flatten": false,
        "decorators": [],
        "crossLanguageDefinitionId": "Type.Property.AdditionalProperties.WidgetData0.fooProp",
        "serializationOptions": {
         "$id": "57",
         "json": {
          "$id": "58",
          "name": "fooProp"
         }
        }
       }
      ]
     },
     {
      "$ref": "23"
     }
    ],
    "namespace": "",
    "decorators": []
   },
   "properties": [
    {
     "$id": "59",
     "kind": "property",
     "name": "name",
     "serializedName": "name",
     "doc": "The name property",
     "type": {
      "$id": "60",
      "kind": "string",
      "name": "string",
      "crossLanguageDefinitionId": "TypeSpec.string",
      "decorators": []
     },
     "optional": false,
     "readOnly": false,
     "discriminator": false,
     "flatten": false,
     "decorators": [],
     "crossLanguageDefinitionId": "Type.Property.AdditionalProperties.SpreadRecordForNonDiscriminatedUnion.name",
     "serializationOptions": {
      "$id": "61",
      "json": {
       "$id": "62",
       "name": "name"
      }
     }
    }
   ]
  },
  {
   "$ref": "50"
  },
  {
   "$id": "63",
   "kind": "model",
   "name": "SpreadRecordForUnion",
   "namespace": "Type.Property.AdditionalProperties",
   "crossLanguageDefinitionId": "Type.Property.AdditionalProperties.SpreadRecordForUnion",
   "usage": "Input,Output,Json",
   "doc": "The model spread Record<string | float32>",
   "decorators": [],
   "additionalProperties": {
    "$id": "64",
    "kind": "union",
    "name": "SpreadRecordForUnionAdditionalProperty",
    "variantTypes": [
     {
      "$id": "65",
      "kind": "string",
      "name": "string",
      "crossLanguageDefinitionId": "TypeSpec.string",
      "decorators": []
     },
     {
      "$id": "66",
      "kind": "float32",
      "name": "float32",
      "crossLanguageDefinitionId": "TypeSpec.float32",
      "decorators": []
     }
    ],
    "namespace": "",
    "decorators": []
   },
   "properties": [
    {
     "$id": "67",
     "kind": "property",
     "name": "flag",
     "serializedName": "flag",
     "doc": "The name property",
     "type": {
      "$id": "68",
      "kind": "boolean",
      "name": "boolean",
      "crossLanguageDefinitionId": "TypeSpec.boolean",
      "decorators": []
     },
     "optional": false,
     "readOnly": false,
     "discriminator": false,
     "flatten": false,
     "decorators": [],
     "crossLanguageDefinitionId": "Type.Property.AdditionalProperties.SpreadRecordForUnion.flag",
     "serializationOptions": {
      "$id": "69",
      "json": {
       "$id": "70",
       "name": "flag"
      }
     }
    }
   ]
  },
  {
   "$id": "71",
   "kind": "model",
   "name": "MultipleSpreadRecord",
   "namespace": "Type.Property.AdditionalProperties",
   "crossLanguageDefinitionId": "Type.Property.AdditionalProperties.MultipleSpreadRecord",
   "usage": "Input,Output,Json",
   "doc": "The model spread Record<string> and Record<float32>",
   "decorators": [],
   "additionalProperties": {
    "$id": "72",
    "kind": "union",
    "name": "MultipleSpreadRecordAdditionalProperty",
    "variantTypes": [
     {
      "$id": "73",
      "kind": "string",
      "name": "string",
      "crossLanguageDefinitionId": "TypeSpec.string",
      "decorators": []
     },
     {
      "$id": "74",
      "kind": "float32",
      "name": "float32",
      "crossLanguageDefinitionId": "TypeSpec.float32",
      "decorators": []
     }
    ],
    "namespace": "",
    "decorators": []
   },
   "properties": [
    {
     "$id": "75",
     "kind": "property",
     "name": "flag",
     "serializedName": "flag",
     "doc": "The name property",
     "type": {
      "$id": "76",
      "kind": "boolean",
      "name": "boolean",
      "crossLanguageDefinitionId": "TypeSpec.boolean",
      "decorators": []
     },
     "optional": false,
     "readOnly": false,
     "discriminator": false,
     "flatten": false,
     "decorators": [],
     "crossLanguageDefinitionId": "Type.Property.AdditionalProperties.MultipleSpreadRecord.flag",
     "serializationOptions": {
      "$id": "77",
      "json": {
       "$id": "78",
       "name": "flag"
      }
     }
    }
   ]
  },
  {
   "$id": "79",
   "kind": "model",
   "name": "DifferentSpreadModelArrayDerived",
   "namespace": "Type.Property.AdditionalProperties",
   "crossLanguageDefinitionId": "Type.Property.AdditionalProperties.DifferentSpreadModelArrayDerived",
   "usage": "Input,Output,Json",
   "doc": "The model extends from a model that spread Record<ModelForRecord[]> with the different known property type",
   "decorators": [],
   "baseModel": {
    "$id": "80",
    "kind": "model",
    "name": "DifferentSpreadModelArrayRecord",
    "namespace": "Type.Property.AdditionalProperties",
    "crossLanguageDefinitionId": "Type.Property.AdditionalProperties.DifferentSpreadModelArrayRecord",
    "usage": "Input,Output,Json",
    "doc": "The model spread Record<ModelForRecord[]> with the different known property type",
    "decorators": [],
    "additionalProperties": {
     "$id": "81",
     "kind": "array",
     "name": "ArrayModelForRecord",
     "valueType": {
      "$id": "82",
      "kind": "model",
      "name": "ModelForRecord",
      "namespace": "Type.Property.AdditionalProperties",
      "crossLanguageDefinitionId": "Type.Property.AdditionalProperties.ModelForRecord",
      "usage": "Input,Output,Json",
      "doc": "model for record",
      "decorators": [],
      "properties": [
       {
        "$id": "83",
        "kind": "property",
        "name": "state",
        "serializedName": "state",
        "doc": "The state property",
        "type": {
         "$id": "84",
         "kind": "string",
         "name": "string",
         "crossLanguageDefinitionId": "TypeSpec.string",
         "decorators": []
        },
        "optional": false,
        "readOnly": false,
        "discriminator": false,
        "flatten": false,
        "decorators": [],
        "crossLanguageDefinitionId": "Type.Property.AdditionalProperties.ModelForRecord.state",
        "serializationOptions": {
         "$id": "85",
         "json": {
          "$id": "86",
          "name": "state"
         }
        }
       }
      ]
     },
     "crossLanguageDefinitionId": "TypeSpec.Array",
     "decorators": []
    },
    "properties": [
     {
      "$id": "87",
      "kind": "property",
      "name": "knownProp",
      "serializedName": "knownProp",
      "type": {
       "$id": "88",
       "kind": "string",
       "name": "string",
       "crossLanguageDefinitionId": "TypeSpec.string",
       "decorators": []
      },
      "optional": false,
      "readOnly": false,
      "discriminator": false,
      "flatten": false,
      "decorators": [],
      "crossLanguageDefinitionId": "Type.Property.AdditionalProperties.DifferentSpreadModelArrayRecord.knownProp",
      "serializationOptions": {
       "$id": "89",
       "json": {
        "$id": "90",
        "name": "knownProp"
       }
      }
     }
    ]
   },
   "properties": [
    {
     "$id": "91",
     "kind": "property",
     "name": "derivedProp",
     "serializedName": "derivedProp",
     "doc": "The index property",
     "type": {
      "$id": "92",
      "kind": "array",
      "name": "ArrayModelForRecord",
      "valueType": {
       "$ref": "82"
      },
      "crossLanguageDefinitionId": "TypeSpec.Array",
      "decorators": []
     },
     "optional": false,
     "readOnly": false,
     "discriminator": false,
     "flatten": false,
     "decorators": [],
     "crossLanguageDefinitionId": "Type.Property.AdditionalProperties.DifferentSpreadModelArrayDerived.derivedProp",
     "serializationOptions": {
      "$id": "93",
      "json": {
       "$id": "94",
       "name": "derivedProp"
      }
     }
    }
   ]
  },
  {
   "$ref": "82"
  },
  {
   "$ref": "80"
  },
  {
   "$id": "95",
   "kind": "model",
   "name": "DifferentSpreadModelDerived",
   "namespace": "Type.Property.AdditionalProperties",
   "crossLanguageDefinitionId": "Type.Property.AdditionalProperties.DifferentSpreadModelDerived",
   "usage": "Input,Output,Json",
   "doc": "The model extends from a model that spread Record<ModelForRecord> with the different known property type",
   "decorators": [],
   "baseModel": {
    "$id": "96",
    "kind": "model",
    "name": "DifferentSpreadModelRecord",
    "namespace": "Type.Property.AdditionalProperties",
    "crossLanguageDefinitionId": "Type.Property.AdditionalProperties.DifferentSpreadModelRecord",
    "usage": "Input,Output,Json",
    "doc": "The model spread Record<ModelForRecord> with the different known property type",
    "decorators": [],
    "additionalProperties": {
     "$ref": "82"
    },
    "properties": [
     {
      "$id": "97",
      "kind": "property",
      "name": "knownProp",
      "serializedName": "knownProp",
      "type": {
       "$id": "98",
       "kind": "string",
       "name": "string",
       "crossLanguageDefinitionId": "TypeSpec.string",
       "decorators": []
      },
      "optional": false,
      "readOnly": false,
      "discriminator": false,
      "flatten": false,
      "decorators": [],
      "crossLanguageDefinitionId": "Type.Property.AdditionalProperties.DifferentSpreadModelRecord.knownProp",
      "serializationOptions": {
       "$id": "99",
       "json": {
        "$id": "100",
        "name": "knownProp"
       }
      }
     }
    ]
   },
   "properties": [
    {
     "$id": "101",
     "kind": "property",
     "name": "derivedProp",
     "serializedName": "derivedProp",
     "doc": "The index property",
     "type": {
      "$ref": "82"
     },
     "optional": false,
     "readOnly": false,
     "discriminator": false,
     "flatten": false,
     "decorators": [],
     "crossLanguageDefinitionId": "Type.Property.AdditionalProperties.DifferentSpreadModelDerived.derivedProp",
     "serializationOptions": {
      "$id": "102",
      "json": {
       "$id": "103",
       "name": "derivedProp"
      }
     }
    }
   ]
  },
  {
   "$ref": "96"
  },
  {
   "$id": "104",
   "kind": "model",
   "name": "DifferentSpreadFloatDerived",
   "namespace": "Type.Property.AdditionalProperties",
   "crossLanguageDefinitionId": "Type.Property.AdditionalProperties.DifferentSpreadFloatDerived",
   "usage": "Input,Output,Json",
   "doc": "The model extends from a model that spread Record<float32> with the different known property type",
   "decorators": [],
   "baseModel": {
    "$id": "105",
    "kind": "model",
    "name": "DifferentSpreadFloatRecord",
    "namespace": "Type.Property.AdditionalProperties",
    "crossLanguageDefinitionId": "Type.Property.AdditionalProperties.DifferentSpreadFloatRecord",
    "usage": "Input,Output,Json",
    "doc": "The model spread Record<float32> with the different known property type",
    "decorators": [],
    "additionalProperties": {
     "$id": "106",
     "kind": "float32",
     "name": "float32",
     "crossLanguageDefinitionId": "TypeSpec.float32",
     "decorators": []
    },
    "properties": [
     {
      "$id": "107",
      "kind": "property",
      "name": "name",
      "serializedName": "name",
      "doc": "The id property",
      "type": {
       "$id": "108",
       "kind": "string",
       "name": "string",
       "crossLanguageDefinitionId": "TypeSpec.string",
       "decorators": []
      },
      "optional": false,
      "readOnly": false,
      "discriminator": false,
      "flatten": false,
      "decorators": [],
      "crossLanguageDefinitionId": "Type.Property.AdditionalProperties.DifferentSpreadFloatRecord.name",
      "serializationOptions": {
       "$id": "109",
       "json": {
        "$id": "110",
        "name": "name"
       }
      }
     }
    ]
   },
   "properties": [
    {
     "$id": "111",
     "kind": "property",
     "name": "derivedProp",
     "serializedName": "derivedProp",
     "doc": "The index property",
     "type": {
      "$id": "112",
      "kind": "float32",
      "name": "float32",
      "crossLanguageDefinitionId": "TypeSpec.float32",
      "decorators": []
     },
     "optional": false,
     "readOnly": false,
     "discriminator": false,
     "flatten": false,
     "decorators": [],
     "crossLanguageDefinitionId": "Type.Property.AdditionalProperties.DifferentSpreadFloatDerived.derivedProp",
     "serializationOptions": {
      "$id": "113",
      "json": {
       "$id": "114",
       "name": "derivedProp"
      }
     }
    }
   ]
  },
  {
   "$ref": "105"
  },
  {
   "$id": "115",
   "kind": "model",
   "name": "DifferentSpreadStringDerived",
   "namespace": "Type.Property.AdditionalProperties",
   "crossLanguageDefinitionId": "Type.Property.AdditionalProperties.DifferentSpreadStringDerived",
   "usage": "Input,Output,Json",
   "doc": "The model extends from a model that spread Record<string> with the different known property type",
   "decorators": [],
   "baseModel": {
    "$id": "116",
    "kind": "model",
    "name": "DifferentSpreadStringRecord",
    "namespace": "Type.Property.AdditionalProperties",
    "crossLanguageDefinitionId": "Type.Property.AdditionalProperties.DifferentSpreadStringRecord",
    "usage": "Input,Output,Json",
    "doc": "The model spread Record<string> with the different known property type",
    "decorators": [],
    "additionalProperties": {
     "$id": "117",
     "kind": "string",
     "name": "string",
     "crossLanguageDefinitionId": "TypeSpec.string",
     "decorators": []
    },
    "properties": [
     {
      "$id": "118",
      "kind": "property",
      "name": "id",
      "serializedName": "id",
      "doc": "The name property",
      "type": {
       "$id": "119",
       "kind": "float32",
       "name": "float32",
       "crossLanguageDefinitionId": "TypeSpec.float32",
       "decorators": []
      },
      "optional": false,
      "readOnly": false,
      "discriminator": false,
      "flatten": false,
      "decorators": [],
      "crossLanguageDefinitionId": "Type.Property.AdditionalProperties.DifferentSpreadStringRecord.id",
      "serializationOptions": {
       "$id": "120",
       "json": {
        "$id": "121",
        "name": "id"
       }
      }
     }
    ]
   },
   "properties": [
    {
     "$id": "122",
     "kind": "property",
     "name": "derivedProp",
     "serializedName": "derivedProp",
     "doc": "The index property",
     "type": {
      "$id": "123",
      "kind": "string",
      "name": "string",
      "crossLanguageDefinitionId": "TypeSpec.string",
      "decorators": []
     },
     "optional": false,
     "readOnly": false,
     "discriminator": false,
     "flatten": false,
     "decorators": [],
     "crossLanguageDefinitionId": "Type.Property.AdditionalProperties.DifferentSpreadStringDerived.derivedProp",
     "serializationOptions": {
      "$id": "124",
      "json": {
       "$id": "125",
       "name": "derivedProp"
      }
     }
    }
   ]
  },
  {
   "$ref": "116"
  },
  {
   "$id": "126",
   "kind": "model",
   "name": "SpreadModelArrayRecord",
   "namespace": "Type.Property.AdditionalProperties",
   "crossLanguageDefinitionId": "Type.Property.AdditionalProperties.SpreadModelArrayRecord",
   "usage": "Input,Output,Json",
   "decorators": [],
   "additionalProperties": {
    "$id": "127",
    "kind": "array",
    "name": "ArrayModelForRecord",
    "valueType": {
     "$ref": "82"
    },
    "crossLanguageDefinitionId": "TypeSpec.Array",
    "decorators": []
   },
   "properties": [
    {
     "$id": "128",
     "kind": "property",
     "name": "knownProp",
     "serializedName": "knownProp",
     "type": {
      "$id": "129",
      "kind": "array",
      "name": "ArrayModelForRecord",
      "valueType": {
       "$ref": "82"
      },
      "crossLanguageDefinitionId": "TypeSpec.Array",
      "decorators": []
     },
     "optional": false,
     "readOnly": false,
     "discriminator": false,
     "flatten": false,
     "decorators": [],
     "crossLanguageDefinitionId": "Type.Property.AdditionalProperties.SpreadModelArrayRecord.knownProp",
     "serializationOptions": {
      "$id": "130",
      "json": {
       "$id": "131",
       "name": "knownProp"
      }
     }
    }
   ]
  },
  {
   "$id": "132",
   "kind": "model",
   "name": "IsModelArrayAdditionalProperties",
   "namespace": "Type.Property.AdditionalProperties",
   "crossLanguageDefinitionId": "Type.Property.AdditionalProperties.IsModelArrayAdditionalProperties",
   "usage": "Input,Output,Json",
   "doc": "The model is from Record<ModelForRecord[]> type.",
   "decorators": [],
   "additionalProperties": {
    "$id": "133",
    "kind": "array",
    "name": "ArrayModelForRecord",
    "valueType": {
     "$ref": "82"
    },
    "crossLanguageDefinitionId": "TypeSpec.Array",
    "decorators": []
   },
   "properties": [
    {
     "$id": "134",
     "kind": "property",
     "name": "knownProp",
     "serializedName": "knownProp",
     "type": {
      "$id": "135",
      "kind": "array",
      "name": "ArrayModelForRecord",
      "valueType": {
       "$ref": "82"
      },
      "crossLanguageDefinitionId": "TypeSpec.Array",
      "decorators": []
     },
     "optional": false,
     "readOnly": false,
     "discriminator": false,
     "flatten": false,
     "decorators": [],
     "crossLanguageDefinitionId": "Type.Property.AdditionalProperties.IsModelArrayAdditionalProperties.knownProp",
     "serializationOptions": {
      "$id": "136",
      "json": {
       "$id": "137",
       "name": "knownProp"
      }
     }
    }
   ]
  },
  {
   "$id": "138",
   "kind": "model",
   "name": "ExtendsModelArrayAdditionalProperties",
   "namespace": "Type.Property.AdditionalProperties",
   "crossLanguageDefinitionId": "Type.Property.AdditionalProperties.ExtendsModelArrayAdditionalProperties",
   "usage": "Input,Output,Json",
   "doc": "The model extends from Record<ModelForRecord[]> type.",
   "decorators": [],
   "additionalProperties": {
    "$id": "139",
    "kind": "array",
    "name": "ArrayModelForRecord",
    "valueType": {
     "$ref": "82"
    },
    "crossLanguageDefinitionId": "TypeSpec.Array",
    "decorators": []
   },
   "properties": [
    {
     "$id": "140",
     "kind": "property",
     "name": "knownProp",
     "serializedName": "knownProp",
     "type": {
      "$id": "141",
      "kind": "array",
      "name": "ArrayModelForRecord",
      "valueType": {
       "$ref": "82"
      },
      "crossLanguageDefinitionId": "TypeSpec.Array",
      "decorators": []
     },
     "optional": false,
     "readOnly": false,
     "discriminator": false,
     "flatten": false,
     "decorators": [],
     "crossLanguageDefinitionId": "Type.Property.AdditionalProperties.ExtendsModelArrayAdditionalProperties.knownProp",
     "serializationOptions": {
      "$id": "142",
      "json": {
       "$id": "143",
       "name": "knownProp"
      }
     }
    }
   ]
  },
  {
   "$id": "144",
   "kind": "model",
   "name": "SpreadModelRecord",
   "namespace": "Type.Property.AdditionalProperties",
   "crossLanguageDefinitionId": "Type.Property.AdditionalProperties.SpreadModelRecord",
   "usage": "Input,Output,Json",
   "doc": "The model spread Record<ModelForRecord> with the same known property type",
   "decorators": [],
   "additionalProperties": {
    "$ref": "82"
   },
   "properties": [
    {
     "$id": "145",
     "kind": "property",
     "name": "knownProp",
     "serializedName": "knownProp",
     "type": {
      "$ref": "82"
     },
     "optional": false,
     "readOnly": false,
     "discriminator": false,
     "flatten": false,
     "decorators": [],
     "crossLanguageDefinitionId": "Type.Property.AdditionalProperties.SpreadModelRecord.knownProp",
     "serializationOptions": {
      "$id": "146",
      "json": {
       "$id": "147",
       "name": "knownProp"
      }
     }
    }
   ]
  },
  {
   "$id": "148",
   "kind": "model",
   "name": "IsModelAdditionalProperties",
   "namespace": "Type.Property.AdditionalProperties",
   "crossLanguageDefinitionId": "Type.Property.AdditionalProperties.IsModelAdditionalProperties",
   "usage": "Input,Output,Json",
   "doc": "The model is from Record<ModelForRecord> type.",
   "decorators": [],
   "additionalProperties": {
    "$ref": "82"
   },
   "properties": [
    {
     "$id": "149",
     "kind": "property",
     "name": "knownProp",
     "serializedName": "knownProp",
     "type": {
      "$ref": "82"
     },
     "optional": false,
     "readOnly": false,
     "discriminator": false,
     "flatten": false,
     "decorators": [],
     "crossLanguageDefinitionId": "Type.Property.AdditionalProperties.IsModelAdditionalProperties.knownProp",
     "serializationOptions": {
      "$id": "150",
      "json": {
       "$id": "151",
       "name": "knownProp"
      }
     }
    }
   ]
  },
  {
   "$id": "152",
   "kind": "model",
   "name": "ExtendsModelAdditionalProperties",
   "namespace": "Type.Property.AdditionalProperties",
   "crossLanguageDefinitionId": "Type.Property.AdditionalProperties.ExtendsModelAdditionalProperties",
   "usage": "Input,Output,Json",
   "doc": "The model extends from Record<ModelForRecord> type.",
   "decorators": [],
   "additionalProperties": {
    "$ref": "82"
   },
   "properties": [
    {
     "$id": "153",
     "kind": "property",
     "name": "knownProp",
     "serializedName": "knownProp",
     "type": {
      "$ref": "82"
     },
     "optional": false,
     "readOnly": false,
     "discriminator": false,
     "flatten": false,
     "decorators": [],
     "crossLanguageDefinitionId": "Type.Property.AdditionalProperties.ExtendsModelAdditionalProperties.knownProp",
     "serializationOptions": {
      "$id": "154",
      "json": {
       "$id": "155",
       "name": "knownProp"
      }
     }
    }
   ]
  },
  {
   "$id": "156",
   "kind": "model",
   "name": "SpreadFloatRecord",
   "namespace": "Type.Property.AdditionalProperties",
   "crossLanguageDefinitionId": "Type.Property.AdditionalProperties.SpreadFloatRecord",
   "usage": "Input,Output,Json",
   "doc": "The model spread Record<float32> with the same known property type",
   "decorators": [],
   "additionalProperties": {
    "$id": "157",
    "kind": "float32",
    "name": "float32",
    "crossLanguageDefinitionId": "TypeSpec.float32",
    "decorators": []
   },
   "properties": [
    {
     "$id": "158",
     "kind": "property",
     "name": "id",
     "serializedName": "id",
     "doc": "The id property",
     "type": {
      "$id": "159",
      "kind": "float32",
      "name": "float32",
      "crossLanguageDefinitionId": "TypeSpec.float32",
      "decorators": []
     },
     "optional": false,
     "readOnly": false,
     "discriminator": false,
     "flatten": false,
     "decorators": [],
     "crossLanguageDefinitionId": "Type.Property.AdditionalProperties.SpreadFloatRecord.id",
     "serializationOptions": {
      "$id": "160",
      "json": {
       "$id": "161",
       "name": "id"
      }
     }
    }
   ]
  },
  {
   "$id": "162",
   "kind": "model",
   "name": "IsFloatAdditionalProperties",
   "namespace": "Type.Property.AdditionalProperties",
   "crossLanguageDefinitionId": "Type.Property.AdditionalProperties.IsFloatAdditionalProperties",
   "usage": "Input,Output,Json",
   "doc": "The model is from Record<float32> type.",
   "decorators": [],
   "additionalProperties": {
    "$id": "163",
    "kind": "float32",
    "name": "float32",
    "crossLanguageDefinitionId": "TypeSpec.float32",
    "decorators": []
   },
   "properties": [
    {
     "$id": "164",
     "kind": "property",
     "name": "id",
     "serializedName": "id",
     "doc": "The id property",
     "type": {
      "$id": "165",
      "kind": "float32",
      "name": "float32",
      "crossLanguageDefinitionId": "TypeSpec.float32",
      "decorators": []
     },
     "optional": false,
     "readOnly": false,
     "discriminator": false,
     "flatten": false,
     "decorators": [],
     "crossLanguageDefinitionId": "Type.Property.AdditionalProperties.IsFloatAdditionalProperties.id",
     "serializationOptions": {
      "$id": "166",
      "json": {
       "$id": "167",
       "name": "id"
      }
     }
    }
   ]
  },
  {
   "$id": "168",
   "kind": "model",
   "name": "ExtendsFloatAdditionalProperties",
   "namespace": "Type.Property.AdditionalProperties",
   "crossLanguageDefinitionId": "Type.Property.AdditionalProperties.ExtendsFloatAdditionalProperties",
   "usage": "Input,Output,Json",
   "doc": "The model extends from Record<float32> type.",
   "decorators": [],
   "additionalProperties": {
    "$id": "169",
    "kind": "float32",
    "name": "float32",
    "crossLanguageDefinitionId": "TypeSpec.float32",
    "decorators": []
   },
   "properties": [
    {
     "$id": "170",
     "kind": "property",
     "name": "id",
     "serializedName": "id",
     "doc": "The id property",
     "type": {
      "$id": "171",
      "kind": "float32",
      "name": "float32",
      "crossLanguageDefinitionId": "TypeSpec.float32",
      "decorators": []
     },
     "optional": false,
     "readOnly": false,
     "discriminator": false,
     "flatten": false,
     "decorators": [],
     "crossLanguageDefinitionId": "Type.Property.AdditionalProperties.ExtendsFloatAdditionalProperties.id",
     "serializationOptions": {
      "$id": "172",
      "json": {
       "$id": "173",
       "name": "id"
      }
     }
    }
   ]
  },
  {
   "$id": "174",
   "kind": "model",
   "name": "SpreadStringRecord",
   "namespace": "Type.Property.AdditionalProperties",
   "crossLanguageDefinitionId": "Type.Property.AdditionalProperties.SpreadStringRecord",
   "usage": "Input,Output,Json",
   "doc": "The model spread Record<string> with the same known property type",
   "decorators": [],
   "additionalProperties": {
    "$id": "175",
    "kind": "string",
    "name": "string",
    "crossLanguageDefinitionId": "TypeSpec.string",
    "decorators": []
   },
   "properties": [
    {
     "$id": "176",
     "kind": "property",
     "name": "name",
     "serializedName": "name",
     "doc": "The name property",
     "type": {
      "$id": "177",
      "kind": "string",
      "name": "string",
      "crossLanguageDefinitionId": "TypeSpec.string",
      "decorators": []
     },
     "optional": false,
     "readOnly": false,
     "discriminator": false,
     "flatten": false,
     "decorators": [],
     "crossLanguageDefinitionId": "Type.Property.AdditionalProperties.SpreadStringRecord.name",
     "serializationOptions": {
      "$id": "178",
      "json": {
       "$id": "179",
       "name": "name"
      }
     }
    }
   ]
  },
  {
   "$id": "180",
   "kind": "model",
   "name": "IsStringAdditionalProperties",
   "namespace": "Type.Property.AdditionalProperties",
   "crossLanguageDefinitionId": "Type.Property.AdditionalProperties.IsStringAdditionalProperties",
   "usage": "Input,Output,Json",
   "doc": "The model is from Record<string> type.",
   "decorators": [],
   "additionalProperties": {
    "$id": "181",
    "kind": "string",
    "name": "string",
    "crossLanguageDefinitionId": "TypeSpec.string",
    "decorators": []
   },
   "properties": [
    {
     "$id": "182",
     "kind": "property",
     "name": "name",
     "serializedName": "name",
     "doc": "The name property",
     "type": {
      "$id": "183",
      "kind": "string",
      "name": "string",
      "crossLanguageDefinitionId": "TypeSpec.string",
      "decorators": []
     },
     "optional": false,
     "readOnly": false,
     "discriminator": false,
     "flatten": false,
     "decorators": [],
     "crossLanguageDefinitionId": "Type.Property.AdditionalProperties.IsStringAdditionalProperties.name",
     "serializationOptions": {
      "$id": "184",
      "json": {
       "$id": "185",
       "name": "name"
      }
     }
    }
   ]
  },
  {
   "$id": "186",
   "kind": "model",
   "name": "ExtendsStringAdditionalProperties",
   "namespace": "Type.Property.AdditionalProperties",
   "crossLanguageDefinitionId": "Type.Property.AdditionalProperties.ExtendsStringAdditionalProperties",
   "usage": "Input,Output,Json",
   "doc": "The model extends from Record<string> type.",
   "decorators": [],
   "additionalProperties": {
    "$id": "187",
    "kind": "string",
    "name": "string",
    "crossLanguageDefinitionId": "TypeSpec.string",
    "decorators": []
   },
   "properties": [
    {
     "$id": "188",
     "kind": "property",
     "name": "name",
     "serializedName": "name",
     "doc": "The name property",
     "type": {
      "$id": "189",
      "kind": "string",
      "name": "string",
      "crossLanguageDefinitionId": "TypeSpec.string",
      "decorators": []
     },
     "optional": false,
     "readOnly": false,
     "discriminator": false,
     "flatten": false,
     "decorators": [],
     "crossLanguageDefinitionId": "Type.Property.AdditionalProperties.ExtendsStringAdditionalProperties.name",
     "serializationOptions": {
      "$id": "190",
      "json": {
       "$id": "191",
       "name": "name"
      }
     }
    }
   ]
  },
  {
   "$id": "192",
   "kind": "model",
   "name": "IsUnknownAdditionalPropertiesDiscriminated",
   "namespace": "Type.Property.AdditionalProperties",
   "crossLanguageDefinitionId": "Type.Property.AdditionalProperties.IsUnknownAdditionalPropertiesDiscriminated",
   "usage": "Input,Output,Json",
   "doc": "The model is Record<unknown> with a discriminator.",
   "decorators": [],
   "additionalProperties": {
    "$id": "193",
    "kind": "unknown",
    "name": "unknown",
    "crossLanguageDefinitionId": "",
    "decorators": []
   },
   "discriminatorProperty": {
    "$id": "194",
    "kind": "property",
    "name": "kind",
    "serializedName": "kind",
    "doc": "The discriminator",
    "type": {
     "$id": "195",
     "kind": "string",
     "name": "string",
     "crossLanguageDefinitionId": "TypeSpec.string",
     "decorators": []
    },
    "optional": false,
    "readOnly": false,
    "discriminator": true,
    "flatten": false,
    "decorators": [],
    "crossLanguageDefinitionId": "Type.Property.AdditionalProperties.IsUnknownAdditionalPropertiesDiscriminated.kind",
    "serializationOptions": {
     "$id": "196",
     "json": {
      "$id": "197",
      "name": "kind"
     }
    }
   },
   "properties": [
    {
     "$id": "198",
     "kind": "property",
     "name": "name",
     "serializedName": "name",
     "doc": "The name property",
     "type": {
      "$id": "199",
      "kind": "string",
      "name": "string",
      "crossLanguageDefinitionId": "TypeSpec.string",
      "decorators": []
     },
     "optional": false,
     "readOnly": false,
     "discriminator": false,
     "flatten": false,
     "decorators": [],
     "crossLanguageDefinitionId": "Type.Property.AdditionalProperties.IsUnknownAdditionalPropertiesDiscriminated.name",
     "serializationOptions": {
      "$id": "200",
      "json": {
       "$id": "201",
       "name": "name"
      }
     }
    },
    {
     "$ref": "194"
    }
   ],
   "discriminatedSubtypes": {
    "$id": "202",
    "derived": {
     "$id": "203",
     "kind": "model",
     "name": "IsUnknownAdditionalPropertiesDiscriminatedDerived",
     "namespace": "Type.Property.AdditionalProperties",
     "crossLanguageDefinitionId": "Type.Property.AdditionalProperties.IsUnknownAdditionalPropertiesDiscriminatedDerived",
     "usage": "Input,Output,Json",
     "doc": "The derived discriminated type",
     "discriminatorValue": "derived",
     "decorators": [],
     "baseModel": {
      "$ref": "192"
     },
     "properties": [
      {
       "$id": "204",
       "kind": "property",
       "name": "kind",
       "serializedName": "kind",
       "type": {
        "$id": "205",
        "kind": "constant",
        "valueType": {
         "$id": "206",
         "kind": "string",
         "name": "string",
         "crossLanguageDefinitionId": "TypeSpec.string",
         "decorators": []
        },
        "value": "derived",
        "decorators": []
       },
       "optional": false,
       "readOnly": false,
       "discriminator": true,
       "flatten": false,
       "decorators": [],
       "crossLanguageDefinitionId": "Type.Property.AdditionalProperties.IsUnknownAdditionalPropertiesDiscriminatedDerived.kind",
       "serializationOptions": {
        "$id": "207",
        "json": {
         "$id": "208",
         "name": "kind"
        }
       }
      },
      {
       "$id": "209",
       "kind": "property",
       "name": "index",
       "serializedName": "index",
       "doc": "The index property",
       "type": {
        "$id": "210",
        "kind": "int32",
        "name": "int32",
        "crossLanguageDefinitionId": "TypeSpec.int32",
        "decorators": []
       },
       "optional": false,
       "readOnly": false,
       "discriminator": false,
       "flatten": false,
       "decorators": [],
       "crossLanguageDefinitionId": "Type.Property.AdditionalProperties.IsUnknownAdditionalPropertiesDiscriminatedDerived.index",
       "serializationOptions": {
        "$id": "211",
        "json": {
         "$id": "212",
         "name": "index"
        }
       }
      },
      {
       "$id": "213",
       "kind": "property",
       "name": "age",
       "serializedName": "age",
       "doc": "The age property",
       "type": {
        "$id": "214",
        "kind": "float32",
        "name": "float32",
        "crossLanguageDefinitionId": "TypeSpec.float32",
        "decorators": []
       },
       "optional": true,
       "readOnly": false,
       "discriminator": false,
       "flatten": false,
       "decorators": [],
       "crossLanguageDefinitionId": "Type.Property.AdditionalProperties.IsUnknownAdditionalPropertiesDiscriminatedDerived.age",
       "serializationOptions": {
        "$id": "215",
        "json": {
         "$id": "216",
         "name": "age"
        }
       }
      }
     ]
    }
   }
  },
  {
   "$ref": "203"
  },
  {
   "$id": "217",
   "kind": "model",
   "name": "IsUnknownAdditionalPropertiesDerived",
   "namespace": "Type.Property.AdditionalProperties",
   "crossLanguageDefinitionId": "Type.Property.AdditionalProperties.IsUnknownAdditionalPropertiesDerived",
   "usage": "Input,Output,Json",
   "doc": "The model extends from a type that is Record<unknown> type",
   "decorators": [],
   "baseModel": {
    "$id": "218",
    "kind": "model",
    "name": "IsUnknownAdditionalProperties",
    "namespace": "Type.Property.AdditionalProperties",
    "crossLanguageDefinitionId": "Type.Property.AdditionalProperties.IsUnknownAdditionalProperties",
    "usage": "Input,Output,Json",
    "doc": "The model is from Record<unknown> type.",
    "decorators": [],
    "additionalProperties": {
     "$id": "219",
     "kind": "unknown",
     "name": "unknown",
     "crossLanguageDefinitionId": "",
     "decorators": []
    },
    "properties": [
     {
      "$id": "220",
      "kind": "property",
      "name": "name",
      "serializedName": "name",
      "doc": "The name property",
      "type": {
       "$id": "221",
       "kind": "string",
       "name": "string",
       "crossLanguageDefinitionId": "TypeSpec.string",
       "decorators": []
      },
      "optional": false,
      "readOnly": false,
      "discriminator": false,
      "flatten": false,
      "decorators": [],
      "crossLanguageDefinitionId": "Type.Property.AdditionalProperties.IsUnknownAdditionalProperties.name",
      "serializationOptions": {
       "$id": "222",
       "json": {
        "$id": "223",
        "name": "name"
       }
      }
     }
    ]
   },
   "properties": [
    {
     "$id": "224",
     "kind": "property",
     "name": "index",
     "serializedName": "index",
     "doc": "The index property",
     "type": {
      "$id": "225",
      "kind": "int32",
      "name": "int32",
      "crossLanguageDefinitionId": "TypeSpec.int32",
      "decorators": []
     },
     "optional": false,
     "readOnly": false,
     "discriminator": false,
     "flatten": false,
     "decorators": [],
     "crossLanguageDefinitionId": "Type.Property.AdditionalProperties.IsUnknownAdditionalPropertiesDerived.index",
     "serializationOptions": {
      "$id": "226",
      "json": {
       "$id": "227",
       "name": "index"
      }
     }
    },
    {
     "$id": "228",
     "kind": "property",
     "name": "age",
     "serializedName": "age",
     "doc": "The age property",
     "type": {
      "$id": "229",
      "kind": "float32",
      "name": "float32",
      "crossLanguageDefinitionId": "TypeSpec.float32",
      "decorators": []
     },
     "optional": true,
     "readOnly": false,
     "discriminator": false,
     "flatten": false,
     "decorators": [],
     "crossLanguageDefinitionId": "Type.Property.AdditionalProperties.IsUnknownAdditionalPropertiesDerived.age",
     "serializationOptions": {
      "$id": "230",
      "json": {
       "$id": "231",
       "name": "age"
      }
     }
    }
   ]
  },
  {
   "$ref": "218"
  },
  {
   "$id": "232",
   "kind": "model",
   "name": "ExtendsUnknownAdditionalPropertiesDiscriminated",
   "namespace": "Type.Property.AdditionalProperties",
   "crossLanguageDefinitionId": "Type.Property.AdditionalProperties.ExtendsUnknownAdditionalPropertiesDiscriminated",
   "usage": "Input,Output,Json",
   "doc": "The model extends from Record<unknown> with a discriminator.",
   "decorators": [],
   "additionalProperties": {
    "$id": "233",
    "kind": "unknown",
    "name": "unknown",
    "crossLanguageDefinitionId": "",
    "decorators": []
   },
   "discriminatorProperty": {
    "$id": "234",
    "kind": "property",
    "name": "kind",
    "serializedName": "kind",
    "doc": "The discriminator",
    "type": {
     "$id": "235",
     "kind": "string",
     "name": "string",
     "crossLanguageDefinitionId": "TypeSpec.string",
     "decorators": []
    },
    "optional": false,
    "readOnly": false,
    "discriminator": true,
    "flatten": false,
    "decorators": [],
    "crossLanguageDefinitionId": "Type.Property.AdditionalProperties.ExtendsUnknownAdditionalPropertiesDiscriminated.kind",
    "serializationOptions": {
     "$id": "236",
     "json": {
      "$id": "237",
      "name": "kind"
     }
    }
   },
   "properties": [
    {
     "$id": "238",
     "kind": "property",
     "name": "name",
     "serializedName": "name",
     "doc": "The name property",
     "type": {
      "$id": "239",
      "kind": "string",
      "name": "string",
      "crossLanguageDefinitionId": "TypeSpec.string",
      "decorators": []
     },
     "optional": false,
     "readOnly": false,
     "discriminator": false,
     "flatten": false,
     "decorators": [],
     "crossLanguageDefinitionId": "Type.Property.AdditionalProperties.ExtendsUnknownAdditionalPropertiesDiscriminated.name",
     "serializationOptions": {
      "$id": "240",
      "json": {
       "$id": "241",
       "name": "name"
      }
     }
    },
    {
     "$ref": "234"
    }
   ],
   "discriminatedSubtypes": {
    "$id": "242",
    "derived": {
     "$id": "243",
     "kind": "model",
     "name": "ExtendsUnknownAdditionalPropertiesDiscriminatedDerived",
     "namespace": "Type.Property.AdditionalProperties",
     "crossLanguageDefinitionId": "Type.Property.AdditionalProperties.ExtendsUnknownAdditionalPropertiesDiscriminatedDerived",
     "usage": "Input,Output,Json",
     "doc": "The derived discriminated type",
     "discriminatorValue": "derived",
     "decorators": [],
     "baseModel": {
      "$ref": "232"
     },
     "properties": [
      {
       "$id": "244",
       "kind": "property",
       "name": "kind",
       "serializedName": "kind",
       "type": {
        "$id": "245",
        "kind": "constant",
        "valueType": {
         "$id": "246",
         "kind": "string",
         "name": "string",
         "crossLanguageDefinitionId": "TypeSpec.string",
         "decorators": []
        },
        "value": "derived",
        "decorators": []
       },
       "optional": false,
       "readOnly": false,
       "discriminator": true,
       "flatten": false,
       "decorators": [],
       "crossLanguageDefinitionId": "Type.Property.AdditionalProperties.ExtendsUnknownAdditionalPropertiesDiscriminatedDerived.kind",
       "serializationOptions": {
        "$id": "247",
        "json": {
         "$id": "248",
         "name": "kind"
        }
       }
      },
      {
       "$id": "249",
       "kind": "property",
       "name": "index",
       "serializedName": "index",
       "doc": "The index property",
       "type": {
        "$id": "250",
        "kind": "int32",
        "name": "int32",
        "crossLanguageDefinitionId": "TypeSpec.int32",
        "decorators": []
       },
       "optional": false,
       "readOnly": false,
       "discriminator": false,
       "flatten": false,
       "decorators": [],
       "crossLanguageDefinitionId": "Type.Property.AdditionalProperties.ExtendsUnknownAdditionalPropertiesDiscriminatedDerived.index",
       "serializationOptions": {
        "$id": "251",
        "json": {
         "$id": "252",
         "name": "index"
        }
       }
      },
      {
       "$id": "253",
       "kind": "property",
       "name": "age",
       "serializedName": "age",
       "doc": "The age property",
       "type": {
        "$id": "254",
        "kind": "float32",
        "name": "float32",
        "crossLanguageDefinitionId": "TypeSpec.float32",
        "decorators": []
       },
       "optional": true,
       "readOnly": false,
       "discriminator": false,
       "flatten": false,
       "decorators": [],
       "crossLanguageDefinitionId": "Type.Property.AdditionalProperties.ExtendsUnknownAdditionalPropertiesDiscriminatedDerived.age",
       "serializationOptions": {
        "$id": "255",
        "json": {
         "$id": "256",
         "name": "age"
        }
       }
      }
     ]
    }
   }
  },
  {
   "$ref": "243"
  },
  {
   "$id": "257",
   "kind": "model",
   "name": "ExtendsUnknownAdditionalPropertiesDerived",
   "namespace": "Type.Property.AdditionalProperties",
   "crossLanguageDefinitionId": "Type.Property.AdditionalProperties.ExtendsUnknownAdditionalPropertiesDerived",
   "usage": "Input,Output,Json",
   "doc": "The model extends from a type that extends from Record<unknown>.",
   "decorators": [],
   "baseModel": {
    "$id": "258",
    "kind": "model",
    "name": "ExtendsUnknownAdditionalProperties",
    "namespace": "Type.Property.AdditionalProperties",
    "crossLanguageDefinitionId": "Type.Property.AdditionalProperties.ExtendsUnknownAdditionalProperties",
    "usage": "Input,Output,Json",
    "doc": "The model extends from Record<unknown> type.",
    "decorators": [],
    "additionalProperties": {
     "$id": "259",
     "kind": "unknown",
     "name": "unknown",
     "crossLanguageDefinitionId": "",
     "decorators": []
    },
    "properties": [
     {
      "$id": "260",
      "kind": "property",
      "name": "name",
      "serializedName": "name",
      "doc": "The name property",
      "type": {
       "$id": "261",
       "kind": "string",
       "name": "string",
       "crossLanguageDefinitionId": "TypeSpec.string",
       "decorators": []
      },
      "optional": false,
      "readOnly": false,
      "discriminator": false,
      "flatten": false,
      "decorators": [],
      "crossLanguageDefinitionId": "Type.Property.AdditionalProperties.ExtendsUnknownAdditionalProperties.name",
      "serializationOptions": {
       "$id": "262",
       "json": {
        "$id": "263",
        "name": "name"
       }
      }
     }
    ]
   },
   "properties": [
    {
     "$id": "264",
     "kind": "property",
     "name": "index",
     "serializedName": "index",
     "doc": "The index property",
     "type": {
      "$id": "265",
      "kind": "int32",
      "name": "int32",
      "crossLanguageDefinitionId": "TypeSpec.int32",
      "decorators": []
     },
     "optional": false,
     "readOnly": false,
     "discriminator": false,
     "flatten": false,
     "decorators": [],
     "crossLanguageDefinitionId": "Type.Property.AdditionalProperties.ExtendsUnknownAdditionalPropertiesDerived.index",
     "serializationOptions": {
      "$id": "266",
      "json": {
       "$id": "267",
       "name": "index"
      }
     }
    },
    {
     "$id": "268",
     "kind": "property",
     "name": "age",
     "serializedName": "age",
     "doc": "The age property",
     "type": {
      "$id": "269",
      "kind": "float32",
      "name": "float32",
      "crossLanguageDefinitionId": "TypeSpec.float32",
      "decorators": []
     },
     "optional": true,
     "readOnly": false,
     "discriminator": false,
     "flatten": false,
     "decorators": [],
     "crossLanguageDefinitionId": "Type.Property.AdditionalProperties.ExtendsUnknownAdditionalPropertiesDerived.age",
     "serializationOptions": {
      "$id": "270",
      "json": {
       "$id": "271",
       "name": "age"
      }
     }
    }
   ]
  },
  {
   "$ref": "258"
  }
 ],
 "clients": [
  {
<<<<<<< HEAD
   "$id": "264",
   "kind": "client",
=======
   "$id": "272",
>>>>>>> 676f47f0
   "name": "AdditionalPropertiesClient",
   "namespace": "Type.Property.AdditionalProperties",
   "doc": "Tests for additional properties of models",
   "parameters": [
    {
     "$id": "273",
     "name": "endpoint",
     "nameInRequest": "endpoint",
     "doc": "Service host",
     "type": {
      "$id": "274",
      "kind": "url",
      "name": "url",
      "crossLanguageDefinitionId": "TypeSpec.url"
     },
     "location": "Uri",
     "isApiVersion": false,
     "isContentType": false,
     "isRequired": true,
     "isEndpoint": true,
     "skipUrlEncoding": false,
     "explode": false,
     "kind": "Client",
     "defaultValue": {
      "$id": "275",
      "type": {
       "$id": "276",
       "kind": "string",
       "name": "string",
       "crossLanguageDefinitionId": "TypeSpec.string"
      },
      "value": "http://localhost:3000"
     }
    }
   ],
   "operations": [],
   "apiVersions": [],
   "crossLanguageDefinitionId": "Type.Property.AdditionalProperties",
   "decorators": [],
<<<<<<< HEAD
   "children": [
    {
     "$id": "269",
     "kind": "client",
     "name": "ExtendsUnknown",
     "namespace": "Type.Property.AdditionalProperties",
     "parameters": [
      {
       "$id": "270",
       "name": "endpoint",
       "nameInRequest": "endpoint",
       "doc": "Service host",
       "type": {
        "$id": "271",
        "kind": "url",
        "name": "url",
        "crossLanguageDefinitionId": "TypeSpec.url"
       },
       "location": "Uri",
       "isApiVersion": false,
       "isContentType": false,
       "isRequired": true,
       "isEndpoint": true,
       "skipUrlEncoding": false,
       "explode": false,
       "kind": "Client",
       "defaultValue": {
        "$id": "272",
        "type": {
         "$id": "273",
=======
   "crossLanguageDefinitionId": "Type.Property.AdditionalProperties"
  },
  {
   "$id": "277",
   "name": "ExtendsUnknown",
   "namespace": "Type.Property.AdditionalProperties",
   "operations": [
    {
     "$id": "278",
     "name": "get",
     "resourceName": "ExtendsUnknown",
     "doc": "Get call",
     "accessibility": "public",
     "parameters": [
      {
       "$id": "279",
       "name": "accept",
       "nameInRequest": "Accept",
       "type": {
        "$id": "280",
        "kind": "constant",
        "valueType": {
         "$id": "281",
>>>>>>> 676f47f0
         "kind": "string",
         "name": "string",
         "crossLanguageDefinitionId": "TypeSpec.string"
        },
        "value": "http://localhost:3000"
       }
      }
     ],
     "operations": [
      {
<<<<<<< HEAD
       "$id": "274",
       "name": "get",
       "resourceName": "ExtendsUnknown",
       "doc": "Get call",
       "accessibility": "public",
       "parameters": [
        {
         "$id": "275",
         "name": "accept",
         "nameInRequest": "Accept",
         "type": {
          "$id": "276",
          "kind": "constant",
          "valueType": {
           "$id": "277",
           "kind": "string",
           "name": "string",
           "crossLanguageDefinitionId": "TypeSpec.string",
           "decorators": []
          },
          "value": "application/json",
          "decorators": []
         },
         "location": "Header",
         "isApiVersion": false,
         "isContentType": false,
         "isEndpoint": false,
         "explode": false,
         "isRequired": true,
         "kind": "Constant",
         "decorators": [],
         "skipUrlEncoding": false
        }
       ],
       "responses": [
        {
         "$id": "278",
         "statusCodes": [
          200
         ],
         "bodyType": {
          "$ref": "250"
         },
         "headers": [],
         "isErrorResponse": false,
         "contentTypes": [
          "application/json"
         ]
        }
       ],
       "httpMethod": "GET",
       "uri": "{endpoint}",
       "path": "/type/property/additionalProperties/extendsRecordUnknown",
       "bufferResponse": true,
       "generateProtocolMethod": true,
       "generateConvenienceMethod": true,
       "crossLanguageDefinitionId": "Type.Property.AdditionalProperties.ExtendsUnknown.get",
       "decorators": []
      },
      {
       "$id": "279",
       "name": "put",
       "resourceName": "ExtendsUnknown",
       "doc": "Put operation",
       "accessibility": "public",
       "parameters": [
        {
         "$id": "280",
         "name": "contentType",
         "nameInRequest": "Content-Type",
         "doc": "Body parameter's content type. Known values are application/json",
         "type": {
          "$id": "281",
          "kind": "constant",
          "valueType": {
           "$id": "282",
           "kind": "string",
           "name": "string",
           "crossLanguageDefinitionId": "TypeSpec.string",
           "decorators": []
          },
          "value": "application/json",
          "decorators": []
         },
         "location": "Header",
         "isApiVersion": false,
         "isContentType": true,
         "isEndpoint": false,
         "explode": false,
         "isRequired": true,
         "kind": "Constant",
         "decorators": [],
         "skipUrlEncoding": false
        },
        {
         "$id": "283",
         "name": "body",
         "nameInRequest": "body",
         "doc": "body",
         "type": {
          "$ref": "250"
         },
         "location": "Body",
         "isApiVersion": false,
         "isContentType": false,
         "isEndpoint": false,
         "explode": false,
         "isRequired": true,
         "kind": "Method",
         "decorators": [],
         "skipUrlEncoding": false
        }
       ],
       "responses": [
        {
         "$id": "284",
         "statusCodes": [
          204
         ],
         "headers": [],
         "isErrorResponse": false
        }
       ],
       "httpMethod": "PUT",
       "uri": "{endpoint}",
       "path": "/type/property/additionalProperties/extendsRecordUnknown",
       "requestMediaTypes": [
=======
       "$id": "282",
       "statusCodes": [
        200
       ],
       "bodyType": {
        "$ref": "258"
       },
       "headers": [],
       "isErrorResponse": false,
       "contentTypes": [
>>>>>>> 676f47f0
        "application/json"
       ],
       "bufferResponse": true,
       "generateProtocolMethod": true,
       "generateConvenienceMethod": true,
       "crossLanguageDefinitionId": "Type.Property.AdditionalProperties.ExtendsUnknown.put",
       "decorators": []
      }
     ],
     "apiVersions": [],
     "crossLanguageDefinitionId": "Type.Property.AdditionalProperties.ExtendsUnknown",
     "decorators": [],
     "parent": {
      "$ref": "264"
     }
    },
    {
<<<<<<< HEAD
     "$id": "285",
     "kind": "client",
     "name": "ExtendsUnknownDerived",
     "namespace": "Type.Property.AdditionalProperties",
     "parameters": [
      {
       "$id": "286",
       "name": "endpoint",
       "nameInRequest": "endpoint",
       "doc": "Service host",
       "type": {
        "$id": "287",
        "kind": "url",
        "name": "url",
        "crossLanguageDefinitionId": "TypeSpec.url"
=======
     "$id": "283",
     "name": "put",
     "resourceName": "ExtendsUnknown",
     "doc": "Put operation",
     "accessibility": "public",
     "parameters": [
      {
       "$id": "284",
       "name": "contentType",
       "nameInRequest": "Content-Type",
       "doc": "Body parameter's content type. Known values are application/json",
       "type": {
        "$id": "285",
        "kind": "constant",
        "valueType": {
         "$id": "286",
         "kind": "string",
         "name": "string",
         "crossLanguageDefinitionId": "TypeSpec.string",
         "decorators": []
        },
        "value": "application/json",
        "decorators": []
       },
       "location": "Header",
       "isApiVersion": false,
       "isContentType": true,
       "isEndpoint": false,
       "explode": false,
       "isRequired": true,
       "kind": "Constant",
       "decorators": [],
       "skipUrlEncoding": false
      },
      {
       "$id": "287",
       "name": "body",
       "nameInRequest": "body",
       "doc": "body",
       "type": {
        "$ref": "258"
>>>>>>> 676f47f0
       },
       "location": "Uri",
       "isApiVersion": false,
       "isContentType": false,
       "isRequired": true,
       "isEndpoint": true,
       "skipUrlEncoding": false,
       "explode": false,
       "kind": "Client",
       "defaultValue": {
        "$id": "288",
        "type": {
         "$id": "289",
         "kind": "string",
         "name": "string",
         "crossLanguageDefinitionId": "TypeSpec.string"
        },
        "value": "http://localhost:3000"
       }
      }
     ],
     "operations": [
      {
<<<<<<< HEAD
       "$id": "290",
       "name": "get",
       "resourceName": "ExtendsUnknownDerived",
       "doc": "Get call",
       "accessibility": "public",
       "parameters": [
        {
         "$id": "291",
         "name": "accept",
         "nameInRequest": "Accept",
         "type": {
          "$id": "292",
          "kind": "constant",
          "valueType": {
           "$id": "293",
           "kind": "string",
           "name": "string",
           "crossLanguageDefinitionId": "TypeSpec.string",
           "decorators": []
          },
          "value": "application/json",
          "decorators": []
         },
         "location": "Header",
         "isApiVersion": false,
         "isContentType": false,
         "isEndpoint": false,
         "explode": false,
         "isRequired": true,
         "kind": "Constant",
         "decorators": [],
         "skipUrlEncoding": false
        }
       ],
       "responses": [
        {
         "$id": "294",
         "statusCodes": [
          200
         ],
         "bodyType": {
          "$ref": "249"
         },
         "headers": [],
         "isErrorResponse": false,
         "contentTypes": [
          "application/json"
         ]
        }
       ],
       "httpMethod": "GET",
       "uri": "{endpoint}",
       "path": "/type/property/additionalProperties/extendsRecordUnknownDerived",
       "bufferResponse": true,
       "generateProtocolMethod": true,
       "generateConvenienceMethod": true,
       "crossLanguageDefinitionId": "Type.Property.AdditionalProperties.ExtendsUnknownDerived.get",
       "decorators": []
      },
      {
       "$id": "295",
       "name": "put",
       "resourceName": "ExtendsUnknownDerived",
       "doc": "Put operation",
       "accessibility": "public",
       "parameters": [
        {
         "$id": "296",
         "name": "contentType",
         "nameInRequest": "Content-Type",
         "doc": "Body parameter's content type. Known values are application/json",
         "type": {
          "$id": "297",
          "kind": "constant",
          "valueType": {
           "$id": "298",
           "kind": "string",
           "name": "string",
           "crossLanguageDefinitionId": "TypeSpec.string",
           "decorators": []
          },
          "value": "application/json",
          "decorators": []
         },
         "location": "Header",
         "isApiVersion": false,
         "isContentType": true,
         "isEndpoint": false,
         "explode": false,
         "isRequired": true,
         "kind": "Constant",
         "decorators": [],
         "skipUrlEncoding": false
        },
        {
         "$id": "299",
         "name": "body",
         "nameInRequest": "body",
         "doc": "body",
         "type": {
          "$ref": "249"
         },
         "location": "Body",
         "isApiVersion": false,
         "isContentType": false,
         "isEndpoint": false,
         "explode": false,
         "isRequired": true,
         "kind": "Method",
         "decorators": [],
         "skipUrlEncoding": false
        }
       ],
       "responses": [
        {
         "$id": "300",
         "statusCodes": [
          204
         ],
         "headers": [],
         "isErrorResponse": false
        }
       ],
       "httpMethod": "PUT",
       "uri": "{endpoint}",
       "path": "/type/property/additionalProperties/extendsRecordUnknownDerived",
       "requestMediaTypes": [
        "application/json"
=======
       "$id": "288",
       "statusCodes": [
        204
>>>>>>> 676f47f0
       ],
       "bufferResponse": true,
       "generateProtocolMethod": true,
       "generateConvenienceMethod": true,
       "crossLanguageDefinitionId": "Type.Property.AdditionalProperties.ExtendsUnknownDerived.put",
       "decorators": []
      }
     ],
<<<<<<< HEAD
     "apiVersions": [],
     "crossLanguageDefinitionId": "Type.Property.AdditionalProperties.ExtendsUnknownDerived",
     "decorators": [],
     "parent": {
      "$ref": "264"
     }
    },
    {
     "$id": "301",
     "kind": "client",
     "name": "ExtendsUnknownDiscriminated",
     "namespace": "Type.Property.AdditionalProperties",
     "parameters": [
      {
       "$id": "302",
       "name": "endpoint",
       "nameInRequest": "endpoint",
       "doc": "Service host",
       "type": {
        "$id": "303",
        "kind": "url",
        "name": "url",
        "crossLanguageDefinitionId": "TypeSpec.url"
=======
     "httpMethod": "PUT",
     "uri": "{endpoint}",
     "path": "/type/property/additionalProperties/extendsRecordUnknown",
     "requestMediaTypes": [
      "application/json"
     ],
     "bufferResponse": true,
     "generateProtocolMethod": true,
     "generateConvenienceMethod": true,
     "crossLanguageDefinitionId": "Type.Property.AdditionalProperties.ExtendsUnknown.put",
     "decorators": []
    }
   ],
   "parent": "AdditionalPropertiesClient",
   "parameters": [
    {
     "$id": "289",
     "name": "endpoint",
     "nameInRequest": "endpoint",
     "doc": "Service host",
     "type": {
      "$id": "290",
      "kind": "url",
      "name": "url",
      "crossLanguageDefinitionId": "TypeSpec.url"
     },
     "location": "Uri",
     "isApiVersion": false,
     "isContentType": false,
     "isRequired": true,
     "isEndpoint": true,
     "skipUrlEncoding": false,
     "explode": false,
     "kind": "Client",
     "defaultValue": {
      "$id": "291",
      "type": {
       "$id": "292",
       "kind": "string",
       "name": "string",
       "crossLanguageDefinitionId": "TypeSpec.string"
      },
      "value": "http://localhost:3000"
     }
    }
   ],
   "decorators": [],
   "crossLanguageDefinitionId": "Type.Property.AdditionalProperties.ExtendsUnknown"
  },
  {
   "$id": "293",
   "name": "ExtendsUnknownDerived",
   "namespace": "Type.Property.AdditionalProperties",
   "operations": [
    {
     "$id": "294",
     "name": "get",
     "resourceName": "ExtendsUnknownDerived",
     "doc": "Get call",
     "accessibility": "public",
     "parameters": [
      {
       "$id": "295",
       "name": "accept",
       "nameInRequest": "Accept",
       "type": {
        "$id": "296",
        "kind": "constant",
        "valueType": {
         "$id": "297",
         "kind": "string",
         "name": "string",
         "crossLanguageDefinitionId": "TypeSpec.string",
         "decorators": []
        },
        "value": "application/json",
        "decorators": []
>>>>>>> 676f47f0
       },
       "location": "Uri",
       "isApiVersion": false,
       "isContentType": false,
       "isRequired": true,
       "isEndpoint": true,
       "skipUrlEncoding": false,
       "explode": false,
       "kind": "Client",
       "defaultValue": {
        "$id": "304",
        "type": {
         "$id": "305",
         "kind": "string",
         "name": "string",
         "crossLanguageDefinitionId": "TypeSpec.string"
        },
        "value": "http://localhost:3000"
       }
      }
     ],
     "operations": [
      {
<<<<<<< HEAD
       "$id": "306",
       "name": "get",
       "resourceName": "ExtendsUnknownDiscriminated",
       "doc": "Get call",
       "accessibility": "public",
       "parameters": [
        {
         "$id": "307",
         "name": "accept",
         "nameInRequest": "Accept",
         "type": {
          "$id": "308",
          "kind": "constant",
          "valueType": {
           "$id": "309",
           "kind": "string",
           "name": "string",
           "crossLanguageDefinitionId": "TypeSpec.string",
           "decorators": []
          },
          "value": "application/json",
          "decorators": []
         },
         "location": "Header",
         "isApiVersion": false,
         "isContentType": false,
         "isEndpoint": false,
         "explode": false,
         "isRequired": true,
         "kind": "Constant",
         "decorators": [],
         "skipUrlEncoding": false
        }
       ],
       "responses": [
        {
         "$id": "310",
         "statusCodes": [
          200
         ],
         "bodyType": {
          "$ref": "224"
         },
         "headers": [],
         "isErrorResponse": false,
         "contentTypes": [
          "application/json"
         ]
        }
       ],
       "httpMethod": "GET",
       "uri": "{endpoint}",
       "path": "/type/property/additionalProperties/extendsUnknownDiscriminated",
       "bufferResponse": true,
       "generateProtocolMethod": true,
       "generateConvenienceMethod": true,
       "crossLanguageDefinitionId": "Type.Property.AdditionalProperties.ExtendsUnknownDiscriminated.get",
       "decorators": []
      },
      {
       "$id": "311",
       "name": "put",
       "resourceName": "ExtendsUnknownDiscriminated",
       "doc": "Put operation",
       "accessibility": "public",
       "parameters": [
        {
         "$id": "312",
         "name": "contentType",
         "nameInRequest": "Content-Type",
         "doc": "Body parameter's content type. Known values are application/json",
         "type": {
          "$id": "313",
          "kind": "constant",
          "valueType": {
           "$id": "314",
           "kind": "string",
           "name": "string",
           "crossLanguageDefinitionId": "TypeSpec.string",
           "decorators": []
          },
          "value": "application/json",
          "decorators": []
         },
         "location": "Header",
         "isApiVersion": false,
         "isContentType": true,
         "isEndpoint": false,
         "explode": false,
         "isRequired": true,
         "kind": "Constant",
         "decorators": [],
         "skipUrlEncoding": false
        },
        {
         "$id": "315",
         "name": "body",
         "nameInRequest": "body",
         "doc": "body",
         "type": {
          "$ref": "224"
         },
         "location": "Body",
         "isApiVersion": false,
         "isContentType": false,
         "isEndpoint": false,
         "explode": false,
         "isRequired": true,
         "kind": "Method",
         "decorators": [],
         "skipUrlEncoding": false
        }
       ],
       "responses": [
        {
         "$id": "316",
         "statusCodes": [
          204
         ],
         "headers": [],
         "isErrorResponse": false
        }
       ],
       "httpMethod": "PUT",
       "uri": "{endpoint}",
       "path": "/type/property/additionalProperties/extendsUnknownDiscriminated",
       "requestMediaTypes": [
=======
       "$id": "298",
       "statusCodes": [
        200
       ],
       "bodyType": {
        "$ref": "257"
       },
       "headers": [],
       "isErrorResponse": false,
       "contentTypes": [
>>>>>>> 676f47f0
        "application/json"
       ],
       "bufferResponse": true,
       "generateProtocolMethod": true,
       "generateConvenienceMethod": true,
       "crossLanguageDefinitionId": "Type.Property.AdditionalProperties.ExtendsUnknownDiscriminated.put",
       "decorators": []
      }
     ],
     "apiVersions": [],
     "crossLanguageDefinitionId": "Type.Property.AdditionalProperties.ExtendsUnknownDiscriminated",
     "decorators": [],
     "parent": {
      "$ref": "264"
     }
    },
    {
<<<<<<< HEAD
     "$id": "317",
     "kind": "client",
     "name": "IsUnknown",
     "namespace": "Type.Property.AdditionalProperties",
     "parameters": [
      {
       "$id": "318",
       "name": "endpoint",
       "nameInRequest": "endpoint",
       "doc": "Service host",
       "type": {
        "$id": "319",
        "kind": "url",
        "name": "url",
        "crossLanguageDefinitionId": "TypeSpec.url"
=======
     "$id": "299",
     "name": "put",
     "resourceName": "ExtendsUnknownDerived",
     "doc": "Put operation",
     "accessibility": "public",
     "parameters": [
      {
       "$id": "300",
       "name": "contentType",
       "nameInRequest": "Content-Type",
       "doc": "Body parameter's content type. Known values are application/json",
       "type": {
        "$id": "301",
        "kind": "constant",
        "valueType": {
         "$id": "302",
         "kind": "string",
         "name": "string",
         "crossLanguageDefinitionId": "TypeSpec.string",
         "decorators": []
        },
        "value": "application/json",
        "decorators": []
>>>>>>> 676f47f0
       },
       "location": "Uri",
       "isApiVersion": false,
       "isContentType": false,
       "isRequired": true,
<<<<<<< HEAD
       "isEndpoint": true,
       "skipUrlEncoding": false,
=======
       "kind": "Constant",
       "decorators": [],
       "skipUrlEncoding": false
      },
      {
       "$id": "303",
       "name": "body",
       "nameInRequest": "body",
       "doc": "body",
       "type": {
        "$ref": "257"
       },
       "location": "Body",
       "isApiVersion": false,
       "isContentType": false,
       "isEndpoint": false,
>>>>>>> 676f47f0
       "explode": false,
       "kind": "Client",
       "defaultValue": {
        "$id": "320",
        "type": {
         "$id": "321",
         "kind": "string",
         "name": "string",
         "crossLanguageDefinitionId": "TypeSpec.string"
        },
        "value": "http://localhost:3000"
       }
      }
     ],
     "operations": [
      {
       "$id": "322",
       "name": "get",
       "resourceName": "IsUnknown",
       "doc": "Get call",
       "accessibility": "public",
       "parameters": [
        {
         "$id": "323",
         "name": "accept",
         "nameInRequest": "Accept",
         "type": {
          "$id": "324",
          "kind": "constant",
          "valueType": {
           "$id": "325",
           "kind": "string",
           "name": "string",
           "crossLanguageDefinitionId": "TypeSpec.string",
           "decorators": []
          },
          "value": "application/json",
          "decorators": []
         },
         "location": "Header",
         "isApiVersion": false,
         "isContentType": false,
         "isEndpoint": false,
         "explode": false,
         "isRequired": true,
         "kind": "Constant",
         "decorators": [],
         "skipUrlEncoding": false
        }
       ],
       "responses": [
        {
         "$id": "326",
         "statusCodes": [
          200
         ],
         "bodyType": {
          "$ref": "210"
         },
         "headers": [],
         "isErrorResponse": false,
         "contentTypes": [
          "application/json"
         ]
        }
       ],
       "httpMethod": "GET",
       "uri": "{endpoint}",
       "path": "/type/property/additionalProperties/isRecordUnknown",
       "bufferResponse": true,
       "generateProtocolMethod": true,
       "generateConvenienceMethod": true,
       "crossLanguageDefinitionId": "Type.Property.AdditionalProperties.IsUnknown.get",
       "decorators": []
      },
      {
<<<<<<< HEAD
       "$id": "327",
       "name": "put",
       "resourceName": "IsUnknown",
       "doc": "Put operation",
       "accessibility": "public",
       "parameters": [
        {
         "$id": "328",
         "name": "contentType",
         "nameInRequest": "Content-Type",
         "doc": "Body parameter's content type. Known values are application/json",
         "type": {
          "$id": "329",
          "kind": "constant",
          "valueType": {
           "$id": "330",
           "kind": "string",
           "name": "string",
           "crossLanguageDefinitionId": "TypeSpec.string",
           "decorators": []
          },
          "value": "application/json",
          "decorators": []
         },
         "location": "Header",
         "isApiVersion": false,
         "isContentType": true,
         "isEndpoint": false,
         "explode": false,
         "isRequired": true,
         "kind": "Constant",
         "decorators": [],
         "skipUrlEncoding": false
        },
        {
         "$id": "331",
         "name": "body",
         "nameInRequest": "body",
         "doc": "body",
         "type": {
          "$ref": "210"
         },
         "location": "Body",
         "isApiVersion": false,
         "isContentType": false,
         "isEndpoint": false,
         "explode": false,
         "isRequired": true,
         "kind": "Method",
         "decorators": [],
         "skipUrlEncoding": false
        }
       ],
       "responses": [
        {
         "$id": "332",
         "statusCodes": [
          204
         ],
         "headers": [],
         "isErrorResponse": false
        }
       ],
       "httpMethod": "PUT",
       "uri": "{endpoint}",
       "path": "/type/property/additionalProperties/isRecordUnknown",
       "requestMediaTypes": [
        "application/json"
=======
       "$id": "304",
       "statusCodes": [
        204
>>>>>>> 676f47f0
       ],
       "bufferResponse": true,
       "generateProtocolMethod": true,
       "generateConvenienceMethod": true,
       "crossLanguageDefinitionId": "Type.Property.AdditionalProperties.IsUnknown.put",
       "decorators": []
      }
     ],
<<<<<<< HEAD
     "apiVersions": [],
     "crossLanguageDefinitionId": "Type.Property.AdditionalProperties.IsUnknown",
     "decorators": [],
     "parent": {
      "$ref": "264"
     }
    },
    {
     "$id": "333",
     "kind": "client",
     "name": "IsUnknownDerived",
     "namespace": "Type.Property.AdditionalProperties",
     "parameters": [
      {
       "$id": "334",
       "name": "endpoint",
       "nameInRequest": "endpoint",
       "doc": "Service host",
       "type": {
        "$id": "335",
        "kind": "url",
        "name": "url",
        "crossLanguageDefinitionId": "TypeSpec.url"
=======
     "httpMethod": "PUT",
     "uri": "{endpoint}",
     "path": "/type/property/additionalProperties/extendsRecordUnknownDerived",
     "requestMediaTypes": [
      "application/json"
     ],
     "bufferResponse": true,
     "generateProtocolMethod": true,
     "generateConvenienceMethod": true,
     "crossLanguageDefinitionId": "Type.Property.AdditionalProperties.ExtendsUnknownDerived.put",
     "decorators": []
    }
   ],
   "parent": "AdditionalPropertiesClient",
   "parameters": [
    {
     "$id": "305",
     "name": "endpoint",
     "nameInRequest": "endpoint",
     "doc": "Service host",
     "type": {
      "$id": "306",
      "kind": "url",
      "name": "url",
      "crossLanguageDefinitionId": "TypeSpec.url"
     },
     "location": "Uri",
     "isApiVersion": false,
     "isContentType": false,
     "isRequired": true,
     "isEndpoint": true,
     "skipUrlEncoding": false,
     "explode": false,
     "kind": "Client",
     "defaultValue": {
      "$id": "307",
      "type": {
       "$id": "308",
       "kind": "string",
       "name": "string",
       "crossLanguageDefinitionId": "TypeSpec.string"
      },
      "value": "http://localhost:3000"
     }
    }
   ],
   "decorators": [],
   "crossLanguageDefinitionId": "Type.Property.AdditionalProperties.ExtendsUnknownDerived"
  },
  {
   "$id": "309",
   "name": "ExtendsUnknownDiscriminated",
   "namespace": "Type.Property.AdditionalProperties",
   "operations": [
    {
     "$id": "310",
     "name": "get",
     "resourceName": "ExtendsUnknownDiscriminated",
     "doc": "Get call",
     "accessibility": "public",
     "parameters": [
      {
       "$id": "311",
       "name": "accept",
       "nameInRequest": "Accept",
       "type": {
        "$id": "312",
        "kind": "constant",
        "valueType": {
         "$id": "313",
         "kind": "string",
         "name": "string",
         "crossLanguageDefinitionId": "TypeSpec.string",
         "decorators": []
        },
        "value": "application/json",
        "decorators": []
>>>>>>> 676f47f0
       },
       "location": "Uri",
       "isApiVersion": false,
       "isContentType": false,
       "isRequired": true,
       "isEndpoint": true,
       "skipUrlEncoding": false,
       "explode": false,
       "kind": "Client",
       "defaultValue": {
        "$id": "336",
        "type": {
         "$id": "337",
         "kind": "string",
         "name": "string",
         "crossLanguageDefinitionId": "TypeSpec.string"
        },
        "value": "http://localhost:3000"
       }
      }
     ],
     "operations": [
      {
<<<<<<< HEAD
       "$id": "338",
       "name": "get",
       "resourceName": "IsUnknownDerived",
       "doc": "Get call",
       "accessibility": "public",
       "parameters": [
        {
         "$id": "339",
         "name": "accept",
         "nameInRequest": "Accept",
         "type": {
          "$id": "340",
          "kind": "constant",
          "valueType": {
           "$id": "341",
           "kind": "string",
           "name": "string",
           "crossLanguageDefinitionId": "TypeSpec.string",
           "decorators": []
          },
          "value": "application/json",
          "decorators": []
         },
         "location": "Header",
         "isApiVersion": false,
         "isContentType": false,
         "isEndpoint": false,
         "explode": false,
         "isRequired": true,
         "kind": "Constant",
         "decorators": [],
         "skipUrlEncoding": false
        }
       ],
       "responses": [
        {
         "$id": "342",
         "statusCodes": [
          200
         ],
         "bodyType": {
          "$ref": "209"
         },
         "headers": [],
         "isErrorResponse": false,
         "contentTypes": [
          "application/json"
         ]
        }
       ],
       "httpMethod": "GET",
       "uri": "{endpoint}",
       "path": "/type/property/additionalProperties/isRecordUnknownDerived",
       "bufferResponse": true,
       "generateProtocolMethod": true,
       "generateConvenienceMethod": true,
       "crossLanguageDefinitionId": "Type.Property.AdditionalProperties.IsUnknownDerived.get",
       "decorators": []
      },
      {
       "$id": "343",
       "name": "put",
       "resourceName": "IsUnknownDerived",
       "doc": "Put operation",
       "accessibility": "public",
       "parameters": [
        {
         "$id": "344",
         "name": "contentType",
         "nameInRequest": "Content-Type",
         "doc": "Body parameter's content type. Known values are application/json",
         "type": {
          "$id": "345",
          "kind": "constant",
          "valueType": {
           "$id": "346",
           "kind": "string",
           "name": "string",
           "crossLanguageDefinitionId": "TypeSpec.string",
           "decorators": []
          },
          "value": "application/json",
          "decorators": []
         },
         "location": "Header",
         "isApiVersion": false,
         "isContentType": true,
         "isEndpoint": false,
         "explode": false,
         "isRequired": true,
         "kind": "Constant",
         "decorators": [],
         "skipUrlEncoding": false
        },
        {
         "$id": "347",
         "name": "body",
         "nameInRequest": "body",
         "doc": "body",
         "type": {
          "$ref": "209"
         },
         "location": "Body",
         "isApiVersion": false,
         "isContentType": false,
         "isEndpoint": false,
         "explode": false,
         "isRequired": true,
         "kind": "Method",
         "decorators": [],
         "skipUrlEncoding": false
        }
       ],
       "responses": [
        {
         "$id": "348",
         "statusCodes": [
          204
         ],
         "headers": [],
         "isErrorResponse": false
        }
       ],
       "httpMethod": "PUT",
       "uri": "{endpoint}",
       "path": "/type/property/additionalProperties/isRecordUnknownDerived",
       "requestMediaTypes": [
=======
       "$id": "314",
       "statusCodes": [
        200
       ],
       "bodyType": {
        "$ref": "232"
       },
       "headers": [],
       "isErrorResponse": false,
       "contentTypes": [
>>>>>>> 676f47f0
        "application/json"
       ],
       "bufferResponse": true,
       "generateProtocolMethod": true,
       "generateConvenienceMethod": true,
       "crossLanguageDefinitionId": "Type.Property.AdditionalProperties.IsUnknownDerived.put",
       "decorators": []
      }
     ],
     "apiVersions": [],
     "crossLanguageDefinitionId": "Type.Property.AdditionalProperties.IsUnknownDerived",
     "decorators": [],
     "parent": {
      "$ref": "264"
     }
    },
    {
<<<<<<< HEAD
     "$id": "349",
     "kind": "client",
     "name": "IsUnknownDiscriminated",
     "namespace": "Type.Property.AdditionalProperties",
     "parameters": [
      {
       "$id": "350",
       "name": "endpoint",
       "nameInRequest": "endpoint",
       "doc": "Service host",
       "type": {
        "$id": "351",
        "kind": "url",
        "name": "url",
        "crossLanguageDefinitionId": "TypeSpec.url"
=======
     "$id": "315",
     "name": "put",
     "resourceName": "ExtendsUnknownDiscriminated",
     "doc": "Put operation",
     "accessibility": "public",
     "parameters": [
      {
       "$id": "316",
       "name": "contentType",
       "nameInRequest": "Content-Type",
       "doc": "Body parameter's content type. Known values are application/json",
       "type": {
        "$id": "317",
        "kind": "constant",
        "valueType": {
         "$id": "318",
         "kind": "string",
         "name": "string",
         "crossLanguageDefinitionId": "TypeSpec.string",
         "decorators": []
        },
        "value": "application/json",
        "decorators": []
>>>>>>> 676f47f0
       },
       "location": "Uri",
       "isApiVersion": false,
       "isContentType": false,
       "isRequired": true,
       "isEndpoint": true,
       "skipUrlEncoding": false,
       "explode": false,
       "kind": "Client",
       "defaultValue": {
        "$id": "352",
        "type": {
         "$id": "353",
         "kind": "string",
         "name": "string",
         "crossLanguageDefinitionId": "TypeSpec.string"
        },
        "value": "http://localhost:3000"
       }
      }
     ],
     "operations": [
      {
       "$id": "354",
       "name": "get",
       "resourceName": "IsUnknownDiscriminated",
       "doc": "Get call",
       "accessibility": "public",
       "parameters": [
        {
         "$id": "355",
         "name": "accept",
         "nameInRequest": "Accept",
         "type": {
          "$id": "356",
          "kind": "constant",
          "valueType": {
           "$id": "357",
           "kind": "string",
           "name": "string",
           "crossLanguageDefinitionId": "TypeSpec.string",
           "decorators": []
          },
          "value": "application/json",
          "decorators": []
         },
         "location": "Header",
         "isApiVersion": false,
         "isContentType": false,
         "isEndpoint": false,
         "explode": false,
         "isRequired": true,
         "kind": "Constant",
         "decorators": [],
         "skipUrlEncoding": false
        }
       ],
       "responses": [
        {
         "$id": "358",
         "statusCodes": [
          200
         ],
         "bodyType": {
          "$ref": "184"
         },
         "headers": [],
         "isErrorResponse": false,
         "contentTypes": [
          "application/json"
         ]
        }
       ],
       "httpMethod": "GET",
       "uri": "{endpoint}",
       "path": "/type/property/additionalProperties/isUnknownDiscriminated",
       "bufferResponse": true,
       "generateProtocolMethod": true,
       "generateConvenienceMethod": true,
       "crossLanguageDefinitionId": "Type.Property.AdditionalProperties.IsUnknownDiscriminated.get",
       "decorators": []
      },
      {
<<<<<<< HEAD
       "$id": "359",
       "name": "put",
       "resourceName": "IsUnknownDiscriminated",
       "doc": "Put operation",
       "accessibility": "public",
       "parameters": [
        {
         "$id": "360",
         "name": "contentType",
         "nameInRequest": "Content-Type",
         "doc": "Body parameter's content type. Known values are application/json",
         "type": {
          "$id": "361",
          "kind": "constant",
          "valueType": {
           "$id": "362",
           "kind": "string",
           "name": "string",
           "crossLanguageDefinitionId": "TypeSpec.string",
           "decorators": []
          },
          "value": "application/json",
          "decorators": []
         },
         "location": "Header",
         "isApiVersion": false,
         "isContentType": true,
         "isEndpoint": false,
         "explode": false,
         "isRequired": true,
         "kind": "Constant",
         "decorators": [],
         "skipUrlEncoding": false
        },
        {
         "$id": "363",
         "name": "body",
         "nameInRequest": "body",
         "doc": "body",
         "type": {
          "$ref": "184"
         },
         "location": "Body",
         "isApiVersion": false,
         "isContentType": false,
         "isEndpoint": false,
         "explode": false,
         "isRequired": true,
         "kind": "Method",
         "decorators": [],
         "skipUrlEncoding": false
        }
       ],
       "responses": [
        {
         "$id": "364",
         "statusCodes": [
          204
         ],
         "headers": [],
         "isErrorResponse": false
        }
       ],
       "httpMethod": "PUT",
       "uri": "{endpoint}",
       "path": "/type/property/additionalProperties/isUnknownDiscriminated",
       "requestMediaTypes": [
        "application/json"
       ],
       "bufferResponse": true,
       "generateProtocolMethod": true,
       "generateConvenienceMethod": true,
       "crossLanguageDefinitionId": "Type.Property.AdditionalProperties.IsUnknownDiscriminated.put",
       "decorators": []
      }
     ],
     "apiVersions": [],
     "crossLanguageDefinitionId": "Type.Property.AdditionalProperties.IsUnknownDiscriminated",
     "decorators": [],
     "parent": {
      "$ref": "264"
     }
    },
    {
     "$id": "365",
     "kind": "client",
     "name": "ExtendsString",
     "namespace": "Type.Property.AdditionalProperties",
     "parameters": [
      {
       "$id": "366",
       "name": "endpoint",
       "nameInRequest": "endpoint",
       "doc": "Service host",
       "type": {
        "$id": "367",
        "kind": "url",
        "name": "url",
        "crossLanguageDefinitionId": "TypeSpec.url"
=======
       "$id": "319",
       "name": "body",
       "nameInRequest": "body",
       "doc": "body",
       "type": {
        "$ref": "232"
>>>>>>> 676f47f0
       },
       "location": "Uri",
       "isApiVersion": false,
       "isContentType": false,
       "isRequired": true,
       "isEndpoint": true,
       "skipUrlEncoding": false,
       "explode": false,
       "kind": "Client",
       "defaultValue": {
        "$id": "368",
        "type": {
         "$id": "369",
         "kind": "string",
         "name": "string",
         "crossLanguageDefinitionId": "TypeSpec.string"
        },
        "value": "http://localhost:3000"
       }
      }
     ],
     "operations": [
      {
<<<<<<< HEAD
       "$id": "370",
       "name": "get",
       "resourceName": "ExtendsString",
       "doc": "Get call",
       "accessibility": "public",
       "parameters": [
        {
         "$id": "371",
         "name": "accept",
         "nameInRequest": "Accept",
         "type": {
          "$id": "372",
          "kind": "constant",
          "valueType": {
           "$id": "373",
           "kind": "string",
           "name": "string",
           "crossLanguageDefinitionId": "TypeSpec.string",
           "decorators": []
          },
          "value": "application/json",
          "decorators": []
         },
         "location": "Header",
         "isApiVersion": false,
         "isContentType": false,
         "isEndpoint": false,
         "explode": false,
         "isRequired": true,
         "kind": "Constant",
         "decorators": [],
         "skipUrlEncoding": false
        }
       ],
       "responses": [
        {
         "$id": "374",
         "statusCodes": [
          200
         ],
         "bodyType": {
          "$ref": "178"
         },
         "headers": [],
         "isErrorResponse": false,
         "contentTypes": [
          "application/json"
         ]
        }
       ],
       "httpMethod": "GET",
       "uri": "{endpoint}",
       "path": "/type/property/additionalProperties/extendsRecordString",
       "bufferResponse": true,
       "generateProtocolMethod": true,
       "generateConvenienceMethod": true,
       "crossLanguageDefinitionId": "Type.Property.AdditionalProperties.ExtendsString.get",
       "decorators": []
=======
       "$id": "320",
       "statusCodes": [
        204
       ],
       "headers": [],
       "isErrorResponse": false
      }
     ],
     "httpMethod": "PUT",
     "uri": "{endpoint}",
     "path": "/type/property/additionalProperties/extendsUnknownDiscriminated",
     "requestMediaTypes": [
      "application/json"
     ],
     "bufferResponse": true,
     "generateProtocolMethod": true,
     "generateConvenienceMethod": true,
     "crossLanguageDefinitionId": "Type.Property.AdditionalProperties.ExtendsUnknownDiscriminated.put",
     "decorators": []
    }
   ],
   "parent": "AdditionalPropertiesClient",
   "parameters": [
    {
     "$id": "321",
     "name": "endpoint",
     "nameInRequest": "endpoint",
     "doc": "Service host",
     "type": {
      "$id": "322",
      "kind": "url",
      "name": "url",
      "crossLanguageDefinitionId": "TypeSpec.url"
     },
     "location": "Uri",
     "isApiVersion": false,
     "isContentType": false,
     "isRequired": true,
     "isEndpoint": true,
     "skipUrlEncoding": false,
     "explode": false,
     "kind": "Client",
     "defaultValue": {
      "$id": "323",
      "type": {
       "$id": "324",
       "kind": "string",
       "name": "string",
       "crossLanguageDefinitionId": "TypeSpec.string"
>>>>>>> 676f47f0
      },
      {
       "$id": "375",
       "name": "put",
       "resourceName": "ExtendsString",
       "doc": "Put operation",
       "accessibility": "public",
       "parameters": [
        {
         "$id": "376",
         "name": "contentType",
         "nameInRequest": "Content-Type",
         "doc": "Body parameter's content type. Known values are application/json",
         "type": {
          "$id": "377",
          "kind": "constant",
          "valueType": {
           "$id": "378",
           "kind": "string",
           "name": "string",
           "crossLanguageDefinitionId": "TypeSpec.string",
           "decorators": []
          },
          "value": "application/json",
          "decorators": []
         },
         "location": "Header",
         "isApiVersion": false,
         "isContentType": true,
         "isEndpoint": false,
         "explode": false,
         "isRequired": true,
         "kind": "Constant",
         "decorators": [],
         "skipUrlEncoding": false
        },
        {
         "$id": "379",
         "name": "body",
         "nameInRequest": "body",
         "doc": "body",
         "type": {
          "$ref": "178"
         },
         "location": "Body",
         "isApiVersion": false,
         "isContentType": false,
         "isEndpoint": false,
         "explode": false,
         "isRequired": true,
         "kind": "Method",
         "decorators": [],
         "skipUrlEncoding": false
        }
       ],
       "responses": [
        {
         "$id": "380",
         "statusCodes": [
          204
         ],
         "headers": [],
         "isErrorResponse": false
        }
       ],
       "httpMethod": "PUT",
       "uri": "{endpoint}",
       "path": "/type/property/additionalProperties/extendsRecordString",
       "requestMediaTypes": [
        "application/json"
       ],
       "bufferResponse": true,
       "generateProtocolMethod": true,
       "generateConvenienceMethod": true,
       "crossLanguageDefinitionId": "Type.Property.AdditionalProperties.ExtendsString.put",
       "decorators": []
      }
     ],
     "apiVersions": [],
     "crossLanguageDefinitionId": "Type.Property.AdditionalProperties.ExtendsString",
     "decorators": [],
     "parent": {
      "$ref": "264"
     }
<<<<<<< HEAD
    },
    {
     "$id": "381",
     "kind": "client",
     "name": "IsString",
     "namespace": "Type.Property.AdditionalProperties",
     "parameters": [
      {
       "$id": "382",
       "name": "endpoint",
       "nameInRequest": "endpoint",
       "doc": "Service host",
       "type": {
        "$id": "383",
        "kind": "url",
        "name": "url",
        "crossLanguageDefinitionId": "TypeSpec.url"
=======
    }
   ],
   "decorators": [],
   "crossLanguageDefinitionId": "Type.Property.AdditionalProperties.ExtendsUnknownDiscriminated"
  },
  {
   "$id": "325",
   "name": "IsUnknown",
   "namespace": "Type.Property.AdditionalProperties",
   "operations": [
    {
     "$id": "326",
     "name": "get",
     "resourceName": "IsUnknown",
     "doc": "Get call",
     "accessibility": "public",
     "parameters": [
      {
       "$id": "327",
       "name": "accept",
       "nameInRequest": "Accept",
       "type": {
        "$id": "328",
        "kind": "constant",
        "valueType": {
         "$id": "329",
         "kind": "string",
         "name": "string",
         "crossLanguageDefinitionId": "TypeSpec.string",
         "decorators": []
        },
        "value": "application/json",
        "decorators": []
>>>>>>> 676f47f0
       },
       "location": "Uri",
       "isApiVersion": false,
       "isContentType": false,
       "isRequired": true,
       "isEndpoint": true,
       "skipUrlEncoding": false,
       "explode": false,
       "kind": "Client",
       "defaultValue": {
        "$id": "384",
        "type": {
         "$id": "385",
         "kind": "string",
         "name": "string",
         "crossLanguageDefinitionId": "TypeSpec.string"
        },
        "value": "http://localhost:3000"
       }
      }
     ],
     "operations": [
      {
<<<<<<< HEAD
       "$id": "386",
       "name": "get",
       "resourceName": "IsString",
       "doc": "Get call",
       "accessibility": "public",
       "parameters": [
        {
         "$id": "387",
         "name": "accept",
         "nameInRequest": "Accept",
         "type": {
          "$id": "388",
          "kind": "constant",
          "valueType": {
           "$id": "389",
           "kind": "string",
           "name": "string",
           "crossLanguageDefinitionId": "TypeSpec.string",
           "decorators": []
          },
          "value": "application/json",
          "decorators": []
         },
         "location": "Header",
         "isApiVersion": false,
         "isContentType": false,
         "isEndpoint": false,
         "explode": false,
         "isRequired": true,
         "kind": "Constant",
         "decorators": [],
         "skipUrlEncoding": false
        }
       ],
       "responses": [
        {
         "$id": "390",
         "statusCodes": [
          200
         ],
         "bodyType": {
          "$ref": "172"
         },
         "headers": [],
         "isErrorResponse": false,
         "contentTypes": [
          "application/json"
         ]
        }
       ],
       "httpMethod": "GET",
       "uri": "{endpoint}",
       "path": "/type/property/additionalProperties/isRecordstring",
       "bufferResponse": true,
       "generateProtocolMethod": true,
       "generateConvenienceMethod": true,
       "crossLanguageDefinitionId": "Type.Property.AdditionalProperties.IsString.get",
       "decorators": []
      },
      {
       "$id": "391",
       "name": "put",
       "resourceName": "IsString",
       "doc": "Put operation",
       "accessibility": "public",
       "parameters": [
        {
         "$id": "392",
         "name": "contentType",
         "nameInRequest": "Content-Type",
         "doc": "Body parameter's content type. Known values are application/json",
         "type": {
          "$id": "393",
          "kind": "constant",
          "valueType": {
           "$id": "394",
           "kind": "string",
           "name": "string",
           "crossLanguageDefinitionId": "TypeSpec.string",
           "decorators": []
          },
          "value": "application/json",
          "decorators": []
         },
         "location": "Header",
         "isApiVersion": false,
         "isContentType": true,
         "isEndpoint": false,
         "explode": false,
         "isRequired": true,
         "kind": "Constant",
         "decorators": [],
         "skipUrlEncoding": false
        },
        {
         "$id": "395",
         "name": "body",
         "nameInRequest": "body",
         "doc": "body",
         "type": {
          "$ref": "172"
         },
         "location": "Body",
         "isApiVersion": false,
         "isContentType": false,
         "isEndpoint": false,
         "explode": false,
         "isRequired": true,
         "kind": "Method",
         "decorators": [],
         "skipUrlEncoding": false
        }
       ],
       "responses": [
        {
         "$id": "396",
         "statusCodes": [
          204
         ],
         "headers": [],
         "isErrorResponse": false
        }
       ],
       "httpMethod": "PUT",
       "uri": "{endpoint}",
       "path": "/type/property/additionalProperties/isRecordstring",
       "requestMediaTypes": [
=======
       "$id": "330",
       "statusCodes": [
        200
       ],
       "bodyType": {
        "$ref": "218"
       },
       "headers": [],
       "isErrorResponse": false,
       "contentTypes": [
>>>>>>> 676f47f0
        "application/json"
       ],
       "bufferResponse": true,
       "generateProtocolMethod": true,
       "generateConvenienceMethod": true,
       "crossLanguageDefinitionId": "Type.Property.AdditionalProperties.IsString.put",
       "decorators": []
      }
     ],
     "apiVersions": [],
     "crossLanguageDefinitionId": "Type.Property.AdditionalProperties.IsString",
     "decorators": [],
     "parent": {
      "$ref": "264"
     }
    },
    {
<<<<<<< HEAD
     "$id": "397",
     "kind": "client",
     "name": "SpreadString",
     "namespace": "Type.Property.AdditionalProperties",
     "parameters": [
      {
       "$id": "398",
       "name": "endpoint",
       "nameInRequest": "endpoint",
       "doc": "Service host",
       "type": {
        "$id": "399",
        "kind": "url",
        "name": "url",
        "crossLanguageDefinitionId": "TypeSpec.url"
=======
     "$id": "331",
     "name": "put",
     "resourceName": "IsUnknown",
     "doc": "Put operation",
     "accessibility": "public",
     "parameters": [
      {
       "$id": "332",
       "name": "contentType",
       "nameInRequest": "Content-Type",
       "doc": "Body parameter's content type. Known values are application/json",
       "type": {
        "$id": "333",
        "kind": "constant",
        "valueType": {
         "$id": "334",
         "kind": "string",
         "name": "string",
         "crossLanguageDefinitionId": "TypeSpec.string",
         "decorators": []
        },
        "value": "application/json",
        "decorators": []
       },
       "location": "Header",
       "isApiVersion": false,
       "isContentType": true,
       "isEndpoint": false,
       "explode": false,
       "isRequired": true,
       "kind": "Constant",
       "decorators": [],
       "skipUrlEncoding": false
      },
      {
       "$id": "335",
       "name": "body",
       "nameInRequest": "body",
       "doc": "body",
       "type": {
        "$ref": "218"
>>>>>>> 676f47f0
       },
       "location": "Uri",
       "isApiVersion": false,
       "isContentType": false,
       "isRequired": true,
       "isEndpoint": true,
       "skipUrlEncoding": false,
       "explode": false,
       "kind": "Client",
       "defaultValue": {
        "$id": "400",
        "type": {
         "$id": "401",
         "kind": "string",
         "name": "string",
         "crossLanguageDefinitionId": "TypeSpec.string"
        },
        "value": "http://localhost:3000"
       }
      }
     ],
     "operations": [
      {
       "$id": "402",
       "name": "get",
       "resourceName": "SpreadString",
       "doc": "Get call",
       "accessibility": "public",
       "parameters": [
        {
         "$id": "403",
         "name": "accept",
         "nameInRequest": "Accept",
         "type": {
          "$id": "404",
          "kind": "constant",
          "valueType": {
           "$id": "405",
           "kind": "string",
           "name": "string",
           "crossLanguageDefinitionId": "TypeSpec.string",
           "decorators": []
          },
          "value": "application/json",
          "decorators": []
         },
         "location": "Header",
         "isApiVersion": false,
         "isContentType": false,
         "isEndpoint": false,
         "explode": false,
         "isRequired": true,
         "kind": "Constant",
         "decorators": [],
         "skipUrlEncoding": false
        }
       ],
       "responses": [
        {
         "$id": "406",
         "statusCodes": [
          200
         ],
         "bodyType": {
          "$ref": "166"
         },
         "headers": [],
         "isErrorResponse": false,
         "contentTypes": [
          "application/json"
         ]
        }
       ],
       "httpMethod": "GET",
       "uri": "{endpoint}",
       "path": "/type/property/additionalProperties/spreadRecordString",
       "bufferResponse": true,
       "generateProtocolMethod": true,
       "generateConvenienceMethod": true,
       "crossLanguageDefinitionId": "Type.Property.AdditionalProperties.SpreadString.get",
       "decorators": []
      },
      {
<<<<<<< HEAD
       "$id": "407",
       "name": "put",
       "resourceName": "SpreadString",
       "doc": "Put operation",
       "accessibility": "public",
       "parameters": [
        {
         "$id": "408",
         "name": "contentType",
         "nameInRequest": "Content-Type",
         "doc": "Body parameter's content type. Known values are application/json",
         "type": {
          "$id": "409",
          "kind": "constant",
          "valueType": {
           "$id": "410",
           "kind": "string",
           "name": "string",
           "crossLanguageDefinitionId": "TypeSpec.string",
           "decorators": []
          },
          "value": "application/json",
          "decorators": []
         },
         "location": "Header",
         "isApiVersion": false,
         "isContentType": true,
         "isEndpoint": false,
         "explode": false,
         "isRequired": true,
         "kind": "Constant",
         "decorators": [],
         "skipUrlEncoding": false
        },
        {
         "$id": "411",
         "name": "body",
         "nameInRequest": "body",
         "doc": "body",
         "type": {
          "$ref": "166"
         },
         "location": "Body",
         "isApiVersion": false,
         "isContentType": false,
         "isEndpoint": false,
         "explode": false,
         "isRequired": true,
         "kind": "Method",
         "decorators": [],
         "skipUrlEncoding": false
        }
       ],
       "responses": [
        {
         "$id": "412",
         "statusCodes": [
          204
         ],
         "headers": [],
         "isErrorResponse": false
        }
       ],
       "httpMethod": "PUT",
       "uri": "{endpoint}",
       "path": "/type/property/additionalProperties/spreadRecordString",
       "requestMediaTypes": [
        "application/json"
=======
       "$id": "336",
       "statusCodes": [
        204
>>>>>>> 676f47f0
       ],
       "bufferResponse": true,
       "generateProtocolMethod": true,
       "generateConvenienceMethod": true,
       "crossLanguageDefinitionId": "Type.Property.AdditionalProperties.SpreadString.put",
       "decorators": []
      }
     ],
<<<<<<< HEAD
     "apiVersions": [],
     "crossLanguageDefinitionId": "Type.Property.AdditionalProperties.SpreadString",
     "decorators": [],
     "parent": {
      "$ref": "264"
     }
    },
    {
     "$id": "413",
     "kind": "client",
     "name": "ExtendsFloat",
     "namespace": "Type.Property.AdditionalProperties",
     "parameters": [
      {
       "$id": "414",
       "name": "endpoint",
       "nameInRequest": "endpoint",
       "doc": "Service host",
       "type": {
        "$id": "415",
        "kind": "url",
        "name": "url",
        "crossLanguageDefinitionId": "TypeSpec.url"
=======
     "httpMethod": "PUT",
     "uri": "{endpoint}",
     "path": "/type/property/additionalProperties/isRecordUnknown",
     "requestMediaTypes": [
      "application/json"
     ],
     "bufferResponse": true,
     "generateProtocolMethod": true,
     "generateConvenienceMethod": true,
     "crossLanguageDefinitionId": "Type.Property.AdditionalProperties.IsUnknown.put",
     "decorators": []
    }
   ],
   "parent": "AdditionalPropertiesClient",
   "parameters": [
    {
     "$id": "337",
     "name": "endpoint",
     "nameInRequest": "endpoint",
     "doc": "Service host",
     "type": {
      "$id": "338",
      "kind": "url",
      "name": "url",
      "crossLanguageDefinitionId": "TypeSpec.url"
     },
     "location": "Uri",
     "isApiVersion": false,
     "isContentType": false,
     "isRequired": true,
     "isEndpoint": true,
     "skipUrlEncoding": false,
     "explode": false,
     "kind": "Client",
     "defaultValue": {
      "$id": "339",
      "type": {
       "$id": "340",
       "kind": "string",
       "name": "string",
       "crossLanguageDefinitionId": "TypeSpec.string"
      },
      "value": "http://localhost:3000"
     }
    }
   ],
   "decorators": [],
   "crossLanguageDefinitionId": "Type.Property.AdditionalProperties.IsUnknown"
  },
  {
   "$id": "341",
   "name": "IsUnknownDerived",
   "namespace": "Type.Property.AdditionalProperties",
   "operations": [
    {
     "$id": "342",
     "name": "get",
     "resourceName": "IsUnknownDerived",
     "doc": "Get call",
     "accessibility": "public",
     "parameters": [
      {
       "$id": "343",
       "name": "accept",
       "nameInRequest": "Accept",
       "type": {
        "$id": "344",
        "kind": "constant",
        "valueType": {
         "$id": "345",
         "kind": "string",
         "name": "string",
         "crossLanguageDefinitionId": "TypeSpec.string",
         "decorators": []
        },
        "value": "application/json",
        "decorators": []
>>>>>>> 676f47f0
       },
       "location": "Uri",
       "isApiVersion": false,
       "isContentType": false,
       "isRequired": true,
       "isEndpoint": true,
       "skipUrlEncoding": false,
       "explode": false,
       "kind": "Client",
       "defaultValue": {
        "$id": "416",
        "type": {
         "$id": "417",
         "kind": "string",
         "name": "string",
         "crossLanguageDefinitionId": "TypeSpec.string"
        },
        "value": "http://localhost:3000"
       }
      }
     ],
     "operations": [
      {
<<<<<<< HEAD
       "$id": "418",
       "name": "get",
       "resourceName": "ExtendsFloat",
       "doc": "Get call",
       "accessibility": "public",
       "parameters": [
        {
         "$id": "419",
         "name": "accept",
         "nameInRequest": "Accept",
         "type": {
          "$id": "420",
          "kind": "constant",
          "valueType": {
           "$id": "421",
           "kind": "string",
           "name": "string",
           "crossLanguageDefinitionId": "TypeSpec.string",
           "decorators": []
          },
          "value": "application/json",
          "decorators": []
         },
         "location": "Header",
         "isApiVersion": false,
         "isContentType": false,
         "isEndpoint": false,
         "explode": false,
         "isRequired": true,
         "kind": "Constant",
         "decorators": [],
         "skipUrlEncoding": false
        }
       ],
       "responses": [
        {
         "$id": "422",
         "statusCodes": [
          200
         ],
         "bodyType": {
          "$ref": "160"
         },
         "headers": [],
         "isErrorResponse": false,
         "contentTypes": [
          "application/json"
         ]
        }
       ],
       "httpMethod": "GET",
       "uri": "{endpoint}",
       "path": "/type/property/additionalProperties/extendsRecordFloat",
       "bufferResponse": true,
       "generateProtocolMethod": true,
       "generateConvenienceMethod": true,
       "crossLanguageDefinitionId": "Type.Property.AdditionalProperties.ExtendsFloat.get",
       "decorators": []
      },
      {
       "$id": "423",
       "name": "put",
       "resourceName": "ExtendsFloat",
       "doc": "Put operation",
       "accessibility": "public",
       "parameters": [
        {
         "$id": "424",
         "name": "contentType",
         "nameInRequest": "Content-Type",
         "doc": "Body parameter's content type. Known values are application/json",
         "type": {
          "$id": "425",
          "kind": "constant",
          "valueType": {
           "$id": "426",
           "kind": "string",
           "name": "string",
           "crossLanguageDefinitionId": "TypeSpec.string",
           "decorators": []
          },
          "value": "application/json",
          "decorators": []
         },
         "location": "Header",
         "isApiVersion": false,
         "isContentType": true,
         "isEndpoint": false,
         "explode": false,
         "isRequired": true,
         "kind": "Constant",
         "decorators": [],
         "skipUrlEncoding": false
        },
        {
         "$id": "427",
         "name": "body",
         "nameInRequest": "body",
         "doc": "body",
         "type": {
          "$ref": "160"
         },
         "location": "Body",
         "isApiVersion": false,
         "isContentType": false,
         "isEndpoint": false,
         "explode": false,
         "isRequired": true,
         "kind": "Method",
         "decorators": [],
         "skipUrlEncoding": false
        }
       ],
       "responses": [
        {
         "$id": "428",
         "statusCodes": [
          204
         ],
         "headers": [],
         "isErrorResponse": false
        }
       ],
       "httpMethod": "PUT",
       "uri": "{endpoint}",
       "path": "/type/property/additionalProperties/extendsRecordFloat",
       "requestMediaTypes": [
=======
       "$id": "346",
       "statusCodes": [
        200
       ],
       "bodyType": {
        "$ref": "217"
       },
       "headers": [],
       "isErrorResponse": false,
       "contentTypes": [
>>>>>>> 676f47f0
        "application/json"
       ],
       "bufferResponse": true,
       "generateProtocolMethod": true,
       "generateConvenienceMethod": true,
       "crossLanguageDefinitionId": "Type.Property.AdditionalProperties.ExtendsFloat.put",
       "decorators": []
      }
     ],
     "apiVersions": [],
     "crossLanguageDefinitionId": "Type.Property.AdditionalProperties.ExtendsFloat",
     "decorators": [],
     "parent": {
      "$ref": "264"
     }
    },
    {
<<<<<<< HEAD
     "$id": "429",
     "kind": "client",
     "name": "IsFloat",
     "namespace": "Type.Property.AdditionalProperties",
     "parameters": [
      {
       "$id": "430",
       "name": "endpoint",
       "nameInRequest": "endpoint",
       "doc": "Service host",
       "type": {
        "$id": "431",
        "kind": "url",
        "name": "url",
        "crossLanguageDefinitionId": "TypeSpec.url"
=======
     "$id": "347",
     "name": "put",
     "resourceName": "IsUnknownDerived",
     "doc": "Put operation",
     "accessibility": "public",
     "parameters": [
      {
       "$id": "348",
       "name": "contentType",
       "nameInRequest": "Content-Type",
       "doc": "Body parameter's content type. Known values are application/json",
       "type": {
        "$id": "349",
        "kind": "constant",
        "valueType": {
         "$id": "350",
         "kind": "string",
         "name": "string",
         "crossLanguageDefinitionId": "TypeSpec.string",
         "decorators": []
        },
        "value": "application/json",
        "decorators": []
       },
       "location": "Header",
       "isApiVersion": false,
       "isContentType": true,
       "isEndpoint": false,
       "explode": false,
       "isRequired": true,
       "kind": "Constant",
       "decorators": [],
       "skipUrlEncoding": false
      },
      {
       "$id": "351",
       "name": "body",
       "nameInRequest": "body",
       "doc": "body",
       "type": {
        "$ref": "217"
>>>>>>> 676f47f0
       },
       "location": "Uri",
       "isApiVersion": false,
       "isContentType": false,
       "isRequired": true,
       "isEndpoint": true,
       "skipUrlEncoding": false,
       "explode": false,
       "kind": "Client",
       "defaultValue": {
        "$id": "432",
        "type": {
         "$id": "433",
         "kind": "string",
         "name": "string",
         "crossLanguageDefinitionId": "TypeSpec.string"
        },
        "value": "http://localhost:3000"
       }
      }
     ],
     "operations": [
      {
       "$id": "434",
       "name": "get",
       "resourceName": "IsFloat",
       "doc": "Get call",
       "accessibility": "public",
       "parameters": [
        {
         "$id": "435",
         "name": "accept",
         "nameInRequest": "Accept",
         "type": {
          "$id": "436",
          "kind": "constant",
          "valueType": {
           "$id": "437",
           "kind": "string",
           "name": "string",
           "crossLanguageDefinitionId": "TypeSpec.string",
           "decorators": []
          },
          "value": "application/json",
          "decorators": []
         },
         "location": "Header",
         "isApiVersion": false,
         "isContentType": false,
         "isEndpoint": false,
         "explode": false,
         "isRequired": true,
         "kind": "Constant",
         "decorators": [],
         "skipUrlEncoding": false
        }
       ],
       "responses": [
        {
         "$id": "438",
         "statusCodes": [
          200
         ],
         "bodyType": {
          "$ref": "154"
         },
         "headers": [],
         "isErrorResponse": false,
         "contentTypes": [
          "application/json"
         ]
        }
       ],
       "httpMethod": "GET",
       "uri": "{endpoint}",
       "path": "/type/property/additionalProperties/isRecordFloat",
       "bufferResponse": true,
       "generateProtocolMethod": true,
       "generateConvenienceMethod": true,
       "crossLanguageDefinitionId": "Type.Property.AdditionalProperties.IsFloat.get",
       "decorators": []
      },
      {
<<<<<<< HEAD
       "$id": "439",
       "name": "put",
       "resourceName": "IsFloat",
       "doc": "Put operation",
       "accessibility": "public",
       "parameters": [
        {
         "$id": "440",
         "name": "contentType",
         "nameInRequest": "Content-Type",
         "doc": "Body parameter's content type. Known values are application/json",
         "type": {
          "$id": "441",
          "kind": "constant",
          "valueType": {
           "$id": "442",
           "kind": "string",
           "name": "string",
           "crossLanguageDefinitionId": "TypeSpec.string",
           "decorators": []
          },
          "value": "application/json",
          "decorators": []
         },
         "location": "Header",
         "isApiVersion": false,
         "isContentType": true,
         "isEndpoint": false,
         "explode": false,
         "isRequired": true,
         "kind": "Constant",
         "decorators": [],
         "skipUrlEncoding": false
        },
        {
         "$id": "443",
         "name": "body",
         "nameInRequest": "body",
         "doc": "body",
         "type": {
          "$ref": "154"
         },
         "location": "Body",
         "isApiVersion": false,
         "isContentType": false,
         "isEndpoint": false,
         "explode": false,
         "isRequired": true,
         "kind": "Method",
         "decorators": [],
         "skipUrlEncoding": false
        }
       ],
       "responses": [
        {
         "$id": "444",
         "statusCodes": [
          204
         ],
         "headers": [],
         "isErrorResponse": false
        }
       ],
       "httpMethod": "PUT",
       "uri": "{endpoint}",
       "path": "/type/property/additionalProperties/isRecordFloat",
       "requestMediaTypes": [
        "application/json"
=======
       "$id": "352",
       "statusCodes": [
        204
>>>>>>> 676f47f0
       ],
       "bufferResponse": true,
       "generateProtocolMethod": true,
       "generateConvenienceMethod": true,
       "crossLanguageDefinitionId": "Type.Property.AdditionalProperties.IsFloat.put",
       "decorators": []
      }
     ],
<<<<<<< HEAD
     "apiVersions": [],
     "crossLanguageDefinitionId": "Type.Property.AdditionalProperties.IsFloat",
     "decorators": [],
     "parent": {
      "$ref": "264"
     }
    },
    {
     "$id": "445",
     "kind": "client",
     "name": "SpreadFloat",
     "namespace": "Type.Property.AdditionalProperties",
     "parameters": [
      {
       "$id": "446",
       "name": "endpoint",
       "nameInRequest": "endpoint",
       "doc": "Service host",
       "type": {
        "$id": "447",
        "kind": "url",
        "name": "url",
        "crossLanguageDefinitionId": "TypeSpec.url"
=======
     "httpMethod": "PUT",
     "uri": "{endpoint}",
     "path": "/type/property/additionalProperties/isRecordUnknownDerived",
     "requestMediaTypes": [
      "application/json"
     ],
     "bufferResponse": true,
     "generateProtocolMethod": true,
     "generateConvenienceMethod": true,
     "crossLanguageDefinitionId": "Type.Property.AdditionalProperties.IsUnknownDerived.put",
     "decorators": []
    }
   ],
   "parent": "AdditionalPropertiesClient",
   "parameters": [
    {
     "$id": "353",
     "name": "endpoint",
     "nameInRequest": "endpoint",
     "doc": "Service host",
     "type": {
      "$id": "354",
      "kind": "url",
      "name": "url",
      "crossLanguageDefinitionId": "TypeSpec.url"
     },
     "location": "Uri",
     "isApiVersion": false,
     "isContentType": false,
     "isRequired": true,
     "isEndpoint": true,
     "skipUrlEncoding": false,
     "explode": false,
     "kind": "Client",
     "defaultValue": {
      "$id": "355",
      "type": {
       "$id": "356",
       "kind": "string",
       "name": "string",
       "crossLanguageDefinitionId": "TypeSpec.string"
      },
      "value": "http://localhost:3000"
     }
    }
   ],
   "decorators": [],
   "crossLanguageDefinitionId": "Type.Property.AdditionalProperties.IsUnknownDerived"
  },
  {
   "$id": "357",
   "name": "IsUnknownDiscriminated",
   "namespace": "Type.Property.AdditionalProperties",
   "operations": [
    {
     "$id": "358",
     "name": "get",
     "resourceName": "IsUnknownDiscriminated",
     "doc": "Get call",
     "accessibility": "public",
     "parameters": [
      {
       "$id": "359",
       "name": "accept",
       "nameInRequest": "Accept",
       "type": {
        "$id": "360",
        "kind": "constant",
        "valueType": {
         "$id": "361",
         "kind": "string",
         "name": "string",
         "crossLanguageDefinitionId": "TypeSpec.string",
         "decorators": []
        },
        "value": "application/json",
        "decorators": []
>>>>>>> 676f47f0
       },
       "location": "Uri",
       "isApiVersion": false,
       "isContentType": false,
       "isRequired": true,
       "isEndpoint": true,
       "skipUrlEncoding": false,
       "explode": false,
       "kind": "Client",
       "defaultValue": {
        "$id": "448",
        "type": {
         "$id": "449",
         "kind": "string",
         "name": "string",
         "crossLanguageDefinitionId": "TypeSpec.string"
        },
        "value": "http://localhost:3000"
       }
      }
     ],
     "operations": [
      {
<<<<<<< HEAD
       "$id": "450",
       "name": "get",
       "resourceName": "SpreadFloat",
       "doc": "Get call",
       "accessibility": "public",
       "parameters": [
        {
         "$id": "451",
         "name": "accept",
         "nameInRequest": "Accept",
         "type": {
          "$id": "452",
          "kind": "constant",
          "valueType": {
           "$id": "453",
           "kind": "string",
           "name": "string",
           "crossLanguageDefinitionId": "TypeSpec.string",
           "decorators": []
          },
          "value": "application/json",
          "decorators": []
         },
         "location": "Header",
         "isApiVersion": false,
         "isContentType": false,
         "isEndpoint": false,
         "explode": false,
         "isRequired": true,
         "kind": "Constant",
         "decorators": [],
         "skipUrlEncoding": false
        }
       ],
       "responses": [
        {
         "$id": "454",
         "statusCodes": [
          200
         ],
         "bodyType": {
          "$ref": "148"
         },
         "headers": [],
         "isErrorResponse": false,
         "contentTypes": [
          "application/json"
         ]
        }
       ],
       "httpMethod": "GET",
       "uri": "{endpoint}",
       "path": "/type/property/additionalProperties/spreadRecordFloat",
       "bufferResponse": true,
       "generateProtocolMethod": true,
       "generateConvenienceMethod": true,
       "crossLanguageDefinitionId": "Type.Property.AdditionalProperties.SpreadFloat.get",
       "decorators": []
      },
      {
       "$id": "455",
       "name": "put",
       "resourceName": "SpreadFloat",
       "doc": "Put operation",
       "accessibility": "public",
       "parameters": [
        {
         "$id": "456",
         "name": "contentType",
         "nameInRequest": "Content-Type",
         "doc": "Body parameter's content type. Known values are application/json",
         "type": {
          "$id": "457",
          "kind": "constant",
          "valueType": {
           "$id": "458",
           "kind": "string",
           "name": "string",
           "crossLanguageDefinitionId": "TypeSpec.string",
           "decorators": []
          },
          "value": "application/json",
          "decorators": []
         },
         "location": "Header",
         "isApiVersion": false,
         "isContentType": true,
         "isEndpoint": false,
         "explode": false,
         "isRequired": true,
         "kind": "Constant",
         "decorators": [],
         "skipUrlEncoding": false
        },
        {
         "$id": "459",
         "name": "body",
         "nameInRequest": "body",
         "doc": "body",
         "type": {
          "$ref": "148"
         },
         "location": "Body",
         "isApiVersion": false,
         "isContentType": false,
         "isEndpoint": false,
         "explode": false,
         "isRequired": true,
         "kind": "Method",
         "decorators": [],
         "skipUrlEncoding": false
        }
       ],
       "responses": [
        {
         "$id": "460",
         "statusCodes": [
          204
         ],
         "headers": [],
         "isErrorResponse": false
        }
       ],
       "httpMethod": "PUT",
       "uri": "{endpoint}",
       "path": "/type/property/additionalProperties/spreadRecordFloat",
       "requestMediaTypes": [
=======
       "$id": "362",
       "statusCodes": [
        200
       ],
       "bodyType": {
        "$ref": "192"
       },
       "headers": [],
       "isErrorResponse": false,
       "contentTypes": [
>>>>>>> 676f47f0
        "application/json"
       ],
       "bufferResponse": true,
       "generateProtocolMethod": true,
       "generateConvenienceMethod": true,
       "crossLanguageDefinitionId": "Type.Property.AdditionalProperties.SpreadFloat.put",
       "decorators": []
      }
     ],
     "apiVersions": [],
     "crossLanguageDefinitionId": "Type.Property.AdditionalProperties.SpreadFloat",
     "decorators": [],
     "parent": {
      "$ref": "264"
     }
    },
    {
<<<<<<< HEAD
     "$id": "461",
     "kind": "client",
     "name": "ExtendsModel",
     "namespace": "Type.Property.AdditionalProperties",
     "parameters": [
      {
       "$id": "462",
       "name": "endpoint",
       "nameInRequest": "endpoint",
       "doc": "Service host",
       "type": {
        "$id": "463",
        "kind": "url",
        "name": "url",
        "crossLanguageDefinitionId": "TypeSpec.url"
=======
     "$id": "363",
     "name": "put",
     "resourceName": "IsUnknownDiscriminated",
     "doc": "Put operation",
     "accessibility": "public",
     "parameters": [
      {
       "$id": "364",
       "name": "contentType",
       "nameInRequest": "Content-Type",
       "doc": "Body parameter's content type. Known values are application/json",
       "type": {
        "$id": "365",
        "kind": "constant",
        "valueType": {
         "$id": "366",
         "kind": "string",
         "name": "string",
         "crossLanguageDefinitionId": "TypeSpec.string",
         "decorators": []
        },
        "value": "application/json",
        "decorators": []
       },
       "location": "Header",
       "isApiVersion": false,
       "isContentType": true,
       "isEndpoint": false,
       "explode": false,
       "isRequired": true,
       "kind": "Constant",
       "decorators": [],
       "skipUrlEncoding": false
      },
      {
       "$id": "367",
       "name": "body",
       "nameInRequest": "body",
       "doc": "body",
       "type": {
        "$ref": "192"
>>>>>>> 676f47f0
       },
       "location": "Uri",
       "isApiVersion": false,
       "isContentType": false,
       "isRequired": true,
       "isEndpoint": true,
       "skipUrlEncoding": false,
       "explode": false,
       "kind": "Client",
       "defaultValue": {
        "$id": "464",
        "type": {
         "$id": "465",
         "kind": "string",
         "name": "string",
         "crossLanguageDefinitionId": "TypeSpec.string"
        },
        "value": "http://localhost:3000"
       }
      }
     ],
     "operations": [
      {
<<<<<<< HEAD
       "$id": "466",
       "name": "get",
       "resourceName": "ExtendsModel",
       "doc": "Get call",
       "accessibility": "public",
       "parameters": [
        {
         "$id": "467",
         "name": "accept",
         "nameInRequest": "Accept",
         "type": {
          "$id": "468",
          "kind": "constant",
          "valueType": {
           "$id": "469",
           "kind": "string",
           "name": "string",
           "crossLanguageDefinitionId": "TypeSpec.string",
           "decorators": []
          },
          "value": "application/json",
          "decorators": []
         },
         "location": "Header",
         "isApiVersion": false,
         "isContentType": false,
         "isEndpoint": false,
         "explode": false,
         "isRequired": true,
         "kind": "Constant",
         "decorators": [],
         "skipUrlEncoding": false
        }
=======
       "$id": "368",
       "statusCodes": [
        204
>>>>>>> 676f47f0
       ],
       "responses": [
        {
         "$id": "470",
         "statusCodes": [
          200
         ],
         "bodyType": {
          "$ref": "144"
         },
         "headers": [],
         "isErrorResponse": false,
         "contentTypes": [
          "application/json"
         ]
        }
       ],
       "httpMethod": "GET",
       "uri": "{endpoint}",
       "path": "/type/property/additionalProperties/extendsRecordModel",
       "bufferResponse": true,
       "generateProtocolMethod": true,
       "generateConvenienceMethod": true,
       "crossLanguageDefinitionId": "Type.Property.AdditionalProperties.ExtendsModel.get",
       "decorators": []
      },
      {
       "$id": "471",
       "name": "put",
       "resourceName": "ExtendsModel",
       "doc": "Put operation",
       "accessibility": "public",
       "parameters": [
        {
         "$id": "472",
         "name": "contentType",
         "nameInRequest": "Content-Type",
         "doc": "Body parameter's content type. Known values are application/json",
         "type": {
          "$id": "473",
          "kind": "constant",
          "valueType": {
           "$id": "474",
           "kind": "string",
           "name": "string",
           "crossLanguageDefinitionId": "TypeSpec.string",
           "decorators": []
          },
          "value": "application/json",
          "decorators": []
         },
         "location": "Header",
         "isApiVersion": false,
         "isContentType": true,
         "isEndpoint": false,
         "explode": false,
         "isRequired": true,
         "kind": "Constant",
         "decorators": [],
         "skipUrlEncoding": false
        },
        {
         "$id": "475",
         "name": "body",
         "nameInRequest": "body",
         "doc": "body",
         "type": {
          "$ref": "144"
         },
         "location": "Body",
         "isApiVersion": false,
         "isContentType": false,
         "isEndpoint": false,
         "explode": false,
         "isRequired": true,
         "kind": "Method",
         "decorators": [],
         "skipUrlEncoding": false
        }
       ],
       "responses": [
        {
         "$id": "476",
         "statusCodes": [
          204
         ],
         "headers": [],
         "isErrorResponse": false
        }
       ],
       "httpMethod": "PUT",
       "uri": "{endpoint}",
       "path": "/type/property/additionalProperties/extendsRecordModel",
       "requestMediaTypes": [
        "application/json"
       ],
       "bufferResponse": true,
       "generateProtocolMethod": true,
       "generateConvenienceMethod": true,
       "crossLanguageDefinitionId": "Type.Property.AdditionalProperties.ExtendsModel.put",
       "decorators": []
      }
     ],
<<<<<<< HEAD
     "apiVersions": [],
     "crossLanguageDefinitionId": "Type.Property.AdditionalProperties.ExtendsModel",
     "decorators": [],
     "parent": {
      "$ref": "264"
     }
    },
    {
     "$id": "477",
     "kind": "client",
     "name": "IsModel",
     "namespace": "Type.Property.AdditionalProperties",
     "parameters": [
      {
       "$id": "478",
       "name": "endpoint",
       "nameInRequest": "endpoint",
       "doc": "Service host",
       "type": {
        "$id": "479",
        "kind": "url",
        "name": "url",
        "crossLanguageDefinitionId": "TypeSpec.url"
=======
     "httpMethod": "PUT",
     "uri": "{endpoint}",
     "path": "/type/property/additionalProperties/isUnknownDiscriminated",
     "requestMediaTypes": [
      "application/json"
     ],
     "bufferResponse": true,
     "generateProtocolMethod": true,
     "generateConvenienceMethod": true,
     "crossLanguageDefinitionId": "Type.Property.AdditionalProperties.IsUnknownDiscriminated.put",
     "decorators": []
    }
   ],
   "parent": "AdditionalPropertiesClient",
   "parameters": [
    {
     "$id": "369",
     "name": "endpoint",
     "nameInRequest": "endpoint",
     "doc": "Service host",
     "type": {
      "$id": "370",
      "kind": "url",
      "name": "url",
      "crossLanguageDefinitionId": "TypeSpec.url"
     },
     "location": "Uri",
     "isApiVersion": false,
     "isContentType": false,
     "isRequired": true,
     "isEndpoint": true,
     "skipUrlEncoding": false,
     "explode": false,
     "kind": "Client",
     "defaultValue": {
      "$id": "371",
      "type": {
       "$id": "372",
       "kind": "string",
       "name": "string",
       "crossLanguageDefinitionId": "TypeSpec.string"
      },
      "value": "http://localhost:3000"
     }
    }
   ],
   "decorators": [],
   "crossLanguageDefinitionId": "Type.Property.AdditionalProperties.IsUnknownDiscriminated"
  },
  {
   "$id": "373",
   "name": "ExtendsString",
   "namespace": "Type.Property.AdditionalProperties",
   "operations": [
    {
     "$id": "374",
     "name": "get",
     "resourceName": "ExtendsString",
     "doc": "Get call",
     "accessibility": "public",
     "parameters": [
      {
       "$id": "375",
       "name": "accept",
       "nameInRequest": "Accept",
       "type": {
        "$id": "376",
        "kind": "constant",
        "valueType": {
         "$id": "377",
         "kind": "string",
         "name": "string",
         "crossLanguageDefinitionId": "TypeSpec.string",
         "decorators": []
        },
        "value": "application/json",
        "decorators": []
>>>>>>> 676f47f0
       },
       "location": "Uri",
       "isApiVersion": false,
       "isContentType": false,
       "isRequired": true,
       "isEndpoint": true,
       "skipUrlEncoding": false,
       "explode": false,
       "kind": "Client",
       "defaultValue": {
        "$id": "480",
        "type": {
         "$id": "481",
         "kind": "string",
         "name": "string",
         "crossLanguageDefinitionId": "TypeSpec.string"
        },
        "value": "http://localhost:3000"
       }
      }
     ],
     "operations": [
      {
<<<<<<< HEAD
       "$id": "482",
       "name": "get",
       "resourceName": "IsModel",
       "doc": "Get call",
       "accessibility": "public",
       "parameters": [
        {
         "$id": "483",
         "name": "accept",
         "nameInRequest": "Accept",
         "type": {
          "$id": "484",
          "kind": "constant",
          "valueType": {
           "$id": "485",
           "kind": "string",
           "name": "string",
           "crossLanguageDefinitionId": "TypeSpec.string",
           "decorators": []
          },
          "value": "application/json",
          "decorators": []
         },
         "location": "Header",
         "isApiVersion": false,
         "isContentType": false,
         "isEndpoint": false,
         "explode": false,
         "isRequired": true,
         "kind": "Constant",
         "decorators": [],
         "skipUrlEncoding": false
        }
       ],
       "responses": [
        {
         "$id": "486",
         "statusCodes": [
          200
         ],
         "bodyType": {
          "$ref": "140"
         },
         "headers": [],
         "isErrorResponse": false,
         "contentTypes": [
          "application/json"
         ]
        }
       ],
       "httpMethod": "GET",
       "uri": "{endpoint}",
       "path": "/type/property/additionalProperties/isRecordModel",
       "bufferResponse": true,
       "generateProtocolMethod": true,
       "generateConvenienceMethod": true,
       "crossLanguageDefinitionId": "Type.Property.AdditionalProperties.IsModel.get",
       "decorators": []
      },
      {
       "$id": "487",
       "name": "put",
       "resourceName": "IsModel",
       "doc": "Put operation",
       "accessibility": "public",
       "parameters": [
        {
         "$id": "488",
         "name": "contentType",
         "nameInRequest": "Content-Type",
         "doc": "Body parameter's content type. Known values are application/json",
         "type": {
          "$id": "489",
          "kind": "constant",
          "valueType": {
           "$id": "490",
           "kind": "string",
           "name": "string",
           "crossLanguageDefinitionId": "TypeSpec.string",
           "decorators": []
          },
          "value": "application/json",
          "decorators": []
         },
         "location": "Header",
         "isApiVersion": false,
         "isContentType": true,
         "isEndpoint": false,
         "explode": false,
         "isRequired": true,
         "kind": "Constant",
         "decorators": [],
         "skipUrlEncoding": false
        },
        {
         "$id": "491",
         "name": "body",
         "nameInRequest": "body",
         "doc": "body",
         "type": {
          "$ref": "140"
         },
         "location": "Body",
         "isApiVersion": false,
         "isContentType": false,
         "isEndpoint": false,
         "explode": false,
         "isRequired": true,
         "kind": "Method",
         "decorators": [],
         "skipUrlEncoding": false
        }
       ],
       "responses": [
        {
         "$id": "492",
         "statusCodes": [
          204
         ],
         "headers": [],
         "isErrorResponse": false
        }
       ],
       "httpMethod": "PUT",
       "uri": "{endpoint}",
       "path": "/type/property/additionalProperties/isRecordModel",
       "requestMediaTypes": [
=======
       "$id": "378",
       "statusCodes": [
        200
       ],
       "bodyType": {
        "$ref": "186"
       },
       "headers": [],
       "isErrorResponse": false,
       "contentTypes": [
>>>>>>> 676f47f0
        "application/json"
       ],
       "bufferResponse": true,
       "generateProtocolMethod": true,
       "generateConvenienceMethod": true,
       "crossLanguageDefinitionId": "Type.Property.AdditionalProperties.IsModel.put",
       "decorators": []
      }
     ],
     "apiVersions": [],
     "crossLanguageDefinitionId": "Type.Property.AdditionalProperties.IsModel",
     "decorators": [],
     "parent": {
      "$ref": "264"
     }
    },
    {
<<<<<<< HEAD
     "$id": "493",
     "kind": "client",
     "name": "SpreadModel",
     "namespace": "Type.Property.AdditionalProperties",
     "parameters": [
      {
       "$id": "494",
       "name": "endpoint",
       "nameInRequest": "endpoint",
       "doc": "Service host",
       "type": {
        "$id": "495",
        "kind": "url",
        "name": "url",
        "crossLanguageDefinitionId": "TypeSpec.url"
=======
     "$id": "379",
     "name": "put",
     "resourceName": "ExtendsString",
     "doc": "Put operation",
     "accessibility": "public",
     "parameters": [
      {
       "$id": "380",
       "name": "contentType",
       "nameInRequest": "Content-Type",
       "doc": "Body parameter's content type. Known values are application/json",
       "type": {
        "$id": "381",
        "kind": "constant",
        "valueType": {
         "$id": "382",
         "kind": "string",
         "name": "string",
         "crossLanguageDefinitionId": "TypeSpec.string",
         "decorators": []
        },
        "value": "application/json",
        "decorators": []
       },
       "location": "Header",
       "isApiVersion": false,
       "isContentType": true,
       "isEndpoint": false,
       "explode": false,
       "isRequired": true,
       "kind": "Constant",
       "decorators": [],
       "skipUrlEncoding": false
      },
      {
       "$id": "383",
       "name": "body",
       "nameInRequest": "body",
       "doc": "body",
       "type": {
        "$ref": "186"
>>>>>>> 676f47f0
       },
       "location": "Uri",
       "isApiVersion": false,
       "isContentType": false,
       "isRequired": true,
       "isEndpoint": true,
       "skipUrlEncoding": false,
       "explode": false,
       "kind": "Client",
       "defaultValue": {
        "$id": "496",
        "type": {
         "$id": "497",
         "kind": "string",
         "name": "string",
         "crossLanguageDefinitionId": "TypeSpec.string"
        },
        "value": "http://localhost:3000"
       }
      }
     ],
     "operations": [
      {
       "$id": "498",
       "name": "get",
       "resourceName": "SpreadModel",
       "doc": "Get call",
       "accessibility": "public",
       "parameters": [
        {
         "$id": "499",
         "name": "accept",
         "nameInRequest": "Accept",
         "type": {
          "$id": "500",
          "kind": "constant",
          "valueType": {
           "$id": "501",
           "kind": "string",
           "name": "string",
           "crossLanguageDefinitionId": "TypeSpec.string",
           "decorators": []
          },
          "value": "application/json",
          "decorators": []
         },
         "location": "Header",
         "isApiVersion": false,
         "isContentType": false,
         "isEndpoint": false,
         "explode": false,
         "isRequired": true,
         "kind": "Constant",
         "decorators": [],
         "skipUrlEncoding": false
        }
       ],
       "responses": [
        {
         "$id": "502",
         "statusCodes": [
          200
         ],
         "bodyType": {
          "$ref": "136"
         },
         "headers": [],
         "isErrorResponse": false,
         "contentTypes": [
          "application/json"
         ]
        }
       ],
       "httpMethod": "GET",
       "uri": "{endpoint}",
       "path": "/type/property/additionalProperties/spreadRecordModel",
       "bufferResponse": true,
       "generateProtocolMethod": true,
       "generateConvenienceMethod": true,
       "crossLanguageDefinitionId": "Type.Property.AdditionalProperties.SpreadModel.get",
       "decorators": []
      },
      {
<<<<<<< HEAD
       "$id": "503",
       "name": "put",
       "resourceName": "SpreadModel",
       "doc": "Put operation",
       "accessibility": "public",
       "parameters": [
        {
         "$id": "504",
         "name": "contentType",
         "nameInRequest": "Content-Type",
         "doc": "Body parameter's content type. Known values are application/json",
         "type": {
          "$id": "505",
          "kind": "constant",
          "valueType": {
           "$id": "506",
           "kind": "string",
           "name": "string",
           "crossLanguageDefinitionId": "TypeSpec.string",
           "decorators": []
          },
          "value": "application/json",
          "decorators": []
         },
         "location": "Header",
         "isApiVersion": false,
         "isContentType": true,
         "isEndpoint": false,
         "explode": false,
         "isRequired": true,
         "kind": "Constant",
         "decorators": [],
         "skipUrlEncoding": false
        },
        {
         "$id": "507",
         "name": "body",
         "nameInRequest": "body",
         "doc": "body",
         "type": {
          "$ref": "136"
         },
         "location": "Body",
         "isApiVersion": false,
         "isContentType": false,
         "isEndpoint": false,
         "explode": false,
         "isRequired": true,
         "kind": "Method",
         "decorators": [],
         "skipUrlEncoding": false
        }
       ],
       "responses": [
        {
         "$id": "508",
         "statusCodes": [
          204
         ],
         "headers": [],
         "isErrorResponse": false
        }
       ],
       "httpMethod": "PUT",
       "uri": "{endpoint}",
       "path": "/type/property/additionalProperties/spreadRecordModel",
       "requestMediaTypes": [
        "application/json"
=======
       "$id": "384",
       "statusCodes": [
        204
>>>>>>> 676f47f0
       ],
       "bufferResponse": true,
       "generateProtocolMethod": true,
       "generateConvenienceMethod": true,
       "crossLanguageDefinitionId": "Type.Property.AdditionalProperties.SpreadModel.put",
       "decorators": []
      }
     ],
<<<<<<< HEAD
     "apiVersions": [],
     "crossLanguageDefinitionId": "Type.Property.AdditionalProperties.SpreadModel",
     "decorators": [],
     "parent": {
      "$ref": "264"
     }
    },
    {
     "$id": "509",
     "kind": "client",
     "name": "ExtendsModelArray",
     "namespace": "Type.Property.AdditionalProperties",
     "parameters": [
      {
       "$id": "510",
       "name": "endpoint",
       "nameInRequest": "endpoint",
       "doc": "Service host",
       "type": {
        "$id": "511",
        "kind": "url",
        "name": "url",
        "crossLanguageDefinitionId": "TypeSpec.url"
=======
     "httpMethod": "PUT",
     "uri": "{endpoint}",
     "path": "/type/property/additionalProperties/extendsRecordString",
     "requestMediaTypes": [
      "application/json"
     ],
     "bufferResponse": true,
     "generateProtocolMethod": true,
     "generateConvenienceMethod": true,
     "crossLanguageDefinitionId": "Type.Property.AdditionalProperties.ExtendsString.put",
     "decorators": []
    }
   ],
   "parent": "AdditionalPropertiesClient",
   "parameters": [
    {
     "$id": "385",
     "name": "endpoint",
     "nameInRequest": "endpoint",
     "doc": "Service host",
     "type": {
      "$id": "386",
      "kind": "url",
      "name": "url",
      "crossLanguageDefinitionId": "TypeSpec.url"
     },
     "location": "Uri",
     "isApiVersion": false,
     "isContentType": false,
     "isRequired": true,
     "isEndpoint": true,
     "skipUrlEncoding": false,
     "explode": false,
     "kind": "Client",
     "defaultValue": {
      "$id": "387",
      "type": {
       "$id": "388",
       "kind": "string",
       "name": "string",
       "crossLanguageDefinitionId": "TypeSpec.string"
      },
      "value": "http://localhost:3000"
     }
    }
   ],
   "decorators": [],
   "crossLanguageDefinitionId": "Type.Property.AdditionalProperties.ExtendsString"
  },
  {
   "$id": "389",
   "name": "IsString",
   "namespace": "Type.Property.AdditionalProperties",
   "operations": [
    {
     "$id": "390",
     "name": "get",
     "resourceName": "IsString",
     "doc": "Get call",
     "accessibility": "public",
     "parameters": [
      {
       "$id": "391",
       "name": "accept",
       "nameInRequest": "Accept",
       "type": {
        "$id": "392",
        "kind": "constant",
        "valueType": {
         "$id": "393",
         "kind": "string",
         "name": "string",
         "crossLanguageDefinitionId": "TypeSpec.string",
         "decorators": []
        },
        "value": "application/json",
        "decorators": []
>>>>>>> 676f47f0
       },
       "location": "Uri",
       "isApiVersion": false,
       "isContentType": false,
       "isRequired": true,
<<<<<<< HEAD
       "isEndpoint": true,
       "skipUrlEncoding": false,
       "explode": false,
       "kind": "Client",
       "defaultValue": {
        "$id": "512",
        "type": {
         "$id": "513",
         "kind": "string",
         "name": "string",
         "crossLanguageDefinitionId": "TypeSpec.string"
        },
        "value": "http://localhost:3000"
       }
      }
     ],
     "operations": [
      {
       "$id": "514",
       "name": "get",
       "resourceName": "ExtendsModelArray",
       "doc": "Get call",
       "accessibility": "public",
       "parameters": [
        {
         "$id": "515",
         "name": "accept",
         "nameInRequest": "Accept",
         "type": {
          "$id": "516",
          "kind": "constant",
          "valueType": {
           "$id": "517",
           "kind": "string",
           "name": "string",
           "crossLanguageDefinitionId": "TypeSpec.string",
           "decorators": []
          },
          "value": "application/json",
          "decorators": []
         },
         "location": "Header",
         "isApiVersion": false,
         "isContentType": false,
         "isEndpoint": false,
         "explode": false,
         "isRequired": true,
         "kind": "Constant",
         "decorators": [],
         "skipUrlEncoding": false
        }
       ],
       "responses": [
        {
         "$id": "518",
         "statusCodes": [
          200
         ],
         "bodyType": {
          "$ref": "130"
         },
         "headers": [],
         "isErrorResponse": false,
         "contentTypes": [
          "application/json"
         ]
        }
       ],
       "httpMethod": "GET",
       "uri": "{endpoint}",
       "path": "/type/property/additionalProperties/extendsRecordModelArray",
       "bufferResponse": true,
       "generateProtocolMethod": true,
       "generateConvenienceMethod": true,
       "crossLanguageDefinitionId": "Type.Property.AdditionalProperties.ExtendsModelArray.get",
       "decorators": []
      },
      {
       "$id": "519",
       "name": "put",
       "resourceName": "ExtendsModelArray",
       "doc": "Put operation",
       "accessibility": "public",
       "parameters": [
        {
         "$id": "520",
         "name": "contentType",
         "nameInRequest": "Content-Type",
         "doc": "Body parameter's content type. Known values are application/json",
         "type": {
          "$id": "521",
          "kind": "constant",
          "valueType": {
           "$id": "522",
           "kind": "string",
           "name": "string",
           "crossLanguageDefinitionId": "TypeSpec.string",
           "decorators": []
          },
          "value": "application/json",
          "decorators": []
         },
         "location": "Header",
         "isApiVersion": false,
         "isContentType": true,
         "isEndpoint": false,
         "explode": false,
         "isRequired": true,
         "kind": "Constant",
         "decorators": [],
         "skipUrlEncoding": false
        },
        {
         "$id": "523",
         "name": "body",
         "nameInRequest": "body",
         "doc": "body",
         "type": {
          "$ref": "130"
         },
         "location": "Body",
         "isApiVersion": false,
         "isContentType": false,
         "isEndpoint": false,
         "explode": false,
         "isRequired": true,
         "kind": "Method",
         "decorators": [],
         "skipUrlEncoding": false
        }
       ],
       "responses": [
        {
         "$id": "524",
         "statusCodes": [
          204
         ],
         "headers": [],
         "isErrorResponse": false
        }
       ],
       "httpMethod": "PUT",
       "uri": "{endpoint}",
       "path": "/type/property/additionalProperties/extendsRecordModelArray",
       "requestMediaTypes": [
=======
       "kind": "Constant",
       "decorators": [],
       "skipUrlEncoding": false
      }
     ],
     "responses": [
      {
       "$id": "394",
       "statusCodes": [
        200
       ],
       "bodyType": {
        "$ref": "180"
       },
       "headers": [],
       "isErrorResponse": false,
       "contentTypes": [
>>>>>>> 676f47f0
        "application/json"
       ],
       "bufferResponse": true,
       "generateProtocolMethod": true,
       "generateConvenienceMethod": true,
       "crossLanguageDefinitionId": "Type.Property.AdditionalProperties.ExtendsModelArray.put",
       "decorators": []
      }
     ],
     "apiVersions": [],
     "crossLanguageDefinitionId": "Type.Property.AdditionalProperties.ExtendsModelArray",
     "decorators": [],
     "parent": {
      "$ref": "264"
     }
    },
    {
<<<<<<< HEAD
     "$id": "525",
     "kind": "client",
     "name": "IsModelArray",
     "namespace": "Type.Property.AdditionalProperties",
     "parameters": [
      {
       "$id": "526",
       "name": "endpoint",
       "nameInRequest": "endpoint",
       "doc": "Service host",
       "type": {
        "$id": "527",
        "kind": "url",
        "name": "url",
        "crossLanguageDefinitionId": "TypeSpec.url"
=======
     "$id": "395",
     "name": "put",
     "resourceName": "IsString",
     "doc": "Put operation",
     "accessibility": "public",
     "parameters": [
      {
       "$id": "396",
       "name": "contentType",
       "nameInRequest": "Content-Type",
       "doc": "Body parameter's content type. Known values are application/json",
       "type": {
        "$id": "397",
        "kind": "constant",
        "valueType": {
         "$id": "398",
         "kind": "string",
         "name": "string",
         "crossLanguageDefinitionId": "TypeSpec.string",
         "decorators": []
        },
        "value": "application/json",
        "decorators": []
       },
       "location": "Header",
       "isApiVersion": false,
       "isContentType": true,
       "isEndpoint": false,
       "explode": false,
       "isRequired": true,
       "kind": "Constant",
       "decorators": [],
       "skipUrlEncoding": false
      },
      {
       "$id": "399",
       "name": "body",
       "nameInRequest": "body",
       "doc": "body",
       "type": {
        "$ref": "180"
>>>>>>> 676f47f0
       },
       "location": "Uri",
       "isApiVersion": false,
       "isContentType": false,
       "isRequired": true,
       "isEndpoint": true,
       "skipUrlEncoding": false,
       "explode": false,
       "kind": "Client",
       "defaultValue": {
        "$id": "528",
        "type": {
         "$id": "529",
         "kind": "string",
         "name": "string",
         "crossLanguageDefinitionId": "TypeSpec.string"
        },
        "value": "http://localhost:3000"
       }
      }
     ],
     "operations": [
      {
       "$id": "530",
       "name": "get",
       "resourceName": "IsModelArray",
       "doc": "Get call",
       "accessibility": "public",
       "parameters": [
        {
         "$id": "531",
         "name": "accept",
         "nameInRequest": "Accept",
         "type": {
          "$id": "532",
          "kind": "constant",
          "valueType": {
           "$id": "533",
           "kind": "string",
           "name": "string",
           "crossLanguageDefinitionId": "TypeSpec.string",
           "decorators": []
          },
          "value": "application/json",
          "decorators": []
         },
         "location": "Header",
         "isApiVersion": false,
         "isContentType": false,
         "isEndpoint": false,
         "explode": false,
         "isRequired": true,
         "kind": "Constant",
         "decorators": [],
         "skipUrlEncoding": false
        }
       ],
       "responses": [
        {
         "$id": "534",
         "statusCodes": [
          200
         ],
         "bodyType": {
          "$ref": "124"
         },
         "headers": [],
         "isErrorResponse": false,
         "contentTypes": [
          "application/json"
         ]
        }
       ],
       "httpMethod": "GET",
       "uri": "{endpoint}",
       "path": "/type/property/additionalProperties/isRecordModelArray",
       "bufferResponse": true,
       "generateProtocolMethod": true,
       "generateConvenienceMethod": true,
       "crossLanguageDefinitionId": "Type.Property.AdditionalProperties.IsModelArray.get",
       "decorators": []
      },
      {
<<<<<<< HEAD
       "$id": "535",
       "name": "put",
       "resourceName": "IsModelArray",
       "doc": "Put operation",
       "accessibility": "public",
       "parameters": [
        {
         "$id": "536",
         "name": "contentType",
         "nameInRequest": "Content-Type",
         "doc": "Body parameter's content type. Known values are application/json",
         "type": {
          "$id": "537",
          "kind": "constant",
          "valueType": {
           "$id": "538",
           "kind": "string",
           "name": "string",
           "crossLanguageDefinitionId": "TypeSpec.string",
           "decorators": []
          },
          "value": "application/json",
          "decorators": []
         },
         "location": "Header",
         "isApiVersion": false,
         "isContentType": true,
         "isEndpoint": false,
         "explode": false,
         "isRequired": true,
         "kind": "Constant",
         "decorators": [],
         "skipUrlEncoding": false
        },
        {
         "$id": "539",
         "name": "body",
         "nameInRequest": "body",
         "doc": "body",
         "type": {
          "$ref": "124"
         },
         "location": "Body",
         "isApiVersion": false,
         "isContentType": false,
         "isEndpoint": false,
         "explode": false,
         "isRequired": true,
         "kind": "Method",
         "decorators": [],
         "skipUrlEncoding": false
        }
       ],
       "responses": [
        {
         "$id": "540",
         "statusCodes": [
          204
         ],
         "headers": [],
         "isErrorResponse": false
        }
       ],
       "httpMethod": "PUT",
       "uri": "{endpoint}",
       "path": "/type/property/additionalProperties/isRecordModelArray",
       "requestMediaTypes": [
        "application/json"
=======
       "$id": "400",
       "statusCodes": [
        204
>>>>>>> 676f47f0
       ],
       "bufferResponse": true,
       "generateProtocolMethod": true,
       "generateConvenienceMethod": true,
       "crossLanguageDefinitionId": "Type.Property.AdditionalProperties.IsModelArray.put",
       "decorators": []
      }
     ],
<<<<<<< HEAD
     "apiVersions": [],
     "crossLanguageDefinitionId": "Type.Property.AdditionalProperties.IsModelArray",
     "decorators": [],
     "parent": {
      "$ref": "264"
     }
    },
    {
     "$id": "541",
     "kind": "client",
     "name": "SpreadModelArray",
     "namespace": "Type.Property.AdditionalProperties",
     "parameters": [
      {
       "$id": "542",
       "name": "endpoint",
       "nameInRequest": "endpoint",
       "doc": "Service host",
       "type": {
        "$id": "543",
        "kind": "url",
        "name": "url",
        "crossLanguageDefinitionId": "TypeSpec.url"
=======
     "httpMethod": "PUT",
     "uri": "{endpoint}",
     "path": "/type/property/additionalProperties/isRecordstring",
     "requestMediaTypes": [
      "application/json"
     ],
     "bufferResponse": true,
     "generateProtocolMethod": true,
     "generateConvenienceMethod": true,
     "crossLanguageDefinitionId": "Type.Property.AdditionalProperties.IsString.put",
     "decorators": []
    }
   ],
   "parent": "AdditionalPropertiesClient",
   "parameters": [
    {
     "$id": "401",
     "name": "endpoint",
     "nameInRequest": "endpoint",
     "doc": "Service host",
     "type": {
      "$id": "402",
      "kind": "url",
      "name": "url",
      "crossLanguageDefinitionId": "TypeSpec.url"
     },
     "location": "Uri",
     "isApiVersion": false,
     "isContentType": false,
     "isRequired": true,
     "isEndpoint": true,
     "skipUrlEncoding": false,
     "explode": false,
     "kind": "Client",
     "defaultValue": {
      "$id": "403",
      "type": {
       "$id": "404",
       "kind": "string",
       "name": "string",
       "crossLanguageDefinitionId": "TypeSpec.string"
      },
      "value": "http://localhost:3000"
     }
    }
   ],
   "decorators": [],
   "crossLanguageDefinitionId": "Type.Property.AdditionalProperties.IsString"
  },
  {
   "$id": "405",
   "name": "SpreadString",
   "namespace": "Type.Property.AdditionalProperties",
   "operations": [
    {
     "$id": "406",
     "name": "get",
     "resourceName": "SpreadString",
     "doc": "Get call",
     "accessibility": "public",
     "parameters": [
      {
       "$id": "407",
       "name": "accept",
       "nameInRequest": "Accept",
       "type": {
        "$id": "408",
        "kind": "constant",
        "valueType": {
         "$id": "409",
         "kind": "string",
         "name": "string",
         "crossLanguageDefinitionId": "TypeSpec.string",
         "decorators": []
        },
        "value": "application/json",
        "decorators": []
>>>>>>> 676f47f0
       },
       "location": "Uri",
       "isApiVersion": false,
       "isContentType": false,
       "isRequired": true,
       "isEndpoint": true,
       "skipUrlEncoding": false,
       "explode": false,
       "kind": "Client",
       "defaultValue": {
        "$id": "544",
        "type": {
         "$id": "545",
         "kind": "string",
         "name": "string",
         "crossLanguageDefinitionId": "TypeSpec.string"
        },
        "value": "http://localhost:3000"
       }
      }
     ],
     "operations": [
      {
<<<<<<< HEAD
       "$id": "546",
       "name": "get",
       "resourceName": "SpreadModelArray",
       "doc": "Get call",
       "accessibility": "public",
       "parameters": [
        {
         "$id": "547",
         "name": "accept",
         "nameInRequest": "Accept",
         "type": {
          "$id": "548",
          "kind": "constant",
          "valueType": {
           "$id": "549",
           "kind": "string",
           "name": "string",
           "crossLanguageDefinitionId": "TypeSpec.string",
           "decorators": []
          },
          "value": "application/json",
          "decorators": []
         },
         "location": "Header",
         "isApiVersion": false,
         "isContentType": false,
         "isEndpoint": false,
         "explode": false,
         "isRequired": true,
         "kind": "Constant",
         "decorators": [],
         "skipUrlEncoding": false
        }
       ],
       "responses": [
        {
         "$id": "550",
         "statusCodes": [
          200
         ],
         "bodyType": {
          "$ref": "118"
         },
         "headers": [],
         "isErrorResponse": false,
         "contentTypes": [
          "application/json"
         ]
        }
       ],
       "httpMethod": "GET",
       "uri": "{endpoint}",
       "path": "/type/property/additionalProperties/spreadRecordModelArray",
       "bufferResponse": true,
       "generateProtocolMethod": true,
       "generateConvenienceMethod": true,
       "crossLanguageDefinitionId": "Type.Property.AdditionalProperties.SpreadModelArray.get",
       "decorators": []
      },
      {
       "$id": "551",
       "name": "put",
       "resourceName": "SpreadModelArray",
       "doc": "Put operation",
       "accessibility": "public",
       "parameters": [
        {
         "$id": "552",
         "name": "contentType",
         "nameInRequest": "Content-Type",
         "doc": "Body parameter's content type. Known values are application/json",
         "type": {
          "$id": "553",
          "kind": "constant",
          "valueType": {
           "$id": "554",
           "kind": "string",
           "name": "string",
           "crossLanguageDefinitionId": "TypeSpec.string",
           "decorators": []
          },
          "value": "application/json",
          "decorators": []
         },
         "location": "Header",
         "isApiVersion": false,
         "isContentType": true,
         "isEndpoint": false,
         "explode": false,
         "isRequired": true,
         "kind": "Constant",
         "decorators": [],
         "skipUrlEncoding": false
        },
        {
         "$id": "555",
         "name": "body",
         "nameInRequest": "body",
         "doc": "body",
         "type": {
          "$ref": "118"
         },
         "location": "Body",
         "isApiVersion": false,
         "isContentType": false,
         "isEndpoint": false,
         "explode": false,
         "isRequired": true,
         "kind": "Method",
         "decorators": [],
         "skipUrlEncoding": false
        }
       ],
       "responses": [
        {
         "$id": "556",
         "statusCodes": [
          204
         ],
         "headers": [],
         "isErrorResponse": false
        }
       ],
       "httpMethod": "PUT",
       "uri": "{endpoint}",
       "path": "/type/property/additionalProperties/spreadRecordModelArray",
       "requestMediaTypes": [
=======
       "$id": "410",
       "statusCodes": [
        200
       ],
       "bodyType": {
        "$ref": "174"
       },
       "headers": [],
       "isErrorResponse": false,
       "contentTypes": [
>>>>>>> 676f47f0
        "application/json"
       ],
       "bufferResponse": true,
       "generateProtocolMethod": true,
       "generateConvenienceMethod": true,
       "crossLanguageDefinitionId": "Type.Property.AdditionalProperties.SpreadModelArray.put",
       "decorators": []
      }
     ],
     "apiVersions": [],
     "crossLanguageDefinitionId": "Type.Property.AdditionalProperties.SpreadModelArray",
     "decorators": [],
     "parent": {
      "$ref": "264"
     }
    },
    {
<<<<<<< HEAD
     "$id": "557",
     "kind": "client",
     "name": "SpreadDifferentString",
     "namespace": "Type.Property.AdditionalProperties",
     "parameters": [
      {
       "$id": "558",
       "name": "endpoint",
       "nameInRequest": "endpoint",
       "doc": "Service host",
       "type": {
        "$id": "559",
        "kind": "url",
        "name": "url",
        "crossLanguageDefinitionId": "TypeSpec.url"
=======
     "$id": "411",
     "name": "put",
     "resourceName": "SpreadString",
     "doc": "Put operation",
     "accessibility": "public",
     "parameters": [
      {
       "$id": "412",
       "name": "contentType",
       "nameInRequest": "Content-Type",
       "doc": "Body parameter's content type. Known values are application/json",
       "type": {
        "$id": "413",
        "kind": "constant",
        "valueType": {
         "$id": "414",
         "kind": "string",
         "name": "string",
         "crossLanguageDefinitionId": "TypeSpec.string",
         "decorators": []
        },
        "value": "application/json",
        "decorators": []
       },
       "location": "Header",
       "isApiVersion": false,
       "isContentType": true,
       "isEndpoint": false,
       "explode": false,
       "isRequired": true,
       "kind": "Constant",
       "decorators": [],
       "skipUrlEncoding": false
      },
      {
       "$id": "415",
       "name": "body",
       "nameInRequest": "body",
       "doc": "body",
       "type": {
        "$ref": "174"
>>>>>>> 676f47f0
       },
       "location": "Uri",
       "isApiVersion": false,
       "isContentType": false,
       "isRequired": true,
       "isEndpoint": true,
       "skipUrlEncoding": false,
       "explode": false,
       "kind": "Client",
       "defaultValue": {
        "$id": "560",
        "type": {
         "$id": "561",
         "kind": "string",
         "name": "string",
         "crossLanguageDefinitionId": "TypeSpec.string"
        },
        "value": "http://localhost:3000"
       }
      }
     ],
     "operations": [
      {
<<<<<<< HEAD
       "$id": "562",
       "name": "get",
       "resourceName": "SpreadDifferentString",
       "doc": "Get call",
       "accessibility": "public",
       "parameters": [
        {
         "$id": "563",
         "name": "accept",
         "nameInRequest": "Accept",
         "type": {
          "$id": "564",
          "kind": "constant",
          "valueType": {
           "$id": "565",
           "kind": "string",
           "name": "string",
           "crossLanguageDefinitionId": "TypeSpec.string",
           "decorators": []
          },
          "value": "application/json",
          "decorators": []
         },
         "location": "Header",
         "isApiVersion": false,
         "isContentType": false,
         "isEndpoint": false,
         "explode": false,
         "isRequired": true,
         "kind": "Constant",
         "decorators": [],
         "skipUrlEncoding": false
        }
       ],
       "responses": [
        {
         "$id": "566",
         "statusCodes": [
          200
         ],
         "bodyType": {
          "$ref": "108"
         },
         "headers": [],
         "isErrorResponse": false,
         "contentTypes": [
          "application/json"
         ]
        }
       ],
       "httpMethod": "GET",
       "uri": "{endpoint}",
       "path": "/type/property/additionalProperties/spreadDifferentRecordString",
       "bufferResponse": true,
       "generateProtocolMethod": true,
       "generateConvenienceMethod": true,
       "crossLanguageDefinitionId": "Type.Property.AdditionalProperties.SpreadDifferentString.get",
       "decorators": []
      },
      {
       "$id": "567",
       "name": "put",
       "resourceName": "SpreadDifferentString",
       "doc": "Put operation",
       "accessibility": "public",
       "parameters": [
        {
         "$id": "568",
         "name": "contentType",
         "nameInRequest": "Content-Type",
         "doc": "Body parameter's content type. Known values are application/json",
         "type": {
          "$id": "569",
          "kind": "constant",
          "valueType": {
           "$id": "570",
           "kind": "string",
           "name": "string",
           "crossLanguageDefinitionId": "TypeSpec.string",
           "decorators": []
          },
          "value": "application/json",
          "decorators": []
         },
         "location": "Header",
         "isApiVersion": false,
         "isContentType": true,
         "isEndpoint": false,
         "explode": false,
         "isRequired": true,
         "kind": "Constant",
         "decorators": [],
         "skipUrlEncoding": false
        },
        {
         "$id": "571",
         "name": "body",
         "nameInRequest": "body",
         "doc": "body",
         "type": {
          "$ref": "108"
         },
         "location": "Body",
         "isApiVersion": false,
         "isContentType": false,
         "isEndpoint": false,
         "explode": false,
         "isRequired": true,
         "kind": "Method",
         "decorators": [],
         "skipUrlEncoding": false
        }
       ],
       "responses": [
        {
         "$id": "572",
         "statusCodes": [
          204
         ],
         "headers": [],
         "isErrorResponse": false
        }
=======
       "$id": "416",
       "statusCodes": [
        204
       ],
       "headers": [],
       "isErrorResponse": false
      }
     ],
     "httpMethod": "PUT",
     "uri": "{endpoint}",
     "path": "/type/property/additionalProperties/spreadRecordString",
     "requestMediaTypes": [
      "application/json"
     ],
     "bufferResponse": true,
     "generateProtocolMethod": true,
     "generateConvenienceMethod": true,
     "crossLanguageDefinitionId": "Type.Property.AdditionalProperties.SpreadString.put",
     "decorators": []
    }
   ],
   "parent": "AdditionalPropertiesClient",
   "parameters": [
    {
     "$id": "417",
     "name": "endpoint",
     "nameInRequest": "endpoint",
     "doc": "Service host",
     "type": {
      "$id": "418",
      "kind": "url",
      "name": "url",
      "crossLanguageDefinitionId": "TypeSpec.url"
     },
     "location": "Uri",
     "isApiVersion": false,
     "isContentType": false,
     "isRequired": true,
     "isEndpoint": true,
     "skipUrlEncoding": false,
     "explode": false,
     "kind": "Client",
     "defaultValue": {
      "$id": "419",
      "type": {
       "$id": "420",
       "kind": "string",
       "name": "string",
       "crossLanguageDefinitionId": "TypeSpec.string"
      },
      "value": "http://localhost:3000"
     }
    }
   ],
   "decorators": [],
   "crossLanguageDefinitionId": "Type.Property.AdditionalProperties.SpreadString"
  },
  {
   "$id": "421",
   "name": "ExtendsFloat",
   "namespace": "Type.Property.AdditionalProperties",
   "operations": [
    {
     "$id": "422",
     "name": "get",
     "resourceName": "ExtendsFloat",
     "doc": "Get call",
     "accessibility": "public",
     "parameters": [
      {
       "$id": "423",
       "name": "accept",
       "nameInRequest": "Accept",
       "type": {
        "$id": "424",
        "kind": "constant",
        "valueType": {
         "$id": "425",
         "kind": "string",
         "name": "string",
         "crossLanguageDefinitionId": "TypeSpec.string",
         "decorators": []
        },
        "value": "application/json",
        "decorators": []
       },
       "location": "Header",
       "isApiVersion": false,
       "isContentType": false,
       "isEndpoint": false,
       "explode": false,
       "isRequired": true,
       "kind": "Constant",
       "decorators": [],
       "skipUrlEncoding": false
      }
     ],
     "responses": [
      {
       "$id": "426",
       "statusCodes": [
        200
       ],
       "bodyType": {
        "$ref": "168"
       },
       "headers": [],
       "isErrorResponse": false,
       "contentTypes": [
        "application/json"
       ]
      }
     ],
     "httpMethod": "GET",
     "uri": "{endpoint}",
     "path": "/type/property/additionalProperties/extendsRecordFloat",
     "bufferResponse": true,
     "generateProtocolMethod": true,
     "generateConvenienceMethod": true,
     "crossLanguageDefinitionId": "Type.Property.AdditionalProperties.ExtendsFloat.get",
     "decorators": []
    },
    {
     "$id": "427",
     "name": "put",
     "resourceName": "ExtendsFloat",
     "doc": "Put operation",
     "accessibility": "public",
     "parameters": [
      {
       "$id": "428",
       "name": "contentType",
       "nameInRequest": "Content-Type",
       "doc": "Body parameter's content type. Known values are application/json",
       "type": {
        "$id": "429",
        "kind": "constant",
        "valueType": {
         "$id": "430",
         "kind": "string",
         "name": "string",
         "crossLanguageDefinitionId": "TypeSpec.string",
         "decorators": []
        },
        "value": "application/json",
        "decorators": []
       },
       "location": "Header",
       "isApiVersion": false,
       "isContentType": true,
       "isEndpoint": false,
       "explode": false,
       "isRequired": true,
       "kind": "Constant",
       "decorators": [],
       "skipUrlEncoding": false
      },
      {
       "$id": "431",
       "name": "body",
       "nameInRequest": "body",
       "doc": "body",
       "type": {
        "$ref": "168"
       },
       "location": "Body",
       "isApiVersion": false,
       "isContentType": false,
       "isEndpoint": false,
       "explode": false,
       "isRequired": true,
       "kind": "Method",
       "decorators": [],
       "skipUrlEncoding": false
      }
     ],
     "responses": [
      {
       "$id": "432",
       "statusCodes": [
        204
       ],
       "headers": [],
       "isErrorResponse": false
      }
     ],
     "httpMethod": "PUT",
     "uri": "{endpoint}",
     "path": "/type/property/additionalProperties/extendsRecordFloat",
     "requestMediaTypes": [
      "application/json"
     ],
     "bufferResponse": true,
     "generateProtocolMethod": true,
     "generateConvenienceMethod": true,
     "crossLanguageDefinitionId": "Type.Property.AdditionalProperties.ExtendsFloat.put",
     "decorators": []
    }
   ],
   "parent": "AdditionalPropertiesClient",
   "parameters": [
    {
     "$id": "433",
     "name": "endpoint",
     "nameInRequest": "endpoint",
     "doc": "Service host",
     "type": {
      "$id": "434",
      "kind": "url",
      "name": "url",
      "crossLanguageDefinitionId": "TypeSpec.url"
     },
     "location": "Uri",
     "isApiVersion": false,
     "isContentType": false,
     "isRequired": true,
     "isEndpoint": true,
     "skipUrlEncoding": false,
     "explode": false,
     "kind": "Client",
     "defaultValue": {
      "$id": "435",
      "type": {
       "$id": "436",
       "kind": "string",
       "name": "string",
       "crossLanguageDefinitionId": "TypeSpec.string"
      },
      "value": "http://localhost:3000"
     }
    }
   ],
   "decorators": [],
   "crossLanguageDefinitionId": "Type.Property.AdditionalProperties.ExtendsFloat"
  },
  {
   "$id": "437",
   "name": "IsFloat",
   "namespace": "Type.Property.AdditionalProperties",
   "operations": [
    {
     "$id": "438",
     "name": "get",
     "resourceName": "IsFloat",
     "doc": "Get call",
     "accessibility": "public",
     "parameters": [
      {
       "$id": "439",
       "name": "accept",
       "nameInRequest": "Accept",
       "type": {
        "$id": "440",
        "kind": "constant",
        "valueType": {
         "$id": "441",
         "kind": "string",
         "name": "string",
         "crossLanguageDefinitionId": "TypeSpec.string",
         "decorators": []
        },
        "value": "application/json",
        "decorators": []
       },
       "location": "Header",
       "isApiVersion": false,
       "isContentType": false,
       "isEndpoint": false,
       "explode": false,
       "isRequired": true,
       "kind": "Constant",
       "decorators": [],
       "skipUrlEncoding": false
      }
     ],
     "responses": [
      {
       "$id": "442",
       "statusCodes": [
        200
       ],
       "bodyType": {
        "$ref": "162"
       },
       "headers": [],
       "isErrorResponse": false,
       "contentTypes": [
        "application/json"
       ]
      }
     ],
     "httpMethod": "GET",
     "uri": "{endpoint}",
     "path": "/type/property/additionalProperties/isRecordFloat",
     "bufferResponse": true,
     "generateProtocolMethod": true,
     "generateConvenienceMethod": true,
     "crossLanguageDefinitionId": "Type.Property.AdditionalProperties.IsFloat.get",
     "decorators": []
    },
    {
     "$id": "443",
     "name": "put",
     "resourceName": "IsFloat",
     "doc": "Put operation",
     "accessibility": "public",
     "parameters": [
      {
       "$id": "444",
       "name": "contentType",
       "nameInRequest": "Content-Type",
       "doc": "Body parameter's content type. Known values are application/json",
       "type": {
        "$id": "445",
        "kind": "constant",
        "valueType": {
         "$id": "446",
         "kind": "string",
         "name": "string",
         "crossLanguageDefinitionId": "TypeSpec.string",
         "decorators": []
        },
        "value": "application/json",
        "decorators": []
       },
       "location": "Header",
       "isApiVersion": false,
       "isContentType": true,
       "isEndpoint": false,
       "explode": false,
       "isRequired": true,
       "kind": "Constant",
       "decorators": [],
       "skipUrlEncoding": false
      },
      {
       "$id": "447",
       "name": "body",
       "nameInRequest": "body",
       "doc": "body",
       "type": {
        "$ref": "162"
       },
       "location": "Body",
       "isApiVersion": false,
       "isContentType": false,
       "isEndpoint": false,
       "explode": false,
       "isRequired": true,
       "kind": "Method",
       "decorators": [],
       "skipUrlEncoding": false
      }
     ],
     "responses": [
      {
       "$id": "448",
       "statusCodes": [
        204
       ],
       "headers": [],
       "isErrorResponse": false
      }
     ],
     "httpMethod": "PUT",
     "uri": "{endpoint}",
     "path": "/type/property/additionalProperties/isRecordFloat",
     "requestMediaTypes": [
      "application/json"
     ],
     "bufferResponse": true,
     "generateProtocolMethod": true,
     "generateConvenienceMethod": true,
     "crossLanguageDefinitionId": "Type.Property.AdditionalProperties.IsFloat.put",
     "decorators": []
    }
   ],
   "parent": "AdditionalPropertiesClient",
   "parameters": [
    {
     "$id": "449",
     "name": "endpoint",
     "nameInRequest": "endpoint",
     "doc": "Service host",
     "type": {
      "$id": "450",
      "kind": "url",
      "name": "url",
      "crossLanguageDefinitionId": "TypeSpec.url"
     },
     "location": "Uri",
     "isApiVersion": false,
     "isContentType": false,
     "isRequired": true,
     "isEndpoint": true,
     "skipUrlEncoding": false,
     "explode": false,
     "kind": "Client",
     "defaultValue": {
      "$id": "451",
      "type": {
       "$id": "452",
       "kind": "string",
       "name": "string",
       "crossLanguageDefinitionId": "TypeSpec.string"
      },
      "value": "http://localhost:3000"
     }
    }
   ],
   "decorators": [],
   "crossLanguageDefinitionId": "Type.Property.AdditionalProperties.IsFloat"
  },
  {
   "$id": "453",
   "name": "SpreadFloat",
   "namespace": "Type.Property.AdditionalProperties",
   "operations": [
    {
     "$id": "454",
     "name": "get",
     "resourceName": "SpreadFloat",
     "doc": "Get call",
     "accessibility": "public",
     "parameters": [
      {
       "$id": "455",
       "name": "accept",
       "nameInRequest": "Accept",
       "type": {
        "$id": "456",
        "kind": "constant",
        "valueType": {
         "$id": "457",
         "kind": "string",
         "name": "string",
         "crossLanguageDefinitionId": "TypeSpec.string",
         "decorators": []
        },
        "value": "application/json",
        "decorators": []
       },
       "location": "Header",
       "isApiVersion": false,
       "isContentType": false,
       "isEndpoint": false,
       "explode": false,
       "isRequired": true,
       "kind": "Constant",
       "decorators": [],
       "skipUrlEncoding": false
      }
     ],
     "responses": [
      {
       "$id": "458",
       "statusCodes": [
        200
       ],
       "bodyType": {
        "$ref": "156"
       },
       "headers": [],
       "isErrorResponse": false,
       "contentTypes": [
        "application/json"
       ]
      }
     ],
     "httpMethod": "GET",
     "uri": "{endpoint}",
     "path": "/type/property/additionalProperties/spreadRecordFloat",
     "bufferResponse": true,
     "generateProtocolMethod": true,
     "generateConvenienceMethod": true,
     "crossLanguageDefinitionId": "Type.Property.AdditionalProperties.SpreadFloat.get",
     "decorators": []
    },
    {
     "$id": "459",
     "name": "put",
     "resourceName": "SpreadFloat",
     "doc": "Put operation",
     "accessibility": "public",
     "parameters": [
      {
       "$id": "460",
       "name": "contentType",
       "nameInRequest": "Content-Type",
       "doc": "Body parameter's content type. Known values are application/json",
       "type": {
        "$id": "461",
        "kind": "constant",
        "valueType": {
         "$id": "462",
         "kind": "string",
         "name": "string",
         "crossLanguageDefinitionId": "TypeSpec.string",
         "decorators": []
        },
        "value": "application/json",
        "decorators": []
       },
       "location": "Header",
       "isApiVersion": false,
       "isContentType": true,
       "isEndpoint": false,
       "explode": false,
       "isRequired": true,
       "kind": "Constant",
       "decorators": [],
       "skipUrlEncoding": false
      },
      {
       "$id": "463",
       "name": "body",
       "nameInRequest": "body",
       "doc": "body",
       "type": {
        "$ref": "156"
       },
       "location": "Body",
       "isApiVersion": false,
       "isContentType": false,
       "isEndpoint": false,
       "explode": false,
       "isRequired": true,
       "kind": "Method",
       "decorators": [],
       "skipUrlEncoding": false
      }
     ],
     "responses": [
      {
       "$id": "464",
       "statusCodes": [
        204
       ],
       "headers": [],
       "isErrorResponse": false
      }
     ],
     "httpMethod": "PUT",
     "uri": "{endpoint}",
     "path": "/type/property/additionalProperties/spreadRecordFloat",
     "requestMediaTypes": [
      "application/json"
     ],
     "bufferResponse": true,
     "generateProtocolMethod": true,
     "generateConvenienceMethod": true,
     "crossLanguageDefinitionId": "Type.Property.AdditionalProperties.SpreadFloat.put",
     "decorators": []
    }
   ],
   "parent": "AdditionalPropertiesClient",
   "parameters": [
    {
     "$id": "465",
     "name": "endpoint",
     "nameInRequest": "endpoint",
     "doc": "Service host",
     "type": {
      "$id": "466",
      "kind": "url",
      "name": "url",
      "crossLanguageDefinitionId": "TypeSpec.url"
     },
     "location": "Uri",
     "isApiVersion": false,
     "isContentType": false,
     "isRequired": true,
     "isEndpoint": true,
     "skipUrlEncoding": false,
     "explode": false,
     "kind": "Client",
     "defaultValue": {
      "$id": "467",
      "type": {
       "$id": "468",
       "kind": "string",
       "name": "string",
       "crossLanguageDefinitionId": "TypeSpec.string"
      },
      "value": "http://localhost:3000"
     }
    }
   ],
   "decorators": [],
   "crossLanguageDefinitionId": "Type.Property.AdditionalProperties.SpreadFloat"
  },
  {
   "$id": "469",
   "name": "ExtendsModel",
   "namespace": "Type.Property.AdditionalProperties",
   "operations": [
    {
     "$id": "470",
     "name": "get",
     "resourceName": "ExtendsModel",
     "doc": "Get call",
     "accessibility": "public",
     "parameters": [
      {
       "$id": "471",
       "name": "accept",
       "nameInRequest": "Accept",
       "type": {
        "$id": "472",
        "kind": "constant",
        "valueType": {
         "$id": "473",
         "kind": "string",
         "name": "string",
         "crossLanguageDefinitionId": "TypeSpec.string",
         "decorators": []
        },
        "value": "application/json",
        "decorators": []
       },
       "location": "Header",
       "isApiVersion": false,
       "isContentType": false,
       "isEndpoint": false,
       "explode": false,
       "isRequired": true,
       "kind": "Constant",
       "decorators": [],
       "skipUrlEncoding": false
      }
     ],
     "responses": [
      {
       "$id": "474",
       "statusCodes": [
        200
       ],
       "bodyType": {
        "$ref": "152"
       },
       "headers": [],
       "isErrorResponse": false,
       "contentTypes": [
        "application/json"
       ]
      }
     ],
     "httpMethod": "GET",
     "uri": "{endpoint}",
     "path": "/type/property/additionalProperties/extendsRecordModel",
     "bufferResponse": true,
     "generateProtocolMethod": true,
     "generateConvenienceMethod": true,
     "crossLanguageDefinitionId": "Type.Property.AdditionalProperties.ExtendsModel.get",
     "decorators": []
    },
    {
     "$id": "475",
     "name": "put",
     "resourceName": "ExtendsModel",
     "doc": "Put operation",
     "accessibility": "public",
     "parameters": [
      {
       "$id": "476",
       "name": "contentType",
       "nameInRequest": "Content-Type",
       "doc": "Body parameter's content type. Known values are application/json",
       "type": {
        "$id": "477",
        "kind": "constant",
        "valueType": {
         "$id": "478",
         "kind": "string",
         "name": "string",
         "crossLanguageDefinitionId": "TypeSpec.string",
         "decorators": []
        },
        "value": "application/json",
        "decorators": []
       },
       "location": "Header",
       "isApiVersion": false,
       "isContentType": true,
       "isEndpoint": false,
       "explode": false,
       "isRequired": true,
       "kind": "Constant",
       "decorators": [],
       "skipUrlEncoding": false
      },
      {
       "$id": "479",
       "name": "body",
       "nameInRequest": "body",
       "doc": "body",
       "type": {
        "$ref": "152"
       },
       "location": "Body",
       "isApiVersion": false,
       "isContentType": false,
       "isEndpoint": false,
       "explode": false,
       "isRequired": true,
       "kind": "Method",
       "decorators": [],
       "skipUrlEncoding": false
      }
     ],
     "responses": [
      {
       "$id": "480",
       "statusCodes": [
        204
       ],
       "headers": [],
       "isErrorResponse": false
      }
     ],
     "httpMethod": "PUT",
     "uri": "{endpoint}",
     "path": "/type/property/additionalProperties/extendsRecordModel",
     "requestMediaTypes": [
      "application/json"
     ],
     "bufferResponse": true,
     "generateProtocolMethod": true,
     "generateConvenienceMethod": true,
     "crossLanguageDefinitionId": "Type.Property.AdditionalProperties.ExtendsModel.put",
     "decorators": []
    }
   ],
   "parent": "AdditionalPropertiesClient",
   "parameters": [
    {
     "$id": "481",
     "name": "endpoint",
     "nameInRequest": "endpoint",
     "doc": "Service host",
     "type": {
      "$id": "482",
      "kind": "url",
      "name": "url",
      "crossLanguageDefinitionId": "TypeSpec.url"
     },
     "location": "Uri",
     "isApiVersion": false,
     "isContentType": false,
     "isRequired": true,
     "isEndpoint": true,
     "skipUrlEncoding": false,
     "explode": false,
     "kind": "Client",
     "defaultValue": {
      "$id": "483",
      "type": {
       "$id": "484",
       "kind": "string",
       "name": "string",
       "crossLanguageDefinitionId": "TypeSpec.string"
      },
      "value": "http://localhost:3000"
     }
    }
   ],
   "decorators": [],
   "crossLanguageDefinitionId": "Type.Property.AdditionalProperties.ExtendsModel"
  },
  {
   "$id": "485",
   "name": "IsModel",
   "namespace": "Type.Property.AdditionalProperties",
   "operations": [
    {
     "$id": "486",
     "name": "get",
     "resourceName": "IsModel",
     "doc": "Get call",
     "accessibility": "public",
     "parameters": [
      {
       "$id": "487",
       "name": "accept",
       "nameInRequest": "Accept",
       "type": {
        "$id": "488",
        "kind": "constant",
        "valueType": {
         "$id": "489",
         "kind": "string",
         "name": "string",
         "crossLanguageDefinitionId": "TypeSpec.string",
         "decorators": []
        },
        "value": "application/json",
        "decorators": []
       },
       "location": "Header",
       "isApiVersion": false,
       "isContentType": false,
       "isEndpoint": false,
       "explode": false,
       "isRequired": true,
       "kind": "Constant",
       "decorators": [],
       "skipUrlEncoding": false
      }
     ],
     "responses": [
      {
       "$id": "490",
       "statusCodes": [
        200
       ],
       "bodyType": {
        "$ref": "148"
       },
       "headers": [],
       "isErrorResponse": false,
       "contentTypes": [
        "application/json"
       ]
      }
     ],
     "httpMethod": "GET",
     "uri": "{endpoint}",
     "path": "/type/property/additionalProperties/isRecordModel",
     "bufferResponse": true,
     "generateProtocolMethod": true,
     "generateConvenienceMethod": true,
     "crossLanguageDefinitionId": "Type.Property.AdditionalProperties.IsModel.get",
     "decorators": []
    },
    {
     "$id": "491",
     "name": "put",
     "resourceName": "IsModel",
     "doc": "Put operation",
     "accessibility": "public",
     "parameters": [
      {
       "$id": "492",
       "name": "contentType",
       "nameInRequest": "Content-Type",
       "doc": "Body parameter's content type. Known values are application/json",
       "type": {
        "$id": "493",
        "kind": "constant",
        "valueType": {
         "$id": "494",
         "kind": "string",
         "name": "string",
         "crossLanguageDefinitionId": "TypeSpec.string",
         "decorators": []
        },
        "value": "application/json",
        "decorators": []
       },
       "location": "Header",
       "isApiVersion": false,
       "isContentType": true,
       "isEndpoint": false,
       "explode": false,
       "isRequired": true,
       "kind": "Constant",
       "decorators": [],
       "skipUrlEncoding": false
      },
      {
       "$id": "495",
       "name": "body",
       "nameInRequest": "body",
       "doc": "body",
       "type": {
        "$ref": "148"
       },
       "location": "Body",
       "isApiVersion": false,
       "isContentType": false,
       "isEndpoint": false,
       "explode": false,
       "isRequired": true,
       "kind": "Method",
       "decorators": [],
       "skipUrlEncoding": false
      }
     ],
     "responses": [
      {
       "$id": "496",
       "statusCodes": [
        204
       ],
       "headers": [],
       "isErrorResponse": false
      }
     ],
     "httpMethod": "PUT",
     "uri": "{endpoint}",
     "path": "/type/property/additionalProperties/isRecordModel",
     "requestMediaTypes": [
      "application/json"
     ],
     "bufferResponse": true,
     "generateProtocolMethod": true,
     "generateConvenienceMethod": true,
     "crossLanguageDefinitionId": "Type.Property.AdditionalProperties.IsModel.put",
     "decorators": []
    }
   ],
   "parent": "AdditionalPropertiesClient",
   "parameters": [
    {
     "$id": "497",
     "name": "endpoint",
     "nameInRequest": "endpoint",
     "doc": "Service host",
     "type": {
      "$id": "498",
      "kind": "url",
      "name": "url",
      "crossLanguageDefinitionId": "TypeSpec.url"
     },
     "location": "Uri",
     "isApiVersion": false,
     "isContentType": false,
     "isRequired": true,
     "isEndpoint": true,
     "skipUrlEncoding": false,
     "explode": false,
     "kind": "Client",
     "defaultValue": {
      "$id": "499",
      "type": {
       "$id": "500",
       "kind": "string",
       "name": "string",
       "crossLanguageDefinitionId": "TypeSpec.string"
      },
      "value": "http://localhost:3000"
     }
    }
   ],
   "decorators": [],
   "crossLanguageDefinitionId": "Type.Property.AdditionalProperties.IsModel"
  },
  {
   "$id": "501",
   "name": "SpreadModel",
   "namespace": "Type.Property.AdditionalProperties",
   "operations": [
    {
     "$id": "502",
     "name": "get",
     "resourceName": "SpreadModel",
     "doc": "Get call",
     "accessibility": "public",
     "parameters": [
      {
       "$id": "503",
       "name": "accept",
       "nameInRequest": "Accept",
       "type": {
        "$id": "504",
        "kind": "constant",
        "valueType": {
         "$id": "505",
         "kind": "string",
         "name": "string",
         "crossLanguageDefinitionId": "TypeSpec.string",
         "decorators": []
        },
        "value": "application/json",
        "decorators": []
       },
       "location": "Header",
       "isApiVersion": false,
       "isContentType": false,
       "isEndpoint": false,
       "explode": false,
       "isRequired": true,
       "kind": "Constant",
       "decorators": [],
       "skipUrlEncoding": false
      }
     ],
     "responses": [
      {
       "$id": "506",
       "statusCodes": [
        200
       ],
       "bodyType": {
        "$ref": "144"
       },
       "headers": [],
       "isErrorResponse": false,
       "contentTypes": [
        "application/json"
       ]
      }
     ],
     "httpMethod": "GET",
     "uri": "{endpoint}",
     "path": "/type/property/additionalProperties/spreadRecordModel",
     "bufferResponse": true,
     "generateProtocolMethod": true,
     "generateConvenienceMethod": true,
     "crossLanguageDefinitionId": "Type.Property.AdditionalProperties.SpreadModel.get",
     "decorators": []
    },
    {
     "$id": "507",
     "name": "put",
     "resourceName": "SpreadModel",
     "doc": "Put operation",
     "accessibility": "public",
     "parameters": [
      {
       "$id": "508",
       "name": "contentType",
       "nameInRequest": "Content-Type",
       "doc": "Body parameter's content type. Known values are application/json",
       "type": {
        "$id": "509",
        "kind": "constant",
        "valueType": {
         "$id": "510",
         "kind": "string",
         "name": "string",
         "crossLanguageDefinitionId": "TypeSpec.string",
         "decorators": []
        },
        "value": "application/json",
        "decorators": []
       },
       "location": "Header",
       "isApiVersion": false,
       "isContentType": true,
       "isEndpoint": false,
       "explode": false,
       "isRequired": true,
       "kind": "Constant",
       "decorators": [],
       "skipUrlEncoding": false
      },
      {
       "$id": "511",
       "name": "body",
       "nameInRequest": "body",
       "doc": "body",
       "type": {
        "$ref": "144"
       },
       "location": "Body",
       "isApiVersion": false,
       "isContentType": false,
       "isEndpoint": false,
       "explode": false,
       "isRequired": true,
       "kind": "Method",
       "decorators": [],
       "skipUrlEncoding": false
      }
     ],
     "responses": [
      {
       "$id": "512",
       "statusCodes": [
        204
       ],
       "headers": [],
       "isErrorResponse": false
      }
     ],
     "httpMethod": "PUT",
     "uri": "{endpoint}",
     "path": "/type/property/additionalProperties/spreadRecordModel",
     "requestMediaTypes": [
      "application/json"
     ],
     "bufferResponse": true,
     "generateProtocolMethod": true,
     "generateConvenienceMethod": true,
     "crossLanguageDefinitionId": "Type.Property.AdditionalProperties.SpreadModel.put",
     "decorators": []
    }
   ],
   "parent": "AdditionalPropertiesClient",
   "parameters": [
    {
     "$id": "513",
     "name": "endpoint",
     "nameInRequest": "endpoint",
     "doc": "Service host",
     "type": {
      "$id": "514",
      "kind": "url",
      "name": "url",
      "crossLanguageDefinitionId": "TypeSpec.url"
     },
     "location": "Uri",
     "isApiVersion": false,
     "isContentType": false,
     "isRequired": true,
     "isEndpoint": true,
     "skipUrlEncoding": false,
     "explode": false,
     "kind": "Client",
     "defaultValue": {
      "$id": "515",
      "type": {
       "$id": "516",
       "kind": "string",
       "name": "string",
       "crossLanguageDefinitionId": "TypeSpec.string"
      },
      "value": "http://localhost:3000"
     }
    }
   ],
   "decorators": [],
   "crossLanguageDefinitionId": "Type.Property.AdditionalProperties.SpreadModel"
  },
  {
   "$id": "517",
   "name": "ExtendsModelArray",
   "namespace": "Type.Property.AdditionalProperties",
   "operations": [
    {
     "$id": "518",
     "name": "get",
     "resourceName": "ExtendsModelArray",
     "doc": "Get call",
     "accessibility": "public",
     "parameters": [
      {
       "$id": "519",
       "name": "accept",
       "nameInRequest": "Accept",
       "type": {
        "$id": "520",
        "kind": "constant",
        "valueType": {
         "$id": "521",
         "kind": "string",
         "name": "string",
         "crossLanguageDefinitionId": "TypeSpec.string",
         "decorators": []
        },
        "value": "application/json",
        "decorators": []
       },
       "location": "Header",
       "isApiVersion": false,
       "isContentType": false,
       "isEndpoint": false,
       "explode": false,
       "isRequired": true,
       "kind": "Constant",
       "decorators": [],
       "skipUrlEncoding": false
      }
     ],
     "responses": [
      {
       "$id": "522",
       "statusCodes": [
        200
       ],
       "bodyType": {
        "$ref": "138"
       },
       "headers": [],
       "isErrorResponse": false,
       "contentTypes": [
        "application/json"
       ]
      }
     ],
     "httpMethod": "GET",
     "uri": "{endpoint}",
     "path": "/type/property/additionalProperties/extendsRecordModelArray",
     "bufferResponse": true,
     "generateProtocolMethod": true,
     "generateConvenienceMethod": true,
     "crossLanguageDefinitionId": "Type.Property.AdditionalProperties.ExtendsModelArray.get",
     "decorators": []
    },
    {
     "$id": "523",
     "name": "put",
     "resourceName": "ExtendsModelArray",
     "doc": "Put operation",
     "accessibility": "public",
     "parameters": [
      {
       "$id": "524",
       "name": "contentType",
       "nameInRequest": "Content-Type",
       "doc": "Body parameter's content type. Known values are application/json",
       "type": {
        "$id": "525",
        "kind": "constant",
        "valueType": {
         "$id": "526",
         "kind": "string",
         "name": "string",
         "crossLanguageDefinitionId": "TypeSpec.string",
         "decorators": []
        },
        "value": "application/json",
        "decorators": []
       },
       "location": "Header",
       "isApiVersion": false,
       "isContentType": true,
       "isEndpoint": false,
       "explode": false,
       "isRequired": true,
       "kind": "Constant",
       "decorators": [],
       "skipUrlEncoding": false
      },
      {
       "$id": "527",
       "name": "body",
       "nameInRequest": "body",
       "doc": "body",
       "type": {
        "$ref": "138"
       },
       "location": "Body",
       "isApiVersion": false,
       "isContentType": false,
       "isEndpoint": false,
       "explode": false,
       "isRequired": true,
       "kind": "Method",
       "decorators": [],
       "skipUrlEncoding": false
      }
     ],
     "responses": [
      {
       "$id": "528",
       "statusCodes": [
        204
       ],
       "headers": [],
       "isErrorResponse": false
      }
     ],
     "httpMethod": "PUT",
     "uri": "{endpoint}",
     "path": "/type/property/additionalProperties/extendsRecordModelArray",
     "requestMediaTypes": [
      "application/json"
     ],
     "bufferResponse": true,
     "generateProtocolMethod": true,
     "generateConvenienceMethod": true,
     "crossLanguageDefinitionId": "Type.Property.AdditionalProperties.ExtendsModelArray.put",
     "decorators": []
    }
   ],
   "parent": "AdditionalPropertiesClient",
   "parameters": [
    {
     "$id": "529",
     "name": "endpoint",
     "nameInRequest": "endpoint",
     "doc": "Service host",
     "type": {
      "$id": "530",
      "kind": "url",
      "name": "url",
      "crossLanguageDefinitionId": "TypeSpec.url"
     },
     "location": "Uri",
     "isApiVersion": false,
     "isContentType": false,
     "isRequired": true,
     "isEndpoint": true,
     "skipUrlEncoding": false,
     "explode": false,
     "kind": "Client",
     "defaultValue": {
      "$id": "531",
      "type": {
       "$id": "532",
       "kind": "string",
       "name": "string",
       "crossLanguageDefinitionId": "TypeSpec.string"
      },
      "value": "http://localhost:3000"
     }
    }
   ],
   "decorators": [],
   "crossLanguageDefinitionId": "Type.Property.AdditionalProperties.ExtendsModelArray"
  },
  {
   "$id": "533",
   "name": "IsModelArray",
   "namespace": "Type.Property.AdditionalProperties",
   "operations": [
    {
     "$id": "534",
     "name": "get",
     "resourceName": "IsModelArray",
     "doc": "Get call",
     "accessibility": "public",
     "parameters": [
      {
       "$id": "535",
       "name": "accept",
       "nameInRequest": "Accept",
       "type": {
        "$id": "536",
        "kind": "constant",
        "valueType": {
         "$id": "537",
         "kind": "string",
         "name": "string",
         "crossLanguageDefinitionId": "TypeSpec.string",
         "decorators": []
        },
        "value": "application/json",
        "decorators": []
       },
       "location": "Header",
       "isApiVersion": false,
       "isContentType": false,
       "isEndpoint": false,
       "explode": false,
       "isRequired": true,
       "kind": "Constant",
       "decorators": [],
       "skipUrlEncoding": false
      }
     ],
     "responses": [
      {
       "$id": "538",
       "statusCodes": [
        200
       ],
       "bodyType": {
        "$ref": "132"
       },
       "headers": [],
       "isErrorResponse": false,
       "contentTypes": [
        "application/json"
       ]
      }
     ],
     "httpMethod": "GET",
     "uri": "{endpoint}",
     "path": "/type/property/additionalProperties/isRecordModelArray",
     "bufferResponse": true,
     "generateProtocolMethod": true,
     "generateConvenienceMethod": true,
     "crossLanguageDefinitionId": "Type.Property.AdditionalProperties.IsModelArray.get",
     "decorators": []
    },
    {
     "$id": "539",
     "name": "put",
     "resourceName": "IsModelArray",
     "doc": "Put operation",
     "accessibility": "public",
     "parameters": [
      {
       "$id": "540",
       "name": "contentType",
       "nameInRequest": "Content-Type",
       "doc": "Body parameter's content type. Known values are application/json",
       "type": {
        "$id": "541",
        "kind": "constant",
        "valueType": {
         "$id": "542",
         "kind": "string",
         "name": "string",
         "crossLanguageDefinitionId": "TypeSpec.string",
         "decorators": []
        },
        "value": "application/json",
        "decorators": []
       },
       "location": "Header",
       "isApiVersion": false,
       "isContentType": true,
       "isEndpoint": false,
       "explode": false,
       "isRequired": true,
       "kind": "Constant",
       "decorators": [],
       "skipUrlEncoding": false
      },
      {
       "$id": "543",
       "name": "body",
       "nameInRequest": "body",
       "doc": "body",
       "type": {
        "$ref": "132"
       },
       "location": "Body",
       "isApiVersion": false,
       "isContentType": false,
       "isEndpoint": false,
       "explode": false,
       "isRequired": true,
       "kind": "Method",
       "decorators": [],
       "skipUrlEncoding": false
      }
     ],
     "responses": [
      {
       "$id": "544",
       "statusCodes": [
        204
       ],
       "headers": [],
       "isErrorResponse": false
      }
     ],
     "httpMethod": "PUT",
     "uri": "{endpoint}",
     "path": "/type/property/additionalProperties/isRecordModelArray",
     "requestMediaTypes": [
      "application/json"
     ],
     "bufferResponse": true,
     "generateProtocolMethod": true,
     "generateConvenienceMethod": true,
     "crossLanguageDefinitionId": "Type.Property.AdditionalProperties.IsModelArray.put",
     "decorators": []
    }
   ],
   "parent": "AdditionalPropertiesClient",
   "parameters": [
    {
     "$id": "545",
     "name": "endpoint",
     "nameInRequest": "endpoint",
     "doc": "Service host",
     "type": {
      "$id": "546",
      "kind": "url",
      "name": "url",
      "crossLanguageDefinitionId": "TypeSpec.url"
     },
     "location": "Uri",
     "isApiVersion": false,
     "isContentType": false,
     "isRequired": true,
     "isEndpoint": true,
     "skipUrlEncoding": false,
     "explode": false,
     "kind": "Client",
     "defaultValue": {
      "$id": "547",
      "type": {
       "$id": "548",
       "kind": "string",
       "name": "string",
       "crossLanguageDefinitionId": "TypeSpec.string"
      },
      "value": "http://localhost:3000"
     }
    }
   ],
   "decorators": [],
   "crossLanguageDefinitionId": "Type.Property.AdditionalProperties.IsModelArray"
  },
  {
   "$id": "549",
   "name": "SpreadModelArray",
   "namespace": "Type.Property.AdditionalProperties",
   "operations": [
    {
     "$id": "550",
     "name": "get",
     "resourceName": "SpreadModelArray",
     "doc": "Get call",
     "accessibility": "public",
     "parameters": [
      {
       "$id": "551",
       "name": "accept",
       "nameInRequest": "Accept",
       "type": {
        "$id": "552",
        "kind": "constant",
        "valueType": {
         "$id": "553",
         "kind": "string",
         "name": "string",
         "crossLanguageDefinitionId": "TypeSpec.string",
         "decorators": []
        },
        "value": "application/json",
        "decorators": []
       },
       "location": "Header",
       "isApiVersion": false,
       "isContentType": false,
       "isEndpoint": false,
       "explode": false,
       "isRequired": true,
       "kind": "Constant",
       "decorators": [],
       "skipUrlEncoding": false
      }
     ],
     "responses": [
      {
       "$id": "554",
       "statusCodes": [
        200
       ],
       "bodyType": {
        "$ref": "126"
       },
       "headers": [],
       "isErrorResponse": false,
       "contentTypes": [
        "application/json"
       ]
      }
     ],
     "httpMethod": "GET",
     "uri": "{endpoint}",
     "path": "/type/property/additionalProperties/spreadRecordModelArray",
     "bufferResponse": true,
     "generateProtocolMethod": true,
     "generateConvenienceMethod": true,
     "crossLanguageDefinitionId": "Type.Property.AdditionalProperties.SpreadModelArray.get",
     "decorators": []
    },
    {
     "$id": "555",
     "name": "put",
     "resourceName": "SpreadModelArray",
     "doc": "Put operation",
     "accessibility": "public",
     "parameters": [
      {
       "$id": "556",
       "name": "contentType",
       "nameInRequest": "Content-Type",
       "doc": "Body parameter's content type. Known values are application/json",
       "type": {
        "$id": "557",
        "kind": "constant",
        "valueType": {
         "$id": "558",
         "kind": "string",
         "name": "string",
         "crossLanguageDefinitionId": "TypeSpec.string",
         "decorators": []
        },
        "value": "application/json",
        "decorators": []
       },
       "location": "Header",
       "isApiVersion": false,
       "isContentType": true,
       "isEndpoint": false,
       "explode": false,
       "isRequired": true,
       "kind": "Constant",
       "decorators": [],
       "skipUrlEncoding": false
      },
      {
       "$id": "559",
       "name": "body",
       "nameInRequest": "body",
       "doc": "body",
       "type": {
        "$ref": "126"
       },
       "location": "Body",
       "isApiVersion": false,
       "isContentType": false,
       "isEndpoint": false,
       "explode": false,
       "isRequired": true,
       "kind": "Method",
       "decorators": [],
       "skipUrlEncoding": false
      }
     ],
     "responses": [
      {
       "$id": "560",
       "statusCodes": [
        204
       ],
       "headers": [],
       "isErrorResponse": false
      }
     ],
     "httpMethod": "PUT",
     "uri": "{endpoint}",
     "path": "/type/property/additionalProperties/spreadRecordModelArray",
     "requestMediaTypes": [
      "application/json"
     ],
     "bufferResponse": true,
     "generateProtocolMethod": true,
     "generateConvenienceMethod": true,
     "crossLanguageDefinitionId": "Type.Property.AdditionalProperties.SpreadModelArray.put",
     "decorators": []
    }
   ],
   "parent": "AdditionalPropertiesClient",
   "parameters": [
    {
     "$id": "561",
     "name": "endpoint",
     "nameInRequest": "endpoint",
     "doc": "Service host",
     "type": {
      "$id": "562",
      "kind": "url",
      "name": "url",
      "crossLanguageDefinitionId": "TypeSpec.url"
     },
     "location": "Uri",
     "isApiVersion": false,
     "isContentType": false,
     "isRequired": true,
     "isEndpoint": true,
     "skipUrlEncoding": false,
     "explode": false,
     "kind": "Client",
     "defaultValue": {
      "$id": "563",
      "type": {
       "$id": "564",
       "kind": "string",
       "name": "string",
       "crossLanguageDefinitionId": "TypeSpec.string"
      },
      "value": "http://localhost:3000"
     }
    }
   ],
   "decorators": [],
   "crossLanguageDefinitionId": "Type.Property.AdditionalProperties.SpreadModelArray"
  },
  {
   "$id": "565",
   "name": "SpreadDifferentString",
   "namespace": "Type.Property.AdditionalProperties",
   "operations": [
    {
     "$id": "566",
     "name": "get",
     "resourceName": "SpreadDifferentString",
     "doc": "Get call",
     "accessibility": "public",
     "parameters": [
      {
       "$id": "567",
       "name": "accept",
       "nameInRequest": "Accept",
       "type": {
        "$id": "568",
        "kind": "constant",
        "valueType": {
         "$id": "569",
         "kind": "string",
         "name": "string",
         "crossLanguageDefinitionId": "TypeSpec.string",
         "decorators": []
        },
        "value": "application/json",
        "decorators": []
       },
       "location": "Header",
       "isApiVersion": false,
       "isContentType": false,
       "isEndpoint": false,
       "explode": false,
       "isRequired": true,
       "kind": "Constant",
       "decorators": [],
       "skipUrlEncoding": false
      }
     ],
     "responses": [
      {
       "$id": "570",
       "statusCodes": [
        200
       ],
       "bodyType": {
        "$ref": "116"
       },
       "headers": [],
       "isErrorResponse": false,
       "contentTypes": [
        "application/json"
       ]
      }
     ],
     "httpMethod": "GET",
     "uri": "{endpoint}",
     "path": "/type/property/additionalProperties/spreadDifferentRecordString",
     "bufferResponse": true,
     "generateProtocolMethod": true,
     "generateConvenienceMethod": true,
     "crossLanguageDefinitionId": "Type.Property.AdditionalProperties.SpreadDifferentString.get",
     "decorators": []
    },
    {
     "$id": "571",
     "name": "put",
     "resourceName": "SpreadDifferentString",
     "doc": "Put operation",
     "accessibility": "public",
     "parameters": [
      {
       "$id": "572",
       "name": "contentType",
       "nameInRequest": "Content-Type",
       "doc": "Body parameter's content type. Known values are application/json",
       "type": {
        "$id": "573",
        "kind": "constant",
        "valueType": {
         "$id": "574",
         "kind": "string",
         "name": "string",
         "crossLanguageDefinitionId": "TypeSpec.string",
         "decorators": []
        },
        "value": "application/json",
        "decorators": []
       },
       "location": "Header",
       "isApiVersion": false,
       "isContentType": true,
       "isEndpoint": false,
       "explode": false,
       "isRequired": true,
       "kind": "Constant",
       "decorators": [],
       "skipUrlEncoding": false
      },
      {
       "$id": "575",
       "name": "body",
       "nameInRequest": "body",
       "doc": "body",
       "type": {
        "$ref": "116"
       },
       "location": "Body",
       "isApiVersion": false,
       "isContentType": false,
       "isEndpoint": false,
       "explode": false,
       "isRequired": true,
       "kind": "Method",
       "decorators": [],
       "skipUrlEncoding": false
      }
     ],
     "responses": [
      {
       "$id": "576",
       "statusCodes": [
        204
       ],
       "headers": [],
       "isErrorResponse": false
      }
     ],
     "httpMethod": "PUT",
     "uri": "{endpoint}",
     "path": "/type/property/additionalProperties/spreadDifferentRecordString",
     "requestMediaTypes": [
      "application/json"
     ],
     "bufferResponse": true,
     "generateProtocolMethod": true,
     "generateConvenienceMethod": true,
     "crossLanguageDefinitionId": "Type.Property.AdditionalProperties.SpreadDifferentString.put",
     "decorators": []
    }
   ],
   "parent": "AdditionalPropertiesClient",
   "parameters": [
    {
     "$id": "577",
     "name": "endpoint",
     "nameInRequest": "endpoint",
     "doc": "Service host",
     "type": {
      "$id": "578",
      "kind": "url",
      "name": "url",
      "crossLanguageDefinitionId": "TypeSpec.url"
     },
     "location": "Uri",
     "isApiVersion": false,
     "isContentType": false,
     "isRequired": true,
     "isEndpoint": true,
     "skipUrlEncoding": false,
     "explode": false,
     "kind": "Client",
     "defaultValue": {
      "$id": "579",
      "type": {
       "$id": "580",
       "kind": "string",
       "name": "string",
       "crossLanguageDefinitionId": "TypeSpec.string"
      },
      "value": "http://localhost:3000"
     }
    }
   ],
   "decorators": [],
   "crossLanguageDefinitionId": "Type.Property.AdditionalProperties.SpreadDifferentString"
  },
  {
   "$id": "581",
   "name": "SpreadDifferentFloat",
   "namespace": "Type.Property.AdditionalProperties",
   "operations": [
    {
     "$id": "582",
     "name": "get",
     "resourceName": "SpreadDifferentFloat",
     "doc": "Get call",
     "accessibility": "public",
     "parameters": [
      {
       "$id": "583",
       "name": "accept",
       "nameInRequest": "Accept",
       "type": {
        "$id": "584",
        "kind": "constant",
        "valueType": {
         "$id": "585",
         "kind": "string",
         "name": "string",
         "crossLanguageDefinitionId": "TypeSpec.string",
         "decorators": []
        },
        "value": "application/json",
        "decorators": []
       },
       "location": "Header",
       "isApiVersion": false,
       "isContentType": false,
       "isEndpoint": false,
       "explode": false,
       "isRequired": true,
       "kind": "Constant",
       "decorators": [],
       "skipUrlEncoding": false
      }
     ],
     "responses": [
      {
       "$id": "586",
       "statusCodes": [
        200
       ],
       "bodyType": {
        "$ref": "105"
       },
       "headers": [],
       "isErrorResponse": false,
       "contentTypes": [
        "application/json"
       ]
      }
     ],
     "httpMethod": "GET",
     "uri": "{endpoint}",
     "path": "/type/property/additionalProperties/spreadDifferentRecordFloat",
     "bufferResponse": true,
     "generateProtocolMethod": true,
     "generateConvenienceMethod": true,
     "crossLanguageDefinitionId": "Type.Property.AdditionalProperties.SpreadDifferentFloat.get",
     "decorators": []
    },
    {
     "$id": "587",
     "name": "put",
     "resourceName": "SpreadDifferentFloat",
     "doc": "Put operation",
     "accessibility": "public",
     "parameters": [
      {
       "$id": "588",
       "name": "contentType",
       "nameInRequest": "Content-Type",
       "doc": "Body parameter's content type. Known values are application/json",
       "type": {
        "$id": "589",
        "kind": "constant",
        "valueType": {
         "$id": "590",
         "kind": "string",
         "name": "string",
         "crossLanguageDefinitionId": "TypeSpec.string",
         "decorators": []
        },
        "value": "application/json",
        "decorators": []
       },
       "location": "Header",
       "isApiVersion": false,
       "isContentType": true,
       "isEndpoint": false,
       "explode": false,
       "isRequired": true,
       "kind": "Constant",
       "decorators": [],
       "skipUrlEncoding": false
      },
      {
       "$id": "591",
       "name": "body",
       "nameInRequest": "body",
       "doc": "body",
       "type": {
        "$ref": "105"
       },
       "location": "Body",
       "isApiVersion": false,
       "isContentType": false,
       "isEndpoint": false,
       "explode": false,
       "isRequired": true,
       "kind": "Method",
       "decorators": [],
       "skipUrlEncoding": false
      }
     ],
     "responses": [
      {
       "$id": "592",
       "statusCodes": [
        204
       ],
       "headers": [],
       "isErrorResponse": false
      }
     ],
     "httpMethod": "PUT",
     "uri": "{endpoint}",
     "path": "/type/property/additionalProperties/spreadDifferentRecordFloat",
     "requestMediaTypes": [
      "application/json"
     ],
     "bufferResponse": true,
     "generateProtocolMethod": true,
     "generateConvenienceMethod": true,
     "crossLanguageDefinitionId": "Type.Property.AdditionalProperties.SpreadDifferentFloat.put",
     "decorators": []
    }
   ],
   "parent": "AdditionalPropertiesClient",
   "parameters": [
    {
     "$id": "593",
     "name": "endpoint",
     "nameInRequest": "endpoint",
     "doc": "Service host",
     "type": {
      "$id": "594",
      "kind": "url",
      "name": "url",
      "crossLanguageDefinitionId": "TypeSpec.url"
     },
     "location": "Uri",
     "isApiVersion": false,
     "isContentType": false,
     "isRequired": true,
     "isEndpoint": true,
     "skipUrlEncoding": false,
     "explode": false,
     "kind": "Client",
     "defaultValue": {
      "$id": "595",
      "type": {
       "$id": "596",
       "kind": "string",
       "name": "string",
       "crossLanguageDefinitionId": "TypeSpec.string"
      },
      "value": "http://localhost:3000"
     }
    }
   ],
   "decorators": [],
   "crossLanguageDefinitionId": "Type.Property.AdditionalProperties.SpreadDifferentFloat"
  },
  {
   "$id": "597",
   "name": "SpreadDifferentModel",
   "namespace": "Type.Property.AdditionalProperties",
   "operations": [
    {
     "$id": "598",
     "name": "get",
     "resourceName": "SpreadDifferentModel",
     "doc": "Get call",
     "accessibility": "public",
     "parameters": [
      {
       "$id": "599",
       "name": "accept",
       "nameInRequest": "Accept",
       "type": {
        "$id": "600",
        "kind": "constant",
        "valueType": {
         "$id": "601",
         "kind": "string",
         "name": "string",
         "crossLanguageDefinitionId": "TypeSpec.string",
         "decorators": []
        },
        "value": "application/json",
        "decorators": []
       },
       "location": "Header",
       "isApiVersion": false,
       "isContentType": false,
       "isEndpoint": false,
       "explode": false,
       "isRequired": true,
       "kind": "Constant",
       "decorators": [],
       "skipUrlEncoding": false
      }
     ],
     "responses": [
      {
       "$id": "602",
       "statusCodes": [
        200
       ],
       "bodyType": {
        "$ref": "96"
       },
       "headers": [],
       "isErrorResponse": false,
       "contentTypes": [
        "application/json"
       ]
      }
     ],
     "httpMethod": "GET",
     "uri": "{endpoint}",
     "path": "/type/property/additionalProperties/spreadDifferentRecordModel",
     "bufferResponse": true,
     "generateProtocolMethod": true,
     "generateConvenienceMethod": true,
     "crossLanguageDefinitionId": "Type.Property.AdditionalProperties.SpreadDifferentModel.get",
     "decorators": []
    },
    {
     "$id": "603",
     "name": "put",
     "resourceName": "SpreadDifferentModel",
     "doc": "Put operation",
     "accessibility": "public",
     "parameters": [
      {
       "$id": "604",
       "name": "contentType",
       "nameInRequest": "Content-Type",
       "doc": "Body parameter's content type. Known values are application/json",
       "type": {
        "$id": "605",
        "kind": "constant",
        "valueType": {
         "$id": "606",
         "kind": "string",
         "name": "string",
         "crossLanguageDefinitionId": "TypeSpec.string",
         "decorators": []
        },
        "value": "application/json",
        "decorators": []
       },
       "location": "Header",
       "isApiVersion": false,
       "isContentType": true,
       "isEndpoint": false,
       "explode": false,
       "isRequired": true,
       "kind": "Constant",
       "decorators": [],
       "skipUrlEncoding": false
      },
      {
       "$id": "607",
       "name": "body",
       "nameInRequest": "body",
       "doc": "body",
       "type": {
        "$ref": "96"
       },
       "location": "Body",
       "isApiVersion": false,
       "isContentType": false,
       "isEndpoint": false,
       "explode": false,
       "isRequired": true,
       "kind": "Method",
       "decorators": [],
       "skipUrlEncoding": false
      }
     ],
     "responses": [
      {
       "$id": "608",
       "statusCodes": [
        204
       ],
       "headers": [],
       "isErrorResponse": false
      }
     ],
     "httpMethod": "PUT",
     "uri": "{endpoint}",
     "path": "/type/property/additionalProperties/spreadDifferentRecordModel",
     "requestMediaTypes": [
      "application/json"
     ],
     "bufferResponse": true,
     "generateProtocolMethod": true,
     "generateConvenienceMethod": true,
     "crossLanguageDefinitionId": "Type.Property.AdditionalProperties.SpreadDifferentModel.put",
     "decorators": []
    }
   ],
   "parent": "AdditionalPropertiesClient",
   "parameters": [
    {
     "$id": "609",
     "name": "endpoint",
     "nameInRequest": "endpoint",
     "doc": "Service host",
     "type": {
      "$id": "610",
      "kind": "url",
      "name": "url",
      "crossLanguageDefinitionId": "TypeSpec.url"
     },
     "location": "Uri",
     "isApiVersion": false,
     "isContentType": false,
     "isRequired": true,
     "isEndpoint": true,
     "skipUrlEncoding": false,
     "explode": false,
     "kind": "Client",
     "defaultValue": {
      "$id": "611",
      "type": {
       "$id": "612",
       "kind": "string",
       "name": "string",
       "crossLanguageDefinitionId": "TypeSpec.string"
      },
      "value": "http://localhost:3000"
     }
    }
   ],
   "decorators": [],
   "crossLanguageDefinitionId": "Type.Property.AdditionalProperties.SpreadDifferentModel"
  },
  {
   "$id": "613",
   "name": "SpreadDifferentModelArray",
   "namespace": "Type.Property.AdditionalProperties",
   "operations": [
    {
     "$id": "614",
     "name": "get",
     "resourceName": "SpreadDifferentModelArray",
     "doc": "Get call",
     "accessibility": "public",
     "parameters": [
      {
       "$id": "615",
       "name": "accept",
       "nameInRequest": "Accept",
       "type": {
        "$id": "616",
        "kind": "constant",
        "valueType": {
         "$id": "617",
         "kind": "string",
         "name": "string",
         "crossLanguageDefinitionId": "TypeSpec.string",
         "decorators": []
        },
        "value": "application/json",
        "decorators": []
       },
       "location": "Header",
       "isApiVersion": false,
       "isContentType": false,
       "isEndpoint": false,
       "explode": false,
       "isRequired": true,
       "kind": "Constant",
       "decorators": [],
       "skipUrlEncoding": false
      }
     ],
     "responses": [
      {
       "$id": "618",
       "statusCodes": [
        200
       ],
       "bodyType": {
        "$ref": "80"
       },
       "headers": [],
       "isErrorResponse": false,
       "contentTypes": [
        "application/json"
       ]
      }
     ],
     "httpMethod": "GET",
     "uri": "{endpoint}",
     "path": "/type/property/additionalProperties/spreadDifferentRecordModelArray",
     "bufferResponse": true,
     "generateProtocolMethod": true,
     "generateConvenienceMethod": true,
     "crossLanguageDefinitionId": "Type.Property.AdditionalProperties.SpreadDifferentModelArray.get",
     "decorators": []
    },
    {
     "$id": "619",
     "name": "put",
     "resourceName": "SpreadDifferentModelArray",
     "doc": "Put operation",
     "accessibility": "public",
     "parameters": [
      {
       "$id": "620",
       "name": "contentType",
       "nameInRequest": "Content-Type",
       "doc": "Body parameter's content type. Known values are application/json",
       "type": {
        "$id": "621",
        "kind": "constant",
        "valueType": {
         "$id": "622",
         "kind": "string",
         "name": "string",
         "crossLanguageDefinitionId": "TypeSpec.string",
         "decorators": []
        },
        "value": "application/json",
        "decorators": []
       },
       "location": "Header",
       "isApiVersion": false,
       "isContentType": true,
       "isEndpoint": false,
       "explode": false,
       "isRequired": true,
       "kind": "Constant",
       "decorators": [],
       "skipUrlEncoding": false
      },
      {
       "$id": "623",
       "name": "body",
       "nameInRequest": "body",
       "doc": "body",
       "type": {
        "$ref": "80"
       },
       "location": "Body",
       "isApiVersion": false,
       "isContentType": false,
       "isEndpoint": false,
       "explode": false,
       "isRequired": true,
       "kind": "Method",
       "decorators": [],
       "skipUrlEncoding": false
      }
     ],
     "responses": [
      {
       "$id": "624",
       "statusCodes": [
        204
       ],
       "headers": [],
       "isErrorResponse": false
      }
     ],
     "httpMethod": "PUT",
     "uri": "{endpoint}",
     "path": "/type/property/additionalProperties/spreadDifferentRecordModelArray",
     "requestMediaTypes": [
      "application/json"
     ],
     "bufferResponse": true,
     "generateProtocolMethod": true,
     "generateConvenienceMethod": true,
     "crossLanguageDefinitionId": "Type.Property.AdditionalProperties.SpreadDifferentModelArray.put",
     "decorators": []
    }
   ],
   "parent": "AdditionalPropertiesClient",
   "parameters": [
    {
     "$id": "625",
     "name": "endpoint",
     "nameInRequest": "endpoint",
     "doc": "Service host",
     "type": {
      "$id": "626",
      "kind": "url",
      "name": "url",
      "crossLanguageDefinitionId": "TypeSpec.url"
     },
     "location": "Uri",
     "isApiVersion": false,
     "isContentType": false,
     "isRequired": true,
     "isEndpoint": true,
     "skipUrlEncoding": false,
     "explode": false,
     "kind": "Client",
     "defaultValue": {
      "$id": "627",
      "type": {
       "$id": "628",
       "kind": "string",
       "name": "string",
       "crossLanguageDefinitionId": "TypeSpec.string"
      },
      "value": "http://localhost:3000"
     }
    }
   ],
   "decorators": [],
   "crossLanguageDefinitionId": "Type.Property.AdditionalProperties.SpreadDifferentModelArray"
  },
  {
   "$id": "629",
   "name": "ExtendsDifferentSpreadString",
   "namespace": "Type.Property.AdditionalProperties",
   "operations": [
    {
     "$id": "630",
     "name": "get",
     "resourceName": "ExtendsDifferentSpreadString",
     "doc": "Get call",
     "accessibility": "public",
     "parameters": [
      {
       "$id": "631",
       "name": "accept",
       "nameInRequest": "Accept",
       "type": {
        "$id": "632",
        "kind": "constant",
        "valueType": {
         "$id": "633",
         "kind": "string",
         "name": "string",
         "crossLanguageDefinitionId": "TypeSpec.string",
         "decorators": []
        },
        "value": "application/json",
        "decorators": []
       },
       "location": "Header",
       "isApiVersion": false,
       "isContentType": false,
       "isEndpoint": false,
       "explode": false,
       "isRequired": true,
       "kind": "Constant",
       "decorators": [],
       "skipUrlEncoding": false
      }
     ],
     "responses": [
      {
       "$id": "634",
       "statusCodes": [
        200
       ],
       "bodyType": {
        "$ref": "115"
       },
       "headers": [],
       "isErrorResponse": false,
       "contentTypes": [
        "application/json"
       ]
      }
     ],
     "httpMethod": "GET",
     "uri": "{endpoint}",
     "path": "/type/property/additionalProperties/extendsDifferentSpreadString",
     "bufferResponse": true,
     "generateProtocolMethod": true,
     "generateConvenienceMethod": true,
     "crossLanguageDefinitionId": "Type.Property.AdditionalProperties.ExtendsDifferentSpreadString.get",
     "decorators": []
    },
    {
     "$id": "635",
     "name": "put",
     "resourceName": "ExtendsDifferentSpreadString",
     "doc": "Put operation",
     "accessibility": "public",
     "parameters": [
      {
       "$id": "636",
       "name": "contentType",
       "nameInRequest": "Content-Type",
       "doc": "Body parameter's content type. Known values are application/json",
       "type": {
        "$id": "637",
        "kind": "constant",
        "valueType": {
         "$id": "638",
         "kind": "string",
         "name": "string",
         "crossLanguageDefinitionId": "TypeSpec.string",
         "decorators": []
        },
        "value": "application/json",
        "decorators": []
       },
       "location": "Header",
       "isApiVersion": false,
       "isContentType": true,
       "isEndpoint": false,
       "explode": false,
       "isRequired": true,
       "kind": "Constant",
       "decorators": [],
       "skipUrlEncoding": false
      },
      {
       "$id": "639",
       "name": "body",
       "nameInRequest": "body",
       "doc": "body",
       "type": {
        "$ref": "115"
       },
       "location": "Body",
       "isApiVersion": false,
       "isContentType": false,
       "isEndpoint": false,
       "explode": false,
       "isRequired": true,
       "kind": "Method",
       "decorators": [],
       "skipUrlEncoding": false
      }
     ],
     "responses": [
      {
       "$id": "640",
       "statusCodes": [
        204
       ],
       "headers": [],
       "isErrorResponse": false
      }
     ],
     "httpMethod": "PUT",
     "uri": "{endpoint}",
     "path": "/type/property/additionalProperties/extendsDifferentSpreadString",
     "requestMediaTypes": [
      "application/json"
     ],
     "bufferResponse": true,
     "generateProtocolMethod": true,
     "generateConvenienceMethod": true,
     "crossLanguageDefinitionId": "Type.Property.AdditionalProperties.ExtendsDifferentSpreadString.put",
     "decorators": []
    }
   ],
   "parent": "AdditionalPropertiesClient",
   "parameters": [
    {
     "$id": "641",
     "name": "endpoint",
     "nameInRequest": "endpoint",
     "doc": "Service host",
     "type": {
      "$id": "642",
      "kind": "url",
      "name": "url",
      "crossLanguageDefinitionId": "TypeSpec.url"
     },
     "location": "Uri",
     "isApiVersion": false,
     "isContentType": false,
     "isRequired": true,
     "isEndpoint": true,
     "skipUrlEncoding": false,
     "explode": false,
     "kind": "Client",
     "defaultValue": {
      "$id": "643",
      "type": {
       "$id": "644",
       "kind": "string",
       "name": "string",
       "crossLanguageDefinitionId": "TypeSpec.string"
      },
      "value": "http://localhost:3000"
     }
    }
   ],
   "decorators": [],
   "crossLanguageDefinitionId": "Type.Property.AdditionalProperties.ExtendsDifferentSpreadString"
  },
  {
   "$id": "645",
   "name": "ExtendsDifferentSpreadFloat",
   "namespace": "Type.Property.AdditionalProperties",
   "operations": [
    {
     "$id": "646",
     "name": "get",
     "resourceName": "ExtendsDifferentSpreadFloat",
     "doc": "Get call",
     "accessibility": "public",
     "parameters": [
      {
       "$id": "647",
       "name": "accept",
       "nameInRequest": "Accept",
       "type": {
        "$id": "648",
        "kind": "constant",
        "valueType": {
         "$id": "649",
         "kind": "string",
         "name": "string",
         "crossLanguageDefinitionId": "TypeSpec.string",
         "decorators": []
        },
        "value": "application/json",
        "decorators": []
       },
       "location": "Header",
       "isApiVersion": false,
       "isContentType": false,
       "isEndpoint": false,
       "explode": false,
       "isRequired": true,
       "kind": "Constant",
       "decorators": [],
       "skipUrlEncoding": false
      }
     ],
     "responses": [
      {
       "$id": "650",
       "statusCodes": [
        200
       ],
       "bodyType": {
        "$ref": "104"
       },
       "headers": [],
       "isErrorResponse": false,
       "contentTypes": [
        "application/json"
       ]
      }
     ],
     "httpMethod": "GET",
     "uri": "{endpoint}",
     "path": "/type/property/additionalProperties/extendsDifferentSpreadFloat",
     "bufferResponse": true,
     "generateProtocolMethod": true,
     "generateConvenienceMethod": true,
     "crossLanguageDefinitionId": "Type.Property.AdditionalProperties.ExtendsDifferentSpreadFloat.get",
     "decorators": []
    },
    {
     "$id": "651",
     "name": "put",
     "resourceName": "ExtendsDifferentSpreadFloat",
     "doc": "Put operation",
     "accessibility": "public",
     "parameters": [
      {
       "$id": "652",
       "name": "contentType",
       "nameInRequest": "Content-Type",
       "doc": "Body parameter's content type. Known values are application/json",
       "type": {
        "$id": "653",
        "kind": "constant",
        "valueType": {
         "$id": "654",
         "kind": "string",
         "name": "string",
         "crossLanguageDefinitionId": "TypeSpec.string",
         "decorators": []
        },
        "value": "application/json",
        "decorators": []
       },
       "location": "Header",
       "isApiVersion": false,
       "isContentType": true,
       "isEndpoint": false,
       "explode": false,
       "isRequired": true,
       "kind": "Constant",
       "decorators": [],
       "skipUrlEncoding": false
      },
      {
       "$id": "655",
       "name": "body",
       "nameInRequest": "body",
       "doc": "body",
       "type": {
        "$ref": "104"
       },
       "location": "Body",
       "isApiVersion": false,
       "isContentType": false,
       "isEndpoint": false,
       "explode": false,
       "isRequired": true,
       "kind": "Method",
       "decorators": [],
       "skipUrlEncoding": false
      }
     ],
     "responses": [
      {
       "$id": "656",
       "statusCodes": [
        204
>>>>>>> 676f47f0
       ],
       "httpMethod": "PUT",
       "uri": "{endpoint}",
       "path": "/type/property/additionalProperties/spreadDifferentRecordString",
       "requestMediaTypes": [
        "application/json"
       ],
       "bufferResponse": true,
       "generateProtocolMethod": true,
       "generateConvenienceMethod": true,
       "crossLanguageDefinitionId": "Type.Property.AdditionalProperties.SpreadDifferentString.put",
       "decorators": []
      }
     ],
<<<<<<< HEAD
     "apiVersions": [],
     "crossLanguageDefinitionId": "Type.Property.AdditionalProperties.SpreadDifferentString",
     "decorators": [],
     "parent": {
      "$ref": "264"
     }
    },
    {
     "$id": "573",
     "kind": "client",
     "name": "SpreadDifferentFloat",
     "namespace": "Type.Property.AdditionalProperties",
     "parameters": [
      {
       "$id": "574",
       "name": "endpoint",
       "nameInRequest": "endpoint",
       "doc": "Service host",
       "type": {
        "$id": "575",
        "kind": "url",
        "name": "url",
        "crossLanguageDefinitionId": "TypeSpec.url"
=======
     "httpMethod": "PUT",
     "uri": "{endpoint}",
     "path": "/type/property/additionalProperties/extendsDifferentSpreadFloat",
     "requestMediaTypes": [
      "application/json"
     ],
     "bufferResponse": true,
     "generateProtocolMethod": true,
     "generateConvenienceMethod": true,
     "crossLanguageDefinitionId": "Type.Property.AdditionalProperties.ExtendsDifferentSpreadFloat.put",
     "decorators": []
    }
   ],
   "parent": "AdditionalPropertiesClient",
   "parameters": [
    {
     "$id": "657",
     "name": "endpoint",
     "nameInRequest": "endpoint",
     "doc": "Service host",
     "type": {
      "$id": "658",
      "kind": "url",
      "name": "url",
      "crossLanguageDefinitionId": "TypeSpec.url"
     },
     "location": "Uri",
     "isApiVersion": false,
     "isContentType": false,
     "isRequired": true,
     "isEndpoint": true,
     "skipUrlEncoding": false,
     "explode": false,
     "kind": "Client",
     "defaultValue": {
      "$id": "659",
      "type": {
       "$id": "660",
       "kind": "string",
       "name": "string",
       "crossLanguageDefinitionId": "TypeSpec.string"
      },
      "value": "http://localhost:3000"
     }
    }
   ],
   "decorators": [],
   "crossLanguageDefinitionId": "Type.Property.AdditionalProperties.ExtendsDifferentSpreadFloat"
  },
  {
   "$id": "661",
   "name": "ExtendsDifferentSpreadModel",
   "namespace": "Type.Property.AdditionalProperties",
   "operations": [
    {
     "$id": "662",
     "name": "get",
     "resourceName": "ExtendsDifferentSpreadModel",
     "doc": "Get call",
     "accessibility": "public",
     "parameters": [
      {
       "$id": "663",
       "name": "accept",
       "nameInRequest": "Accept",
       "type": {
        "$id": "664",
        "kind": "constant",
        "valueType": {
         "$id": "665",
         "kind": "string",
         "name": "string",
         "crossLanguageDefinitionId": "TypeSpec.string",
         "decorators": []
        },
        "value": "application/json",
        "decorators": []
>>>>>>> 676f47f0
       },
       "location": "Uri",
       "isApiVersion": false,
       "isContentType": false,
       "isRequired": true,
       "isEndpoint": true,
       "skipUrlEncoding": false,
       "explode": false,
       "kind": "Client",
       "defaultValue": {
        "$id": "576",
        "type": {
         "$id": "577",
         "kind": "string",
         "name": "string",
         "crossLanguageDefinitionId": "TypeSpec.string"
        },
        "value": "http://localhost:3000"
       }
      }
     ],
     "operations": [
      {
<<<<<<< HEAD
       "$id": "578",
       "name": "get",
       "resourceName": "SpreadDifferentFloat",
       "doc": "Get call",
       "accessibility": "public",
       "parameters": [
        {
         "$id": "579",
         "name": "accept",
         "nameInRequest": "Accept",
         "type": {
          "$id": "580",
          "kind": "constant",
          "valueType": {
           "$id": "581",
           "kind": "string",
           "name": "string",
           "crossLanguageDefinitionId": "TypeSpec.string",
           "decorators": []
          },
          "value": "application/json",
          "decorators": []
         },
         "location": "Header",
         "isApiVersion": false,
         "isContentType": false,
         "isEndpoint": false,
         "explode": false,
         "isRequired": true,
         "kind": "Constant",
         "decorators": [],
         "skipUrlEncoding": false
        }
       ],
       "responses": [
        {
         "$id": "582",
         "statusCodes": [
          200
         ],
         "bodyType": {
          "$ref": "97"
         },
         "headers": [],
         "isErrorResponse": false,
         "contentTypes": [
          "application/json"
         ]
        }
       ],
       "httpMethod": "GET",
       "uri": "{endpoint}",
       "path": "/type/property/additionalProperties/spreadDifferentRecordFloat",
       "bufferResponse": true,
       "generateProtocolMethod": true,
       "generateConvenienceMethod": true,
       "crossLanguageDefinitionId": "Type.Property.AdditionalProperties.SpreadDifferentFloat.get",
       "decorators": []
      },
      {
       "$id": "583",
       "name": "put",
       "resourceName": "SpreadDifferentFloat",
       "doc": "Put operation",
       "accessibility": "public",
       "parameters": [
        {
         "$id": "584",
         "name": "contentType",
         "nameInRequest": "Content-Type",
         "doc": "Body parameter's content type. Known values are application/json",
         "type": {
          "$id": "585",
          "kind": "constant",
          "valueType": {
           "$id": "586",
           "kind": "string",
           "name": "string",
           "crossLanguageDefinitionId": "TypeSpec.string",
           "decorators": []
          },
          "value": "application/json",
          "decorators": []
         },
         "location": "Header",
         "isApiVersion": false,
         "isContentType": true,
         "isEndpoint": false,
         "explode": false,
         "isRequired": true,
         "kind": "Constant",
         "decorators": [],
         "skipUrlEncoding": false
        },
        {
         "$id": "587",
         "name": "body",
         "nameInRequest": "body",
         "doc": "body",
         "type": {
          "$ref": "97"
         },
         "location": "Body",
         "isApiVersion": false,
         "isContentType": false,
         "isEndpoint": false,
         "explode": false,
         "isRequired": true,
         "kind": "Method",
         "decorators": [],
         "skipUrlEncoding": false
        }
       ],
       "responses": [
        {
         "$id": "588",
         "statusCodes": [
          204
         ],
         "headers": [],
         "isErrorResponse": false
        }
       ],
       "httpMethod": "PUT",
       "uri": "{endpoint}",
       "path": "/type/property/additionalProperties/spreadDifferentRecordFloat",
       "requestMediaTypes": [
=======
       "$id": "666",
       "statusCodes": [
        200
       ],
       "bodyType": {
        "$ref": "95"
       },
       "headers": [],
       "isErrorResponse": false,
       "contentTypes": [
>>>>>>> 676f47f0
        "application/json"
       ],
       "bufferResponse": true,
       "generateProtocolMethod": true,
       "generateConvenienceMethod": true,
       "crossLanguageDefinitionId": "Type.Property.AdditionalProperties.SpreadDifferentFloat.put",
       "decorators": []
      }
     ],
     "apiVersions": [],
     "crossLanguageDefinitionId": "Type.Property.AdditionalProperties.SpreadDifferentFloat",
     "decorators": [],
     "parent": {
      "$ref": "264"
     }
    },
    {
<<<<<<< HEAD
     "$id": "589",
     "kind": "client",
     "name": "SpreadDifferentModel",
     "namespace": "Type.Property.AdditionalProperties",
     "parameters": [
      {
       "$id": "590",
       "name": "endpoint",
       "nameInRequest": "endpoint",
       "doc": "Service host",
       "type": {
        "$id": "591",
        "kind": "url",
        "name": "url",
        "crossLanguageDefinitionId": "TypeSpec.url"
=======
     "$id": "667",
     "name": "put",
     "resourceName": "ExtendsDifferentSpreadModel",
     "doc": "Put operation",
     "accessibility": "public",
     "parameters": [
      {
       "$id": "668",
       "name": "contentType",
       "nameInRequest": "Content-Type",
       "doc": "Body parameter's content type. Known values are application/json",
       "type": {
        "$id": "669",
        "kind": "constant",
        "valueType": {
         "$id": "670",
         "kind": "string",
         "name": "string",
         "crossLanguageDefinitionId": "TypeSpec.string",
         "decorators": []
        },
        "value": "application/json",
        "decorators": []
       },
       "location": "Header",
       "isApiVersion": false,
       "isContentType": true,
       "isEndpoint": false,
       "explode": false,
       "isRequired": true,
       "kind": "Constant",
       "decorators": [],
       "skipUrlEncoding": false
      },
      {
       "$id": "671",
       "name": "body",
       "nameInRequest": "body",
       "doc": "body",
       "type": {
        "$ref": "95"
>>>>>>> 676f47f0
       },
       "location": "Uri",
       "isApiVersion": false,
       "isContentType": false,
       "isRequired": true,
       "isEndpoint": true,
       "skipUrlEncoding": false,
       "explode": false,
       "kind": "Client",
       "defaultValue": {
        "$id": "592",
        "type": {
         "$id": "593",
         "kind": "string",
         "name": "string",
         "crossLanguageDefinitionId": "TypeSpec.string"
        },
        "value": "http://localhost:3000"
       }
      }
     ],
     "operations": [
      {
       "$id": "594",
       "name": "get",
       "resourceName": "SpreadDifferentModel",
       "doc": "Get call",
       "accessibility": "public",
       "parameters": [
        {
         "$id": "595",
         "name": "accept",
         "nameInRequest": "Accept",
         "type": {
          "$id": "596",
          "kind": "constant",
          "valueType": {
           "$id": "597",
           "kind": "string",
           "name": "string",
           "crossLanguageDefinitionId": "TypeSpec.string",
           "decorators": []
          },
          "value": "application/json",
          "decorators": []
         },
         "location": "Header",
         "isApiVersion": false,
         "isContentType": false,
         "isEndpoint": false,
         "explode": false,
         "isRequired": true,
         "kind": "Constant",
         "decorators": [],
         "skipUrlEncoding": false
        }
       ],
       "responses": [
        {
         "$id": "598",
         "statusCodes": [
          200
         ],
         "bodyType": {
          "$ref": "88"
         },
         "headers": [],
         "isErrorResponse": false,
         "contentTypes": [
          "application/json"
         ]
        }
       ],
       "httpMethod": "GET",
       "uri": "{endpoint}",
       "path": "/type/property/additionalProperties/spreadDifferentRecordModel",
       "bufferResponse": true,
       "generateProtocolMethod": true,
       "generateConvenienceMethod": true,
       "crossLanguageDefinitionId": "Type.Property.AdditionalProperties.SpreadDifferentModel.get",
       "decorators": []
      },
      {
<<<<<<< HEAD
       "$id": "599",
       "name": "put",
       "resourceName": "SpreadDifferentModel",
       "doc": "Put operation",
       "accessibility": "public",
       "parameters": [
        {
         "$id": "600",
         "name": "contentType",
         "nameInRequest": "Content-Type",
         "doc": "Body parameter's content type. Known values are application/json",
         "type": {
          "$id": "601",
          "kind": "constant",
          "valueType": {
           "$id": "602",
           "kind": "string",
           "name": "string",
           "crossLanguageDefinitionId": "TypeSpec.string",
           "decorators": []
          },
          "value": "application/json",
          "decorators": []
         },
         "location": "Header",
         "isApiVersion": false,
         "isContentType": true,
         "isEndpoint": false,
         "explode": false,
         "isRequired": true,
         "kind": "Constant",
         "decorators": [],
         "skipUrlEncoding": false
        },
        {
         "$id": "603",
         "name": "body",
         "nameInRequest": "body",
         "doc": "body",
         "type": {
          "$ref": "88"
         },
         "location": "Body",
         "isApiVersion": false,
         "isContentType": false,
         "isEndpoint": false,
         "explode": false,
         "isRequired": true,
         "kind": "Method",
         "decorators": [],
         "skipUrlEncoding": false
        }
       ],
       "responses": [
        {
         "$id": "604",
         "statusCodes": [
          204
         ],
         "headers": [],
         "isErrorResponse": false
        }
=======
       "$id": "672",
       "statusCodes": [
        204
>>>>>>> 676f47f0
       ],
       "httpMethod": "PUT",
       "uri": "{endpoint}",
       "path": "/type/property/additionalProperties/spreadDifferentRecordModel",
       "requestMediaTypes": [
        "application/json"
       ],
       "bufferResponse": true,
       "generateProtocolMethod": true,
       "generateConvenienceMethod": true,
       "crossLanguageDefinitionId": "Type.Property.AdditionalProperties.SpreadDifferentModel.put",
       "decorators": []
      }
     ],
<<<<<<< HEAD
     "apiVersions": [],
     "crossLanguageDefinitionId": "Type.Property.AdditionalProperties.SpreadDifferentModel",
     "decorators": [],
     "parent": {
      "$ref": "264"
     }
    },
    {
     "$id": "605",
     "kind": "client",
     "name": "SpreadDifferentModelArray",
     "namespace": "Type.Property.AdditionalProperties",
     "parameters": [
      {
       "$id": "606",
       "name": "endpoint",
       "nameInRequest": "endpoint",
       "doc": "Service host",
       "type": {
        "$id": "607",
        "kind": "url",
        "name": "url",
        "crossLanguageDefinitionId": "TypeSpec.url"
=======
     "httpMethod": "PUT",
     "uri": "{endpoint}",
     "path": "/type/property/additionalProperties/extendsDifferentSpreadModel",
     "requestMediaTypes": [
      "application/json"
     ],
     "bufferResponse": true,
     "generateProtocolMethod": true,
     "generateConvenienceMethod": true,
     "crossLanguageDefinitionId": "Type.Property.AdditionalProperties.ExtendsDifferentSpreadModel.put",
     "decorators": []
    }
   ],
   "parent": "AdditionalPropertiesClient",
   "parameters": [
    {
     "$id": "673",
     "name": "endpoint",
     "nameInRequest": "endpoint",
     "doc": "Service host",
     "type": {
      "$id": "674",
      "kind": "url",
      "name": "url",
      "crossLanguageDefinitionId": "TypeSpec.url"
     },
     "location": "Uri",
     "isApiVersion": false,
     "isContentType": false,
     "isRequired": true,
     "isEndpoint": true,
     "skipUrlEncoding": false,
     "explode": false,
     "kind": "Client",
     "defaultValue": {
      "$id": "675",
      "type": {
       "$id": "676",
       "kind": "string",
       "name": "string",
       "crossLanguageDefinitionId": "TypeSpec.string"
      },
      "value": "http://localhost:3000"
     }
    }
   ],
   "decorators": [],
   "crossLanguageDefinitionId": "Type.Property.AdditionalProperties.ExtendsDifferentSpreadModel"
  },
  {
   "$id": "677",
   "name": "ExtendsDifferentSpreadModelArray",
   "namespace": "Type.Property.AdditionalProperties",
   "operations": [
    {
     "$id": "678",
     "name": "get",
     "resourceName": "ExtendsDifferentSpreadModelArray",
     "doc": "Get call",
     "accessibility": "public",
     "parameters": [
      {
       "$id": "679",
       "name": "accept",
       "nameInRequest": "Accept",
       "type": {
        "$id": "680",
        "kind": "constant",
        "valueType": {
         "$id": "681",
         "kind": "string",
         "name": "string",
         "crossLanguageDefinitionId": "TypeSpec.string",
         "decorators": []
        },
        "value": "application/json",
        "decorators": []
>>>>>>> 676f47f0
       },
       "location": "Uri",
       "isApiVersion": false,
       "isContentType": false,
       "isRequired": true,
       "isEndpoint": true,
       "skipUrlEncoding": false,
       "explode": false,
       "kind": "Client",
       "defaultValue": {
        "$id": "608",
        "type": {
         "$id": "609",
         "kind": "string",
         "name": "string",
         "crossLanguageDefinitionId": "TypeSpec.string"
        },
        "value": "http://localhost:3000"
       }
      }
     ],
     "operations": [
      {
<<<<<<< HEAD
       "$id": "610",
       "name": "get",
       "resourceName": "SpreadDifferentModelArray",
       "doc": "Get call",
       "accessibility": "public",
       "parameters": [
        {
         "$id": "611",
         "name": "accept",
         "nameInRequest": "Accept",
         "type": {
          "$id": "612",
          "kind": "constant",
          "valueType": {
           "$id": "613",
           "kind": "string",
           "name": "string",
           "crossLanguageDefinitionId": "TypeSpec.string",
           "decorators": []
          },
          "value": "application/json",
          "decorators": []
         },
         "location": "Header",
         "isApiVersion": false,
         "isContentType": false,
         "isEndpoint": false,
         "explode": false,
         "isRequired": true,
         "kind": "Constant",
         "decorators": [],
         "skipUrlEncoding": false
        }
       ],
       "responses": [
        {
         "$id": "614",
         "statusCodes": [
          200
         ],
         "bodyType": {
          "$ref": "72"
         },
         "headers": [],
         "isErrorResponse": false,
         "contentTypes": [
          "application/json"
         ]
        }
       ],
       "httpMethod": "GET",
       "uri": "{endpoint}",
       "path": "/type/property/additionalProperties/spreadDifferentRecordModelArray",
       "bufferResponse": true,
       "generateProtocolMethod": true,
       "generateConvenienceMethod": true,
       "crossLanguageDefinitionId": "Type.Property.AdditionalProperties.SpreadDifferentModelArray.get",
       "decorators": []
      },
      {
       "$id": "615",
       "name": "put",
       "resourceName": "SpreadDifferentModelArray",
       "doc": "Put operation",
       "accessibility": "public",
       "parameters": [
        {
         "$id": "616",
         "name": "contentType",
         "nameInRequest": "Content-Type",
         "doc": "Body parameter's content type. Known values are application/json",
         "type": {
          "$id": "617",
          "kind": "constant",
          "valueType": {
           "$id": "618",
           "kind": "string",
           "name": "string",
           "crossLanguageDefinitionId": "TypeSpec.string",
           "decorators": []
          },
          "value": "application/json",
          "decorators": []
         },
         "location": "Header",
         "isApiVersion": false,
         "isContentType": true,
         "isEndpoint": false,
         "explode": false,
         "isRequired": true,
         "kind": "Constant",
         "decorators": [],
         "skipUrlEncoding": false
        },
        {
         "$id": "619",
         "name": "body",
         "nameInRequest": "body",
         "doc": "body",
         "type": {
          "$ref": "72"
         },
         "location": "Body",
         "isApiVersion": false,
         "isContentType": false,
         "isEndpoint": false,
         "explode": false,
         "isRequired": true,
         "kind": "Method",
         "decorators": [],
         "skipUrlEncoding": false
        }
       ],
       "responses": [
        {
         "$id": "620",
         "statusCodes": [
          204
         ],
         "headers": [],
         "isErrorResponse": false
        }
       ],
       "httpMethod": "PUT",
       "uri": "{endpoint}",
       "path": "/type/property/additionalProperties/spreadDifferentRecordModelArray",
       "requestMediaTypes": [
=======
       "$id": "682",
       "statusCodes": [
        200
       ],
       "bodyType": {
        "$ref": "79"
       },
       "headers": [],
       "isErrorResponse": false,
       "contentTypes": [
>>>>>>> 676f47f0
        "application/json"
       ],
       "bufferResponse": true,
       "generateProtocolMethod": true,
       "generateConvenienceMethod": true,
       "crossLanguageDefinitionId": "Type.Property.AdditionalProperties.SpreadDifferentModelArray.put",
       "decorators": []
      }
     ],
     "apiVersions": [],
     "crossLanguageDefinitionId": "Type.Property.AdditionalProperties.SpreadDifferentModelArray",
     "decorators": [],
     "parent": {
      "$ref": "264"
     }
    },
    {
<<<<<<< HEAD
     "$id": "621",
     "kind": "client",
     "name": "ExtendsDifferentSpreadString",
     "namespace": "Type.Property.AdditionalProperties",
     "parameters": [
      {
       "$id": "622",
       "name": "endpoint",
       "nameInRequest": "endpoint",
       "doc": "Service host",
       "type": {
        "$id": "623",
        "kind": "url",
        "name": "url",
        "crossLanguageDefinitionId": "TypeSpec.url"
=======
     "$id": "683",
     "name": "put",
     "resourceName": "ExtendsDifferentSpreadModelArray",
     "doc": "Put operation",
     "accessibility": "public",
     "parameters": [
      {
       "$id": "684",
       "name": "contentType",
       "nameInRequest": "Content-Type",
       "doc": "Body parameter's content type. Known values are application/json",
       "type": {
        "$id": "685",
        "kind": "constant",
        "valueType": {
         "$id": "686",
         "kind": "string",
         "name": "string",
         "crossLanguageDefinitionId": "TypeSpec.string",
         "decorators": []
        },
        "value": "application/json",
        "decorators": []
       },
       "location": "Header",
       "isApiVersion": false,
       "isContentType": true,
       "isEndpoint": false,
       "explode": false,
       "isRequired": true,
       "kind": "Constant",
       "decorators": [],
       "skipUrlEncoding": false
      },
      {
       "$id": "687",
       "name": "body",
       "nameInRequest": "body",
       "doc": "body",
       "type": {
        "$ref": "79"
>>>>>>> 676f47f0
       },
       "location": "Uri",
       "isApiVersion": false,
       "isContentType": false,
       "isRequired": true,
       "isEndpoint": true,
       "skipUrlEncoding": false,
       "explode": false,
       "kind": "Client",
       "defaultValue": {
        "$id": "624",
        "type": {
         "$id": "625",
         "kind": "string",
         "name": "string",
         "crossLanguageDefinitionId": "TypeSpec.string"
        },
        "value": "http://localhost:3000"
       }
      }
     ],
     "operations": [
      {
<<<<<<< HEAD
       "$id": "626",
       "name": "get",
       "resourceName": "ExtendsDifferentSpreadString",
       "doc": "Get call",
       "accessibility": "public",
       "parameters": [
        {
         "$id": "627",
         "name": "accept",
         "nameInRequest": "Accept",
         "type": {
          "$id": "628",
          "kind": "constant",
          "valueType": {
           "$id": "629",
           "kind": "string",
           "name": "string",
           "crossLanguageDefinitionId": "TypeSpec.string",
           "decorators": []
          },
          "value": "application/json",
          "decorators": []
         },
         "location": "Header",
         "isApiVersion": false,
         "isContentType": false,
         "isEndpoint": false,
         "explode": false,
         "isRequired": true,
         "kind": "Constant",
         "decorators": [],
         "skipUrlEncoding": false
        }
       ],
       "responses": [
        {
         "$id": "630",
         "statusCodes": [
          200
         ],
         "bodyType": {
          "$ref": "107"
         },
         "headers": [],
         "isErrorResponse": false,
         "contentTypes": [
          "application/json"
         ]
        }
       ],
       "httpMethod": "GET",
       "uri": "{endpoint}",
       "path": "/type/property/additionalProperties/extendsDifferentSpreadString",
       "bufferResponse": true,
       "generateProtocolMethod": true,
       "generateConvenienceMethod": true,
       "crossLanguageDefinitionId": "Type.Property.AdditionalProperties.ExtendsDifferentSpreadString.get",
       "decorators": []
      },
      {
       "$id": "631",
       "name": "put",
       "resourceName": "ExtendsDifferentSpreadString",
       "doc": "Put operation",
       "accessibility": "public",
       "parameters": [
        {
         "$id": "632",
         "name": "contentType",
         "nameInRequest": "Content-Type",
         "doc": "Body parameter's content type. Known values are application/json",
         "type": {
          "$id": "633",
          "kind": "constant",
          "valueType": {
           "$id": "634",
           "kind": "string",
           "name": "string",
           "crossLanguageDefinitionId": "TypeSpec.string",
           "decorators": []
          },
          "value": "application/json",
          "decorators": []
         },
         "location": "Header",
         "isApiVersion": false,
         "isContentType": true,
         "isEndpoint": false,
         "explode": false,
         "isRequired": true,
         "kind": "Constant",
         "decorators": [],
         "skipUrlEncoding": false
        },
        {
         "$id": "635",
         "name": "body",
         "nameInRequest": "body",
         "doc": "body",
         "type": {
          "$ref": "107"
         },
         "location": "Body",
         "isApiVersion": false,
         "isContentType": false,
         "isEndpoint": false,
         "explode": false,
         "isRequired": true,
         "kind": "Method",
         "decorators": [],
         "skipUrlEncoding": false
        }
       ],
       "responses": [
        {
         "$id": "636",
         "statusCodes": [
          204
         ],
         "headers": [],
         "isErrorResponse": false
        }
       ],
       "httpMethod": "PUT",
       "uri": "{endpoint}",
       "path": "/type/property/additionalProperties/extendsDifferentSpreadString",
       "requestMediaTypes": [
=======
       "$id": "688",
       "statusCodes": [
        204
       ],
       "headers": [],
       "isErrorResponse": false
      }
     ],
     "httpMethod": "PUT",
     "uri": "{endpoint}",
     "path": "/type/property/additionalProperties/extendsDifferentSpreadModelArray",
     "requestMediaTypes": [
      "application/json"
     ],
     "bufferResponse": true,
     "generateProtocolMethod": true,
     "generateConvenienceMethod": true,
     "crossLanguageDefinitionId": "Type.Property.AdditionalProperties.ExtendsDifferentSpreadModelArray.put",
     "decorators": []
    }
   ],
   "parent": "AdditionalPropertiesClient",
   "parameters": [
    {
     "$id": "689",
     "name": "endpoint",
     "nameInRequest": "endpoint",
     "doc": "Service host",
     "type": {
      "$id": "690",
      "kind": "url",
      "name": "url",
      "crossLanguageDefinitionId": "TypeSpec.url"
     },
     "location": "Uri",
     "isApiVersion": false,
     "isContentType": false,
     "isRequired": true,
     "isEndpoint": true,
     "skipUrlEncoding": false,
     "explode": false,
     "kind": "Client",
     "defaultValue": {
      "$id": "691",
      "type": {
       "$id": "692",
       "kind": "string",
       "name": "string",
       "crossLanguageDefinitionId": "TypeSpec.string"
      },
      "value": "http://localhost:3000"
     }
    }
   ],
   "decorators": [],
   "crossLanguageDefinitionId": "Type.Property.AdditionalProperties.ExtendsDifferentSpreadModelArray"
  },
  {
   "$id": "693",
   "name": "MultipleSpread",
   "namespace": "Type.Property.AdditionalProperties",
   "operations": [
    {
     "$id": "694",
     "name": "get",
     "resourceName": "MultipleSpread",
     "doc": "Get call",
     "accessibility": "public",
     "parameters": [
      {
       "$id": "695",
       "name": "accept",
       "nameInRequest": "Accept",
       "type": {
        "$id": "696",
        "kind": "constant",
        "valueType": {
         "$id": "697",
         "kind": "string",
         "name": "string",
         "crossLanguageDefinitionId": "TypeSpec.string",
         "decorators": []
        },
        "value": "application/json",
        "decorators": []
       },
       "location": "Header",
       "isApiVersion": false,
       "isContentType": false,
       "isEndpoint": false,
       "explode": false,
       "isRequired": true,
       "kind": "Constant",
       "decorators": [],
       "skipUrlEncoding": false
      }
     ],
     "responses": [
      {
       "$id": "698",
       "statusCodes": [
        200
       ],
       "bodyType": {
        "$ref": "71"
       },
       "headers": [],
       "isErrorResponse": false,
       "contentTypes": [
>>>>>>> 676f47f0
        "application/json"
       ],
       "bufferResponse": true,
       "generateProtocolMethod": true,
       "generateConvenienceMethod": true,
       "crossLanguageDefinitionId": "Type.Property.AdditionalProperties.ExtendsDifferentSpreadString.put",
       "decorators": []
      }
     ],
     "apiVersions": [],
     "crossLanguageDefinitionId": "Type.Property.AdditionalProperties.ExtendsDifferentSpreadString",
     "decorators": [],
     "parent": {
      "$ref": "264"
     }
    },
    {
<<<<<<< HEAD
     "$id": "637",
     "kind": "client",
     "name": "ExtendsDifferentSpreadFloat",
     "namespace": "Type.Property.AdditionalProperties",
     "parameters": [
      {
       "$id": "638",
       "name": "endpoint",
       "nameInRequest": "endpoint",
       "doc": "Service host",
       "type": {
        "$id": "639",
        "kind": "url",
        "name": "url",
        "crossLanguageDefinitionId": "TypeSpec.url"
=======
     "$id": "699",
     "name": "put",
     "resourceName": "MultipleSpread",
     "doc": "Put operation",
     "accessibility": "public",
     "parameters": [
      {
       "$id": "700",
       "name": "contentType",
       "nameInRequest": "Content-Type",
       "doc": "Body parameter's content type. Known values are application/json",
       "type": {
        "$id": "701",
        "kind": "constant",
        "valueType": {
         "$id": "702",
         "kind": "string",
         "name": "string",
         "crossLanguageDefinitionId": "TypeSpec.string",
         "decorators": []
        },
        "value": "application/json",
        "decorators": []
       },
       "location": "Header",
       "isApiVersion": false,
       "isContentType": true,
       "isEndpoint": false,
       "explode": false,
       "isRequired": true,
       "kind": "Constant",
       "decorators": [],
       "skipUrlEncoding": false
      },
      {
       "$id": "703",
       "name": "body",
       "nameInRequest": "body",
       "doc": "body",
       "type": {
        "$ref": "71"
>>>>>>> 676f47f0
       },
       "location": "Uri",
       "isApiVersion": false,
       "isContentType": false,
       "isRequired": true,
       "isEndpoint": true,
       "skipUrlEncoding": false,
       "explode": false,
       "kind": "Client",
       "defaultValue": {
        "$id": "640",
        "type": {
         "$id": "641",
         "kind": "string",
         "name": "string",
         "crossLanguageDefinitionId": "TypeSpec.string"
        },
        "value": "http://localhost:3000"
       }
      }
     ],
     "operations": [
      {
       "$id": "642",
       "name": "get",
       "resourceName": "ExtendsDifferentSpreadFloat",
       "doc": "Get call",
       "accessibility": "public",
       "parameters": [
        {
         "$id": "643",
         "name": "accept",
         "nameInRequest": "Accept",
         "type": {
          "$id": "644",
          "kind": "constant",
          "valueType": {
           "$id": "645",
           "kind": "string",
           "name": "string",
           "crossLanguageDefinitionId": "TypeSpec.string",
           "decorators": []
          },
          "value": "application/json",
          "decorators": []
         },
         "location": "Header",
         "isApiVersion": false,
         "isContentType": false,
         "isEndpoint": false,
         "explode": false,
         "isRequired": true,
         "kind": "Constant",
         "decorators": [],
         "skipUrlEncoding": false
        }
       ],
       "responses": [
        {
         "$id": "646",
         "statusCodes": [
          200
         ],
         "bodyType": {
          "$ref": "96"
         },
         "headers": [],
         "isErrorResponse": false,
         "contentTypes": [
          "application/json"
         ]
        }
       ],
       "httpMethod": "GET",
       "uri": "{endpoint}",
       "path": "/type/property/additionalProperties/extendsDifferentSpreadFloat",
       "bufferResponse": true,
       "generateProtocolMethod": true,
       "generateConvenienceMethod": true,
       "crossLanguageDefinitionId": "Type.Property.AdditionalProperties.ExtendsDifferentSpreadFloat.get",
       "decorators": []
      },
      {
<<<<<<< HEAD
       "$id": "647",
       "name": "put",
       "resourceName": "ExtendsDifferentSpreadFloat",
       "doc": "Put operation",
       "accessibility": "public",
       "parameters": [
        {
         "$id": "648",
         "name": "contentType",
         "nameInRequest": "Content-Type",
         "doc": "Body parameter's content type. Known values are application/json",
         "type": {
          "$id": "649",
          "kind": "constant",
          "valueType": {
           "$id": "650",
           "kind": "string",
           "name": "string",
           "crossLanguageDefinitionId": "TypeSpec.string",
           "decorators": []
          },
          "value": "application/json",
          "decorators": []
         },
         "location": "Header",
         "isApiVersion": false,
         "isContentType": true,
         "isEndpoint": false,
         "explode": false,
         "isRequired": true,
         "kind": "Constant",
         "decorators": [],
         "skipUrlEncoding": false
        },
        {
         "$id": "651",
         "name": "body",
         "nameInRequest": "body",
         "doc": "body",
         "type": {
          "$ref": "96"
         },
         "location": "Body",
         "isApiVersion": false,
         "isContentType": false,
         "isEndpoint": false,
         "explode": false,
         "isRequired": true,
         "kind": "Method",
         "decorators": [],
         "skipUrlEncoding": false
        }
       ],
       "responses": [
        {
         "$id": "652",
         "statusCodes": [
          204
         ],
         "headers": [],
         "isErrorResponse": false
        }
=======
       "$id": "704",
       "statusCodes": [
        204
>>>>>>> 676f47f0
       ],
       "httpMethod": "PUT",
       "uri": "{endpoint}",
       "path": "/type/property/additionalProperties/extendsDifferentSpreadFloat",
       "requestMediaTypes": [
        "application/json"
       ],
       "bufferResponse": true,
       "generateProtocolMethod": true,
       "generateConvenienceMethod": true,
       "crossLanguageDefinitionId": "Type.Property.AdditionalProperties.ExtendsDifferentSpreadFloat.put",
       "decorators": []
      }
     ],
<<<<<<< HEAD
     "apiVersions": [],
     "crossLanguageDefinitionId": "Type.Property.AdditionalProperties.ExtendsDifferentSpreadFloat",
     "decorators": [],
     "parent": {
      "$ref": "264"
     }
    },
    {
     "$id": "653",
     "kind": "client",
     "name": "ExtendsDifferentSpreadModel",
     "namespace": "Type.Property.AdditionalProperties",
     "parameters": [
      {
       "$id": "654",
       "name": "endpoint",
       "nameInRequest": "endpoint",
       "doc": "Service host",
       "type": {
        "$id": "655",
        "kind": "url",
        "name": "url",
        "crossLanguageDefinitionId": "TypeSpec.url"
=======
     "httpMethod": "PUT",
     "uri": "{endpoint}",
     "path": "/type/property/additionalProperties/multipleSpreadRecord",
     "requestMediaTypes": [
      "application/json"
     ],
     "bufferResponse": true,
     "generateProtocolMethod": true,
     "generateConvenienceMethod": true,
     "crossLanguageDefinitionId": "Type.Property.AdditionalProperties.MultipleSpread.put",
     "decorators": []
    }
   ],
   "parent": "AdditionalPropertiesClient",
   "parameters": [
    {
     "$id": "705",
     "name": "endpoint",
     "nameInRequest": "endpoint",
     "doc": "Service host",
     "type": {
      "$id": "706",
      "kind": "url",
      "name": "url",
      "crossLanguageDefinitionId": "TypeSpec.url"
     },
     "location": "Uri",
     "isApiVersion": false,
     "isContentType": false,
     "isRequired": true,
     "isEndpoint": true,
     "skipUrlEncoding": false,
     "explode": false,
     "kind": "Client",
     "defaultValue": {
      "$id": "707",
      "type": {
       "$id": "708",
       "kind": "string",
       "name": "string",
       "crossLanguageDefinitionId": "TypeSpec.string"
      },
      "value": "http://localhost:3000"
     }
    }
   ],
   "decorators": [],
   "crossLanguageDefinitionId": "Type.Property.AdditionalProperties.MultipleSpread"
  },
  {
   "$id": "709",
   "name": "SpreadRecordUnion",
   "namespace": "Type.Property.AdditionalProperties",
   "operations": [
    {
     "$id": "710",
     "name": "get",
     "resourceName": "SpreadRecordUnion",
     "doc": "Get call",
     "accessibility": "public",
     "parameters": [
      {
       "$id": "711",
       "name": "accept",
       "nameInRequest": "Accept",
       "type": {
        "$id": "712",
        "kind": "constant",
        "valueType": {
         "$id": "713",
         "kind": "string",
         "name": "string",
         "crossLanguageDefinitionId": "TypeSpec.string",
         "decorators": []
        },
        "value": "application/json",
        "decorators": []
>>>>>>> 676f47f0
       },
       "location": "Uri",
       "isApiVersion": false,
       "isContentType": false,
       "isRequired": true,
       "isEndpoint": true,
       "skipUrlEncoding": false,
       "explode": false,
       "kind": "Client",
       "defaultValue": {
        "$id": "656",
        "type": {
         "$id": "657",
         "kind": "string",
         "name": "string",
         "crossLanguageDefinitionId": "TypeSpec.string"
        },
        "value": "http://localhost:3000"
       }
      }
     ],
     "operations": [
      {
<<<<<<< HEAD
       "$id": "658",
       "name": "get",
       "resourceName": "ExtendsDifferentSpreadModel",
       "doc": "Get call",
       "accessibility": "public",
       "parameters": [
        {
         "$id": "659",
         "name": "accept",
         "nameInRequest": "Accept",
         "type": {
          "$id": "660",
          "kind": "constant",
          "valueType": {
           "$id": "661",
           "kind": "string",
           "name": "string",
           "crossLanguageDefinitionId": "TypeSpec.string",
           "decorators": []
          },
          "value": "application/json",
          "decorators": []
         },
         "location": "Header",
         "isApiVersion": false,
         "isContentType": false,
         "isEndpoint": false,
         "explode": false,
         "isRequired": true,
         "kind": "Constant",
         "decorators": [],
         "skipUrlEncoding": false
        }
       ],
       "responses": [
        {
         "$id": "662",
         "statusCodes": [
          200
         ],
         "bodyType": {
          "$ref": "87"
         },
         "headers": [],
         "isErrorResponse": false,
         "contentTypes": [
          "application/json"
         ]
        }
       ],
       "httpMethod": "GET",
       "uri": "{endpoint}",
       "path": "/type/property/additionalProperties/extendsDifferentSpreadModel",
       "bufferResponse": true,
       "generateProtocolMethod": true,
       "generateConvenienceMethod": true,
       "crossLanguageDefinitionId": "Type.Property.AdditionalProperties.ExtendsDifferentSpreadModel.get",
       "decorators": []
      },
      {
       "$id": "663",
       "name": "put",
       "resourceName": "ExtendsDifferentSpreadModel",
       "doc": "Put operation",
       "accessibility": "public",
       "parameters": [
        {
         "$id": "664",
         "name": "contentType",
         "nameInRequest": "Content-Type",
         "doc": "Body parameter's content type. Known values are application/json",
         "type": {
          "$id": "665",
          "kind": "constant",
          "valueType": {
           "$id": "666",
           "kind": "string",
           "name": "string",
           "crossLanguageDefinitionId": "TypeSpec.string",
           "decorators": []
          },
          "value": "application/json",
          "decorators": []
         },
         "location": "Header",
         "isApiVersion": false,
         "isContentType": true,
         "isEndpoint": false,
         "explode": false,
         "isRequired": true,
         "kind": "Constant",
         "decorators": [],
         "skipUrlEncoding": false
        },
        {
         "$id": "667",
         "name": "body",
         "nameInRequest": "body",
         "doc": "body",
         "type": {
          "$ref": "87"
         },
         "location": "Body",
         "isApiVersion": false,
         "isContentType": false,
         "isEndpoint": false,
         "explode": false,
         "isRequired": true,
         "kind": "Method",
         "decorators": [],
         "skipUrlEncoding": false
        }
       ],
       "responses": [
        {
         "$id": "668",
         "statusCodes": [
          204
         ],
         "headers": [],
         "isErrorResponse": false
        }
       ],
       "httpMethod": "PUT",
       "uri": "{endpoint}",
       "path": "/type/property/additionalProperties/extendsDifferentSpreadModel",
       "requestMediaTypes": [
=======
       "$id": "714",
       "statusCodes": [
        200
       ],
       "bodyType": {
        "$ref": "63"
       },
       "headers": [],
       "isErrorResponse": false,
       "contentTypes": [
>>>>>>> 676f47f0
        "application/json"
       ],
       "bufferResponse": true,
       "generateProtocolMethod": true,
       "generateConvenienceMethod": true,
       "crossLanguageDefinitionId": "Type.Property.AdditionalProperties.ExtendsDifferentSpreadModel.put",
       "decorators": []
      }
     ],
     "apiVersions": [],
     "crossLanguageDefinitionId": "Type.Property.AdditionalProperties.ExtendsDifferentSpreadModel",
     "decorators": [],
     "parent": {
      "$ref": "264"
     }
    },
    {
<<<<<<< HEAD
     "$id": "669",
     "kind": "client",
     "name": "ExtendsDifferentSpreadModelArray",
     "namespace": "Type.Property.AdditionalProperties",
     "parameters": [
      {
       "$id": "670",
       "name": "endpoint",
       "nameInRequest": "endpoint",
       "doc": "Service host",
       "type": {
        "$id": "671",
        "kind": "url",
        "name": "url",
        "crossLanguageDefinitionId": "TypeSpec.url"
=======
     "$id": "715",
     "name": "put",
     "resourceName": "SpreadRecordUnion",
     "doc": "Put operation",
     "accessibility": "public",
     "parameters": [
      {
       "$id": "716",
       "name": "contentType",
       "nameInRequest": "Content-Type",
       "doc": "Body parameter's content type. Known values are application/json",
       "type": {
        "$id": "717",
        "kind": "constant",
        "valueType": {
         "$id": "718",
         "kind": "string",
         "name": "string",
         "crossLanguageDefinitionId": "TypeSpec.string",
         "decorators": []
        },
        "value": "application/json",
        "decorators": []
       },
       "location": "Header",
       "isApiVersion": false,
       "isContentType": true,
       "isEndpoint": false,
       "explode": false,
       "isRequired": true,
       "kind": "Constant",
       "decorators": [],
       "skipUrlEncoding": false
      },
      {
       "$id": "719",
       "name": "body",
       "nameInRequest": "body",
       "doc": "body",
       "type": {
        "$ref": "63"
>>>>>>> 676f47f0
       },
       "location": "Uri",
       "isApiVersion": false,
       "isContentType": false,
       "isRequired": true,
       "isEndpoint": true,
       "skipUrlEncoding": false,
       "explode": false,
       "kind": "Client",
       "defaultValue": {
        "$id": "672",
        "type": {
         "$id": "673",
         "kind": "string",
         "name": "string",
         "crossLanguageDefinitionId": "TypeSpec.string"
        },
        "value": "http://localhost:3000"
       }
      }
     ],
     "operations": [
      {
       "$id": "674",
       "name": "get",
       "resourceName": "ExtendsDifferentSpreadModelArray",
       "doc": "Get call",
       "accessibility": "public",
       "parameters": [
        {
         "$id": "675",
         "name": "accept",
         "nameInRequest": "Accept",
         "type": {
          "$id": "676",
          "kind": "constant",
          "valueType": {
           "$id": "677",
           "kind": "string",
           "name": "string",
           "crossLanguageDefinitionId": "TypeSpec.string",
           "decorators": []
          },
          "value": "application/json",
          "decorators": []
         },
         "location": "Header",
         "isApiVersion": false,
         "isContentType": false,
         "isEndpoint": false,
         "explode": false,
         "isRequired": true,
         "kind": "Constant",
         "decorators": [],
         "skipUrlEncoding": false
        }
       ],
       "responses": [
        {
         "$id": "678",
         "statusCodes": [
          200
         ],
         "bodyType": {
          "$ref": "71"
         },
         "headers": [],
         "isErrorResponse": false,
         "contentTypes": [
          "application/json"
         ]
        }
       ],
       "httpMethod": "GET",
       "uri": "{endpoint}",
       "path": "/type/property/additionalProperties/extendsDifferentSpreadModelArray",
       "bufferResponse": true,
       "generateProtocolMethod": true,
       "generateConvenienceMethod": true,
       "crossLanguageDefinitionId": "Type.Property.AdditionalProperties.ExtendsDifferentSpreadModelArray.get",
       "decorators": []
      },
      {
<<<<<<< HEAD
       "$id": "679",
       "name": "put",
       "resourceName": "ExtendsDifferentSpreadModelArray",
       "doc": "Put operation",
       "accessibility": "public",
       "parameters": [
        {
         "$id": "680",
         "name": "contentType",
         "nameInRequest": "Content-Type",
         "doc": "Body parameter's content type. Known values are application/json",
         "type": {
          "$id": "681",
          "kind": "constant",
          "valueType": {
           "$id": "682",
           "kind": "string",
           "name": "string",
           "crossLanguageDefinitionId": "TypeSpec.string",
           "decorators": []
          },
          "value": "application/json",
          "decorators": []
         },
         "location": "Header",
         "isApiVersion": false,
         "isContentType": true,
         "isEndpoint": false,
         "explode": false,
         "isRequired": true,
         "kind": "Constant",
         "decorators": [],
         "skipUrlEncoding": false
        },
        {
         "$id": "683",
         "name": "body",
         "nameInRequest": "body",
         "doc": "body",
         "type": {
          "$ref": "71"
         },
         "location": "Body",
         "isApiVersion": false,
         "isContentType": false,
         "isEndpoint": false,
         "explode": false,
         "isRequired": true,
         "kind": "Method",
         "decorators": [],
         "skipUrlEncoding": false
        }
       ],
       "responses": [
        {
         "$id": "684",
         "statusCodes": [
          204
         ],
         "headers": [],
         "isErrorResponse": false
        }
=======
       "$id": "720",
       "statusCodes": [
        204
>>>>>>> 676f47f0
       ],
       "httpMethod": "PUT",
       "uri": "{endpoint}",
       "path": "/type/property/additionalProperties/extendsDifferentSpreadModelArray",
       "requestMediaTypes": [
        "application/json"
       ],
       "bufferResponse": true,
       "generateProtocolMethod": true,
       "generateConvenienceMethod": true,
       "crossLanguageDefinitionId": "Type.Property.AdditionalProperties.ExtendsDifferentSpreadModelArray.put",
       "decorators": []
      }
     ],
<<<<<<< HEAD
     "apiVersions": [],
     "crossLanguageDefinitionId": "Type.Property.AdditionalProperties.ExtendsDifferentSpreadModelArray",
     "decorators": [],
     "parent": {
      "$ref": "264"
     }
    },
    {
     "$id": "685",
     "kind": "client",
     "name": "MultipleSpread",
     "namespace": "Type.Property.AdditionalProperties",
     "parameters": [
      {
       "$id": "686",
       "name": "endpoint",
       "nameInRequest": "endpoint",
       "doc": "Service host",
       "type": {
        "$id": "687",
        "kind": "url",
        "name": "url",
        "crossLanguageDefinitionId": "TypeSpec.url"
       },
       "location": "Uri",
       "isApiVersion": false,
       "isContentType": false,
       "isRequired": true,
       "isEndpoint": true,
       "skipUrlEncoding": false,
       "explode": false,
       "kind": "Client",
       "defaultValue": {
        "$id": "688",
        "type": {
         "$id": "689",
         "kind": "string",
         "name": "string",
         "crossLanguageDefinitionId": "TypeSpec.string"
        },
        "value": "http://localhost:3000"
       }
      }
     ],
     "operations": [
      {
       "$id": "690",
       "name": "get",
       "resourceName": "MultipleSpread",
       "doc": "Get call",
       "accessibility": "public",
       "parameters": [
        {
         "$id": "691",
         "name": "accept",
         "nameInRequest": "Accept",
         "type": {
          "$id": "692",
          "kind": "constant",
          "valueType": {
           "$id": "693",
           "kind": "string",
           "name": "string",
           "crossLanguageDefinitionId": "TypeSpec.string",
           "decorators": []
          },
          "value": "application/json",
          "decorators": []
         },
         "location": "Header",
         "isApiVersion": false,
         "isContentType": false,
         "isEndpoint": false,
         "explode": false,
         "isRequired": true,
         "kind": "Constant",
         "decorators": [],
         "skipUrlEncoding": false
        }
       ],
       "responses": [
        {
         "$id": "694",
         "statusCodes": [
          200
         ],
         "bodyType": {
          "$ref": "63"
         },
         "headers": [],
         "isErrorResponse": false,
         "contentTypes": [
          "application/json"
         ]
        }
       ],
       "httpMethod": "GET",
       "uri": "{endpoint}",
       "path": "/type/property/additionalProperties/multipleSpreadRecord",
       "bufferResponse": true,
       "generateProtocolMethod": true,
       "generateConvenienceMethod": true,
       "crossLanguageDefinitionId": "Type.Property.AdditionalProperties.MultipleSpread.get",
       "decorators": []
      },
      {
       "$id": "695",
       "name": "put",
       "resourceName": "MultipleSpread",
       "doc": "Put operation",
       "accessibility": "public",
       "parameters": [
        {
         "$id": "696",
         "name": "contentType",
         "nameInRequest": "Content-Type",
         "doc": "Body parameter's content type. Known values are application/json",
         "type": {
          "$id": "697",
          "kind": "constant",
          "valueType": {
           "$id": "698",
           "kind": "string",
           "name": "string",
           "crossLanguageDefinitionId": "TypeSpec.string",
           "decorators": []
          },
          "value": "application/json",
          "decorators": []
         },
         "location": "Header",
         "isApiVersion": false,
         "isContentType": true,
         "isEndpoint": false,
         "explode": false,
         "isRequired": true,
         "kind": "Constant",
         "decorators": [],
         "skipUrlEncoding": false
        },
        {
         "$id": "699",
         "name": "body",
         "nameInRequest": "body",
         "doc": "body",
         "type": {
          "$ref": "63"
         },
         "location": "Body",
         "isApiVersion": false,
         "isContentType": false,
         "isEndpoint": false,
         "explode": false,
         "isRequired": true,
         "kind": "Method",
         "decorators": [],
         "skipUrlEncoding": false
        }
       ],
       "responses": [
        {
         "$id": "700",
         "statusCodes": [
          204
         ],
         "headers": [],
         "isErrorResponse": false
        }
       ],
       "httpMethod": "PUT",
       "uri": "{endpoint}",
       "path": "/type/property/additionalProperties/multipleSpreadRecord",
       "requestMediaTypes": [
        "application/json"
       ],
       "bufferResponse": true,
       "generateProtocolMethod": true,
       "generateConvenienceMethod": true,
       "crossLanguageDefinitionId": "Type.Property.AdditionalProperties.MultipleSpread.put",
       "decorators": []
      }
     ],
     "apiVersions": [],
     "crossLanguageDefinitionId": "Type.Property.AdditionalProperties.MultipleSpread",
     "decorators": [],
     "parent": {
      "$ref": "264"
     }
    },
    {
     "$id": "701",
     "kind": "client",
     "name": "SpreadRecordUnion",
     "namespace": "Type.Property.AdditionalProperties",
     "parameters": [
      {
       "$id": "702",
       "name": "endpoint",
       "nameInRequest": "endpoint",
       "doc": "Service host",
       "type": {
        "$id": "703",
        "kind": "url",
        "name": "url",
        "crossLanguageDefinitionId": "TypeSpec.url"
       },
       "location": "Uri",
       "isApiVersion": false,
       "isContentType": false,
       "isRequired": true,
       "isEndpoint": true,
       "skipUrlEncoding": false,
       "explode": false,
       "kind": "Client",
       "defaultValue": {
        "$id": "704",
        "type": {
         "$id": "705",
         "kind": "string",
         "name": "string",
         "crossLanguageDefinitionId": "TypeSpec.string"
        },
        "value": "http://localhost:3000"
       }
      }
     ],
     "operations": [
      {
       "$id": "706",
       "name": "get",
       "resourceName": "SpreadRecordUnion",
       "doc": "Get call",
       "accessibility": "public",
       "parameters": [
        {
         "$id": "707",
         "name": "accept",
         "nameInRequest": "Accept",
         "type": {
          "$id": "708",
          "kind": "constant",
          "valueType": {
           "$id": "709",
           "kind": "string",
           "name": "string",
           "crossLanguageDefinitionId": "TypeSpec.string",
           "decorators": []
          },
          "value": "application/json",
          "decorators": []
         },
         "location": "Header",
         "isApiVersion": false,
         "isContentType": false,
         "isEndpoint": false,
         "explode": false,
         "isRequired": true,
         "kind": "Constant",
         "decorators": [],
         "skipUrlEncoding": false
        }
       ],
       "responses": [
        {
         "$id": "710",
         "statusCodes": [
          200
         ],
         "bodyType": {
          "$ref": "55"
         },
         "headers": [],
         "isErrorResponse": false,
         "contentTypes": [
          "application/json"
         ]
        }
       ],
       "httpMethod": "GET",
       "uri": "{endpoint}",
       "path": "/type/property/additionalProperties/spreadRecordUnion",
       "bufferResponse": true,
       "generateProtocolMethod": true,
       "generateConvenienceMethod": true,
       "crossLanguageDefinitionId": "Type.Property.AdditionalProperties.SpreadRecordUnion.get",
       "decorators": []
      },
      {
       "$id": "711",
       "name": "put",
       "resourceName": "SpreadRecordUnion",
       "doc": "Put operation",
       "accessibility": "public",
       "parameters": [
        {
         "$id": "712",
         "name": "contentType",
         "nameInRequest": "Content-Type",
         "doc": "Body parameter's content type. Known values are application/json",
         "type": {
          "$id": "713",
          "kind": "constant",
          "valueType": {
           "$id": "714",
           "kind": "string",
           "name": "string",
           "crossLanguageDefinitionId": "TypeSpec.string",
           "decorators": []
          },
          "value": "application/json",
          "decorators": []
         },
         "location": "Header",
         "isApiVersion": false,
         "isContentType": true,
         "isEndpoint": false,
         "explode": false,
         "isRequired": true,
         "kind": "Constant",
         "decorators": [],
         "skipUrlEncoding": false
        },
        {
         "$id": "715",
         "name": "body",
         "nameInRequest": "body",
         "doc": "body",
         "type": {
          "$ref": "55"
         },
         "location": "Body",
         "isApiVersion": false,
         "isContentType": false,
         "isEndpoint": false,
         "explode": false,
         "isRequired": true,
         "kind": "Method",
         "decorators": [],
         "skipUrlEncoding": false
        }
       ],
       "responses": [
        {
         "$id": "716",
         "statusCodes": [
          204
         ],
         "headers": [],
         "isErrorResponse": false
        }
       ],
       "httpMethod": "PUT",
       "uri": "{endpoint}",
       "path": "/type/property/additionalProperties/spreadRecordUnion",
       "requestMediaTypes": [
        "application/json"
       ],
       "bufferResponse": true,
       "generateProtocolMethod": true,
       "generateConvenienceMethod": true,
       "crossLanguageDefinitionId": "Type.Property.AdditionalProperties.SpreadRecordUnion.put",
       "decorators": []
      }
     ],
     "apiVersions": [],
     "crossLanguageDefinitionId": "Type.Property.AdditionalProperties.SpreadRecordUnion",
     "decorators": [],
     "parent": {
      "$ref": "264"
     }
    },
    {
     "$id": "717",
     "kind": "client",
     "name": "SpreadRecordDiscriminatedUnion",
     "namespace": "Type.Property.AdditionalProperties",
     "parameters": [
      {
       "$id": "718",
       "name": "endpoint",
       "nameInRequest": "endpoint",
       "doc": "Service host",
       "type": {
        "$id": "719",
        "kind": "url",
        "name": "url",
        "crossLanguageDefinitionId": "TypeSpec.url"
=======
     "httpMethod": "PUT",
     "uri": "{endpoint}",
     "path": "/type/property/additionalProperties/spreadRecordUnion",
     "requestMediaTypes": [
      "application/json"
     ],
     "bufferResponse": true,
     "generateProtocolMethod": true,
     "generateConvenienceMethod": true,
     "crossLanguageDefinitionId": "Type.Property.AdditionalProperties.SpreadRecordUnion.put",
     "decorators": []
    }
   ],
   "parent": "AdditionalPropertiesClient",
   "parameters": [
    {
     "$id": "721",
     "name": "endpoint",
     "nameInRequest": "endpoint",
     "doc": "Service host",
     "type": {
      "$id": "722",
      "kind": "url",
      "name": "url",
      "crossLanguageDefinitionId": "TypeSpec.url"
     },
     "location": "Uri",
     "isApiVersion": false,
     "isContentType": false,
     "isRequired": true,
     "isEndpoint": true,
     "skipUrlEncoding": false,
     "explode": false,
     "kind": "Client",
     "defaultValue": {
      "$id": "723",
      "type": {
       "$id": "724",
       "kind": "string",
       "name": "string",
       "crossLanguageDefinitionId": "TypeSpec.string"
      },
      "value": "http://localhost:3000"
     }
    }
   ],
   "decorators": [],
   "crossLanguageDefinitionId": "Type.Property.AdditionalProperties.SpreadRecordUnion"
  },
  {
   "$id": "725",
   "name": "SpreadRecordNonDiscriminatedUnion",
   "namespace": "Type.Property.AdditionalProperties",
   "operations": [
    {
     "$id": "726",
     "name": "get",
     "resourceName": "SpreadRecordNonDiscriminatedUnion",
     "doc": "Get call",
     "accessibility": "public",
     "parameters": [
      {
       "$id": "727",
       "name": "accept",
       "nameInRequest": "Accept",
       "type": {
        "$id": "728",
        "kind": "constant",
        "valueType": {
         "$id": "729",
         "kind": "string",
         "name": "string",
         "crossLanguageDefinitionId": "TypeSpec.string",
         "decorators": []
        },
        "value": "application/json",
        "decorators": []
>>>>>>> 676f47f0
       },
       "location": "Uri",
       "isApiVersion": false,
       "isContentType": false,
       "isRequired": true,
       "isEndpoint": true,
       "skipUrlEncoding": false,
       "explode": false,
       "kind": "Client",
       "defaultValue": {
        "$id": "720",
        "type": {
         "$id": "721",
         "kind": "string",
         "name": "string",
         "crossLanguageDefinitionId": "TypeSpec.string"
        },
        "value": "http://localhost:3000"
       }
      }
     ],
     "operations": [
      {
<<<<<<< HEAD
       "$id": "722",
       "name": "get",
       "resourceName": "SpreadRecordDiscriminatedUnion",
       "doc": "Get call",
       "accessibility": "public",
       "parameters": [
        {
         "$id": "723",
         "name": "accept",
         "nameInRequest": "Accept",
         "type": {
          "$id": "724",
          "kind": "constant",
          "valueType": {
           "$id": "725",
           "kind": "string",
           "name": "string",
           "crossLanguageDefinitionId": "TypeSpec.string",
           "decorators": []
          },
          "value": "application/json",
          "decorators": []
         },
         "location": "Header",
         "isApiVersion": false,
         "isContentType": false,
         "isEndpoint": false,
         "explode": false,
         "isRequired": true,
         "kind": "Constant",
         "decorators": [],
         "skipUrlEncoding": false
        }
       ],
       "responses": [
        {
         "$id": "726",
         "statusCodes": [
          200
         ],
         "bodyType": {
          "$ref": "49"
         },
         "headers": [],
         "isErrorResponse": false,
         "contentTypes": [
          "application/json"
         ]
        }
       ],
       "httpMethod": "GET",
       "uri": "{endpoint}",
       "path": "/type/property/additionalProperties/spreadRecordDiscriminatedUnion",
       "bufferResponse": true,
       "generateProtocolMethod": true,
       "generateConvenienceMethod": true,
       "crossLanguageDefinitionId": "Type.Property.AdditionalProperties.SpreadRecordDiscriminatedUnion.get",
       "decorators": []
      },
      {
       "$id": "727",
       "name": "put",
       "resourceName": "SpreadRecordDiscriminatedUnion",
       "doc": "Put operation",
       "accessibility": "public",
       "parameters": [
        {
         "$id": "728",
         "name": "contentType",
         "nameInRequest": "Content-Type",
         "doc": "Body parameter's content type. Known values are application/json",
         "type": {
          "$id": "729",
          "kind": "constant",
          "valueType": {
           "$id": "730",
           "kind": "string",
           "name": "string",
           "crossLanguageDefinitionId": "TypeSpec.string",
           "decorators": []
          },
          "value": "application/json",
          "decorators": []
         },
         "location": "Header",
         "isApiVersion": false,
         "isContentType": true,
         "isEndpoint": false,
         "explode": false,
         "isRequired": true,
         "kind": "Constant",
         "decorators": [],
         "skipUrlEncoding": false
        },
        {
         "$id": "731",
         "name": "body",
         "nameInRequest": "body",
         "doc": "body",
         "type": {
          "$ref": "49"
         },
         "location": "Body",
         "isApiVersion": false,
         "isContentType": false,
         "isEndpoint": false,
         "explode": false,
         "isRequired": true,
         "kind": "Method",
         "decorators": [],
         "skipUrlEncoding": false
        }
       ],
       "responses": [
        {
         "$id": "732",
         "statusCodes": [
          204
         ],
         "headers": [],
         "isErrorResponse": false
        }
       ],
       "httpMethod": "PUT",
       "uri": "{endpoint}",
       "path": "/type/property/additionalProperties/spreadRecordDiscriminatedUnion",
       "requestMediaTypes": [
=======
       "$id": "730",
       "statusCodes": [
        200
       ],
       "bodyType": {
        "$ref": "48"
       },
       "headers": [],
       "isErrorResponse": false,
       "contentTypes": [
>>>>>>> 676f47f0
        "application/json"
       ],
       "bufferResponse": true,
       "generateProtocolMethod": true,
       "generateConvenienceMethod": true,
       "crossLanguageDefinitionId": "Type.Property.AdditionalProperties.SpreadRecordDiscriminatedUnion.put",
       "decorators": []
      }
     ],
     "apiVersions": [],
     "crossLanguageDefinitionId": "Type.Property.AdditionalProperties.SpreadRecordDiscriminatedUnion",
     "decorators": [],
     "parent": {
      "$ref": "264"
     }
    },
    {
<<<<<<< HEAD
     "$id": "733",
     "kind": "client",
     "name": "SpreadRecordNonDiscriminatedUnion",
     "namespace": "Type.Property.AdditionalProperties",
     "parameters": [
      {
       "$id": "734",
       "name": "endpoint",
       "nameInRequest": "endpoint",
       "doc": "Service host",
       "type": {
        "$id": "735",
        "kind": "url",
        "name": "url",
        "crossLanguageDefinitionId": "TypeSpec.url"
=======
     "$id": "731",
     "name": "put",
     "resourceName": "SpreadRecordNonDiscriminatedUnion",
     "doc": "Put operation",
     "accessibility": "public",
     "parameters": [
      {
       "$id": "732",
       "name": "contentType",
       "nameInRequest": "Content-Type",
       "doc": "Body parameter's content type. Known values are application/json",
       "type": {
        "$id": "733",
        "kind": "constant",
        "valueType": {
         "$id": "734",
         "kind": "string",
         "name": "string",
         "crossLanguageDefinitionId": "TypeSpec.string",
         "decorators": []
        },
        "value": "application/json",
        "decorators": []
       },
       "location": "Header",
       "isApiVersion": false,
       "isContentType": true,
       "isEndpoint": false,
       "explode": false,
       "isRequired": true,
       "kind": "Constant",
       "decorators": [],
       "skipUrlEncoding": false
      },
      {
       "$id": "735",
       "name": "body",
       "nameInRequest": "body",
       "doc": "body",
       "type": {
        "$ref": "48"
>>>>>>> 676f47f0
       },
       "location": "Uri",
       "isApiVersion": false,
       "isContentType": false,
       "isRequired": true,
       "isEndpoint": true,
       "skipUrlEncoding": false,
       "explode": false,
       "kind": "Client",
       "defaultValue": {
        "$id": "736",
        "type": {
         "$id": "737",
         "kind": "string",
         "name": "string",
         "crossLanguageDefinitionId": "TypeSpec.string"
        },
        "value": "http://localhost:3000"
       }
      }
     ],
     "operations": [
      {
<<<<<<< HEAD
       "$id": "738",
       "name": "get",
       "resourceName": "SpreadRecordNonDiscriminatedUnion",
       "doc": "Get call",
       "accessibility": "public",
       "parameters": [
        {
         "$id": "739",
         "name": "accept",
         "nameInRequest": "Accept",
         "type": {
          "$id": "740",
          "kind": "constant",
          "valueType": {
           "$id": "741",
           "kind": "string",
           "name": "string",
           "crossLanguageDefinitionId": "TypeSpec.string",
           "decorators": []
          },
          "value": "application/json",
          "decorators": []
         },
         "location": "Header",
         "isApiVersion": false,
         "isContentType": false,
         "isEndpoint": false,
         "explode": false,
         "isRequired": true,
         "kind": "Constant",
         "decorators": [],
         "skipUrlEncoding": false
        }
       ],
       "responses": [
        {
         "$id": "742",
         "statusCodes": [
          200
         ],
         "bodyType": {
          "$ref": "38"
         },
         "headers": [],
         "isErrorResponse": false,
         "contentTypes": [
          "application/json"
         ]
        }
       ],
       "httpMethod": "GET",
       "uri": "{endpoint}",
       "path": "/type/property/additionalProperties/spreadRecordNonDiscriminatedUnion",
       "bufferResponse": true,
       "generateProtocolMethod": true,
       "generateConvenienceMethod": true,
       "crossLanguageDefinitionId": "Type.Property.AdditionalProperties.SpreadRecordNonDiscriminatedUnion.get",
       "decorators": []
=======
       "$id": "736",
       "statusCodes": [
        204
       ],
       "headers": [],
       "isErrorResponse": false
      }
     ],
     "httpMethod": "PUT",
     "uri": "{endpoint}",
     "path": "/type/property/additionalProperties/spreadRecordNonDiscriminatedUnion",
     "requestMediaTypes": [
      "application/json"
     ],
     "bufferResponse": true,
     "generateProtocolMethod": true,
     "generateConvenienceMethod": true,
     "crossLanguageDefinitionId": "Type.Property.AdditionalProperties.SpreadRecordNonDiscriminatedUnion.put",
     "decorators": []
    }
   ],
   "parent": "AdditionalPropertiesClient",
   "parameters": [
    {
     "$id": "737",
     "name": "endpoint",
     "nameInRequest": "endpoint",
     "doc": "Service host",
     "type": {
      "$id": "738",
      "kind": "url",
      "name": "url",
      "crossLanguageDefinitionId": "TypeSpec.url"
     },
     "location": "Uri",
     "isApiVersion": false,
     "isContentType": false,
     "isRequired": true,
     "isEndpoint": true,
     "skipUrlEncoding": false,
     "explode": false,
     "kind": "Client",
     "defaultValue": {
      "$id": "739",
      "type": {
       "$id": "740",
       "kind": "string",
       "name": "string",
       "crossLanguageDefinitionId": "TypeSpec.string"
>>>>>>> 676f47f0
      },
      {
       "$id": "743",
       "name": "put",
       "resourceName": "SpreadRecordNonDiscriminatedUnion",
       "doc": "Put operation",
       "accessibility": "public",
       "parameters": [
        {
         "$id": "744",
         "name": "contentType",
         "nameInRequest": "Content-Type",
         "doc": "Body parameter's content type. Known values are application/json",
         "type": {
          "$id": "745",
          "kind": "constant",
          "valueType": {
           "$id": "746",
           "kind": "string",
           "name": "string",
           "crossLanguageDefinitionId": "TypeSpec.string",
           "decorators": []
          },
          "value": "application/json",
          "decorators": []
         },
         "location": "Header",
         "isApiVersion": false,
         "isContentType": true,
         "isEndpoint": false,
         "explode": false,
         "isRequired": true,
         "kind": "Constant",
         "decorators": [],
         "skipUrlEncoding": false
        },
        {
         "$id": "747",
         "name": "body",
         "nameInRequest": "body",
         "doc": "body",
         "type": {
          "$ref": "38"
         },
         "location": "Body",
         "isApiVersion": false,
         "isContentType": false,
         "isEndpoint": false,
         "explode": false,
         "isRequired": true,
         "kind": "Method",
         "decorators": [],
         "skipUrlEncoding": false
        }
       ],
       "responses": [
        {
         "$id": "748",
         "statusCodes": [
          204
         ],
         "headers": [],
         "isErrorResponse": false
        }
       ],
       "httpMethod": "PUT",
       "uri": "{endpoint}",
       "path": "/type/property/additionalProperties/spreadRecordNonDiscriminatedUnion",
       "requestMediaTypes": [
        "application/json"
       ],
       "bufferResponse": true,
       "generateProtocolMethod": true,
       "generateConvenienceMethod": true,
       "crossLanguageDefinitionId": "Type.Property.AdditionalProperties.SpreadRecordNonDiscriminatedUnion.put",
       "decorators": []
      }
     ],
     "apiVersions": [],
     "crossLanguageDefinitionId": "Type.Property.AdditionalProperties.SpreadRecordNonDiscriminatedUnion",
     "decorators": [],
     "parent": {
      "$ref": "264"
     }
<<<<<<< HEAD
    },
    {
     "$id": "749",
     "kind": "client",
     "name": "SpreadRecordNonDiscriminatedUnion2",
     "namespace": "Type.Property.AdditionalProperties",
     "parameters": [
      {
       "$id": "750",
       "name": "endpoint",
       "nameInRequest": "endpoint",
       "doc": "Service host",
       "type": {
        "$id": "751",
        "kind": "url",
        "name": "url",
        "crossLanguageDefinitionId": "TypeSpec.url"
       },
       "location": "Uri",
       "isApiVersion": false,
       "isContentType": false,
       "isRequired": true,
       "isEndpoint": true,
       "skipUrlEncoding": false,
       "explode": false,
       "kind": "Client",
       "defaultValue": {
        "$id": "752",
        "type": {
         "$id": "753",
=======
    }
   ],
   "decorators": [],
   "crossLanguageDefinitionId": "Type.Property.AdditionalProperties.SpreadRecordNonDiscriminatedUnion"
  },
  {
   "$id": "741",
   "name": "SpreadRecordNonDiscriminatedUnion2",
   "namespace": "Type.Property.AdditionalProperties",
   "operations": [
    {
     "$id": "742",
     "name": "get",
     "resourceName": "SpreadRecordNonDiscriminatedUnion2",
     "doc": "Get call",
     "accessibility": "public",
     "parameters": [
      {
       "$id": "743",
       "name": "accept",
       "nameInRequest": "Accept",
       "type": {
        "$id": "744",
        "kind": "constant",
        "valueType": {
         "$id": "745",
>>>>>>> 676f47f0
         "kind": "string",
         "name": "string",
         "crossLanguageDefinitionId": "TypeSpec.string"
        },
        "value": "http://localhost:3000"
       }
      }
     ],
     "operations": [
      {
<<<<<<< HEAD
       "$id": "754",
       "name": "get",
       "resourceName": "SpreadRecordNonDiscriminatedUnion2",
       "doc": "Get call",
       "accessibility": "public",
       "parameters": [
        {
         "$id": "755",
         "name": "accept",
         "nameInRequest": "Accept",
         "type": {
          "$id": "756",
          "kind": "constant",
          "valueType": {
           "$id": "757",
           "kind": "string",
           "name": "string",
           "crossLanguageDefinitionId": "TypeSpec.string",
           "decorators": []
          },
          "value": "application/json",
          "decorators": []
         },
         "location": "Header",
         "isApiVersion": false,
         "isContentType": false,
         "isEndpoint": false,
         "explode": false,
         "isRequired": true,
         "kind": "Constant",
         "decorators": [],
         "skipUrlEncoding": false
        }
       ],
       "responses": [
        {
         "$id": "758",
         "statusCodes": [
          200
         ],
         "bodyType": {
          "$ref": "32"
         },
         "headers": [],
         "isErrorResponse": false,
         "contentTypes": [
          "application/json"
         ]
        }
       ],
       "httpMethod": "GET",
       "uri": "{endpoint}",
       "path": "/type/property/additionalProperties/spreadRecordNonDiscriminatedUnion2",
       "bufferResponse": true,
       "generateProtocolMethod": true,
       "generateConvenienceMethod": true,
       "crossLanguageDefinitionId": "Type.Property.AdditionalProperties.SpreadRecordNonDiscriminatedUnion2.get",
       "decorators": []
      },
      {
       "$id": "759",
       "name": "put",
       "resourceName": "SpreadRecordNonDiscriminatedUnion2",
       "doc": "Put operation",
       "accessibility": "public",
       "parameters": [
        {
         "$id": "760",
         "name": "contentType",
         "nameInRequest": "Content-Type",
         "doc": "Body parameter's content type. Known values are application/json",
         "type": {
          "$id": "761",
          "kind": "constant",
          "valueType": {
           "$id": "762",
           "kind": "string",
           "name": "string",
           "crossLanguageDefinitionId": "TypeSpec.string",
           "decorators": []
          },
          "value": "application/json",
          "decorators": []
         },
         "location": "Header",
         "isApiVersion": false,
         "isContentType": true,
         "isEndpoint": false,
         "explode": false,
         "isRequired": true,
         "kind": "Constant",
         "decorators": [],
         "skipUrlEncoding": false
        },
        {
         "$id": "763",
         "name": "body",
         "nameInRequest": "body",
         "doc": "body",
         "type": {
          "$ref": "32"
         },
         "location": "Body",
         "isApiVersion": false,
         "isContentType": false,
         "isEndpoint": false,
         "explode": false,
         "isRequired": true,
         "kind": "Method",
         "decorators": [],
         "skipUrlEncoding": false
        }
       ],
       "responses": [
        {
         "$id": "764",
         "statusCodes": [
          204
         ],
         "headers": [],
         "isErrorResponse": false
        }
=======
       "$id": "746",
       "statusCodes": [
        200
       ],
       "bodyType": {
        "$ref": "42"
       },
       "headers": [],
       "isErrorResponse": false,
       "contentTypes": [
        "application/json"
       ]
      }
     ],
     "httpMethod": "GET",
     "uri": "{endpoint}",
     "path": "/type/property/additionalProperties/spreadRecordNonDiscriminatedUnion2",
     "bufferResponse": true,
     "generateProtocolMethod": true,
     "generateConvenienceMethod": true,
     "crossLanguageDefinitionId": "Type.Property.AdditionalProperties.SpreadRecordNonDiscriminatedUnion2.get",
     "decorators": []
    },
    {
     "$id": "747",
     "name": "put",
     "resourceName": "SpreadRecordNonDiscriminatedUnion2",
     "doc": "Put operation",
     "accessibility": "public",
     "parameters": [
      {
       "$id": "748",
       "name": "contentType",
       "nameInRequest": "Content-Type",
       "doc": "Body parameter's content type. Known values are application/json",
       "type": {
        "$id": "749",
        "kind": "constant",
        "valueType": {
         "$id": "750",
         "kind": "string",
         "name": "string",
         "crossLanguageDefinitionId": "TypeSpec.string",
         "decorators": []
        },
        "value": "application/json",
        "decorators": []
       },
       "location": "Header",
       "isApiVersion": false,
       "isContentType": true,
       "isEndpoint": false,
       "explode": false,
       "isRequired": true,
       "kind": "Constant",
       "decorators": [],
       "skipUrlEncoding": false
      },
      {
       "$id": "751",
       "name": "body",
       "nameInRequest": "body",
       "doc": "body",
       "type": {
        "$ref": "42"
       },
       "location": "Body",
       "isApiVersion": false,
       "isContentType": false,
       "isEndpoint": false,
       "explode": false,
       "isRequired": true,
       "kind": "Method",
       "decorators": [],
       "skipUrlEncoding": false
      }
     ],
     "responses": [
      {
       "$id": "752",
       "statusCodes": [
        204
>>>>>>> 676f47f0
       ],
       "httpMethod": "PUT",
       "uri": "{endpoint}",
       "path": "/type/property/additionalProperties/spreadRecordNonDiscriminatedUnion2",
       "requestMediaTypes": [
        "application/json"
       ],
       "bufferResponse": true,
       "generateProtocolMethod": true,
       "generateConvenienceMethod": true,
       "crossLanguageDefinitionId": "Type.Property.AdditionalProperties.SpreadRecordNonDiscriminatedUnion2.put",
       "decorators": []
      }
     ],
<<<<<<< HEAD
     "apiVersions": [],
     "crossLanguageDefinitionId": "Type.Property.AdditionalProperties.SpreadRecordNonDiscriminatedUnion2",
     "decorators": [],
     "parent": {
      "$ref": "264"
     }
    },
    {
     "$id": "765",
     "kind": "client",
     "name": "SpreadRecordNonDiscriminatedUnion3",
     "namespace": "Type.Property.AdditionalProperties",
     "parameters": [
      {
       "$id": "766",
       "name": "endpoint",
       "nameInRequest": "endpoint",
       "doc": "Service host",
       "type": {
        "$id": "767",
        "kind": "url",
        "name": "url",
        "crossLanguageDefinitionId": "TypeSpec.url"
       },
       "location": "Uri",
       "isApiVersion": false,
       "isContentType": false,
       "isRequired": true,
       "isEndpoint": true,
       "skipUrlEncoding": false,
       "explode": false,
       "kind": "Client",
       "defaultValue": {
        "$id": "768",
        "type": {
         "$id": "769",
=======
     "httpMethod": "PUT",
     "uri": "{endpoint}",
     "path": "/type/property/additionalProperties/spreadRecordNonDiscriminatedUnion2",
     "requestMediaTypes": [
      "application/json"
     ],
     "bufferResponse": true,
     "generateProtocolMethod": true,
     "generateConvenienceMethod": true,
     "crossLanguageDefinitionId": "Type.Property.AdditionalProperties.SpreadRecordNonDiscriminatedUnion2.put",
     "decorators": []
    }
   ],
   "parent": "AdditionalPropertiesClient",
   "parameters": [
    {
     "$id": "753",
     "name": "endpoint",
     "nameInRequest": "endpoint",
     "doc": "Service host",
     "type": {
      "$id": "754",
      "kind": "url",
      "name": "url",
      "crossLanguageDefinitionId": "TypeSpec.url"
     },
     "location": "Uri",
     "isApiVersion": false,
     "isContentType": false,
     "isRequired": true,
     "isEndpoint": true,
     "skipUrlEncoding": false,
     "explode": false,
     "kind": "Client",
     "defaultValue": {
      "$id": "755",
      "type": {
       "$id": "756",
       "kind": "string",
       "name": "string",
       "crossLanguageDefinitionId": "TypeSpec.string"
      },
      "value": "http://localhost:3000"
     }
    }
   ],
   "decorators": [],
   "crossLanguageDefinitionId": "Type.Property.AdditionalProperties.SpreadRecordNonDiscriminatedUnion2"
  },
  {
   "$id": "757",
   "name": "SpreadRecordNonDiscriminatedUnion3",
   "namespace": "Type.Property.AdditionalProperties",
   "operations": [
    {
     "$id": "758",
     "name": "get",
     "resourceName": "SpreadRecordNonDiscriminatedUnion3",
     "doc": "Get call",
     "accessibility": "public",
     "parameters": [
      {
       "$id": "759",
       "name": "accept",
       "nameInRequest": "Accept",
       "type": {
        "$id": "760",
        "kind": "constant",
        "valueType": {
         "$id": "761",
>>>>>>> 676f47f0
         "kind": "string",
         "name": "string",
         "crossLanguageDefinitionId": "TypeSpec.string"
        },
        "value": "http://localhost:3000"
       }
      }
     ],
     "operations": [
      {
<<<<<<< HEAD
       "$id": "770",
       "name": "get",
       "resourceName": "SpreadRecordNonDiscriminatedUnion3",
       "doc": "Get call",
       "accessibility": "public",
       "parameters": [
        {
         "$id": "771",
         "name": "accept",
         "nameInRequest": "Accept",
         "type": {
          "$id": "772",
          "kind": "constant",
          "valueType": {
           "$id": "773",
           "kind": "string",
           "name": "string",
           "crossLanguageDefinitionId": "TypeSpec.string",
           "decorators": []
          },
          "value": "application/json",
          "decorators": []
         },
         "location": "Header",
         "isApiVersion": false,
         "isContentType": false,
         "isEndpoint": false,
         "explode": false,
         "isRequired": true,
         "kind": "Constant",
         "decorators": [],
         "skipUrlEncoding": false
        }
       ],
       "responses": [
        {
         "$id": "774",
         "statusCodes": [
          200
         ],
         "bodyType": {
          "$ref": "5"
         },
         "headers": [],
         "isErrorResponse": false,
         "contentTypes": [
          "application/json"
         ]
        }
       ],
       "httpMethod": "GET",
       "uri": "{endpoint}",
       "path": "/type/property/additionalProperties/spreadRecordNonDiscriminatedUnion3",
       "bufferResponse": true,
       "generateProtocolMethod": true,
       "generateConvenienceMethod": true,
       "crossLanguageDefinitionId": "Type.Property.AdditionalProperties.SpreadRecordNonDiscriminatedUnion3.get",
       "decorators": []
      },
      {
       "$id": "775",
       "name": "put",
       "resourceName": "SpreadRecordNonDiscriminatedUnion3",
       "doc": "Put operation",
       "accessibility": "public",
       "parameters": [
        {
         "$id": "776",
         "name": "contentType",
         "nameInRequest": "Content-Type",
         "doc": "Body parameter's content type. Known values are application/json",
         "type": {
          "$id": "777",
          "kind": "constant",
          "valueType": {
           "$id": "778",
           "kind": "string",
           "name": "string",
           "crossLanguageDefinitionId": "TypeSpec.string",
           "decorators": []
          },
          "value": "application/json",
          "decorators": []
         },
         "location": "Header",
         "isApiVersion": false,
         "isContentType": true,
         "isEndpoint": false,
         "explode": false,
         "isRequired": true,
         "kind": "Constant",
         "decorators": [],
         "skipUrlEncoding": false
        },
        {
         "$id": "779",
         "name": "body",
         "nameInRequest": "body",
         "doc": "body",
         "type": {
          "$ref": "5"
         },
         "location": "Body",
         "isApiVersion": false,
         "isContentType": false,
         "isEndpoint": false,
         "explode": false,
         "isRequired": true,
         "kind": "Method",
         "decorators": [],
         "skipUrlEncoding": false
        }
       ],
       "responses": [
        {
         "$id": "780",
         "statusCodes": [
          204
         ],
         "headers": [],
         "isErrorResponse": false
        }
=======
       "$id": "762",
       "statusCodes": [
        200
       ],
       "bodyType": {
        "$ref": "11"
       },
       "headers": [],
       "isErrorResponse": false,
       "contentTypes": [
        "application/json"
       ]
      }
     ],
     "httpMethod": "GET",
     "uri": "{endpoint}",
     "path": "/type/property/additionalProperties/spreadRecordNonDiscriminatedUnion3",
     "bufferResponse": true,
     "generateProtocolMethod": true,
     "generateConvenienceMethod": true,
     "crossLanguageDefinitionId": "Type.Property.AdditionalProperties.SpreadRecordNonDiscriminatedUnion3.get",
     "decorators": []
    },
    {
     "$id": "763",
     "name": "put",
     "resourceName": "SpreadRecordNonDiscriminatedUnion3",
     "doc": "Put operation",
     "accessibility": "public",
     "parameters": [
      {
       "$id": "764",
       "name": "contentType",
       "nameInRequest": "Content-Type",
       "doc": "Body parameter's content type. Known values are application/json",
       "type": {
        "$id": "765",
        "kind": "constant",
        "valueType": {
         "$id": "766",
         "kind": "string",
         "name": "string",
         "crossLanguageDefinitionId": "TypeSpec.string",
         "decorators": []
        },
        "value": "application/json",
        "decorators": []
       },
       "location": "Header",
       "isApiVersion": false,
       "isContentType": true,
       "isEndpoint": false,
       "explode": false,
       "isRequired": true,
       "kind": "Constant",
       "decorators": [],
       "skipUrlEncoding": false
      },
      {
       "$id": "767",
       "name": "body",
       "nameInRequest": "body",
       "doc": "body",
       "type": {
        "$ref": "11"
       },
       "location": "Body",
       "isApiVersion": false,
       "isContentType": false,
       "isEndpoint": false,
       "explode": false,
       "isRequired": true,
       "kind": "Method",
       "decorators": [],
       "skipUrlEncoding": false
      }
     ],
     "responses": [
      {
       "$id": "768",
       "statusCodes": [
        204
>>>>>>> 676f47f0
       ],
       "httpMethod": "PUT",
       "uri": "{endpoint}",
       "path": "/type/property/additionalProperties/spreadRecordNonDiscriminatedUnion3",
       "requestMediaTypes": [
        "application/json"
       ],
       "bufferResponse": true,
       "generateProtocolMethod": true,
       "generateConvenienceMethod": true,
       "crossLanguageDefinitionId": "Type.Property.AdditionalProperties.SpreadRecordNonDiscriminatedUnion3.put",
       "decorators": []
      }
     ],
<<<<<<< HEAD
     "apiVersions": [],
     "crossLanguageDefinitionId": "Type.Property.AdditionalProperties.SpreadRecordNonDiscriminatedUnion3",
     "decorators": [],
     "parent": {
      "$ref": "264"
=======
     "httpMethod": "PUT",
     "uri": "{endpoint}",
     "path": "/type/property/additionalProperties/spreadRecordNonDiscriminatedUnion3",
     "requestMediaTypes": [
      "application/json"
     ],
     "bufferResponse": true,
     "generateProtocolMethod": true,
     "generateConvenienceMethod": true,
     "crossLanguageDefinitionId": "Type.Property.AdditionalProperties.SpreadRecordNonDiscriminatedUnion3.put",
     "decorators": []
    }
   ],
   "parent": "AdditionalPropertiesClient",
   "parameters": [
    {
     "$id": "769",
     "name": "endpoint",
     "nameInRequest": "endpoint",
     "doc": "Service host",
     "type": {
      "$id": "770",
      "kind": "url",
      "name": "url",
      "crossLanguageDefinitionId": "TypeSpec.url"
     },
     "location": "Uri",
     "isApiVersion": false,
     "isContentType": false,
     "isRequired": true,
     "isEndpoint": true,
     "skipUrlEncoding": false,
     "explode": false,
     "kind": "Client",
     "defaultValue": {
      "$id": "771",
      "type": {
       "$id": "772",
       "kind": "string",
       "name": "string",
       "crossLanguageDefinitionId": "TypeSpec.string"
      },
      "value": "http://localhost:3000"
>>>>>>> 676f47f0
     }
    }
   ]
  }
 ]
}<|MERGE_RESOLUTION|>--- conflicted
+++ resolved
@@ -2164,12 +2164,8 @@
  ],
  "clients": [
   {
-<<<<<<< HEAD
-   "$id": "264",
+   "$id": "272",
    "kind": "client",
-=======
-   "$id": "272",
->>>>>>> 676f47f0
    "name": "AdditionalPropertiesClient",
    "namespace": "Type.Property.AdditionalProperties",
    "doc": "Tests for additional properties of models",
@@ -2209,21 +2205,20 @@
    "apiVersions": [],
    "crossLanguageDefinitionId": "Type.Property.AdditionalProperties",
    "decorators": [],
-<<<<<<< HEAD
    "children": [
     {
-     "$id": "269",
+     "$id": "277",
      "kind": "client",
      "name": "ExtendsUnknown",
      "namespace": "Type.Property.AdditionalProperties",
      "parameters": [
       {
-       "$id": "270",
+       "$id": "278",
        "name": "endpoint",
        "nameInRequest": "endpoint",
        "doc": "Service host",
        "type": {
-        "$id": "271",
+        "$id": "279",
         "kind": "url",
         "name": "url",
         "crossLanguageDefinitionId": "TypeSpec.url"
@@ -2237,34 +2232,9 @@
        "explode": false,
        "kind": "Client",
        "defaultValue": {
-        "$id": "272",
+        "$id": "280",
         "type": {
-         "$id": "273",
-=======
-   "crossLanguageDefinitionId": "Type.Property.AdditionalProperties"
-  },
-  {
-   "$id": "277",
-   "name": "ExtendsUnknown",
-   "namespace": "Type.Property.AdditionalProperties",
-   "operations": [
-    {
-     "$id": "278",
-     "name": "get",
-     "resourceName": "ExtendsUnknown",
-     "doc": "Get call",
-     "accessibility": "public",
-     "parameters": [
-      {
-       "$id": "279",
-       "name": "accept",
-       "nameInRequest": "Accept",
-       "type": {
-        "$id": "280",
-        "kind": "constant",
-        "valueType": {
          "$id": "281",
->>>>>>> 676f47f0
          "kind": "string",
          "name": "string",
          "crossLanguageDefinitionId": "TypeSpec.string"
@@ -2275,22 +2245,21 @@
      ],
      "operations": [
       {
-<<<<<<< HEAD
-       "$id": "274",
+       "$id": "282",
        "name": "get",
        "resourceName": "ExtendsUnknown",
        "doc": "Get call",
        "accessibility": "public",
        "parameters": [
         {
-         "$id": "275",
+         "$id": "283",
          "name": "accept",
          "nameInRequest": "Accept",
          "type": {
-          "$id": "276",
+          "$id": "284",
           "kind": "constant",
           "valueType": {
-           "$id": "277",
+           "$id": "285",
            "kind": "string",
            "name": "string",
            "crossLanguageDefinitionId": "TypeSpec.string",
@@ -2312,12 +2281,12 @@
        ],
        "responses": [
         {
-         "$id": "278",
+         "$id": "286",
          "statusCodes": [
           200
          ],
          "bodyType": {
-          "$ref": "250"
+          "$ref": "258"
          },
          "headers": [],
          "isErrorResponse": false,
@@ -2336,22 +2305,22 @@
        "decorators": []
       },
       {
-       "$id": "279",
+       "$id": "287",
        "name": "put",
        "resourceName": "ExtendsUnknown",
        "doc": "Put operation",
        "accessibility": "public",
        "parameters": [
         {
-         "$id": "280",
+         "$id": "288",
          "name": "contentType",
          "nameInRequest": "Content-Type",
          "doc": "Body parameter's content type. Known values are application/json",
          "type": {
-          "$id": "281",
+          "$id": "289",
           "kind": "constant",
           "valueType": {
-           "$id": "282",
+           "$id": "290",
            "kind": "string",
            "name": "string",
            "crossLanguageDefinitionId": "TypeSpec.string",
@@ -2371,12 +2340,12 @@
          "skipUrlEncoding": false
         },
         {
-         "$id": "283",
+         "$id": "291",
          "name": "body",
          "nameInRequest": "body",
          "doc": "body",
          "type": {
-          "$ref": "250"
+          "$ref": "258"
          },
          "location": "Body",
          "isApiVersion": false,
@@ -2391,7 +2360,7 @@
        ],
        "responses": [
         {
-         "$id": "284",
+         "$id": "292",
          "statusCodes": [
           204
          ],
@@ -2403,18 +2372,6 @@
        "uri": "{endpoint}",
        "path": "/type/property/additionalProperties/extendsRecordUnknown",
        "requestMediaTypes": [
-=======
-       "$id": "282",
-       "statusCodes": [
-        200
-       ],
-       "bodyType": {
-        "$ref": "258"
-       },
-       "headers": [],
-       "isErrorResponse": false,
-       "contentTypes": [
->>>>>>> 676f47f0
         "application/json"
        ],
        "bufferResponse": true,
@@ -2428,9023 +2385,22 @@
      "crossLanguageDefinitionId": "Type.Property.AdditionalProperties.ExtendsUnknown",
      "decorators": [],
      "parent": {
-      "$ref": "264"
+      "$ref": "272"
      }
     },
     {
-<<<<<<< HEAD
-     "$id": "285",
+     "$id": "293",
      "kind": "client",
      "name": "ExtendsUnknownDerived",
      "namespace": "Type.Property.AdditionalProperties",
      "parameters": [
       {
-       "$id": "286",
+       "$id": "294",
        "name": "endpoint",
        "nameInRequest": "endpoint",
        "doc": "Service host",
        "type": {
-        "$id": "287",
-        "kind": "url",
-        "name": "url",
-        "crossLanguageDefinitionId": "TypeSpec.url"
-=======
-     "$id": "283",
-     "name": "put",
-     "resourceName": "ExtendsUnknown",
-     "doc": "Put operation",
-     "accessibility": "public",
-     "parameters": [
-      {
-       "$id": "284",
-       "name": "contentType",
-       "nameInRequest": "Content-Type",
-       "doc": "Body parameter's content type. Known values are application/json",
-       "type": {
-        "$id": "285",
-        "kind": "constant",
-        "valueType": {
-         "$id": "286",
-         "kind": "string",
-         "name": "string",
-         "crossLanguageDefinitionId": "TypeSpec.string",
-         "decorators": []
-        },
-        "value": "application/json",
-        "decorators": []
-       },
-       "location": "Header",
-       "isApiVersion": false,
-       "isContentType": true,
-       "isEndpoint": false,
-       "explode": false,
-       "isRequired": true,
-       "kind": "Constant",
-       "decorators": [],
-       "skipUrlEncoding": false
-      },
-      {
-       "$id": "287",
-       "name": "body",
-       "nameInRequest": "body",
-       "doc": "body",
-       "type": {
-        "$ref": "258"
->>>>>>> 676f47f0
-       },
-       "location": "Uri",
-       "isApiVersion": false,
-       "isContentType": false,
-       "isRequired": true,
-       "isEndpoint": true,
-       "skipUrlEncoding": false,
-       "explode": false,
-       "kind": "Client",
-       "defaultValue": {
-        "$id": "288",
-        "type": {
-         "$id": "289",
-         "kind": "string",
-         "name": "string",
-         "crossLanguageDefinitionId": "TypeSpec.string"
-        },
-        "value": "http://localhost:3000"
-       }
-      }
-     ],
-     "operations": [
-      {
-<<<<<<< HEAD
-       "$id": "290",
-       "name": "get",
-       "resourceName": "ExtendsUnknownDerived",
-       "doc": "Get call",
-       "accessibility": "public",
-       "parameters": [
-        {
-         "$id": "291",
-         "name": "accept",
-         "nameInRequest": "Accept",
-         "type": {
-          "$id": "292",
-          "kind": "constant",
-          "valueType": {
-           "$id": "293",
-           "kind": "string",
-           "name": "string",
-           "crossLanguageDefinitionId": "TypeSpec.string",
-           "decorators": []
-          },
-          "value": "application/json",
-          "decorators": []
-         },
-         "location": "Header",
-         "isApiVersion": false,
-         "isContentType": false,
-         "isEndpoint": false,
-         "explode": false,
-         "isRequired": true,
-         "kind": "Constant",
-         "decorators": [],
-         "skipUrlEncoding": false
-        }
-       ],
-       "responses": [
-        {
-         "$id": "294",
-         "statusCodes": [
-          200
-         ],
-         "bodyType": {
-          "$ref": "249"
-         },
-         "headers": [],
-         "isErrorResponse": false,
-         "contentTypes": [
-          "application/json"
-         ]
-        }
-       ],
-       "httpMethod": "GET",
-       "uri": "{endpoint}",
-       "path": "/type/property/additionalProperties/extendsRecordUnknownDerived",
-       "bufferResponse": true,
-       "generateProtocolMethod": true,
-       "generateConvenienceMethod": true,
-       "crossLanguageDefinitionId": "Type.Property.AdditionalProperties.ExtendsUnknownDerived.get",
-       "decorators": []
-      },
-      {
-       "$id": "295",
-       "name": "put",
-       "resourceName": "ExtendsUnknownDerived",
-       "doc": "Put operation",
-       "accessibility": "public",
-       "parameters": [
-        {
-         "$id": "296",
-         "name": "contentType",
-         "nameInRequest": "Content-Type",
-         "doc": "Body parameter's content type. Known values are application/json",
-         "type": {
-          "$id": "297",
-          "kind": "constant",
-          "valueType": {
-           "$id": "298",
-           "kind": "string",
-           "name": "string",
-           "crossLanguageDefinitionId": "TypeSpec.string",
-           "decorators": []
-          },
-          "value": "application/json",
-          "decorators": []
-         },
-         "location": "Header",
-         "isApiVersion": false,
-         "isContentType": true,
-         "isEndpoint": false,
-         "explode": false,
-         "isRequired": true,
-         "kind": "Constant",
-         "decorators": [],
-         "skipUrlEncoding": false
-        },
-        {
-         "$id": "299",
-         "name": "body",
-         "nameInRequest": "body",
-         "doc": "body",
-         "type": {
-          "$ref": "249"
-         },
-         "location": "Body",
-         "isApiVersion": false,
-         "isContentType": false,
-         "isEndpoint": false,
-         "explode": false,
-         "isRequired": true,
-         "kind": "Method",
-         "decorators": [],
-         "skipUrlEncoding": false
-        }
-       ],
-       "responses": [
-        {
-         "$id": "300",
-         "statusCodes": [
-          204
-         ],
-         "headers": [],
-         "isErrorResponse": false
-        }
-       ],
-       "httpMethod": "PUT",
-       "uri": "{endpoint}",
-       "path": "/type/property/additionalProperties/extendsRecordUnknownDerived",
-       "requestMediaTypes": [
-        "application/json"
-=======
-       "$id": "288",
-       "statusCodes": [
-        204
->>>>>>> 676f47f0
-       ],
-       "bufferResponse": true,
-       "generateProtocolMethod": true,
-       "generateConvenienceMethod": true,
-       "crossLanguageDefinitionId": "Type.Property.AdditionalProperties.ExtendsUnknownDerived.put",
-       "decorators": []
-      }
-     ],
-<<<<<<< HEAD
-     "apiVersions": [],
-     "crossLanguageDefinitionId": "Type.Property.AdditionalProperties.ExtendsUnknownDerived",
-     "decorators": [],
-     "parent": {
-      "$ref": "264"
-     }
-    },
-    {
-     "$id": "301",
-     "kind": "client",
-     "name": "ExtendsUnknownDiscriminated",
-     "namespace": "Type.Property.AdditionalProperties",
-     "parameters": [
-      {
-       "$id": "302",
-       "name": "endpoint",
-       "nameInRequest": "endpoint",
-       "doc": "Service host",
-       "type": {
-        "$id": "303",
-        "kind": "url",
-        "name": "url",
-        "crossLanguageDefinitionId": "TypeSpec.url"
-=======
-     "httpMethod": "PUT",
-     "uri": "{endpoint}",
-     "path": "/type/property/additionalProperties/extendsRecordUnknown",
-     "requestMediaTypes": [
-      "application/json"
-     ],
-     "bufferResponse": true,
-     "generateProtocolMethod": true,
-     "generateConvenienceMethod": true,
-     "crossLanguageDefinitionId": "Type.Property.AdditionalProperties.ExtendsUnknown.put",
-     "decorators": []
-    }
-   ],
-   "parent": "AdditionalPropertiesClient",
-   "parameters": [
-    {
-     "$id": "289",
-     "name": "endpoint",
-     "nameInRequest": "endpoint",
-     "doc": "Service host",
-     "type": {
-      "$id": "290",
-      "kind": "url",
-      "name": "url",
-      "crossLanguageDefinitionId": "TypeSpec.url"
-     },
-     "location": "Uri",
-     "isApiVersion": false,
-     "isContentType": false,
-     "isRequired": true,
-     "isEndpoint": true,
-     "skipUrlEncoding": false,
-     "explode": false,
-     "kind": "Client",
-     "defaultValue": {
-      "$id": "291",
-      "type": {
-       "$id": "292",
-       "kind": "string",
-       "name": "string",
-       "crossLanguageDefinitionId": "TypeSpec.string"
-      },
-      "value": "http://localhost:3000"
-     }
-    }
-   ],
-   "decorators": [],
-   "crossLanguageDefinitionId": "Type.Property.AdditionalProperties.ExtendsUnknown"
-  },
-  {
-   "$id": "293",
-   "name": "ExtendsUnknownDerived",
-   "namespace": "Type.Property.AdditionalProperties",
-   "operations": [
-    {
-     "$id": "294",
-     "name": "get",
-     "resourceName": "ExtendsUnknownDerived",
-     "doc": "Get call",
-     "accessibility": "public",
-     "parameters": [
-      {
-       "$id": "295",
-       "name": "accept",
-       "nameInRequest": "Accept",
-       "type": {
-        "$id": "296",
-        "kind": "constant",
-        "valueType": {
-         "$id": "297",
-         "kind": "string",
-         "name": "string",
-         "crossLanguageDefinitionId": "TypeSpec.string",
-         "decorators": []
-        },
-        "value": "application/json",
-        "decorators": []
->>>>>>> 676f47f0
-       },
-       "location": "Uri",
-       "isApiVersion": false,
-       "isContentType": false,
-       "isRequired": true,
-       "isEndpoint": true,
-       "skipUrlEncoding": false,
-       "explode": false,
-       "kind": "Client",
-       "defaultValue": {
-        "$id": "304",
-        "type": {
-         "$id": "305",
-         "kind": "string",
-         "name": "string",
-         "crossLanguageDefinitionId": "TypeSpec.string"
-        },
-        "value": "http://localhost:3000"
-       }
-      }
-     ],
-     "operations": [
-      {
-<<<<<<< HEAD
-       "$id": "306",
-       "name": "get",
-       "resourceName": "ExtendsUnknownDiscriminated",
-       "doc": "Get call",
-       "accessibility": "public",
-       "parameters": [
-        {
-         "$id": "307",
-         "name": "accept",
-         "nameInRequest": "Accept",
-         "type": {
-          "$id": "308",
-          "kind": "constant",
-          "valueType": {
-           "$id": "309",
-           "kind": "string",
-           "name": "string",
-           "crossLanguageDefinitionId": "TypeSpec.string",
-           "decorators": []
-          },
-          "value": "application/json",
-          "decorators": []
-         },
-         "location": "Header",
-         "isApiVersion": false,
-         "isContentType": false,
-         "isEndpoint": false,
-         "explode": false,
-         "isRequired": true,
-         "kind": "Constant",
-         "decorators": [],
-         "skipUrlEncoding": false
-        }
-       ],
-       "responses": [
-        {
-         "$id": "310",
-         "statusCodes": [
-          200
-         ],
-         "bodyType": {
-          "$ref": "224"
-         },
-         "headers": [],
-         "isErrorResponse": false,
-         "contentTypes": [
-          "application/json"
-         ]
-        }
-       ],
-       "httpMethod": "GET",
-       "uri": "{endpoint}",
-       "path": "/type/property/additionalProperties/extendsUnknownDiscriminated",
-       "bufferResponse": true,
-       "generateProtocolMethod": true,
-       "generateConvenienceMethod": true,
-       "crossLanguageDefinitionId": "Type.Property.AdditionalProperties.ExtendsUnknownDiscriminated.get",
-       "decorators": []
-      },
-      {
-       "$id": "311",
-       "name": "put",
-       "resourceName": "ExtendsUnknownDiscriminated",
-       "doc": "Put operation",
-       "accessibility": "public",
-       "parameters": [
-        {
-         "$id": "312",
-         "name": "contentType",
-         "nameInRequest": "Content-Type",
-         "doc": "Body parameter's content type. Known values are application/json",
-         "type": {
-          "$id": "313",
-          "kind": "constant",
-          "valueType": {
-           "$id": "314",
-           "kind": "string",
-           "name": "string",
-           "crossLanguageDefinitionId": "TypeSpec.string",
-           "decorators": []
-          },
-          "value": "application/json",
-          "decorators": []
-         },
-         "location": "Header",
-         "isApiVersion": false,
-         "isContentType": true,
-         "isEndpoint": false,
-         "explode": false,
-         "isRequired": true,
-         "kind": "Constant",
-         "decorators": [],
-         "skipUrlEncoding": false
-        },
-        {
-         "$id": "315",
-         "name": "body",
-         "nameInRequest": "body",
-         "doc": "body",
-         "type": {
-          "$ref": "224"
-         },
-         "location": "Body",
-         "isApiVersion": false,
-         "isContentType": false,
-         "isEndpoint": false,
-         "explode": false,
-         "isRequired": true,
-         "kind": "Method",
-         "decorators": [],
-         "skipUrlEncoding": false
-        }
-       ],
-       "responses": [
-        {
-         "$id": "316",
-         "statusCodes": [
-          204
-         ],
-         "headers": [],
-         "isErrorResponse": false
-        }
-       ],
-       "httpMethod": "PUT",
-       "uri": "{endpoint}",
-       "path": "/type/property/additionalProperties/extendsUnknownDiscriminated",
-       "requestMediaTypes": [
-=======
-       "$id": "298",
-       "statusCodes": [
-        200
-       ],
-       "bodyType": {
-        "$ref": "257"
-       },
-       "headers": [],
-       "isErrorResponse": false,
-       "contentTypes": [
->>>>>>> 676f47f0
-        "application/json"
-       ],
-       "bufferResponse": true,
-       "generateProtocolMethod": true,
-       "generateConvenienceMethod": true,
-       "crossLanguageDefinitionId": "Type.Property.AdditionalProperties.ExtendsUnknownDiscriminated.put",
-       "decorators": []
-      }
-     ],
-     "apiVersions": [],
-     "crossLanguageDefinitionId": "Type.Property.AdditionalProperties.ExtendsUnknownDiscriminated",
-     "decorators": [],
-     "parent": {
-      "$ref": "264"
-     }
-    },
-    {
-<<<<<<< HEAD
-     "$id": "317",
-     "kind": "client",
-     "name": "IsUnknown",
-     "namespace": "Type.Property.AdditionalProperties",
-     "parameters": [
-      {
-       "$id": "318",
-       "name": "endpoint",
-       "nameInRequest": "endpoint",
-       "doc": "Service host",
-       "type": {
-        "$id": "319",
-        "kind": "url",
-        "name": "url",
-        "crossLanguageDefinitionId": "TypeSpec.url"
-=======
-     "$id": "299",
-     "name": "put",
-     "resourceName": "ExtendsUnknownDerived",
-     "doc": "Put operation",
-     "accessibility": "public",
-     "parameters": [
-      {
-       "$id": "300",
-       "name": "contentType",
-       "nameInRequest": "Content-Type",
-       "doc": "Body parameter's content type. Known values are application/json",
-       "type": {
-        "$id": "301",
-        "kind": "constant",
-        "valueType": {
-         "$id": "302",
-         "kind": "string",
-         "name": "string",
-         "crossLanguageDefinitionId": "TypeSpec.string",
-         "decorators": []
-        },
-        "value": "application/json",
-        "decorators": []
->>>>>>> 676f47f0
-       },
-       "location": "Uri",
-       "isApiVersion": false,
-       "isContentType": false,
-       "isRequired": true,
-<<<<<<< HEAD
-       "isEndpoint": true,
-       "skipUrlEncoding": false,
-=======
-       "kind": "Constant",
-       "decorators": [],
-       "skipUrlEncoding": false
-      },
-      {
-       "$id": "303",
-       "name": "body",
-       "nameInRequest": "body",
-       "doc": "body",
-       "type": {
-        "$ref": "257"
-       },
-       "location": "Body",
-       "isApiVersion": false,
-       "isContentType": false,
-       "isEndpoint": false,
->>>>>>> 676f47f0
-       "explode": false,
-       "kind": "Client",
-       "defaultValue": {
-        "$id": "320",
-        "type": {
-         "$id": "321",
-         "kind": "string",
-         "name": "string",
-         "crossLanguageDefinitionId": "TypeSpec.string"
-        },
-        "value": "http://localhost:3000"
-       }
-      }
-     ],
-     "operations": [
-      {
-       "$id": "322",
-       "name": "get",
-       "resourceName": "IsUnknown",
-       "doc": "Get call",
-       "accessibility": "public",
-       "parameters": [
-        {
-         "$id": "323",
-         "name": "accept",
-         "nameInRequest": "Accept",
-         "type": {
-          "$id": "324",
-          "kind": "constant",
-          "valueType": {
-           "$id": "325",
-           "kind": "string",
-           "name": "string",
-           "crossLanguageDefinitionId": "TypeSpec.string",
-           "decorators": []
-          },
-          "value": "application/json",
-          "decorators": []
-         },
-         "location": "Header",
-         "isApiVersion": false,
-         "isContentType": false,
-         "isEndpoint": false,
-         "explode": false,
-         "isRequired": true,
-         "kind": "Constant",
-         "decorators": [],
-         "skipUrlEncoding": false
-        }
-       ],
-       "responses": [
-        {
-         "$id": "326",
-         "statusCodes": [
-          200
-         ],
-         "bodyType": {
-          "$ref": "210"
-         },
-         "headers": [],
-         "isErrorResponse": false,
-         "contentTypes": [
-          "application/json"
-         ]
-        }
-       ],
-       "httpMethod": "GET",
-       "uri": "{endpoint}",
-       "path": "/type/property/additionalProperties/isRecordUnknown",
-       "bufferResponse": true,
-       "generateProtocolMethod": true,
-       "generateConvenienceMethod": true,
-       "crossLanguageDefinitionId": "Type.Property.AdditionalProperties.IsUnknown.get",
-       "decorators": []
-      },
-      {
-<<<<<<< HEAD
-       "$id": "327",
-       "name": "put",
-       "resourceName": "IsUnknown",
-       "doc": "Put operation",
-       "accessibility": "public",
-       "parameters": [
-        {
-         "$id": "328",
-         "name": "contentType",
-         "nameInRequest": "Content-Type",
-         "doc": "Body parameter's content type. Known values are application/json",
-         "type": {
-          "$id": "329",
-          "kind": "constant",
-          "valueType": {
-           "$id": "330",
-           "kind": "string",
-           "name": "string",
-           "crossLanguageDefinitionId": "TypeSpec.string",
-           "decorators": []
-          },
-          "value": "application/json",
-          "decorators": []
-         },
-         "location": "Header",
-         "isApiVersion": false,
-         "isContentType": true,
-         "isEndpoint": false,
-         "explode": false,
-         "isRequired": true,
-         "kind": "Constant",
-         "decorators": [],
-         "skipUrlEncoding": false
-        },
-        {
-         "$id": "331",
-         "name": "body",
-         "nameInRequest": "body",
-         "doc": "body",
-         "type": {
-          "$ref": "210"
-         },
-         "location": "Body",
-         "isApiVersion": false,
-         "isContentType": false,
-         "isEndpoint": false,
-         "explode": false,
-         "isRequired": true,
-         "kind": "Method",
-         "decorators": [],
-         "skipUrlEncoding": false
-        }
-       ],
-       "responses": [
-        {
-         "$id": "332",
-         "statusCodes": [
-          204
-         ],
-         "headers": [],
-         "isErrorResponse": false
-        }
-       ],
-       "httpMethod": "PUT",
-       "uri": "{endpoint}",
-       "path": "/type/property/additionalProperties/isRecordUnknown",
-       "requestMediaTypes": [
-        "application/json"
-=======
-       "$id": "304",
-       "statusCodes": [
-        204
->>>>>>> 676f47f0
-       ],
-       "bufferResponse": true,
-       "generateProtocolMethod": true,
-       "generateConvenienceMethod": true,
-       "crossLanguageDefinitionId": "Type.Property.AdditionalProperties.IsUnknown.put",
-       "decorators": []
-      }
-     ],
-<<<<<<< HEAD
-     "apiVersions": [],
-     "crossLanguageDefinitionId": "Type.Property.AdditionalProperties.IsUnknown",
-     "decorators": [],
-     "parent": {
-      "$ref": "264"
-     }
-    },
-    {
-     "$id": "333",
-     "kind": "client",
-     "name": "IsUnknownDerived",
-     "namespace": "Type.Property.AdditionalProperties",
-     "parameters": [
-      {
-       "$id": "334",
-       "name": "endpoint",
-       "nameInRequest": "endpoint",
-       "doc": "Service host",
-       "type": {
-        "$id": "335",
-        "kind": "url",
-        "name": "url",
-        "crossLanguageDefinitionId": "TypeSpec.url"
-=======
-     "httpMethod": "PUT",
-     "uri": "{endpoint}",
-     "path": "/type/property/additionalProperties/extendsRecordUnknownDerived",
-     "requestMediaTypes": [
-      "application/json"
-     ],
-     "bufferResponse": true,
-     "generateProtocolMethod": true,
-     "generateConvenienceMethod": true,
-     "crossLanguageDefinitionId": "Type.Property.AdditionalProperties.ExtendsUnknownDerived.put",
-     "decorators": []
-    }
-   ],
-   "parent": "AdditionalPropertiesClient",
-   "parameters": [
-    {
-     "$id": "305",
-     "name": "endpoint",
-     "nameInRequest": "endpoint",
-     "doc": "Service host",
-     "type": {
-      "$id": "306",
-      "kind": "url",
-      "name": "url",
-      "crossLanguageDefinitionId": "TypeSpec.url"
-     },
-     "location": "Uri",
-     "isApiVersion": false,
-     "isContentType": false,
-     "isRequired": true,
-     "isEndpoint": true,
-     "skipUrlEncoding": false,
-     "explode": false,
-     "kind": "Client",
-     "defaultValue": {
-      "$id": "307",
-      "type": {
-       "$id": "308",
-       "kind": "string",
-       "name": "string",
-       "crossLanguageDefinitionId": "TypeSpec.string"
-      },
-      "value": "http://localhost:3000"
-     }
-    }
-   ],
-   "decorators": [],
-   "crossLanguageDefinitionId": "Type.Property.AdditionalProperties.ExtendsUnknownDerived"
-  },
-  {
-   "$id": "309",
-   "name": "ExtendsUnknownDiscriminated",
-   "namespace": "Type.Property.AdditionalProperties",
-   "operations": [
-    {
-     "$id": "310",
-     "name": "get",
-     "resourceName": "ExtendsUnknownDiscriminated",
-     "doc": "Get call",
-     "accessibility": "public",
-     "parameters": [
-      {
-       "$id": "311",
-       "name": "accept",
-       "nameInRequest": "Accept",
-       "type": {
-        "$id": "312",
-        "kind": "constant",
-        "valueType": {
-         "$id": "313",
-         "kind": "string",
-         "name": "string",
-         "crossLanguageDefinitionId": "TypeSpec.string",
-         "decorators": []
-        },
-        "value": "application/json",
-        "decorators": []
->>>>>>> 676f47f0
-       },
-       "location": "Uri",
-       "isApiVersion": false,
-       "isContentType": false,
-       "isRequired": true,
-       "isEndpoint": true,
-       "skipUrlEncoding": false,
-       "explode": false,
-       "kind": "Client",
-       "defaultValue": {
-        "$id": "336",
-        "type": {
-         "$id": "337",
-         "kind": "string",
-         "name": "string",
-         "crossLanguageDefinitionId": "TypeSpec.string"
-        },
-        "value": "http://localhost:3000"
-       }
-      }
-     ],
-     "operations": [
-      {
-<<<<<<< HEAD
-       "$id": "338",
-       "name": "get",
-       "resourceName": "IsUnknownDerived",
-       "doc": "Get call",
-       "accessibility": "public",
-       "parameters": [
-        {
-         "$id": "339",
-         "name": "accept",
-         "nameInRequest": "Accept",
-         "type": {
-          "$id": "340",
-          "kind": "constant",
-          "valueType": {
-           "$id": "341",
-           "kind": "string",
-           "name": "string",
-           "crossLanguageDefinitionId": "TypeSpec.string",
-           "decorators": []
-          },
-          "value": "application/json",
-          "decorators": []
-         },
-         "location": "Header",
-         "isApiVersion": false,
-         "isContentType": false,
-         "isEndpoint": false,
-         "explode": false,
-         "isRequired": true,
-         "kind": "Constant",
-         "decorators": [],
-         "skipUrlEncoding": false
-        }
-       ],
-       "responses": [
-        {
-         "$id": "342",
-         "statusCodes": [
-          200
-         ],
-         "bodyType": {
-          "$ref": "209"
-         },
-         "headers": [],
-         "isErrorResponse": false,
-         "contentTypes": [
-          "application/json"
-         ]
-        }
-       ],
-       "httpMethod": "GET",
-       "uri": "{endpoint}",
-       "path": "/type/property/additionalProperties/isRecordUnknownDerived",
-       "bufferResponse": true,
-       "generateProtocolMethod": true,
-       "generateConvenienceMethod": true,
-       "crossLanguageDefinitionId": "Type.Property.AdditionalProperties.IsUnknownDerived.get",
-       "decorators": []
-      },
-      {
-       "$id": "343",
-       "name": "put",
-       "resourceName": "IsUnknownDerived",
-       "doc": "Put operation",
-       "accessibility": "public",
-       "parameters": [
-        {
-         "$id": "344",
-         "name": "contentType",
-         "nameInRequest": "Content-Type",
-         "doc": "Body parameter's content type. Known values are application/json",
-         "type": {
-          "$id": "345",
-          "kind": "constant",
-          "valueType": {
-           "$id": "346",
-           "kind": "string",
-           "name": "string",
-           "crossLanguageDefinitionId": "TypeSpec.string",
-           "decorators": []
-          },
-          "value": "application/json",
-          "decorators": []
-         },
-         "location": "Header",
-         "isApiVersion": false,
-         "isContentType": true,
-         "isEndpoint": false,
-         "explode": false,
-         "isRequired": true,
-         "kind": "Constant",
-         "decorators": [],
-         "skipUrlEncoding": false
-        },
-        {
-         "$id": "347",
-         "name": "body",
-         "nameInRequest": "body",
-         "doc": "body",
-         "type": {
-          "$ref": "209"
-         },
-         "location": "Body",
-         "isApiVersion": false,
-         "isContentType": false,
-         "isEndpoint": false,
-         "explode": false,
-         "isRequired": true,
-         "kind": "Method",
-         "decorators": [],
-         "skipUrlEncoding": false
-        }
-       ],
-       "responses": [
-        {
-         "$id": "348",
-         "statusCodes": [
-          204
-         ],
-         "headers": [],
-         "isErrorResponse": false
-        }
-       ],
-       "httpMethod": "PUT",
-       "uri": "{endpoint}",
-       "path": "/type/property/additionalProperties/isRecordUnknownDerived",
-       "requestMediaTypes": [
-=======
-       "$id": "314",
-       "statusCodes": [
-        200
-       ],
-       "bodyType": {
-        "$ref": "232"
-       },
-       "headers": [],
-       "isErrorResponse": false,
-       "contentTypes": [
->>>>>>> 676f47f0
-        "application/json"
-       ],
-       "bufferResponse": true,
-       "generateProtocolMethod": true,
-       "generateConvenienceMethod": true,
-       "crossLanguageDefinitionId": "Type.Property.AdditionalProperties.IsUnknownDerived.put",
-       "decorators": []
-      }
-     ],
-     "apiVersions": [],
-     "crossLanguageDefinitionId": "Type.Property.AdditionalProperties.IsUnknownDerived",
-     "decorators": [],
-     "parent": {
-      "$ref": "264"
-     }
-    },
-    {
-<<<<<<< HEAD
-     "$id": "349",
-     "kind": "client",
-     "name": "IsUnknownDiscriminated",
-     "namespace": "Type.Property.AdditionalProperties",
-     "parameters": [
-      {
-       "$id": "350",
-       "name": "endpoint",
-       "nameInRequest": "endpoint",
-       "doc": "Service host",
-       "type": {
-        "$id": "351",
-        "kind": "url",
-        "name": "url",
-        "crossLanguageDefinitionId": "TypeSpec.url"
-=======
-     "$id": "315",
-     "name": "put",
-     "resourceName": "ExtendsUnknownDiscriminated",
-     "doc": "Put operation",
-     "accessibility": "public",
-     "parameters": [
-      {
-       "$id": "316",
-       "name": "contentType",
-       "nameInRequest": "Content-Type",
-       "doc": "Body parameter's content type. Known values are application/json",
-       "type": {
-        "$id": "317",
-        "kind": "constant",
-        "valueType": {
-         "$id": "318",
-         "kind": "string",
-         "name": "string",
-         "crossLanguageDefinitionId": "TypeSpec.string",
-         "decorators": []
-        },
-        "value": "application/json",
-        "decorators": []
->>>>>>> 676f47f0
-       },
-       "location": "Uri",
-       "isApiVersion": false,
-       "isContentType": false,
-       "isRequired": true,
-       "isEndpoint": true,
-       "skipUrlEncoding": false,
-       "explode": false,
-       "kind": "Client",
-       "defaultValue": {
-        "$id": "352",
-        "type": {
-         "$id": "353",
-         "kind": "string",
-         "name": "string",
-         "crossLanguageDefinitionId": "TypeSpec.string"
-        },
-        "value": "http://localhost:3000"
-       }
-      }
-     ],
-     "operations": [
-      {
-       "$id": "354",
-       "name": "get",
-       "resourceName": "IsUnknownDiscriminated",
-       "doc": "Get call",
-       "accessibility": "public",
-       "parameters": [
-        {
-         "$id": "355",
-         "name": "accept",
-         "nameInRequest": "Accept",
-         "type": {
-          "$id": "356",
-          "kind": "constant",
-          "valueType": {
-           "$id": "357",
-           "kind": "string",
-           "name": "string",
-           "crossLanguageDefinitionId": "TypeSpec.string",
-           "decorators": []
-          },
-          "value": "application/json",
-          "decorators": []
-         },
-         "location": "Header",
-         "isApiVersion": false,
-         "isContentType": false,
-         "isEndpoint": false,
-         "explode": false,
-         "isRequired": true,
-         "kind": "Constant",
-         "decorators": [],
-         "skipUrlEncoding": false
-        }
-       ],
-       "responses": [
-        {
-         "$id": "358",
-         "statusCodes": [
-          200
-         ],
-         "bodyType": {
-          "$ref": "184"
-         },
-         "headers": [],
-         "isErrorResponse": false,
-         "contentTypes": [
-          "application/json"
-         ]
-        }
-       ],
-       "httpMethod": "GET",
-       "uri": "{endpoint}",
-       "path": "/type/property/additionalProperties/isUnknownDiscriminated",
-       "bufferResponse": true,
-       "generateProtocolMethod": true,
-       "generateConvenienceMethod": true,
-       "crossLanguageDefinitionId": "Type.Property.AdditionalProperties.IsUnknownDiscriminated.get",
-       "decorators": []
-      },
-      {
-<<<<<<< HEAD
-       "$id": "359",
-       "name": "put",
-       "resourceName": "IsUnknownDiscriminated",
-       "doc": "Put operation",
-       "accessibility": "public",
-       "parameters": [
-        {
-         "$id": "360",
-         "name": "contentType",
-         "nameInRequest": "Content-Type",
-         "doc": "Body parameter's content type. Known values are application/json",
-         "type": {
-          "$id": "361",
-          "kind": "constant",
-          "valueType": {
-           "$id": "362",
-           "kind": "string",
-           "name": "string",
-           "crossLanguageDefinitionId": "TypeSpec.string",
-           "decorators": []
-          },
-          "value": "application/json",
-          "decorators": []
-         },
-         "location": "Header",
-         "isApiVersion": false,
-         "isContentType": true,
-         "isEndpoint": false,
-         "explode": false,
-         "isRequired": true,
-         "kind": "Constant",
-         "decorators": [],
-         "skipUrlEncoding": false
-        },
-        {
-         "$id": "363",
-         "name": "body",
-         "nameInRequest": "body",
-         "doc": "body",
-         "type": {
-          "$ref": "184"
-         },
-         "location": "Body",
-         "isApiVersion": false,
-         "isContentType": false,
-         "isEndpoint": false,
-         "explode": false,
-         "isRequired": true,
-         "kind": "Method",
-         "decorators": [],
-         "skipUrlEncoding": false
-        }
-       ],
-       "responses": [
-        {
-         "$id": "364",
-         "statusCodes": [
-          204
-         ],
-         "headers": [],
-         "isErrorResponse": false
-        }
-       ],
-       "httpMethod": "PUT",
-       "uri": "{endpoint}",
-       "path": "/type/property/additionalProperties/isUnknownDiscriminated",
-       "requestMediaTypes": [
-        "application/json"
-       ],
-       "bufferResponse": true,
-       "generateProtocolMethod": true,
-       "generateConvenienceMethod": true,
-       "crossLanguageDefinitionId": "Type.Property.AdditionalProperties.IsUnknownDiscriminated.put",
-       "decorators": []
-      }
-     ],
-     "apiVersions": [],
-     "crossLanguageDefinitionId": "Type.Property.AdditionalProperties.IsUnknownDiscriminated",
-     "decorators": [],
-     "parent": {
-      "$ref": "264"
-     }
-    },
-    {
-     "$id": "365",
-     "kind": "client",
-     "name": "ExtendsString",
-     "namespace": "Type.Property.AdditionalProperties",
-     "parameters": [
-      {
-       "$id": "366",
-       "name": "endpoint",
-       "nameInRequest": "endpoint",
-       "doc": "Service host",
-       "type": {
-        "$id": "367",
-        "kind": "url",
-        "name": "url",
-        "crossLanguageDefinitionId": "TypeSpec.url"
-=======
-       "$id": "319",
-       "name": "body",
-       "nameInRequest": "body",
-       "doc": "body",
-       "type": {
-        "$ref": "232"
->>>>>>> 676f47f0
-       },
-       "location": "Uri",
-       "isApiVersion": false,
-       "isContentType": false,
-       "isRequired": true,
-       "isEndpoint": true,
-       "skipUrlEncoding": false,
-       "explode": false,
-       "kind": "Client",
-       "defaultValue": {
-        "$id": "368",
-        "type": {
-         "$id": "369",
-         "kind": "string",
-         "name": "string",
-         "crossLanguageDefinitionId": "TypeSpec.string"
-        },
-        "value": "http://localhost:3000"
-       }
-      }
-     ],
-     "operations": [
-      {
-<<<<<<< HEAD
-       "$id": "370",
-       "name": "get",
-       "resourceName": "ExtendsString",
-       "doc": "Get call",
-       "accessibility": "public",
-       "parameters": [
-        {
-         "$id": "371",
-         "name": "accept",
-         "nameInRequest": "Accept",
-         "type": {
-          "$id": "372",
-          "kind": "constant",
-          "valueType": {
-           "$id": "373",
-           "kind": "string",
-           "name": "string",
-           "crossLanguageDefinitionId": "TypeSpec.string",
-           "decorators": []
-          },
-          "value": "application/json",
-          "decorators": []
-         },
-         "location": "Header",
-         "isApiVersion": false,
-         "isContentType": false,
-         "isEndpoint": false,
-         "explode": false,
-         "isRequired": true,
-         "kind": "Constant",
-         "decorators": [],
-         "skipUrlEncoding": false
-        }
-       ],
-       "responses": [
-        {
-         "$id": "374",
-         "statusCodes": [
-          200
-         ],
-         "bodyType": {
-          "$ref": "178"
-         },
-         "headers": [],
-         "isErrorResponse": false,
-         "contentTypes": [
-          "application/json"
-         ]
-        }
-       ],
-       "httpMethod": "GET",
-       "uri": "{endpoint}",
-       "path": "/type/property/additionalProperties/extendsRecordString",
-       "bufferResponse": true,
-       "generateProtocolMethod": true,
-       "generateConvenienceMethod": true,
-       "crossLanguageDefinitionId": "Type.Property.AdditionalProperties.ExtendsString.get",
-       "decorators": []
-=======
-       "$id": "320",
-       "statusCodes": [
-        204
-       ],
-       "headers": [],
-       "isErrorResponse": false
-      }
-     ],
-     "httpMethod": "PUT",
-     "uri": "{endpoint}",
-     "path": "/type/property/additionalProperties/extendsUnknownDiscriminated",
-     "requestMediaTypes": [
-      "application/json"
-     ],
-     "bufferResponse": true,
-     "generateProtocolMethod": true,
-     "generateConvenienceMethod": true,
-     "crossLanguageDefinitionId": "Type.Property.AdditionalProperties.ExtendsUnknownDiscriminated.put",
-     "decorators": []
-    }
-   ],
-   "parent": "AdditionalPropertiesClient",
-   "parameters": [
-    {
-     "$id": "321",
-     "name": "endpoint",
-     "nameInRequest": "endpoint",
-     "doc": "Service host",
-     "type": {
-      "$id": "322",
-      "kind": "url",
-      "name": "url",
-      "crossLanguageDefinitionId": "TypeSpec.url"
-     },
-     "location": "Uri",
-     "isApiVersion": false,
-     "isContentType": false,
-     "isRequired": true,
-     "isEndpoint": true,
-     "skipUrlEncoding": false,
-     "explode": false,
-     "kind": "Client",
-     "defaultValue": {
-      "$id": "323",
-      "type": {
-       "$id": "324",
-       "kind": "string",
-       "name": "string",
-       "crossLanguageDefinitionId": "TypeSpec.string"
->>>>>>> 676f47f0
-      },
-      {
-       "$id": "375",
-       "name": "put",
-       "resourceName": "ExtendsString",
-       "doc": "Put operation",
-       "accessibility": "public",
-       "parameters": [
-        {
-         "$id": "376",
-         "name": "contentType",
-         "nameInRequest": "Content-Type",
-         "doc": "Body parameter's content type. Known values are application/json",
-         "type": {
-          "$id": "377",
-          "kind": "constant",
-          "valueType": {
-           "$id": "378",
-           "kind": "string",
-           "name": "string",
-           "crossLanguageDefinitionId": "TypeSpec.string",
-           "decorators": []
-          },
-          "value": "application/json",
-          "decorators": []
-         },
-         "location": "Header",
-         "isApiVersion": false,
-         "isContentType": true,
-         "isEndpoint": false,
-         "explode": false,
-         "isRequired": true,
-         "kind": "Constant",
-         "decorators": [],
-         "skipUrlEncoding": false
-        },
-        {
-         "$id": "379",
-         "name": "body",
-         "nameInRequest": "body",
-         "doc": "body",
-         "type": {
-          "$ref": "178"
-         },
-         "location": "Body",
-         "isApiVersion": false,
-         "isContentType": false,
-         "isEndpoint": false,
-         "explode": false,
-         "isRequired": true,
-         "kind": "Method",
-         "decorators": [],
-         "skipUrlEncoding": false
-        }
-       ],
-       "responses": [
-        {
-         "$id": "380",
-         "statusCodes": [
-          204
-         ],
-         "headers": [],
-         "isErrorResponse": false
-        }
-       ],
-       "httpMethod": "PUT",
-       "uri": "{endpoint}",
-       "path": "/type/property/additionalProperties/extendsRecordString",
-       "requestMediaTypes": [
-        "application/json"
-       ],
-       "bufferResponse": true,
-       "generateProtocolMethod": true,
-       "generateConvenienceMethod": true,
-       "crossLanguageDefinitionId": "Type.Property.AdditionalProperties.ExtendsString.put",
-       "decorators": []
-      }
-     ],
-     "apiVersions": [],
-     "crossLanguageDefinitionId": "Type.Property.AdditionalProperties.ExtendsString",
-     "decorators": [],
-     "parent": {
-      "$ref": "264"
-     }
-<<<<<<< HEAD
-    },
-    {
-     "$id": "381",
-     "kind": "client",
-     "name": "IsString",
-     "namespace": "Type.Property.AdditionalProperties",
-     "parameters": [
-      {
-       "$id": "382",
-       "name": "endpoint",
-       "nameInRequest": "endpoint",
-       "doc": "Service host",
-       "type": {
-        "$id": "383",
-        "kind": "url",
-        "name": "url",
-        "crossLanguageDefinitionId": "TypeSpec.url"
-=======
-    }
-   ],
-   "decorators": [],
-   "crossLanguageDefinitionId": "Type.Property.AdditionalProperties.ExtendsUnknownDiscriminated"
-  },
-  {
-   "$id": "325",
-   "name": "IsUnknown",
-   "namespace": "Type.Property.AdditionalProperties",
-   "operations": [
-    {
-     "$id": "326",
-     "name": "get",
-     "resourceName": "IsUnknown",
-     "doc": "Get call",
-     "accessibility": "public",
-     "parameters": [
-      {
-       "$id": "327",
-       "name": "accept",
-       "nameInRequest": "Accept",
-       "type": {
-        "$id": "328",
-        "kind": "constant",
-        "valueType": {
-         "$id": "329",
-         "kind": "string",
-         "name": "string",
-         "crossLanguageDefinitionId": "TypeSpec.string",
-         "decorators": []
-        },
-        "value": "application/json",
-        "decorators": []
->>>>>>> 676f47f0
-       },
-       "location": "Uri",
-       "isApiVersion": false,
-       "isContentType": false,
-       "isRequired": true,
-       "isEndpoint": true,
-       "skipUrlEncoding": false,
-       "explode": false,
-       "kind": "Client",
-       "defaultValue": {
-        "$id": "384",
-        "type": {
-         "$id": "385",
-         "kind": "string",
-         "name": "string",
-         "crossLanguageDefinitionId": "TypeSpec.string"
-        },
-        "value": "http://localhost:3000"
-       }
-      }
-     ],
-     "operations": [
-      {
-<<<<<<< HEAD
-       "$id": "386",
-       "name": "get",
-       "resourceName": "IsString",
-       "doc": "Get call",
-       "accessibility": "public",
-       "parameters": [
-        {
-         "$id": "387",
-         "name": "accept",
-         "nameInRequest": "Accept",
-         "type": {
-          "$id": "388",
-          "kind": "constant",
-          "valueType": {
-           "$id": "389",
-           "kind": "string",
-           "name": "string",
-           "crossLanguageDefinitionId": "TypeSpec.string",
-           "decorators": []
-          },
-          "value": "application/json",
-          "decorators": []
-         },
-         "location": "Header",
-         "isApiVersion": false,
-         "isContentType": false,
-         "isEndpoint": false,
-         "explode": false,
-         "isRequired": true,
-         "kind": "Constant",
-         "decorators": [],
-         "skipUrlEncoding": false
-        }
-       ],
-       "responses": [
-        {
-         "$id": "390",
-         "statusCodes": [
-          200
-         ],
-         "bodyType": {
-          "$ref": "172"
-         },
-         "headers": [],
-         "isErrorResponse": false,
-         "contentTypes": [
-          "application/json"
-         ]
-        }
-       ],
-       "httpMethod": "GET",
-       "uri": "{endpoint}",
-       "path": "/type/property/additionalProperties/isRecordstring",
-       "bufferResponse": true,
-       "generateProtocolMethod": true,
-       "generateConvenienceMethod": true,
-       "crossLanguageDefinitionId": "Type.Property.AdditionalProperties.IsString.get",
-       "decorators": []
-      },
-      {
-       "$id": "391",
-       "name": "put",
-       "resourceName": "IsString",
-       "doc": "Put operation",
-       "accessibility": "public",
-       "parameters": [
-        {
-         "$id": "392",
-         "name": "contentType",
-         "nameInRequest": "Content-Type",
-         "doc": "Body parameter's content type. Known values are application/json",
-         "type": {
-          "$id": "393",
-          "kind": "constant",
-          "valueType": {
-           "$id": "394",
-           "kind": "string",
-           "name": "string",
-           "crossLanguageDefinitionId": "TypeSpec.string",
-           "decorators": []
-          },
-          "value": "application/json",
-          "decorators": []
-         },
-         "location": "Header",
-         "isApiVersion": false,
-         "isContentType": true,
-         "isEndpoint": false,
-         "explode": false,
-         "isRequired": true,
-         "kind": "Constant",
-         "decorators": [],
-         "skipUrlEncoding": false
-        },
-        {
-         "$id": "395",
-         "name": "body",
-         "nameInRequest": "body",
-         "doc": "body",
-         "type": {
-          "$ref": "172"
-         },
-         "location": "Body",
-         "isApiVersion": false,
-         "isContentType": false,
-         "isEndpoint": false,
-         "explode": false,
-         "isRequired": true,
-         "kind": "Method",
-         "decorators": [],
-         "skipUrlEncoding": false
-        }
-       ],
-       "responses": [
-        {
-         "$id": "396",
-         "statusCodes": [
-          204
-         ],
-         "headers": [],
-         "isErrorResponse": false
-        }
-       ],
-       "httpMethod": "PUT",
-       "uri": "{endpoint}",
-       "path": "/type/property/additionalProperties/isRecordstring",
-       "requestMediaTypes": [
-=======
-       "$id": "330",
-       "statusCodes": [
-        200
-       ],
-       "bodyType": {
-        "$ref": "218"
-       },
-       "headers": [],
-       "isErrorResponse": false,
-       "contentTypes": [
->>>>>>> 676f47f0
-        "application/json"
-       ],
-       "bufferResponse": true,
-       "generateProtocolMethod": true,
-       "generateConvenienceMethod": true,
-       "crossLanguageDefinitionId": "Type.Property.AdditionalProperties.IsString.put",
-       "decorators": []
-      }
-     ],
-     "apiVersions": [],
-     "crossLanguageDefinitionId": "Type.Property.AdditionalProperties.IsString",
-     "decorators": [],
-     "parent": {
-      "$ref": "264"
-     }
-    },
-    {
-<<<<<<< HEAD
-     "$id": "397",
-     "kind": "client",
-     "name": "SpreadString",
-     "namespace": "Type.Property.AdditionalProperties",
-     "parameters": [
-      {
-       "$id": "398",
-       "name": "endpoint",
-       "nameInRequest": "endpoint",
-       "doc": "Service host",
-       "type": {
-        "$id": "399",
-        "kind": "url",
-        "name": "url",
-        "crossLanguageDefinitionId": "TypeSpec.url"
-=======
-     "$id": "331",
-     "name": "put",
-     "resourceName": "IsUnknown",
-     "doc": "Put operation",
-     "accessibility": "public",
-     "parameters": [
-      {
-       "$id": "332",
-       "name": "contentType",
-       "nameInRequest": "Content-Type",
-       "doc": "Body parameter's content type. Known values are application/json",
-       "type": {
-        "$id": "333",
-        "kind": "constant",
-        "valueType": {
-         "$id": "334",
-         "kind": "string",
-         "name": "string",
-         "crossLanguageDefinitionId": "TypeSpec.string",
-         "decorators": []
-        },
-        "value": "application/json",
-        "decorators": []
-       },
-       "location": "Header",
-       "isApiVersion": false,
-       "isContentType": true,
-       "isEndpoint": false,
-       "explode": false,
-       "isRequired": true,
-       "kind": "Constant",
-       "decorators": [],
-       "skipUrlEncoding": false
-      },
-      {
-       "$id": "335",
-       "name": "body",
-       "nameInRequest": "body",
-       "doc": "body",
-       "type": {
-        "$ref": "218"
->>>>>>> 676f47f0
-       },
-       "location": "Uri",
-       "isApiVersion": false,
-       "isContentType": false,
-       "isRequired": true,
-       "isEndpoint": true,
-       "skipUrlEncoding": false,
-       "explode": false,
-       "kind": "Client",
-       "defaultValue": {
-        "$id": "400",
-        "type": {
-         "$id": "401",
-         "kind": "string",
-         "name": "string",
-         "crossLanguageDefinitionId": "TypeSpec.string"
-        },
-        "value": "http://localhost:3000"
-       }
-      }
-     ],
-     "operations": [
-      {
-       "$id": "402",
-       "name": "get",
-       "resourceName": "SpreadString",
-       "doc": "Get call",
-       "accessibility": "public",
-       "parameters": [
-        {
-         "$id": "403",
-         "name": "accept",
-         "nameInRequest": "Accept",
-         "type": {
-          "$id": "404",
-          "kind": "constant",
-          "valueType": {
-           "$id": "405",
-           "kind": "string",
-           "name": "string",
-           "crossLanguageDefinitionId": "TypeSpec.string",
-           "decorators": []
-          },
-          "value": "application/json",
-          "decorators": []
-         },
-         "location": "Header",
-         "isApiVersion": false,
-         "isContentType": false,
-         "isEndpoint": false,
-         "explode": false,
-         "isRequired": true,
-         "kind": "Constant",
-         "decorators": [],
-         "skipUrlEncoding": false
-        }
-       ],
-       "responses": [
-        {
-         "$id": "406",
-         "statusCodes": [
-          200
-         ],
-         "bodyType": {
-          "$ref": "166"
-         },
-         "headers": [],
-         "isErrorResponse": false,
-         "contentTypes": [
-          "application/json"
-         ]
-        }
-       ],
-       "httpMethod": "GET",
-       "uri": "{endpoint}",
-       "path": "/type/property/additionalProperties/spreadRecordString",
-       "bufferResponse": true,
-       "generateProtocolMethod": true,
-       "generateConvenienceMethod": true,
-       "crossLanguageDefinitionId": "Type.Property.AdditionalProperties.SpreadString.get",
-       "decorators": []
-      },
-      {
-<<<<<<< HEAD
-       "$id": "407",
-       "name": "put",
-       "resourceName": "SpreadString",
-       "doc": "Put operation",
-       "accessibility": "public",
-       "parameters": [
-        {
-         "$id": "408",
-         "name": "contentType",
-         "nameInRequest": "Content-Type",
-         "doc": "Body parameter's content type. Known values are application/json",
-         "type": {
-          "$id": "409",
-          "kind": "constant",
-          "valueType": {
-           "$id": "410",
-           "kind": "string",
-           "name": "string",
-           "crossLanguageDefinitionId": "TypeSpec.string",
-           "decorators": []
-          },
-          "value": "application/json",
-          "decorators": []
-         },
-         "location": "Header",
-         "isApiVersion": false,
-         "isContentType": true,
-         "isEndpoint": false,
-         "explode": false,
-         "isRequired": true,
-         "kind": "Constant",
-         "decorators": [],
-         "skipUrlEncoding": false
-        },
-        {
-         "$id": "411",
-         "name": "body",
-         "nameInRequest": "body",
-         "doc": "body",
-         "type": {
-          "$ref": "166"
-         },
-         "location": "Body",
-         "isApiVersion": false,
-         "isContentType": false,
-         "isEndpoint": false,
-         "explode": false,
-         "isRequired": true,
-         "kind": "Method",
-         "decorators": [],
-         "skipUrlEncoding": false
-        }
-       ],
-       "responses": [
-        {
-         "$id": "412",
-         "statusCodes": [
-          204
-         ],
-         "headers": [],
-         "isErrorResponse": false
-        }
-       ],
-       "httpMethod": "PUT",
-       "uri": "{endpoint}",
-       "path": "/type/property/additionalProperties/spreadRecordString",
-       "requestMediaTypes": [
-        "application/json"
-=======
-       "$id": "336",
-       "statusCodes": [
-        204
->>>>>>> 676f47f0
-       ],
-       "bufferResponse": true,
-       "generateProtocolMethod": true,
-       "generateConvenienceMethod": true,
-       "crossLanguageDefinitionId": "Type.Property.AdditionalProperties.SpreadString.put",
-       "decorators": []
-      }
-     ],
-<<<<<<< HEAD
-     "apiVersions": [],
-     "crossLanguageDefinitionId": "Type.Property.AdditionalProperties.SpreadString",
-     "decorators": [],
-     "parent": {
-      "$ref": "264"
-     }
-    },
-    {
-     "$id": "413",
-     "kind": "client",
-     "name": "ExtendsFloat",
-     "namespace": "Type.Property.AdditionalProperties",
-     "parameters": [
-      {
-       "$id": "414",
-       "name": "endpoint",
-       "nameInRequest": "endpoint",
-       "doc": "Service host",
-       "type": {
-        "$id": "415",
-        "kind": "url",
-        "name": "url",
-        "crossLanguageDefinitionId": "TypeSpec.url"
-=======
-     "httpMethod": "PUT",
-     "uri": "{endpoint}",
-     "path": "/type/property/additionalProperties/isRecordUnknown",
-     "requestMediaTypes": [
-      "application/json"
-     ],
-     "bufferResponse": true,
-     "generateProtocolMethod": true,
-     "generateConvenienceMethod": true,
-     "crossLanguageDefinitionId": "Type.Property.AdditionalProperties.IsUnknown.put",
-     "decorators": []
-    }
-   ],
-   "parent": "AdditionalPropertiesClient",
-   "parameters": [
-    {
-     "$id": "337",
-     "name": "endpoint",
-     "nameInRequest": "endpoint",
-     "doc": "Service host",
-     "type": {
-      "$id": "338",
-      "kind": "url",
-      "name": "url",
-      "crossLanguageDefinitionId": "TypeSpec.url"
-     },
-     "location": "Uri",
-     "isApiVersion": false,
-     "isContentType": false,
-     "isRequired": true,
-     "isEndpoint": true,
-     "skipUrlEncoding": false,
-     "explode": false,
-     "kind": "Client",
-     "defaultValue": {
-      "$id": "339",
-      "type": {
-       "$id": "340",
-       "kind": "string",
-       "name": "string",
-       "crossLanguageDefinitionId": "TypeSpec.string"
-      },
-      "value": "http://localhost:3000"
-     }
-    }
-   ],
-   "decorators": [],
-   "crossLanguageDefinitionId": "Type.Property.AdditionalProperties.IsUnknown"
-  },
-  {
-   "$id": "341",
-   "name": "IsUnknownDerived",
-   "namespace": "Type.Property.AdditionalProperties",
-   "operations": [
-    {
-     "$id": "342",
-     "name": "get",
-     "resourceName": "IsUnknownDerived",
-     "doc": "Get call",
-     "accessibility": "public",
-     "parameters": [
-      {
-       "$id": "343",
-       "name": "accept",
-       "nameInRequest": "Accept",
-       "type": {
-        "$id": "344",
-        "kind": "constant",
-        "valueType": {
-         "$id": "345",
-         "kind": "string",
-         "name": "string",
-         "crossLanguageDefinitionId": "TypeSpec.string",
-         "decorators": []
-        },
-        "value": "application/json",
-        "decorators": []
->>>>>>> 676f47f0
-       },
-       "location": "Uri",
-       "isApiVersion": false,
-       "isContentType": false,
-       "isRequired": true,
-       "isEndpoint": true,
-       "skipUrlEncoding": false,
-       "explode": false,
-       "kind": "Client",
-       "defaultValue": {
-        "$id": "416",
-        "type": {
-         "$id": "417",
-         "kind": "string",
-         "name": "string",
-         "crossLanguageDefinitionId": "TypeSpec.string"
-        },
-        "value": "http://localhost:3000"
-       }
-      }
-     ],
-     "operations": [
-      {
-<<<<<<< HEAD
-       "$id": "418",
-       "name": "get",
-       "resourceName": "ExtendsFloat",
-       "doc": "Get call",
-       "accessibility": "public",
-       "parameters": [
-        {
-         "$id": "419",
-         "name": "accept",
-         "nameInRequest": "Accept",
-         "type": {
-          "$id": "420",
-          "kind": "constant",
-          "valueType": {
-           "$id": "421",
-           "kind": "string",
-           "name": "string",
-           "crossLanguageDefinitionId": "TypeSpec.string",
-           "decorators": []
-          },
-          "value": "application/json",
-          "decorators": []
-         },
-         "location": "Header",
-         "isApiVersion": false,
-         "isContentType": false,
-         "isEndpoint": false,
-         "explode": false,
-         "isRequired": true,
-         "kind": "Constant",
-         "decorators": [],
-         "skipUrlEncoding": false
-        }
-       ],
-       "responses": [
-        {
-         "$id": "422",
-         "statusCodes": [
-          200
-         ],
-         "bodyType": {
-          "$ref": "160"
-         },
-         "headers": [],
-         "isErrorResponse": false,
-         "contentTypes": [
-          "application/json"
-         ]
-        }
-       ],
-       "httpMethod": "GET",
-       "uri": "{endpoint}",
-       "path": "/type/property/additionalProperties/extendsRecordFloat",
-       "bufferResponse": true,
-       "generateProtocolMethod": true,
-       "generateConvenienceMethod": true,
-       "crossLanguageDefinitionId": "Type.Property.AdditionalProperties.ExtendsFloat.get",
-       "decorators": []
-      },
-      {
-       "$id": "423",
-       "name": "put",
-       "resourceName": "ExtendsFloat",
-       "doc": "Put operation",
-       "accessibility": "public",
-       "parameters": [
-        {
-         "$id": "424",
-         "name": "contentType",
-         "nameInRequest": "Content-Type",
-         "doc": "Body parameter's content type. Known values are application/json",
-         "type": {
-          "$id": "425",
-          "kind": "constant",
-          "valueType": {
-           "$id": "426",
-           "kind": "string",
-           "name": "string",
-           "crossLanguageDefinitionId": "TypeSpec.string",
-           "decorators": []
-          },
-          "value": "application/json",
-          "decorators": []
-         },
-         "location": "Header",
-         "isApiVersion": false,
-         "isContentType": true,
-         "isEndpoint": false,
-         "explode": false,
-         "isRequired": true,
-         "kind": "Constant",
-         "decorators": [],
-         "skipUrlEncoding": false
-        },
-        {
-         "$id": "427",
-         "name": "body",
-         "nameInRequest": "body",
-         "doc": "body",
-         "type": {
-          "$ref": "160"
-         },
-         "location": "Body",
-         "isApiVersion": false,
-         "isContentType": false,
-         "isEndpoint": false,
-         "explode": false,
-         "isRequired": true,
-         "kind": "Method",
-         "decorators": [],
-         "skipUrlEncoding": false
-        }
-       ],
-       "responses": [
-        {
-         "$id": "428",
-         "statusCodes": [
-          204
-         ],
-         "headers": [],
-         "isErrorResponse": false
-        }
-       ],
-       "httpMethod": "PUT",
-       "uri": "{endpoint}",
-       "path": "/type/property/additionalProperties/extendsRecordFloat",
-       "requestMediaTypes": [
-=======
-       "$id": "346",
-       "statusCodes": [
-        200
-       ],
-       "bodyType": {
-        "$ref": "217"
-       },
-       "headers": [],
-       "isErrorResponse": false,
-       "contentTypes": [
->>>>>>> 676f47f0
-        "application/json"
-       ],
-       "bufferResponse": true,
-       "generateProtocolMethod": true,
-       "generateConvenienceMethod": true,
-       "crossLanguageDefinitionId": "Type.Property.AdditionalProperties.ExtendsFloat.put",
-       "decorators": []
-      }
-     ],
-     "apiVersions": [],
-     "crossLanguageDefinitionId": "Type.Property.AdditionalProperties.ExtendsFloat",
-     "decorators": [],
-     "parent": {
-      "$ref": "264"
-     }
-    },
-    {
-<<<<<<< HEAD
-     "$id": "429",
-     "kind": "client",
-     "name": "IsFloat",
-     "namespace": "Type.Property.AdditionalProperties",
-     "parameters": [
-      {
-       "$id": "430",
-       "name": "endpoint",
-       "nameInRequest": "endpoint",
-       "doc": "Service host",
-       "type": {
-        "$id": "431",
-        "kind": "url",
-        "name": "url",
-        "crossLanguageDefinitionId": "TypeSpec.url"
-=======
-     "$id": "347",
-     "name": "put",
-     "resourceName": "IsUnknownDerived",
-     "doc": "Put operation",
-     "accessibility": "public",
-     "parameters": [
-      {
-       "$id": "348",
-       "name": "contentType",
-       "nameInRequest": "Content-Type",
-       "doc": "Body parameter's content type. Known values are application/json",
-       "type": {
-        "$id": "349",
-        "kind": "constant",
-        "valueType": {
-         "$id": "350",
-         "kind": "string",
-         "name": "string",
-         "crossLanguageDefinitionId": "TypeSpec.string",
-         "decorators": []
-        },
-        "value": "application/json",
-        "decorators": []
-       },
-       "location": "Header",
-       "isApiVersion": false,
-       "isContentType": true,
-       "isEndpoint": false,
-       "explode": false,
-       "isRequired": true,
-       "kind": "Constant",
-       "decorators": [],
-       "skipUrlEncoding": false
-      },
-      {
-       "$id": "351",
-       "name": "body",
-       "nameInRequest": "body",
-       "doc": "body",
-       "type": {
-        "$ref": "217"
->>>>>>> 676f47f0
-       },
-       "location": "Uri",
-       "isApiVersion": false,
-       "isContentType": false,
-       "isRequired": true,
-       "isEndpoint": true,
-       "skipUrlEncoding": false,
-       "explode": false,
-       "kind": "Client",
-       "defaultValue": {
-        "$id": "432",
-        "type": {
-         "$id": "433",
-         "kind": "string",
-         "name": "string",
-         "crossLanguageDefinitionId": "TypeSpec.string"
-        },
-        "value": "http://localhost:3000"
-       }
-      }
-     ],
-     "operations": [
-      {
-       "$id": "434",
-       "name": "get",
-       "resourceName": "IsFloat",
-       "doc": "Get call",
-       "accessibility": "public",
-       "parameters": [
-        {
-         "$id": "435",
-         "name": "accept",
-         "nameInRequest": "Accept",
-         "type": {
-          "$id": "436",
-          "kind": "constant",
-          "valueType": {
-           "$id": "437",
-           "kind": "string",
-           "name": "string",
-           "crossLanguageDefinitionId": "TypeSpec.string",
-           "decorators": []
-          },
-          "value": "application/json",
-          "decorators": []
-         },
-         "location": "Header",
-         "isApiVersion": false,
-         "isContentType": false,
-         "isEndpoint": false,
-         "explode": false,
-         "isRequired": true,
-         "kind": "Constant",
-         "decorators": [],
-         "skipUrlEncoding": false
-        }
-       ],
-       "responses": [
-        {
-         "$id": "438",
-         "statusCodes": [
-          200
-         ],
-         "bodyType": {
-          "$ref": "154"
-         },
-         "headers": [],
-         "isErrorResponse": false,
-         "contentTypes": [
-          "application/json"
-         ]
-        }
-       ],
-       "httpMethod": "GET",
-       "uri": "{endpoint}",
-       "path": "/type/property/additionalProperties/isRecordFloat",
-       "bufferResponse": true,
-       "generateProtocolMethod": true,
-       "generateConvenienceMethod": true,
-       "crossLanguageDefinitionId": "Type.Property.AdditionalProperties.IsFloat.get",
-       "decorators": []
-      },
-      {
-<<<<<<< HEAD
-       "$id": "439",
-       "name": "put",
-       "resourceName": "IsFloat",
-       "doc": "Put operation",
-       "accessibility": "public",
-       "parameters": [
-        {
-         "$id": "440",
-         "name": "contentType",
-         "nameInRequest": "Content-Type",
-         "doc": "Body parameter's content type. Known values are application/json",
-         "type": {
-          "$id": "441",
-          "kind": "constant",
-          "valueType": {
-           "$id": "442",
-           "kind": "string",
-           "name": "string",
-           "crossLanguageDefinitionId": "TypeSpec.string",
-           "decorators": []
-          },
-          "value": "application/json",
-          "decorators": []
-         },
-         "location": "Header",
-         "isApiVersion": false,
-         "isContentType": true,
-         "isEndpoint": false,
-         "explode": false,
-         "isRequired": true,
-         "kind": "Constant",
-         "decorators": [],
-         "skipUrlEncoding": false
-        },
-        {
-         "$id": "443",
-         "name": "body",
-         "nameInRequest": "body",
-         "doc": "body",
-         "type": {
-          "$ref": "154"
-         },
-         "location": "Body",
-         "isApiVersion": false,
-         "isContentType": false,
-         "isEndpoint": false,
-         "explode": false,
-         "isRequired": true,
-         "kind": "Method",
-         "decorators": [],
-         "skipUrlEncoding": false
-        }
-       ],
-       "responses": [
-        {
-         "$id": "444",
-         "statusCodes": [
-          204
-         ],
-         "headers": [],
-         "isErrorResponse": false
-        }
-       ],
-       "httpMethod": "PUT",
-       "uri": "{endpoint}",
-       "path": "/type/property/additionalProperties/isRecordFloat",
-       "requestMediaTypes": [
-        "application/json"
-=======
-       "$id": "352",
-       "statusCodes": [
-        204
->>>>>>> 676f47f0
-       ],
-       "bufferResponse": true,
-       "generateProtocolMethod": true,
-       "generateConvenienceMethod": true,
-       "crossLanguageDefinitionId": "Type.Property.AdditionalProperties.IsFloat.put",
-       "decorators": []
-      }
-     ],
-<<<<<<< HEAD
-     "apiVersions": [],
-     "crossLanguageDefinitionId": "Type.Property.AdditionalProperties.IsFloat",
-     "decorators": [],
-     "parent": {
-      "$ref": "264"
-     }
-    },
-    {
-     "$id": "445",
-     "kind": "client",
-     "name": "SpreadFloat",
-     "namespace": "Type.Property.AdditionalProperties",
-     "parameters": [
-      {
-       "$id": "446",
-       "name": "endpoint",
-       "nameInRequest": "endpoint",
-       "doc": "Service host",
-       "type": {
-        "$id": "447",
-        "kind": "url",
-        "name": "url",
-        "crossLanguageDefinitionId": "TypeSpec.url"
-=======
-     "httpMethod": "PUT",
-     "uri": "{endpoint}",
-     "path": "/type/property/additionalProperties/isRecordUnknownDerived",
-     "requestMediaTypes": [
-      "application/json"
-     ],
-     "bufferResponse": true,
-     "generateProtocolMethod": true,
-     "generateConvenienceMethod": true,
-     "crossLanguageDefinitionId": "Type.Property.AdditionalProperties.IsUnknownDerived.put",
-     "decorators": []
-    }
-   ],
-   "parent": "AdditionalPropertiesClient",
-   "parameters": [
-    {
-     "$id": "353",
-     "name": "endpoint",
-     "nameInRequest": "endpoint",
-     "doc": "Service host",
-     "type": {
-      "$id": "354",
-      "kind": "url",
-      "name": "url",
-      "crossLanguageDefinitionId": "TypeSpec.url"
-     },
-     "location": "Uri",
-     "isApiVersion": false,
-     "isContentType": false,
-     "isRequired": true,
-     "isEndpoint": true,
-     "skipUrlEncoding": false,
-     "explode": false,
-     "kind": "Client",
-     "defaultValue": {
-      "$id": "355",
-      "type": {
-       "$id": "356",
-       "kind": "string",
-       "name": "string",
-       "crossLanguageDefinitionId": "TypeSpec.string"
-      },
-      "value": "http://localhost:3000"
-     }
-    }
-   ],
-   "decorators": [],
-   "crossLanguageDefinitionId": "Type.Property.AdditionalProperties.IsUnknownDerived"
-  },
-  {
-   "$id": "357",
-   "name": "IsUnknownDiscriminated",
-   "namespace": "Type.Property.AdditionalProperties",
-   "operations": [
-    {
-     "$id": "358",
-     "name": "get",
-     "resourceName": "IsUnknownDiscriminated",
-     "doc": "Get call",
-     "accessibility": "public",
-     "parameters": [
-      {
-       "$id": "359",
-       "name": "accept",
-       "nameInRequest": "Accept",
-       "type": {
-        "$id": "360",
-        "kind": "constant",
-        "valueType": {
-         "$id": "361",
-         "kind": "string",
-         "name": "string",
-         "crossLanguageDefinitionId": "TypeSpec.string",
-         "decorators": []
-        },
-        "value": "application/json",
-        "decorators": []
->>>>>>> 676f47f0
-       },
-       "location": "Uri",
-       "isApiVersion": false,
-       "isContentType": false,
-       "isRequired": true,
-       "isEndpoint": true,
-       "skipUrlEncoding": false,
-       "explode": false,
-       "kind": "Client",
-       "defaultValue": {
-        "$id": "448",
-        "type": {
-         "$id": "449",
-         "kind": "string",
-         "name": "string",
-         "crossLanguageDefinitionId": "TypeSpec.string"
-        },
-        "value": "http://localhost:3000"
-       }
-      }
-     ],
-     "operations": [
-      {
-<<<<<<< HEAD
-       "$id": "450",
-       "name": "get",
-       "resourceName": "SpreadFloat",
-       "doc": "Get call",
-       "accessibility": "public",
-       "parameters": [
-        {
-         "$id": "451",
-         "name": "accept",
-         "nameInRequest": "Accept",
-         "type": {
-          "$id": "452",
-          "kind": "constant",
-          "valueType": {
-           "$id": "453",
-           "kind": "string",
-           "name": "string",
-           "crossLanguageDefinitionId": "TypeSpec.string",
-           "decorators": []
-          },
-          "value": "application/json",
-          "decorators": []
-         },
-         "location": "Header",
-         "isApiVersion": false,
-         "isContentType": false,
-         "isEndpoint": false,
-         "explode": false,
-         "isRequired": true,
-         "kind": "Constant",
-         "decorators": [],
-         "skipUrlEncoding": false
-        }
-       ],
-       "responses": [
-        {
-         "$id": "454",
-         "statusCodes": [
-          200
-         ],
-         "bodyType": {
-          "$ref": "148"
-         },
-         "headers": [],
-         "isErrorResponse": false,
-         "contentTypes": [
-          "application/json"
-         ]
-        }
-       ],
-       "httpMethod": "GET",
-       "uri": "{endpoint}",
-       "path": "/type/property/additionalProperties/spreadRecordFloat",
-       "bufferResponse": true,
-       "generateProtocolMethod": true,
-       "generateConvenienceMethod": true,
-       "crossLanguageDefinitionId": "Type.Property.AdditionalProperties.SpreadFloat.get",
-       "decorators": []
-      },
-      {
-       "$id": "455",
-       "name": "put",
-       "resourceName": "SpreadFloat",
-       "doc": "Put operation",
-       "accessibility": "public",
-       "parameters": [
-        {
-         "$id": "456",
-         "name": "contentType",
-         "nameInRequest": "Content-Type",
-         "doc": "Body parameter's content type. Known values are application/json",
-         "type": {
-          "$id": "457",
-          "kind": "constant",
-          "valueType": {
-           "$id": "458",
-           "kind": "string",
-           "name": "string",
-           "crossLanguageDefinitionId": "TypeSpec.string",
-           "decorators": []
-          },
-          "value": "application/json",
-          "decorators": []
-         },
-         "location": "Header",
-         "isApiVersion": false,
-         "isContentType": true,
-         "isEndpoint": false,
-         "explode": false,
-         "isRequired": true,
-         "kind": "Constant",
-         "decorators": [],
-         "skipUrlEncoding": false
-        },
-        {
-         "$id": "459",
-         "name": "body",
-         "nameInRequest": "body",
-         "doc": "body",
-         "type": {
-          "$ref": "148"
-         },
-         "location": "Body",
-         "isApiVersion": false,
-         "isContentType": false,
-         "isEndpoint": false,
-         "explode": false,
-         "isRequired": true,
-         "kind": "Method",
-         "decorators": [],
-         "skipUrlEncoding": false
-        }
-       ],
-       "responses": [
-        {
-         "$id": "460",
-         "statusCodes": [
-          204
-         ],
-         "headers": [],
-         "isErrorResponse": false
-        }
-       ],
-       "httpMethod": "PUT",
-       "uri": "{endpoint}",
-       "path": "/type/property/additionalProperties/spreadRecordFloat",
-       "requestMediaTypes": [
-=======
-       "$id": "362",
-       "statusCodes": [
-        200
-       ],
-       "bodyType": {
-        "$ref": "192"
-       },
-       "headers": [],
-       "isErrorResponse": false,
-       "contentTypes": [
->>>>>>> 676f47f0
-        "application/json"
-       ],
-       "bufferResponse": true,
-       "generateProtocolMethod": true,
-       "generateConvenienceMethod": true,
-       "crossLanguageDefinitionId": "Type.Property.AdditionalProperties.SpreadFloat.put",
-       "decorators": []
-      }
-     ],
-     "apiVersions": [],
-     "crossLanguageDefinitionId": "Type.Property.AdditionalProperties.SpreadFloat",
-     "decorators": [],
-     "parent": {
-      "$ref": "264"
-     }
-    },
-    {
-<<<<<<< HEAD
-     "$id": "461",
-     "kind": "client",
-     "name": "ExtendsModel",
-     "namespace": "Type.Property.AdditionalProperties",
-     "parameters": [
-      {
-       "$id": "462",
-       "name": "endpoint",
-       "nameInRequest": "endpoint",
-       "doc": "Service host",
-       "type": {
-        "$id": "463",
-        "kind": "url",
-        "name": "url",
-        "crossLanguageDefinitionId": "TypeSpec.url"
-=======
-     "$id": "363",
-     "name": "put",
-     "resourceName": "IsUnknownDiscriminated",
-     "doc": "Put operation",
-     "accessibility": "public",
-     "parameters": [
-      {
-       "$id": "364",
-       "name": "contentType",
-       "nameInRequest": "Content-Type",
-       "doc": "Body parameter's content type. Known values are application/json",
-       "type": {
-        "$id": "365",
-        "kind": "constant",
-        "valueType": {
-         "$id": "366",
-         "kind": "string",
-         "name": "string",
-         "crossLanguageDefinitionId": "TypeSpec.string",
-         "decorators": []
-        },
-        "value": "application/json",
-        "decorators": []
-       },
-       "location": "Header",
-       "isApiVersion": false,
-       "isContentType": true,
-       "isEndpoint": false,
-       "explode": false,
-       "isRequired": true,
-       "kind": "Constant",
-       "decorators": [],
-       "skipUrlEncoding": false
-      },
-      {
-       "$id": "367",
-       "name": "body",
-       "nameInRequest": "body",
-       "doc": "body",
-       "type": {
-        "$ref": "192"
->>>>>>> 676f47f0
-       },
-       "location": "Uri",
-       "isApiVersion": false,
-       "isContentType": false,
-       "isRequired": true,
-       "isEndpoint": true,
-       "skipUrlEncoding": false,
-       "explode": false,
-       "kind": "Client",
-       "defaultValue": {
-        "$id": "464",
-        "type": {
-         "$id": "465",
-         "kind": "string",
-         "name": "string",
-         "crossLanguageDefinitionId": "TypeSpec.string"
-        },
-        "value": "http://localhost:3000"
-       }
-      }
-     ],
-     "operations": [
-      {
-<<<<<<< HEAD
-       "$id": "466",
-       "name": "get",
-       "resourceName": "ExtendsModel",
-       "doc": "Get call",
-       "accessibility": "public",
-       "parameters": [
-        {
-         "$id": "467",
-         "name": "accept",
-         "nameInRequest": "Accept",
-         "type": {
-          "$id": "468",
-          "kind": "constant",
-          "valueType": {
-           "$id": "469",
-           "kind": "string",
-           "name": "string",
-           "crossLanguageDefinitionId": "TypeSpec.string",
-           "decorators": []
-          },
-          "value": "application/json",
-          "decorators": []
-         },
-         "location": "Header",
-         "isApiVersion": false,
-         "isContentType": false,
-         "isEndpoint": false,
-         "explode": false,
-         "isRequired": true,
-         "kind": "Constant",
-         "decorators": [],
-         "skipUrlEncoding": false
-        }
-=======
-       "$id": "368",
-       "statusCodes": [
-        204
->>>>>>> 676f47f0
-       ],
-       "responses": [
-        {
-         "$id": "470",
-         "statusCodes": [
-          200
-         ],
-         "bodyType": {
-          "$ref": "144"
-         },
-         "headers": [],
-         "isErrorResponse": false,
-         "contentTypes": [
-          "application/json"
-         ]
-        }
-       ],
-       "httpMethod": "GET",
-       "uri": "{endpoint}",
-       "path": "/type/property/additionalProperties/extendsRecordModel",
-       "bufferResponse": true,
-       "generateProtocolMethod": true,
-       "generateConvenienceMethod": true,
-       "crossLanguageDefinitionId": "Type.Property.AdditionalProperties.ExtendsModel.get",
-       "decorators": []
-      },
-      {
-       "$id": "471",
-       "name": "put",
-       "resourceName": "ExtendsModel",
-       "doc": "Put operation",
-       "accessibility": "public",
-       "parameters": [
-        {
-         "$id": "472",
-         "name": "contentType",
-         "nameInRequest": "Content-Type",
-         "doc": "Body parameter's content type. Known values are application/json",
-         "type": {
-          "$id": "473",
-          "kind": "constant",
-          "valueType": {
-           "$id": "474",
-           "kind": "string",
-           "name": "string",
-           "crossLanguageDefinitionId": "TypeSpec.string",
-           "decorators": []
-          },
-          "value": "application/json",
-          "decorators": []
-         },
-         "location": "Header",
-         "isApiVersion": false,
-         "isContentType": true,
-         "isEndpoint": false,
-         "explode": false,
-         "isRequired": true,
-         "kind": "Constant",
-         "decorators": [],
-         "skipUrlEncoding": false
-        },
-        {
-         "$id": "475",
-         "name": "body",
-         "nameInRequest": "body",
-         "doc": "body",
-         "type": {
-          "$ref": "144"
-         },
-         "location": "Body",
-         "isApiVersion": false,
-         "isContentType": false,
-         "isEndpoint": false,
-         "explode": false,
-         "isRequired": true,
-         "kind": "Method",
-         "decorators": [],
-         "skipUrlEncoding": false
-        }
-       ],
-       "responses": [
-        {
-         "$id": "476",
-         "statusCodes": [
-          204
-         ],
-         "headers": [],
-         "isErrorResponse": false
-        }
-       ],
-       "httpMethod": "PUT",
-       "uri": "{endpoint}",
-       "path": "/type/property/additionalProperties/extendsRecordModel",
-       "requestMediaTypes": [
-        "application/json"
-       ],
-       "bufferResponse": true,
-       "generateProtocolMethod": true,
-       "generateConvenienceMethod": true,
-       "crossLanguageDefinitionId": "Type.Property.AdditionalProperties.ExtendsModel.put",
-       "decorators": []
-      }
-     ],
-<<<<<<< HEAD
-     "apiVersions": [],
-     "crossLanguageDefinitionId": "Type.Property.AdditionalProperties.ExtendsModel",
-     "decorators": [],
-     "parent": {
-      "$ref": "264"
-     }
-    },
-    {
-     "$id": "477",
-     "kind": "client",
-     "name": "IsModel",
-     "namespace": "Type.Property.AdditionalProperties",
-     "parameters": [
-      {
-       "$id": "478",
-       "name": "endpoint",
-       "nameInRequest": "endpoint",
-       "doc": "Service host",
-       "type": {
-        "$id": "479",
-        "kind": "url",
-        "name": "url",
-        "crossLanguageDefinitionId": "TypeSpec.url"
-=======
-     "httpMethod": "PUT",
-     "uri": "{endpoint}",
-     "path": "/type/property/additionalProperties/isUnknownDiscriminated",
-     "requestMediaTypes": [
-      "application/json"
-     ],
-     "bufferResponse": true,
-     "generateProtocolMethod": true,
-     "generateConvenienceMethod": true,
-     "crossLanguageDefinitionId": "Type.Property.AdditionalProperties.IsUnknownDiscriminated.put",
-     "decorators": []
-    }
-   ],
-   "parent": "AdditionalPropertiesClient",
-   "parameters": [
-    {
-     "$id": "369",
-     "name": "endpoint",
-     "nameInRequest": "endpoint",
-     "doc": "Service host",
-     "type": {
-      "$id": "370",
-      "kind": "url",
-      "name": "url",
-      "crossLanguageDefinitionId": "TypeSpec.url"
-     },
-     "location": "Uri",
-     "isApiVersion": false,
-     "isContentType": false,
-     "isRequired": true,
-     "isEndpoint": true,
-     "skipUrlEncoding": false,
-     "explode": false,
-     "kind": "Client",
-     "defaultValue": {
-      "$id": "371",
-      "type": {
-       "$id": "372",
-       "kind": "string",
-       "name": "string",
-       "crossLanguageDefinitionId": "TypeSpec.string"
-      },
-      "value": "http://localhost:3000"
-     }
-    }
-   ],
-   "decorators": [],
-   "crossLanguageDefinitionId": "Type.Property.AdditionalProperties.IsUnknownDiscriminated"
-  },
-  {
-   "$id": "373",
-   "name": "ExtendsString",
-   "namespace": "Type.Property.AdditionalProperties",
-   "operations": [
-    {
-     "$id": "374",
-     "name": "get",
-     "resourceName": "ExtendsString",
-     "doc": "Get call",
-     "accessibility": "public",
-     "parameters": [
-      {
-       "$id": "375",
-       "name": "accept",
-       "nameInRequest": "Accept",
-       "type": {
-        "$id": "376",
-        "kind": "constant",
-        "valueType": {
-         "$id": "377",
-         "kind": "string",
-         "name": "string",
-         "crossLanguageDefinitionId": "TypeSpec.string",
-         "decorators": []
-        },
-        "value": "application/json",
-        "decorators": []
->>>>>>> 676f47f0
-       },
-       "location": "Uri",
-       "isApiVersion": false,
-       "isContentType": false,
-       "isRequired": true,
-       "isEndpoint": true,
-       "skipUrlEncoding": false,
-       "explode": false,
-       "kind": "Client",
-       "defaultValue": {
-        "$id": "480",
-        "type": {
-         "$id": "481",
-         "kind": "string",
-         "name": "string",
-         "crossLanguageDefinitionId": "TypeSpec.string"
-        },
-        "value": "http://localhost:3000"
-       }
-      }
-     ],
-     "operations": [
-      {
-<<<<<<< HEAD
-       "$id": "482",
-       "name": "get",
-       "resourceName": "IsModel",
-       "doc": "Get call",
-       "accessibility": "public",
-       "parameters": [
-        {
-         "$id": "483",
-         "name": "accept",
-         "nameInRequest": "Accept",
-         "type": {
-          "$id": "484",
-          "kind": "constant",
-          "valueType": {
-           "$id": "485",
-           "kind": "string",
-           "name": "string",
-           "crossLanguageDefinitionId": "TypeSpec.string",
-           "decorators": []
-          },
-          "value": "application/json",
-          "decorators": []
-         },
-         "location": "Header",
-         "isApiVersion": false,
-         "isContentType": false,
-         "isEndpoint": false,
-         "explode": false,
-         "isRequired": true,
-         "kind": "Constant",
-         "decorators": [],
-         "skipUrlEncoding": false
-        }
-       ],
-       "responses": [
-        {
-         "$id": "486",
-         "statusCodes": [
-          200
-         ],
-         "bodyType": {
-          "$ref": "140"
-         },
-         "headers": [],
-         "isErrorResponse": false,
-         "contentTypes": [
-          "application/json"
-         ]
-        }
-       ],
-       "httpMethod": "GET",
-       "uri": "{endpoint}",
-       "path": "/type/property/additionalProperties/isRecordModel",
-       "bufferResponse": true,
-       "generateProtocolMethod": true,
-       "generateConvenienceMethod": true,
-       "crossLanguageDefinitionId": "Type.Property.AdditionalProperties.IsModel.get",
-       "decorators": []
-      },
-      {
-       "$id": "487",
-       "name": "put",
-       "resourceName": "IsModel",
-       "doc": "Put operation",
-       "accessibility": "public",
-       "parameters": [
-        {
-         "$id": "488",
-         "name": "contentType",
-         "nameInRequest": "Content-Type",
-         "doc": "Body parameter's content type. Known values are application/json",
-         "type": {
-          "$id": "489",
-          "kind": "constant",
-          "valueType": {
-           "$id": "490",
-           "kind": "string",
-           "name": "string",
-           "crossLanguageDefinitionId": "TypeSpec.string",
-           "decorators": []
-          },
-          "value": "application/json",
-          "decorators": []
-         },
-         "location": "Header",
-         "isApiVersion": false,
-         "isContentType": true,
-         "isEndpoint": false,
-         "explode": false,
-         "isRequired": true,
-         "kind": "Constant",
-         "decorators": [],
-         "skipUrlEncoding": false
-        },
-        {
-         "$id": "491",
-         "name": "body",
-         "nameInRequest": "body",
-         "doc": "body",
-         "type": {
-          "$ref": "140"
-         },
-         "location": "Body",
-         "isApiVersion": false,
-         "isContentType": false,
-         "isEndpoint": false,
-         "explode": false,
-         "isRequired": true,
-         "kind": "Method",
-         "decorators": [],
-         "skipUrlEncoding": false
-        }
-       ],
-       "responses": [
-        {
-         "$id": "492",
-         "statusCodes": [
-          204
-         ],
-         "headers": [],
-         "isErrorResponse": false
-        }
-       ],
-       "httpMethod": "PUT",
-       "uri": "{endpoint}",
-       "path": "/type/property/additionalProperties/isRecordModel",
-       "requestMediaTypes": [
-=======
-       "$id": "378",
-       "statusCodes": [
-        200
-       ],
-       "bodyType": {
-        "$ref": "186"
-       },
-       "headers": [],
-       "isErrorResponse": false,
-       "contentTypes": [
->>>>>>> 676f47f0
-        "application/json"
-       ],
-       "bufferResponse": true,
-       "generateProtocolMethod": true,
-       "generateConvenienceMethod": true,
-       "crossLanguageDefinitionId": "Type.Property.AdditionalProperties.IsModel.put",
-       "decorators": []
-      }
-     ],
-     "apiVersions": [],
-     "crossLanguageDefinitionId": "Type.Property.AdditionalProperties.IsModel",
-     "decorators": [],
-     "parent": {
-      "$ref": "264"
-     }
-    },
-    {
-<<<<<<< HEAD
-     "$id": "493",
-     "kind": "client",
-     "name": "SpreadModel",
-     "namespace": "Type.Property.AdditionalProperties",
-     "parameters": [
-      {
-       "$id": "494",
-       "name": "endpoint",
-       "nameInRequest": "endpoint",
-       "doc": "Service host",
-       "type": {
-        "$id": "495",
-        "kind": "url",
-        "name": "url",
-        "crossLanguageDefinitionId": "TypeSpec.url"
-=======
-     "$id": "379",
-     "name": "put",
-     "resourceName": "ExtendsString",
-     "doc": "Put operation",
-     "accessibility": "public",
-     "parameters": [
-      {
-       "$id": "380",
-       "name": "contentType",
-       "nameInRequest": "Content-Type",
-       "doc": "Body parameter's content type. Known values are application/json",
-       "type": {
-        "$id": "381",
-        "kind": "constant",
-        "valueType": {
-         "$id": "382",
-         "kind": "string",
-         "name": "string",
-         "crossLanguageDefinitionId": "TypeSpec.string",
-         "decorators": []
-        },
-        "value": "application/json",
-        "decorators": []
-       },
-       "location": "Header",
-       "isApiVersion": false,
-       "isContentType": true,
-       "isEndpoint": false,
-       "explode": false,
-       "isRequired": true,
-       "kind": "Constant",
-       "decorators": [],
-       "skipUrlEncoding": false
-      },
-      {
-       "$id": "383",
-       "name": "body",
-       "nameInRequest": "body",
-       "doc": "body",
-       "type": {
-        "$ref": "186"
->>>>>>> 676f47f0
-       },
-       "location": "Uri",
-       "isApiVersion": false,
-       "isContentType": false,
-       "isRequired": true,
-       "isEndpoint": true,
-       "skipUrlEncoding": false,
-       "explode": false,
-       "kind": "Client",
-       "defaultValue": {
-        "$id": "496",
-        "type": {
-         "$id": "497",
-         "kind": "string",
-         "name": "string",
-         "crossLanguageDefinitionId": "TypeSpec.string"
-        },
-        "value": "http://localhost:3000"
-       }
-      }
-     ],
-     "operations": [
-      {
-       "$id": "498",
-       "name": "get",
-       "resourceName": "SpreadModel",
-       "doc": "Get call",
-       "accessibility": "public",
-       "parameters": [
-        {
-         "$id": "499",
-         "name": "accept",
-         "nameInRequest": "Accept",
-         "type": {
-          "$id": "500",
-          "kind": "constant",
-          "valueType": {
-           "$id": "501",
-           "kind": "string",
-           "name": "string",
-           "crossLanguageDefinitionId": "TypeSpec.string",
-           "decorators": []
-          },
-          "value": "application/json",
-          "decorators": []
-         },
-         "location": "Header",
-         "isApiVersion": false,
-         "isContentType": false,
-         "isEndpoint": false,
-         "explode": false,
-         "isRequired": true,
-         "kind": "Constant",
-         "decorators": [],
-         "skipUrlEncoding": false
-        }
-       ],
-       "responses": [
-        {
-         "$id": "502",
-         "statusCodes": [
-          200
-         ],
-         "bodyType": {
-          "$ref": "136"
-         },
-         "headers": [],
-         "isErrorResponse": false,
-         "contentTypes": [
-          "application/json"
-         ]
-        }
-       ],
-       "httpMethod": "GET",
-       "uri": "{endpoint}",
-       "path": "/type/property/additionalProperties/spreadRecordModel",
-       "bufferResponse": true,
-       "generateProtocolMethod": true,
-       "generateConvenienceMethod": true,
-       "crossLanguageDefinitionId": "Type.Property.AdditionalProperties.SpreadModel.get",
-       "decorators": []
-      },
-      {
-<<<<<<< HEAD
-       "$id": "503",
-       "name": "put",
-       "resourceName": "SpreadModel",
-       "doc": "Put operation",
-       "accessibility": "public",
-       "parameters": [
-        {
-         "$id": "504",
-         "name": "contentType",
-         "nameInRequest": "Content-Type",
-         "doc": "Body parameter's content type. Known values are application/json",
-         "type": {
-          "$id": "505",
-          "kind": "constant",
-          "valueType": {
-           "$id": "506",
-           "kind": "string",
-           "name": "string",
-           "crossLanguageDefinitionId": "TypeSpec.string",
-           "decorators": []
-          },
-          "value": "application/json",
-          "decorators": []
-         },
-         "location": "Header",
-         "isApiVersion": false,
-         "isContentType": true,
-         "isEndpoint": false,
-         "explode": false,
-         "isRequired": true,
-         "kind": "Constant",
-         "decorators": [],
-         "skipUrlEncoding": false
-        },
-        {
-         "$id": "507",
-         "name": "body",
-         "nameInRequest": "body",
-         "doc": "body",
-         "type": {
-          "$ref": "136"
-         },
-         "location": "Body",
-         "isApiVersion": false,
-         "isContentType": false,
-         "isEndpoint": false,
-         "explode": false,
-         "isRequired": true,
-         "kind": "Method",
-         "decorators": [],
-         "skipUrlEncoding": false
-        }
-       ],
-       "responses": [
-        {
-         "$id": "508",
-         "statusCodes": [
-          204
-         ],
-         "headers": [],
-         "isErrorResponse": false
-        }
-       ],
-       "httpMethod": "PUT",
-       "uri": "{endpoint}",
-       "path": "/type/property/additionalProperties/spreadRecordModel",
-       "requestMediaTypes": [
-        "application/json"
-=======
-       "$id": "384",
-       "statusCodes": [
-        204
->>>>>>> 676f47f0
-       ],
-       "bufferResponse": true,
-       "generateProtocolMethod": true,
-       "generateConvenienceMethod": true,
-       "crossLanguageDefinitionId": "Type.Property.AdditionalProperties.SpreadModel.put",
-       "decorators": []
-      }
-     ],
-<<<<<<< HEAD
-     "apiVersions": [],
-     "crossLanguageDefinitionId": "Type.Property.AdditionalProperties.SpreadModel",
-     "decorators": [],
-     "parent": {
-      "$ref": "264"
-     }
-    },
-    {
-     "$id": "509",
-     "kind": "client",
-     "name": "ExtendsModelArray",
-     "namespace": "Type.Property.AdditionalProperties",
-     "parameters": [
-      {
-       "$id": "510",
-       "name": "endpoint",
-       "nameInRequest": "endpoint",
-       "doc": "Service host",
-       "type": {
-        "$id": "511",
-        "kind": "url",
-        "name": "url",
-        "crossLanguageDefinitionId": "TypeSpec.url"
-=======
-     "httpMethod": "PUT",
-     "uri": "{endpoint}",
-     "path": "/type/property/additionalProperties/extendsRecordString",
-     "requestMediaTypes": [
-      "application/json"
-     ],
-     "bufferResponse": true,
-     "generateProtocolMethod": true,
-     "generateConvenienceMethod": true,
-     "crossLanguageDefinitionId": "Type.Property.AdditionalProperties.ExtendsString.put",
-     "decorators": []
-    }
-   ],
-   "parent": "AdditionalPropertiesClient",
-   "parameters": [
-    {
-     "$id": "385",
-     "name": "endpoint",
-     "nameInRequest": "endpoint",
-     "doc": "Service host",
-     "type": {
-      "$id": "386",
-      "kind": "url",
-      "name": "url",
-      "crossLanguageDefinitionId": "TypeSpec.url"
-     },
-     "location": "Uri",
-     "isApiVersion": false,
-     "isContentType": false,
-     "isRequired": true,
-     "isEndpoint": true,
-     "skipUrlEncoding": false,
-     "explode": false,
-     "kind": "Client",
-     "defaultValue": {
-      "$id": "387",
-      "type": {
-       "$id": "388",
-       "kind": "string",
-       "name": "string",
-       "crossLanguageDefinitionId": "TypeSpec.string"
-      },
-      "value": "http://localhost:3000"
-     }
-    }
-   ],
-   "decorators": [],
-   "crossLanguageDefinitionId": "Type.Property.AdditionalProperties.ExtendsString"
-  },
-  {
-   "$id": "389",
-   "name": "IsString",
-   "namespace": "Type.Property.AdditionalProperties",
-   "operations": [
-    {
-     "$id": "390",
-     "name": "get",
-     "resourceName": "IsString",
-     "doc": "Get call",
-     "accessibility": "public",
-     "parameters": [
-      {
-       "$id": "391",
-       "name": "accept",
-       "nameInRequest": "Accept",
-       "type": {
-        "$id": "392",
-        "kind": "constant",
-        "valueType": {
-         "$id": "393",
-         "kind": "string",
-         "name": "string",
-         "crossLanguageDefinitionId": "TypeSpec.string",
-         "decorators": []
-        },
-        "value": "application/json",
-        "decorators": []
->>>>>>> 676f47f0
-       },
-       "location": "Uri",
-       "isApiVersion": false,
-       "isContentType": false,
-       "isRequired": true,
-<<<<<<< HEAD
-       "isEndpoint": true,
-       "skipUrlEncoding": false,
-       "explode": false,
-       "kind": "Client",
-       "defaultValue": {
-        "$id": "512",
-        "type": {
-         "$id": "513",
-         "kind": "string",
-         "name": "string",
-         "crossLanguageDefinitionId": "TypeSpec.string"
-        },
-        "value": "http://localhost:3000"
-       }
-      }
-     ],
-     "operations": [
-      {
-       "$id": "514",
-       "name": "get",
-       "resourceName": "ExtendsModelArray",
-       "doc": "Get call",
-       "accessibility": "public",
-       "parameters": [
-        {
-         "$id": "515",
-         "name": "accept",
-         "nameInRequest": "Accept",
-         "type": {
-          "$id": "516",
-          "kind": "constant",
-          "valueType": {
-           "$id": "517",
-           "kind": "string",
-           "name": "string",
-           "crossLanguageDefinitionId": "TypeSpec.string",
-           "decorators": []
-          },
-          "value": "application/json",
-          "decorators": []
-         },
-         "location": "Header",
-         "isApiVersion": false,
-         "isContentType": false,
-         "isEndpoint": false,
-         "explode": false,
-         "isRequired": true,
-         "kind": "Constant",
-         "decorators": [],
-         "skipUrlEncoding": false
-        }
-       ],
-       "responses": [
-        {
-         "$id": "518",
-         "statusCodes": [
-          200
-         ],
-         "bodyType": {
-          "$ref": "130"
-         },
-         "headers": [],
-         "isErrorResponse": false,
-         "contentTypes": [
-          "application/json"
-         ]
-        }
-       ],
-       "httpMethod": "GET",
-       "uri": "{endpoint}",
-       "path": "/type/property/additionalProperties/extendsRecordModelArray",
-       "bufferResponse": true,
-       "generateProtocolMethod": true,
-       "generateConvenienceMethod": true,
-       "crossLanguageDefinitionId": "Type.Property.AdditionalProperties.ExtendsModelArray.get",
-       "decorators": []
-      },
-      {
-       "$id": "519",
-       "name": "put",
-       "resourceName": "ExtendsModelArray",
-       "doc": "Put operation",
-       "accessibility": "public",
-       "parameters": [
-        {
-         "$id": "520",
-         "name": "contentType",
-         "nameInRequest": "Content-Type",
-         "doc": "Body parameter's content type. Known values are application/json",
-         "type": {
-          "$id": "521",
-          "kind": "constant",
-          "valueType": {
-           "$id": "522",
-           "kind": "string",
-           "name": "string",
-           "crossLanguageDefinitionId": "TypeSpec.string",
-           "decorators": []
-          },
-          "value": "application/json",
-          "decorators": []
-         },
-         "location": "Header",
-         "isApiVersion": false,
-         "isContentType": true,
-         "isEndpoint": false,
-         "explode": false,
-         "isRequired": true,
-         "kind": "Constant",
-         "decorators": [],
-         "skipUrlEncoding": false
-        },
-        {
-         "$id": "523",
-         "name": "body",
-         "nameInRequest": "body",
-         "doc": "body",
-         "type": {
-          "$ref": "130"
-         },
-         "location": "Body",
-         "isApiVersion": false,
-         "isContentType": false,
-         "isEndpoint": false,
-         "explode": false,
-         "isRequired": true,
-         "kind": "Method",
-         "decorators": [],
-         "skipUrlEncoding": false
-        }
-       ],
-       "responses": [
-        {
-         "$id": "524",
-         "statusCodes": [
-          204
-         ],
-         "headers": [],
-         "isErrorResponse": false
-        }
-       ],
-       "httpMethod": "PUT",
-       "uri": "{endpoint}",
-       "path": "/type/property/additionalProperties/extendsRecordModelArray",
-       "requestMediaTypes": [
-=======
-       "kind": "Constant",
-       "decorators": [],
-       "skipUrlEncoding": false
-      }
-     ],
-     "responses": [
-      {
-       "$id": "394",
-       "statusCodes": [
-        200
-       ],
-       "bodyType": {
-        "$ref": "180"
-       },
-       "headers": [],
-       "isErrorResponse": false,
-       "contentTypes": [
->>>>>>> 676f47f0
-        "application/json"
-       ],
-       "bufferResponse": true,
-       "generateProtocolMethod": true,
-       "generateConvenienceMethod": true,
-       "crossLanguageDefinitionId": "Type.Property.AdditionalProperties.ExtendsModelArray.put",
-       "decorators": []
-      }
-     ],
-     "apiVersions": [],
-     "crossLanguageDefinitionId": "Type.Property.AdditionalProperties.ExtendsModelArray",
-     "decorators": [],
-     "parent": {
-      "$ref": "264"
-     }
-    },
-    {
-<<<<<<< HEAD
-     "$id": "525",
-     "kind": "client",
-     "name": "IsModelArray",
-     "namespace": "Type.Property.AdditionalProperties",
-     "parameters": [
-      {
-       "$id": "526",
-       "name": "endpoint",
-       "nameInRequest": "endpoint",
-       "doc": "Service host",
-       "type": {
-        "$id": "527",
-        "kind": "url",
-        "name": "url",
-        "crossLanguageDefinitionId": "TypeSpec.url"
-=======
-     "$id": "395",
-     "name": "put",
-     "resourceName": "IsString",
-     "doc": "Put operation",
-     "accessibility": "public",
-     "parameters": [
-      {
-       "$id": "396",
-       "name": "contentType",
-       "nameInRequest": "Content-Type",
-       "doc": "Body parameter's content type. Known values are application/json",
-       "type": {
-        "$id": "397",
-        "kind": "constant",
-        "valueType": {
-         "$id": "398",
-         "kind": "string",
-         "name": "string",
-         "crossLanguageDefinitionId": "TypeSpec.string",
-         "decorators": []
-        },
-        "value": "application/json",
-        "decorators": []
-       },
-       "location": "Header",
-       "isApiVersion": false,
-       "isContentType": true,
-       "isEndpoint": false,
-       "explode": false,
-       "isRequired": true,
-       "kind": "Constant",
-       "decorators": [],
-       "skipUrlEncoding": false
-      },
-      {
-       "$id": "399",
-       "name": "body",
-       "nameInRequest": "body",
-       "doc": "body",
-       "type": {
-        "$ref": "180"
->>>>>>> 676f47f0
-       },
-       "location": "Uri",
-       "isApiVersion": false,
-       "isContentType": false,
-       "isRequired": true,
-       "isEndpoint": true,
-       "skipUrlEncoding": false,
-       "explode": false,
-       "kind": "Client",
-       "defaultValue": {
-        "$id": "528",
-        "type": {
-         "$id": "529",
-         "kind": "string",
-         "name": "string",
-         "crossLanguageDefinitionId": "TypeSpec.string"
-        },
-        "value": "http://localhost:3000"
-       }
-      }
-     ],
-     "operations": [
-      {
-       "$id": "530",
-       "name": "get",
-       "resourceName": "IsModelArray",
-       "doc": "Get call",
-       "accessibility": "public",
-       "parameters": [
-        {
-         "$id": "531",
-         "name": "accept",
-         "nameInRequest": "Accept",
-         "type": {
-          "$id": "532",
-          "kind": "constant",
-          "valueType": {
-           "$id": "533",
-           "kind": "string",
-           "name": "string",
-           "crossLanguageDefinitionId": "TypeSpec.string",
-           "decorators": []
-          },
-          "value": "application/json",
-          "decorators": []
-         },
-         "location": "Header",
-         "isApiVersion": false,
-         "isContentType": false,
-         "isEndpoint": false,
-         "explode": false,
-         "isRequired": true,
-         "kind": "Constant",
-         "decorators": [],
-         "skipUrlEncoding": false
-        }
-       ],
-       "responses": [
-        {
-         "$id": "534",
-         "statusCodes": [
-          200
-         ],
-         "bodyType": {
-          "$ref": "124"
-         },
-         "headers": [],
-         "isErrorResponse": false,
-         "contentTypes": [
-          "application/json"
-         ]
-        }
-       ],
-       "httpMethod": "GET",
-       "uri": "{endpoint}",
-       "path": "/type/property/additionalProperties/isRecordModelArray",
-       "bufferResponse": true,
-       "generateProtocolMethod": true,
-       "generateConvenienceMethod": true,
-       "crossLanguageDefinitionId": "Type.Property.AdditionalProperties.IsModelArray.get",
-       "decorators": []
-      },
-      {
-<<<<<<< HEAD
-       "$id": "535",
-       "name": "put",
-       "resourceName": "IsModelArray",
-       "doc": "Put operation",
-       "accessibility": "public",
-       "parameters": [
-        {
-         "$id": "536",
-         "name": "contentType",
-         "nameInRequest": "Content-Type",
-         "doc": "Body parameter's content type. Known values are application/json",
-         "type": {
-          "$id": "537",
-          "kind": "constant",
-          "valueType": {
-           "$id": "538",
-           "kind": "string",
-           "name": "string",
-           "crossLanguageDefinitionId": "TypeSpec.string",
-           "decorators": []
-          },
-          "value": "application/json",
-          "decorators": []
-         },
-         "location": "Header",
-         "isApiVersion": false,
-         "isContentType": true,
-         "isEndpoint": false,
-         "explode": false,
-         "isRequired": true,
-         "kind": "Constant",
-         "decorators": [],
-         "skipUrlEncoding": false
-        },
-        {
-         "$id": "539",
-         "name": "body",
-         "nameInRequest": "body",
-         "doc": "body",
-         "type": {
-          "$ref": "124"
-         },
-         "location": "Body",
-         "isApiVersion": false,
-         "isContentType": false,
-         "isEndpoint": false,
-         "explode": false,
-         "isRequired": true,
-         "kind": "Method",
-         "decorators": [],
-         "skipUrlEncoding": false
-        }
-       ],
-       "responses": [
-        {
-         "$id": "540",
-         "statusCodes": [
-          204
-         ],
-         "headers": [],
-         "isErrorResponse": false
-        }
-       ],
-       "httpMethod": "PUT",
-       "uri": "{endpoint}",
-       "path": "/type/property/additionalProperties/isRecordModelArray",
-       "requestMediaTypes": [
-        "application/json"
-=======
-       "$id": "400",
-       "statusCodes": [
-        204
->>>>>>> 676f47f0
-       ],
-       "bufferResponse": true,
-       "generateProtocolMethod": true,
-       "generateConvenienceMethod": true,
-       "crossLanguageDefinitionId": "Type.Property.AdditionalProperties.IsModelArray.put",
-       "decorators": []
-      }
-     ],
-<<<<<<< HEAD
-     "apiVersions": [],
-     "crossLanguageDefinitionId": "Type.Property.AdditionalProperties.IsModelArray",
-     "decorators": [],
-     "parent": {
-      "$ref": "264"
-     }
-    },
-    {
-     "$id": "541",
-     "kind": "client",
-     "name": "SpreadModelArray",
-     "namespace": "Type.Property.AdditionalProperties",
-     "parameters": [
-      {
-       "$id": "542",
-       "name": "endpoint",
-       "nameInRequest": "endpoint",
-       "doc": "Service host",
-       "type": {
-        "$id": "543",
-        "kind": "url",
-        "name": "url",
-        "crossLanguageDefinitionId": "TypeSpec.url"
-=======
-     "httpMethod": "PUT",
-     "uri": "{endpoint}",
-     "path": "/type/property/additionalProperties/isRecordstring",
-     "requestMediaTypes": [
-      "application/json"
-     ],
-     "bufferResponse": true,
-     "generateProtocolMethod": true,
-     "generateConvenienceMethod": true,
-     "crossLanguageDefinitionId": "Type.Property.AdditionalProperties.IsString.put",
-     "decorators": []
-    }
-   ],
-   "parent": "AdditionalPropertiesClient",
-   "parameters": [
-    {
-     "$id": "401",
-     "name": "endpoint",
-     "nameInRequest": "endpoint",
-     "doc": "Service host",
-     "type": {
-      "$id": "402",
-      "kind": "url",
-      "name": "url",
-      "crossLanguageDefinitionId": "TypeSpec.url"
-     },
-     "location": "Uri",
-     "isApiVersion": false,
-     "isContentType": false,
-     "isRequired": true,
-     "isEndpoint": true,
-     "skipUrlEncoding": false,
-     "explode": false,
-     "kind": "Client",
-     "defaultValue": {
-      "$id": "403",
-      "type": {
-       "$id": "404",
-       "kind": "string",
-       "name": "string",
-       "crossLanguageDefinitionId": "TypeSpec.string"
-      },
-      "value": "http://localhost:3000"
-     }
-    }
-   ],
-   "decorators": [],
-   "crossLanguageDefinitionId": "Type.Property.AdditionalProperties.IsString"
-  },
-  {
-   "$id": "405",
-   "name": "SpreadString",
-   "namespace": "Type.Property.AdditionalProperties",
-   "operations": [
-    {
-     "$id": "406",
-     "name": "get",
-     "resourceName": "SpreadString",
-     "doc": "Get call",
-     "accessibility": "public",
-     "parameters": [
-      {
-       "$id": "407",
-       "name": "accept",
-       "nameInRequest": "Accept",
-       "type": {
-        "$id": "408",
-        "kind": "constant",
-        "valueType": {
-         "$id": "409",
-         "kind": "string",
-         "name": "string",
-         "crossLanguageDefinitionId": "TypeSpec.string",
-         "decorators": []
-        },
-        "value": "application/json",
-        "decorators": []
->>>>>>> 676f47f0
-       },
-       "location": "Uri",
-       "isApiVersion": false,
-       "isContentType": false,
-       "isRequired": true,
-       "isEndpoint": true,
-       "skipUrlEncoding": false,
-       "explode": false,
-       "kind": "Client",
-       "defaultValue": {
-        "$id": "544",
-        "type": {
-         "$id": "545",
-         "kind": "string",
-         "name": "string",
-         "crossLanguageDefinitionId": "TypeSpec.string"
-        },
-        "value": "http://localhost:3000"
-       }
-      }
-     ],
-     "operations": [
-      {
-<<<<<<< HEAD
-       "$id": "546",
-       "name": "get",
-       "resourceName": "SpreadModelArray",
-       "doc": "Get call",
-       "accessibility": "public",
-       "parameters": [
-        {
-         "$id": "547",
-         "name": "accept",
-         "nameInRequest": "Accept",
-         "type": {
-          "$id": "548",
-          "kind": "constant",
-          "valueType": {
-           "$id": "549",
-           "kind": "string",
-           "name": "string",
-           "crossLanguageDefinitionId": "TypeSpec.string",
-           "decorators": []
-          },
-          "value": "application/json",
-          "decorators": []
-         },
-         "location": "Header",
-         "isApiVersion": false,
-         "isContentType": false,
-         "isEndpoint": false,
-         "explode": false,
-         "isRequired": true,
-         "kind": "Constant",
-         "decorators": [],
-         "skipUrlEncoding": false
-        }
-       ],
-       "responses": [
-        {
-         "$id": "550",
-         "statusCodes": [
-          200
-         ],
-         "bodyType": {
-          "$ref": "118"
-         },
-         "headers": [],
-         "isErrorResponse": false,
-         "contentTypes": [
-          "application/json"
-         ]
-        }
-       ],
-       "httpMethod": "GET",
-       "uri": "{endpoint}",
-       "path": "/type/property/additionalProperties/spreadRecordModelArray",
-       "bufferResponse": true,
-       "generateProtocolMethod": true,
-       "generateConvenienceMethod": true,
-       "crossLanguageDefinitionId": "Type.Property.AdditionalProperties.SpreadModelArray.get",
-       "decorators": []
-      },
-      {
-       "$id": "551",
-       "name": "put",
-       "resourceName": "SpreadModelArray",
-       "doc": "Put operation",
-       "accessibility": "public",
-       "parameters": [
-        {
-         "$id": "552",
-         "name": "contentType",
-         "nameInRequest": "Content-Type",
-         "doc": "Body parameter's content type. Known values are application/json",
-         "type": {
-          "$id": "553",
-          "kind": "constant",
-          "valueType": {
-           "$id": "554",
-           "kind": "string",
-           "name": "string",
-           "crossLanguageDefinitionId": "TypeSpec.string",
-           "decorators": []
-          },
-          "value": "application/json",
-          "decorators": []
-         },
-         "location": "Header",
-         "isApiVersion": false,
-         "isContentType": true,
-         "isEndpoint": false,
-         "explode": false,
-         "isRequired": true,
-         "kind": "Constant",
-         "decorators": [],
-         "skipUrlEncoding": false
-        },
-        {
-         "$id": "555",
-         "name": "body",
-         "nameInRequest": "body",
-         "doc": "body",
-         "type": {
-          "$ref": "118"
-         },
-         "location": "Body",
-         "isApiVersion": false,
-         "isContentType": false,
-         "isEndpoint": false,
-         "explode": false,
-         "isRequired": true,
-         "kind": "Method",
-         "decorators": [],
-         "skipUrlEncoding": false
-        }
-       ],
-       "responses": [
-        {
-         "$id": "556",
-         "statusCodes": [
-          204
-         ],
-         "headers": [],
-         "isErrorResponse": false
-        }
-       ],
-       "httpMethod": "PUT",
-       "uri": "{endpoint}",
-       "path": "/type/property/additionalProperties/spreadRecordModelArray",
-       "requestMediaTypes": [
-=======
-       "$id": "410",
-       "statusCodes": [
-        200
-       ],
-       "bodyType": {
-        "$ref": "174"
-       },
-       "headers": [],
-       "isErrorResponse": false,
-       "contentTypes": [
->>>>>>> 676f47f0
-        "application/json"
-       ],
-       "bufferResponse": true,
-       "generateProtocolMethod": true,
-       "generateConvenienceMethod": true,
-       "crossLanguageDefinitionId": "Type.Property.AdditionalProperties.SpreadModelArray.put",
-       "decorators": []
-      }
-     ],
-     "apiVersions": [],
-     "crossLanguageDefinitionId": "Type.Property.AdditionalProperties.SpreadModelArray",
-     "decorators": [],
-     "parent": {
-      "$ref": "264"
-     }
-    },
-    {
-<<<<<<< HEAD
-     "$id": "557",
-     "kind": "client",
-     "name": "SpreadDifferentString",
-     "namespace": "Type.Property.AdditionalProperties",
-     "parameters": [
-      {
-       "$id": "558",
-       "name": "endpoint",
-       "nameInRequest": "endpoint",
-       "doc": "Service host",
-       "type": {
-        "$id": "559",
-        "kind": "url",
-        "name": "url",
-        "crossLanguageDefinitionId": "TypeSpec.url"
-=======
-     "$id": "411",
-     "name": "put",
-     "resourceName": "SpreadString",
-     "doc": "Put operation",
-     "accessibility": "public",
-     "parameters": [
-      {
-       "$id": "412",
-       "name": "contentType",
-       "nameInRequest": "Content-Type",
-       "doc": "Body parameter's content type. Known values are application/json",
-       "type": {
-        "$id": "413",
-        "kind": "constant",
-        "valueType": {
-         "$id": "414",
-         "kind": "string",
-         "name": "string",
-         "crossLanguageDefinitionId": "TypeSpec.string",
-         "decorators": []
-        },
-        "value": "application/json",
-        "decorators": []
-       },
-       "location": "Header",
-       "isApiVersion": false,
-       "isContentType": true,
-       "isEndpoint": false,
-       "explode": false,
-       "isRequired": true,
-       "kind": "Constant",
-       "decorators": [],
-       "skipUrlEncoding": false
-      },
-      {
-       "$id": "415",
-       "name": "body",
-       "nameInRequest": "body",
-       "doc": "body",
-       "type": {
-        "$ref": "174"
->>>>>>> 676f47f0
-       },
-       "location": "Uri",
-       "isApiVersion": false,
-       "isContentType": false,
-       "isRequired": true,
-       "isEndpoint": true,
-       "skipUrlEncoding": false,
-       "explode": false,
-       "kind": "Client",
-       "defaultValue": {
-        "$id": "560",
-        "type": {
-         "$id": "561",
-         "kind": "string",
-         "name": "string",
-         "crossLanguageDefinitionId": "TypeSpec.string"
-        },
-        "value": "http://localhost:3000"
-       }
-      }
-     ],
-     "operations": [
-      {
-<<<<<<< HEAD
-       "$id": "562",
-       "name": "get",
-       "resourceName": "SpreadDifferentString",
-       "doc": "Get call",
-       "accessibility": "public",
-       "parameters": [
-        {
-         "$id": "563",
-         "name": "accept",
-         "nameInRequest": "Accept",
-         "type": {
-          "$id": "564",
-          "kind": "constant",
-          "valueType": {
-           "$id": "565",
-           "kind": "string",
-           "name": "string",
-           "crossLanguageDefinitionId": "TypeSpec.string",
-           "decorators": []
-          },
-          "value": "application/json",
-          "decorators": []
-         },
-         "location": "Header",
-         "isApiVersion": false,
-         "isContentType": false,
-         "isEndpoint": false,
-         "explode": false,
-         "isRequired": true,
-         "kind": "Constant",
-         "decorators": [],
-         "skipUrlEncoding": false
-        }
-       ],
-       "responses": [
-        {
-         "$id": "566",
-         "statusCodes": [
-          200
-         ],
-         "bodyType": {
-          "$ref": "108"
-         },
-         "headers": [],
-         "isErrorResponse": false,
-         "contentTypes": [
-          "application/json"
-         ]
-        }
-       ],
-       "httpMethod": "GET",
-       "uri": "{endpoint}",
-       "path": "/type/property/additionalProperties/spreadDifferentRecordString",
-       "bufferResponse": true,
-       "generateProtocolMethod": true,
-       "generateConvenienceMethod": true,
-       "crossLanguageDefinitionId": "Type.Property.AdditionalProperties.SpreadDifferentString.get",
-       "decorators": []
-      },
-      {
-       "$id": "567",
-       "name": "put",
-       "resourceName": "SpreadDifferentString",
-       "doc": "Put operation",
-       "accessibility": "public",
-       "parameters": [
-        {
-         "$id": "568",
-         "name": "contentType",
-         "nameInRequest": "Content-Type",
-         "doc": "Body parameter's content type. Known values are application/json",
-         "type": {
-          "$id": "569",
-          "kind": "constant",
-          "valueType": {
-           "$id": "570",
-           "kind": "string",
-           "name": "string",
-           "crossLanguageDefinitionId": "TypeSpec.string",
-           "decorators": []
-          },
-          "value": "application/json",
-          "decorators": []
-         },
-         "location": "Header",
-         "isApiVersion": false,
-         "isContentType": true,
-         "isEndpoint": false,
-         "explode": false,
-         "isRequired": true,
-         "kind": "Constant",
-         "decorators": [],
-         "skipUrlEncoding": false
-        },
-        {
-         "$id": "571",
-         "name": "body",
-         "nameInRequest": "body",
-         "doc": "body",
-         "type": {
-          "$ref": "108"
-         },
-         "location": "Body",
-         "isApiVersion": false,
-         "isContentType": false,
-         "isEndpoint": false,
-         "explode": false,
-         "isRequired": true,
-         "kind": "Method",
-         "decorators": [],
-         "skipUrlEncoding": false
-        }
-       ],
-       "responses": [
-        {
-         "$id": "572",
-         "statusCodes": [
-          204
-         ],
-         "headers": [],
-         "isErrorResponse": false
-        }
-=======
-       "$id": "416",
-       "statusCodes": [
-        204
-       ],
-       "headers": [],
-       "isErrorResponse": false
-      }
-     ],
-     "httpMethod": "PUT",
-     "uri": "{endpoint}",
-     "path": "/type/property/additionalProperties/spreadRecordString",
-     "requestMediaTypes": [
-      "application/json"
-     ],
-     "bufferResponse": true,
-     "generateProtocolMethod": true,
-     "generateConvenienceMethod": true,
-     "crossLanguageDefinitionId": "Type.Property.AdditionalProperties.SpreadString.put",
-     "decorators": []
-    }
-   ],
-   "parent": "AdditionalPropertiesClient",
-   "parameters": [
-    {
-     "$id": "417",
-     "name": "endpoint",
-     "nameInRequest": "endpoint",
-     "doc": "Service host",
-     "type": {
-      "$id": "418",
-      "kind": "url",
-      "name": "url",
-      "crossLanguageDefinitionId": "TypeSpec.url"
-     },
-     "location": "Uri",
-     "isApiVersion": false,
-     "isContentType": false,
-     "isRequired": true,
-     "isEndpoint": true,
-     "skipUrlEncoding": false,
-     "explode": false,
-     "kind": "Client",
-     "defaultValue": {
-      "$id": "419",
-      "type": {
-       "$id": "420",
-       "kind": "string",
-       "name": "string",
-       "crossLanguageDefinitionId": "TypeSpec.string"
-      },
-      "value": "http://localhost:3000"
-     }
-    }
-   ],
-   "decorators": [],
-   "crossLanguageDefinitionId": "Type.Property.AdditionalProperties.SpreadString"
-  },
-  {
-   "$id": "421",
-   "name": "ExtendsFloat",
-   "namespace": "Type.Property.AdditionalProperties",
-   "operations": [
-    {
-     "$id": "422",
-     "name": "get",
-     "resourceName": "ExtendsFloat",
-     "doc": "Get call",
-     "accessibility": "public",
-     "parameters": [
-      {
-       "$id": "423",
-       "name": "accept",
-       "nameInRequest": "Accept",
-       "type": {
-        "$id": "424",
-        "kind": "constant",
-        "valueType": {
-         "$id": "425",
-         "kind": "string",
-         "name": "string",
-         "crossLanguageDefinitionId": "TypeSpec.string",
-         "decorators": []
-        },
-        "value": "application/json",
-        "decorators": []
-       },
-       "location": "Header",
-       "isApiVersion": false,
-       "isContentType": false,
-       "isEndpoint": false,
-       "explode": false,
-       "isRequired": true,
-       "kind": "Constant",
-       "decorators": [],
-       "skipUrlEncoding": false
-      }
-     ],
-     "responses": [
-      {
-       "$id": "426",
-       "statusCodes": [
-        200
-       ],
-       "bodyType": {
-        "$ref": "168"
-       },
-       "headers": [],
-       "isErrorResponse": false,
-       "contentTypes": [
-        "application/json"
-       ]
-      }
-     ],
-     "httpMethod": "GET",
-     "uri": "{endpoint}",
-     "path": "/type/property/additionalProperties/extendsRecordFloat",
-     "bufferResponse": true,
-     "generateProtocolMethod": true,
-     "generateConvenienceMethod": true,
-     "crossLanguageDefinitionId": "Type.Property.AdditionalProperties.ExtendsFloat.get",
-     "decorators": []
-    },
-    {
-     "$id": "427",
-     "name": "put",
-     "resourceName": "ExtendsFloat",
-     "doc": "Put operation",
-     "accessibility": "public",
-     "parameters": [
-      {
-       "$id": "428",
-       "name": "contentType",
-       "nameInRequest": "Content-Type",
-       "doc": "Body parameter's content type. Known values are application/json",
-       "type": {
-        "$id": "429",
-        "kind": "constant",
-        "valueType": {
-         "$id": "430",
-         "kind": "string",
-         "name": "string",
-         "crossLanguageDefinitionId": "TypeSpec.string",
-         "decorators": []
-        },
-        "value": "application/json",
-        "decorators": []
-       },
-       "location": "Header",
-       "isApiVersion": false,
-       "isContentType": true,
-       "isEndpoint": false,
-       "explode": false,
-       "isRequired": true,
-       "kind": "Constant",
-       "decorators": [],
-       "skipUrlEncoding": false
-      },
-      {
-       "$id": "431",
-       "name": "body",
-       "nameInRequest": "body",
-       "doc": "body",
-       "type": {
-        "$ref": "168"
-       },
-       "location": "Body",
-       "isApiVersion": false,
-       "isContentType": false,
-       "isEndpoint": false,
-       "explode": false,
-       "isRequired": true,
-       "kind": "Method",
-       "decorators": [],
-       "skipUrlEncoding": false
-      }
-     ],
-     "responses": [
-      {
-       "$id": "432",
-       "statusCodes": [
-        204
-       ],
-       "headers": [],
-       "isErrorResponse": false
-      }
-     ],
-     "httpMethod": "PUT",
-     "uri": "{endpoint}",
-     "path": "/type/property/additionalProperties/extendsRecordFloat",
-     "requestMediaTypes": [
-      "application/json"
-     ],
-     "bufferResponse": true,
-     "generateProtocolMethod": true,
-     "generateConvenienceMethod": true,
-     "crossLanguageDefinitionId": "Type.Property.AdditionalProperties.ExtendsFloat.put",
-     "decorators": []
-    }
-   ],
-   "parent": "AdditionalPropertiesClient",
-   "parameters": [
-    {
-     "$id": "433",
-     "name": "endpoint",
-     "nameInRequest": "endpoint",
-     "doc": "Service host",
-     "type": {
-      "$id": "434",
-      "kind": "url",
-      "name": "url",
-      "crossLanguageDefinitionId": "TypeSpec.url"
-     },
-     "location": "Uri",
-     "isApiVersion": false,
-     "isContentType": false,
-     "isRequired": true,
-     "isEndpoint": true,
-     "skipUrlEncoding": false,
-     "explode": false,
-     "kind": "Client",
-     "defaultValue": {
-      "$id": "435",
-      "type": {
-       "$id": "436",
-       "kind": "string",
-       "name": "string",
-       "crossLanguageDefinitionId": "TypeSpec.string"
-      },
-      "value": "http://localhost:3000"
-     }
-    }
-   ],
-   "decorators": [],
-   "crossLanguageDefinitionId": "Type.Property.AdditionalProperties.ExtendsFloat"
-  },
-  {
-   "$id": "437",
-   "name": "IsFloat",
-   "namespace": "Type.Property.AdditionalProperties",
-   "operations": [
-    {
-     "$id": "438",
-     "name": "get",
-     "resourceName": "IsFloat",
-     "doc": "Get call",
-     "accessibility": "public",
-     "parameters": [
-      {
-       "$id": "439",
-       "name": "accept",
-       "nameInRequest": "Accept",
-       "type": {
-        "$id": "440",
-        "kind": "constant",
-        "valueType": {
-         "$id": "441",
-         "kind": "string",
-         "name": "string",
-         "crossLanguageDefinitionId": "TypeSpec.string",
-         "decorators": []
-        },
-        "value": "application/json",
-        "decorators": []
-       },
-       "location": "Header",
-       "isApiVersion": false,
-       "isContentType": false,
-       "isEndpoint": false,
-       "explode": false,
-       "isRequired": true,
-       "kind": "Constant",
-       "decorators": [],
-       "skipUrlEncoding": false
-      }
-     ],
-     "responses": [
-      {
-       "$id": "442",
-       "statusCodes": [
-        200
-       ],
-       "bodyType": {
-        "$ref": "162"
-       },
-       "headers": [],
-       "isErrorResponse": false,
-       "contentTypes": [
-        "application/json"
-       ]
-      }
-     ],
-     "httpMethod": "GET",
-     "uri": "{endpoint}",
-     "path": "/type/property/additionalProperties/isRecordFloat",
-     "bufferResponse": true,
-     "generateProtocolMethod": true,
-     "generateConvenienceMethod": true,
-     "crossLanguageDefinitionId": "Type.Property.AdditionalProperties.IsFloat.get",
-     "decorators": []
-    },
-    {
-     "$id": "443",
-     "name": "put",
-     "resourceName": "IsFloat",
-     "doc": "Put operation",
-     "accessibility": "public",
-     "parameters": [
-      {
-       "$id": "444",
-       "name": "contentType",
-       "nameInRequest": "Content-Type",
-       "doc": "Body parameter's content type. Known values are application/json",
-       "type": {
-        "$id": "445",
-        "kind": "constant",
-        "valueType": {
-         "$id": "446",
-         "kind": "string",
-         "name": "string",
-         "crossLanguageDefinitionId": "TypeSpec.string",
-         "decorators": []
-        },
-        "value": "application/json",
-        "decorators": []
-       },
-       "location": "Header",
-       "isApiVersion": false,
-       "isContentType": true,
-       "isEndpoint": false,
-       "explode": false,
-       "isRequired": true,
-       "kind": "Constant",
-       "decorators": [],
-       "skipUrlEncoding": false
-      },
-      {
-       "$id": "447",
-       "name": "body",
-       "nameInRequest": "body",
-       "doc": "body",
-       "type": {
-        "$ref": "162"
-       },
-       "location": "Body",
-       "isApiVersion": false,
-       "isContentType": false,
-       "isEndpoint": false,
-       "explode": false,
-       "isRequired": true,
-       "kind": "Method",
-       "decorators": [],
-       "skipUrlEncoding": false
-      }
-     ],
-     "responses": [
-      {
-       "$id": "448",
-       "statusCodes": [
-        204
-       ],
-       "headers": [],
-       "isErrorResponse": false
-      }
-     ],
-     "httpMethod": "PUT",
-     "uri": "{endpoint}",
-     "path": "/type/property/additionalProperties/isRecordFloat",
-     "requestMediaTypes": [
-      "application/json"
-     ],
-     "bufferResponse": true,
-     "generateProtocolMethod": true,
-     "generateConvenienceMethod": true,
-     "crossLanguageDefinitionId": "Type.Property.AdditionalProperties.IsFloat.put",
-     "decorators": []
-    }
-   ],
-   "parent": "AdditionalPropertiesClient",
-   "parameters": [
-    {
-     "$id": "449",
-     "name": "endpoint",
-     "nameInRequest": "endpoint",
-     "doc": "Service host",
-     "type": {
-      "$id": "450",
-      "kind": "url",
-      "name": "url",
-      "crossLanguageDefinitionId": "TypeSpec.url"
-     },
-     "location": "Uri",
-     "isApiVersion": false,
-     "isContentType": false,
-     "isRequired": true,
-     "isEndpoint": true,
-     "skipUrlEncoding": false,
-     "explode": false,
-     "kind": "Client",
-     "defaultValue": {
-      "$id": "451",
-      "type": {
-       "$id": "452",
-       "kind": "string",
-       "name": "string",
-       "crossLanguageDefinitionId": "TypeSpec.string"
-      },
-      "value": "http://localhost:3000"
-     }
-    }
-   ],
-   "decorators": [],
-   "crossLanguageDefinitionId": "Type.Property.AdditionalProperties.IsFloat"
-  },
-  {
-   "$id": "453",
-   "name": "SpreadFloat",
-   "namespace": "Type.Property.AdditionalProperties",
-   "operations": [
-    {
-     "$id": "454",
-     "name": "get",
-     "resourceName": "SpreadFloat",
-     "doc": "Get call",
-     "accessibility": "public",
-     "parameters": [
-      {
-       "$id": "455",
-       "name": "accept",
-       "nameInRequest": "Accept",
-       "type": {
-        "$id": "456",
-        "kind": "constant",
-        "valueType": {
-         "$id": "457",
-         "kind": "string",
-         "name": "string",
-         "crossLanguageDefinitionId": "TypeSpec.string",
-         "decorators": []
-        },
-        "value": "application/json",
-        "decorators": []
-       },
-       "location": "Header",
-       "isApiVersion": false,
-       "isContentType": false,
-       "isEndpoint": false,
-       "explode": false,
-       "isRequired": true,
-       "kind": "Constant",
-       "decorators": [],
-       "skipUrlEncoding": false
-      }
-     ],
-     "responses": [
-      {
-       "$id": "458",
-       "statusCodes": [
-        200
-       ],
-       "bodyType": {
-        "$ref": "156"
-       },
-       "headers": [],
-       "isErrorResponse": false,
-       "contentTypes": [
-        "application/json"
-       ]
-      }
-     ],
-     "httpMethod": "GET",
-     "uri": "{endpoint}",
-     "path": "/type/property/additionalProperties/spreadRecordFloat",
-     "bufferResponse": true,
-     "generateProtocolMethod": true,
-     "generateConvenienceMethod": true,
-     "crossLanguageDefinitionId": "Type.Property.AdditionalProperties.SpreadFloat.get",
-     "decorators": []
-    },
-    {
-     "$id": "459",
-     "name": "put",
-     "resourceName": "SpreadFloat",
-     "doc": "Put operation",
-     "accessibility": "public",
-     "parameters": [
-      {
-       "$id": "460",
-       "name": "contentType",
-       "nameInRequest": "Content-Type",
-       "doc": "Body parameter's content type. Known values are application/json",
-       "type": {
-        "$id": "461",
-        "kind": "constant",
-        "valueType": {
-         "$id": "462",
-         "kind": "string",
-         "name": "string",
-         "crossLanguageDefinitionId": "TypeSpec.string",
-         "decorators": []
-        },
-        "value": "application/json",
-        "decorators": []
-       },
-       "location": "Header",
-       "isApiVersion": false,
-       "isContentType": true,
-       "isEndpoint": false,
-       "explode": false,
-       "isRequired": true,
-       "kind": "Constant",
-       "decorators": [],
-       "skipUrlEncoding": false
-      },
-      {
-       "$id": "463",
-       "name": "body",
-       "nameInRequest": "body",
-       "doc": "body",
-       "type": {
-        "$ref": "156"
-       },
-       "location": "Body",
-       "isApiVersion": false,
-       "isContentType": false,
-       "isEndpoint": false,
-       "explode": false,
-       "isRequired": true,
-       "kind": "Method",
-       "decorators": [],
-       "skipUrlEncoding": false
-      }
-     ],
-     "responses": [
-      {
-       "$id": "464",
-       "statusCodes": [
-        204
-       ],
-       "headers": [],
-       "isErrorResponse": false
-      }
-     ],
-     "httpMethod": "PUT",
-     "uri": "{endpoint}",
-     "path": "/type/property/additionalProperties/spreadRecordFloat",
-     "requestMediaTypes": [
-      "application/json"
-     ],
-     "bufferResponse": true,
-     "generateProtocolMethod": true,
-     "generateConvenienceMethod": true,
-     "crossLanguageDefinitionId": "Type.Property.AdditionalProperties.SpreadFloat.put",
-     "decorators": []
-    }
-   ],
-   "parent": "AdditionalPropertiesClient",
-   "parameters": [
-    {
-     "$id": "465",
-     "name": "endpoint",
-     "nameInRequest": "endpoint",
-     "doc": "Service host",
-     "type": {
-      "$id": "466",
-      "kind": "url",
-      "name": "url",
-      "crossLanguageDefinitionId": "TypeSpec.url"
-     },
-     "location": "Uri",
-     "isApiVersion": false,
-     "isContentType": false,
-     "isRequired": true,
-     "isEndpoint": true,
-     "skipUrlEncoding": false,
-     "explode": false,
-     "kind": "Client",
-     "defaultValue": {
-      "$id": "467",
-      "type": {
-       "$id": "468",
-       "kind": "string",
-       "name": "string",
-       "crossLanguageDefinitionId": "TypeSpec.string"
-      },
-      "value": "http://localhost:3000"
-     }
-    }
-   ],
-   "decorators": [],
-   "crossLanguageDefinitionId": "Type.Property.AdditionalProperties.SpreadFloat"
-  },
-  {
-   "$id": "469",
-   "name": "ExtendsModel",
-   "namespace": "Type.Property.AdditionalProperties",
-   "operations": [
-    {
-     "$id": "470",
-     "name": "get",
-     "resourceName": "ExtendsModel",
-     "doc": "Get call",
-     "accessibility": "public",
-     "parameters": [
-      {
-       "$id": "471",
-       "name": "accept",
-       "nameInRequest": "Accept",
-       "type": {
-        "$id": "472",
-        "kind": "constant",
-        "valueType": {
-         "$id": "473",
-         "kind": "string",
-         "name": "string",
-         "crossLanguageDefinitionId": "TypeSpec.string",
-         "decorators": []
-        },
-        "value": "application/json",
-        "decorators": []
-       },
-       "location": "Header",
-       "isApiVersion": false,
-       "isContentType": false,
-       "isEndpoint": false,
-       "explode": false,
-       "isRequired": true,
-       "kind": "Constant",
-       "decorators": [],
-       "skipUrlEncoding": false
-      }
-     ],
-     "responses": [
-      {
-       "$id": "474",
-       "statusCodes": [
-        200
-       ],
-       "bodyType": {
-        "$ref": "152"
-       },
-       "headers": [],
-       "isErrorResponse": false,
-       "contentTypes": [
-        "application/json"
-       ]
-      }
-     ],
-     "httpMethod": "GET",
-     "uri": "{endpoint}",
-     "path": "/type/property/additionalProperties/extendsRecordModel",
-     "bufferResponse": true,
-     "generateProtocolMethod": true,
-     "generateConvenienceMethod": true,
-     "crossLanguageDefinitionId": "Type.Property.AdditionalProperties.ExtendsModel.get",
-     "decorators": []
-    },
-    {
-     "$id": "475",
-     "name": "put",
-     "resourceName": "ExtendsModel",
-     "doc": "Put operation",
-     "accessibility": "public",
-     "parameters": [
-      {
-       "$id": "476",
-       "name": "contentType",
-       "nameInRequest": "Content-Type",
-       "doc": "Body parameter's content type. Known values are application/json",
-       "type": {
-        "$id": "477",
-        "kind": "constant",
-        "valueType": {
-         "$id": "478",
-         "kind": "string",
-         "name": "string",
-         "crossLanguageDefinitionId": "TypeSpec.string",
-         "decorators": []
-        },
-        "value": "application/json",
-        "decorators": []
-       },
-       "location": "Header",
-       "isApiVersion": false,
-       "isContentType": true,
-       "isEndpoint": false,
-       "explode": false,
-       "isRequired": true,
-       "kind": "Constant",
-       "decorators": [],
-       "skipUrlEncoding": false
-      },
-      {
-       "$id": "479",
-       "name": "body",
-       "nameInRequest": "body",
-       "doc": "body",
-       "type": {
-        "$ref": "152"
-       },
-       "location": "Body",
-       "isApiVersion": false,
-       "isContentType": false,
-       "isEndpoint": false,
-       "explode": false,
-       "isRequired": true,
-       "kind": "Method",
-       "decorators": [],
-       "skipUrlEncoding": false
-      }
-     ],
-     "responses": [
-      {
-       "$id": "480",
-       "statusCodes": [
-        204
-       ],
-       "headers": [],
-       "isErrorResponse": false
-      }
-     ],
-     "httpMethod": "PUT",
-     "uri": "{endpoint}",
-     "path": "/type/property/additionalProperties/extendsRecordModel",
-     "requestMediaTypes": [
-      "application/json"
-     ],
-     "bufferResponse": true,
-     "generateProtocolMethod": true,
-     "generateConvenienceMethod": true,
-     "crossLanguageDefinitionId": "Type.Property.AdditionalProperties.ExtendsModel.put",
-     "decorators": []
-    }
-   ],
-   "parent": "AdditionalPropertiesClient",
-   "parameters": [
-    {
-     "$id": "481",
-     "name": "endpoint",
-     "nameInRequest": "endpoint",
-     "doc": "Service host",
-     "type": {
-      "$id": "482",
-      "kind": "url",
-      "name": "url",
-      "crossLanguageDefinitionId": "TypeSpec.url"
-     },
-     "location": "Uri",
-     "isApiVersion": false,
-     "isContentType": false,
-     "isRequired": true,
-     "isEndpoint": true,
-     "skipUrlEncoding": false,
-     "explode": false,
-     "kind": "Client",
-     "defaultValue": {
-      "$id": "483",
-      "type": {
-       "$id": "484",
-       "kind": "string",
-       "name": "string",
-       "crossLanguageDefinitionId": "TypeSpec.string"
-      },
-      "value": "http://localhost:3000"
-     }
-    }
-   ],
-   "decorators": [],
-   "crossLanguageDefinitionId": "Type.Property.AdditionalProperties.ExtendsModel"
-  },
-  {
-   "$id": "485",
-   "name": "IsModel",
-   "namespace": "Type.Property.AdditionalProperties",
-   "operations": [
-    {
-     "$id": "486",
-     "name": "get",
-     "resourceName": "IsModel",
-     "doc": "Get call",
-     "accessibility": "public",
-     "parameters": [
-      {
-       "$id": "487",
-       "name": "accept",
-       "nameInRequest": "Accept",
-       "type": {
-        "$id": "488",
-        "kind": "constant",
-        "valueType": {
-         "$id": "489",
-         "kind": "string",
-         "name": "string",
-         "crossLanguageDefinitionId": "TypeSpec.string",
-         "decorators": []
-        },
-        "value": "application/json",
-        "decorators": []
-       },
-       "location": "Header",
-       "isApiVersion": false,
-       "isContentType": false,
-       "isEndpoint": false,
-       "explode": false,
-       "isRequired": true,
-       "kind": "Constant",
-       "decorators": [],
-       "skipUrlEncoding": false
-      }
-     ],
-     "responses": [
-      {
-       "$id": "490",
-       "statusCodes": [
-        200
-       ],
-       "bodyType": {
-        "$ref": "148"
-       },
-       "headers": [],
-       "isErrorResponse": false,
-       "contentTypes": [
-        "application/json"
-       ]
-      }
-     ],
-     "httpMethod": "GET",
-     "uri": "{endpoint}",
-     "path": "/type/property/additionalProperties/isRecordModel",
-     "bufferResponse": true,
-     "generateProtocolMethod": true,
-     "generateConvenienceMethod": true,
-     "crossLanguageDefinitionId": "Type.Property.AdditionalProperties.IsModel.get",
-     "decorators": []
-    },
-    {
-     "$id": "491",
-     "name": "put",
-     "resourceName": "IsModel",
-     "doc": "Put operation",
-     "accessibility": "public",
-     "parameters": [
-      {
-       "$id": "492",
-       "name": "contentType",
-       "nameInRequest": "Content-Type",
-       "doc": "Body parameter's content type. Known values are application/json",
-       "type": {
-        "$id": "493",
-        "kind": "constant",
-        "valueType": {
-         "$id": "494",
-         "kind": "string",
-         "name": "string",
-         "crossLanguageDefinitionId": "TypeSpec.string",
-         "decorators": []
-        },
-        "value": "application/json",
-        "decorators": []
-       },
-       "location": "Header",
-       "isApiVersion": false,
-       "isContentType": true,
-       "isEndpoint": false,
-       "explode": false,
-       "isRequired": true,
-       "kind": "Constant",
-       "decorators": [],
-       "skipUrlEncoding": false
-      },
-      {
-       "$id": "495",
-       "name": "body",
-       "nameInRequest": "body",
-       "doc": "body",
-       "type": {
-        "$ref": "148"
-       },
-       "location": "Body",
-       "isApiVersion": false,
-       "isContentType": false,
-       "isEndpoint": false,
-       "explode": false,
-       "isRequired": true,
-       "kind": "Method",
-       "decorators": [],
-       "skipUrlEncoding": false
-      }
-     ],
-     "responses": [
-      {
-       "$id": "496",
-       "statusCodes": [
-        204
-       ],
-       "headers": [],
-       "isErrorResponse": false
-      }
-     ],
-     "httpMethod": "PUT",
-     "uri": "{endpoint}",
-     "path": "/type/property/additionalProperties/isRecordModel",
-     "requestMediaTypes": [
-      "application/json"
-     ],
-     "bufferResponse": true,
-     "generateProtocolMethod": true,
-     "generateConvenienceMethod": true,
-     "crossLanguageDefinitionId": "Type.Property.AdditionalProperties.IsModel.put",
-     "decorators": []
-    }
-   ],
-   "parent": "AdditionalPropertiesClient",
-   "parameters": [
-    {
-     "$id": "497",
-     "name": "endpoint",
-     "nameInRequest": "endpoint",
-     "doc": "Service host",
-     "type": {
-      "$id": "498",
-      "kind": "url",
-      "name": "url",
-      "crossLanguageDefinitionId": "TypeSpec.url"
-     },
-     "location": "Uri",
-     "isApiVersion": false,
-     "isContentType": false,
-     "isRequired": true,
-     "isEndpoint": true,
-     "skipUrlEncoding": false,
-     "explode": false,
-     "kind": "Client",
-     "defaultValue": {
-      "$id": "499",
-      "type": {
-       "$id": "500",
-       "kind": "string",
-       "name": "string",
-       "crossLanguageDefinitionId": "TypeSpec.string"
-      },
-      "value": "http://localhost:3000"
-     }
-    }
-   ],
-   "decorators": [],
-   "crossLanguageDefinitionId": "Type.Property.AdditionalProperties.IsModel"
-  },
-  {
-   "$id": "501",
-   "name": "SpreadModel",
-   "namespace": "Type.Property.AdditionalProperties",
-   "operations": [
-    {
-     "$id": "502",
-     "name": "get",
-     "resourceName": "SpreadModel",
-     "doc": "Get call",
-     "accessibility": "public",
-     "parameters": [
-      {
-       "$id": "503",
-       "name": "accept",
-       "nameInRequest": "Accept",
-       "type": {
-        "$id": "504",
-        "kind": "constant",
-        "valueType": {
-         "$id": "505",
-         "kind": "string",
-         "name": "string",
-         "crossLanguageDefinitionId": "TypeSpec.string",
-         "decorators": []
-        },
-        "value": "application/json",
-        "decorators": []
-       },
-       "location": "Header",
-       "isApiVersion": false,
-       "isContentType": false,
-       "isEndpoint": false,
-       "explode": false,
-       "isRequired": true,
-       "kind": "Constant",
-       "decorators": [],
-       "skipUrlEncoding": false
-      }
-     ],
-     "responses": [
-      {
-       "$id": "506",
-       "statusCodes": [
-        200
-       ],
-       "bodyType": {
-        "$ref": "144"
-       },
-       "headers": [],
-       "isErrorResponse": false,
-       "contentTypes": [
-        "application/json"
-       ]
-      }
-     ],
-     "httpMethod": "GET",
-     "uri": "{endpoint}",
-     "path": "/type/property/additionalProperties/spreadRecordModel",
-     "bufferResponse": true,
-     "generateProtocolMethod": true,
-     "generateConvenienceMethod": true,
-     "crossLanguageDefinitionId": "Type.Property.AdditionalProperties.SpreadModel.get",
-     "decorators": []
-    },
-    {
-     "$id": "507",
-     "name": "put",
-     "resourceName": "SpreadModel",
-     "doc": "Put operation",
-     "accessibility": "public",
-     "parameters": [
-      {
-       "$id": "508",
-       "name": "contentType",
-       "nameInRequest": "Content-Type",
-       "doc": "Body parameter's content type. Known values are application/json",
-       "type": {
-        "$id": "509",
-        "kind": "constant",
-        "valueType": {
-         "$id": "510",
-         "kind": "string",
-         "name": "string",
-         "crossLanguageDefinitionId": "TypeSpec.string",
-         "decorators": []
-        },
-        "value": "application/json",
-        "decorators": []
-       },
-       "location": "Header",
-       "isApiVersion": false,
-       "isContentType": true,
-       "isEndpoint": false,
-       "explode": false,
-       "isRequired": true,
-       "kind": "Constant",
-       "decorators": [],
-       "skipUrlEncoding": false
-      },
-      {
-       "$id": "511",
-       "name": "body",
-       "nameInRequest": "body",
-       "doc": "body",
-       "type": {
-        "$ref": "144"
-       },
-       "location": "Body",
-       "isApiVersion": false,
-       "isContentType": false,
-       "isEndpoint": false,
-       "explode": false,
-       "isRequired": true,
-       "kind": "Method",
-       "decorators": [],
-       "skipUrlEncoding": false
-      }
-     ],
-     "responses": [
-      {
-       "$id": "512",
-       "statusCodes": [
-        204
-       ],
-       "headers": [],
-       "isErrorResponse": false
-      }
-     ],
-     "httpMethod": "PUT",
-     "uri": "{endpoint}",
-     "path": "/type/property/additionalProperties/spreadRecordModel",
-     "requestMediaTypes": [
-      "application/json"
-     ],
-     "bufferResponse": true,
-     "generateProtocolMethod": true,
-     "generateConvenienceMethod": true,
-     "crossLanguageDefinitionId": "Type.Property.AdditionalProperties.SpreadModel.put",
-     "decorators": []
-    }
-   ],
-   "parent": "AdditionalPropertiesClient",
-   "parameters": [
-    {
-     "$id": "513",
-     "name": "endpoint",
-     "nameInRequest": "endpoint",
-     "doc": "Service host",
-     "type": {
-      "$id": "514",
-      "kind": "url",
-      "name": "url",
-      "crossLanguageDefinitionId": "TypeSpec.url"
-     },
-     "location": "Uri",
-     "isApiVersion": false,
-     "isContentType": false,
-     "isRequired": true,
-     "isEndpoint": true,
-     "skipUrlEncoding": false,
-     "explode": false,
-     "kind": "Client",
-     "defaultValue": {
-      "$id": "515",
-      "type": {
-       "$id": "516",
-       "kind": "string",
-       "name": "string",
-       "crossLanguageDefinitionId": "TypeSpec.string"
-      },
-      "value": "http://localhost:3000"
-     }
-    }
-   ],
-   "decorators": [],
-   "crossLanguageDefinitionId": "Type.Property.AdditionalProperties.SpreadModel"
-  },
-  {
-   "$id": "517",
-   "name": "ExtendsModelArray",
-   "namespace": "Type.Property.AdditionalProperties",
-   "operations": [
-    {
-     "$id": "518",
-     "name": "get",
-     "resourceName": "ExtendsModelArray",
-     "doc": "Get call",
-     "accessibility": "public",
-     "parameters": [
-      {
-       "$id": "519",
-       "name": "accept",
-       "nameInRequest": "Accept",
-       "type": {
-        "$id": "520",
-        "kind": "constant",
-        "valueType": {
-         "$id": "521",
-         "kind": "string",
-         "name": "string",
-         "crossLanguageDefinitionId": "TypeSpec.string",
-         "decorators": []
-        },
-        "value": "application/json",
-        "decorators": []
-       },
-       "location": "Header",
-       "isApiVersion": false,
-       "isContentType": false,
-       "isEndpoint": false,
-       "explode": false,
-       "isRequired": true,
-       "kind": "Constant",
-       "decorators": [],
-       "skipUrlEncoding": false
-      }
-     ],
-     "responses": [
-      {
-       "$id": "522",
-       "statusCodes": [
-        200
-       ],
-       "bodyType": {
-        "$ref": "138"
-       },
-       "headers": [],
-       "isErrorResponse": false,
-       "contentTypes": [
-        "application/json"
-       ]
-      }
-     ],
-     "httpMethod": "GET",
-     "uri": "{endpoint}",
-     "path": "/type/property/additionalProperties/extendsRecordModelArray",
-     "bufferResponse": true,
-     "generateProtocolMethod": true,
-     "generateConvenienceMethod": true,
-     "crossLanguageDefinitionId": "Type.Property.AdditionalProperties.ExtendsModelArray.get",
-     "decorators": []
-    },
-    {
-     "$id": "523",
-     "name": "put",
-     "resourceName": "ExtendsModelArray",
-     "doc": "Put operation",
-     "accessibility": "public",
-     "parameters": [
-      {
-       "$id": "524",
-       "name": "contentType",
-       "nameInRequest": "Content-Type",
-       "doc": "Body parameter's content type. Known values are application/json",
-       "type": {
-        "$id": "525",
-        "kind": "constant",
-        "valueType": {
-         "$id": "526",
-         "kind": "string",
-         "name": "string",
-         "crossLanguageDefinitionId": "TypeSpec.string",
-         "decorators": []
-        },
-        "value": "application/json",
-        "decorators": []
-       },
-       "location": "Header",
-       "isApiVersion": false,
-       "isContentType": true,
-       "isEndpoint": false,
-       "explode": false,
-       "isRequired": true,
-       "kind": "Constant",
-       "decorators": [],
-       "skipUrlEncoding": false
-      },
-      {
-       "$id": "527",
-       "name": "body",
-       "nameInRequest": "body",
-       "doc": "body",
-       "type": {
-        "$ref": "138"
-       },
-       "location": "Body",
-       "isApiVersion": false,
-       "isContentType": false,
-       "isEndpoint": false,
-       "explode": false,
-       "isRequired": true,
-       "kind": "Method",
-       "decorators": [],
-       "skipUrlEncoding": false
-      }
-     ],
-     "responses": [
-      {
-       "$id": "528",
-       "statusCodes": [
-        204
-       ],
-       "headers": [],
-       "isErrorResponse": false
-      }
-     ],
-     "httpMethod": "PUT",
-     "uri": "{endpoint}",
-     "path": "/type/property/additionalProperties/extendsRecordModelArray",
-     "requestMediaTypes": [
-      "application/json"
-     ],
-     "bufferResponse": true,
-     "generateProtocolMethod": true,
-     "generateConvenienceMethod": true,
-     "crossLanguageDefinitionId": "Type.Property.AdditionalProperties.ExtendsModelArray.put",
-     "decorators": []
-    }
-   ],
-   "parent": "AdditionalPropertiesClient",
-   "parameters": [
-    {
-     "$id": "529",
-     "name": "endpoint",
-     "nameInRequest": "endpoint",
-     "doc": "Service host",
-     "type": {
-      "$id": "530",
-      "kind": "url",
-      "name": "url",
-      "crossLanguageDefinitionId": "TypeSpec.url"
-     },
-     "location": "Uri",
-     "isApiVersion": false,
-     "isContentType": false,
-     "isRequired": true,
-     "isEndpoint": true,
-     "skipUrlEncoding": false,
-     "explode": false,
-     "kind": "Client",
-     "defaultValue": {
-      "$id": "531",
-      "type": {
-       "$id": "532",
-       "kind": "string",
-       "name": "string",
-       "crossLanguageDefinitionId": "TypeSpec.string"
-      },
-      "value": "http://localhost:3000"
-     }
-    }
-   ],
-   "decorators": [],
-   "crossLanguageDefinitionId": "Type.Property.AdditionalProperties.ExtendsModelArray"
-  },
-  {
-   "$id": "533",
-   "name": "IsModelArray",
-   "namespace": "Type.Property.AdditionalProperties",
-   "operations": [
-    {
-     "$id": "534",
-     "name": "get",
-     "resourceName": "IsModelArray",
-     "doc": "Get call",
-     "accessibility": "public",
-     "parameters": [
-      {
-       "$id": "535",
-       "name": "accept",
-       "nameInRequest": "Accept",
-       "type": {
-        "$id": "536",
-        "kind": "constant",
-        "valueType": {
-         "$id": "537",
-         "kind": "string",
-         "name": "string",
-         "crossLanguageDefinitionId": "TypeSpec.string",
-         "decorators": []
-        },
-        "value": "application/json",
-        "decorators": []
-       },
-       "location": "Header",
-       "isApiVersion": false,
-       "isContentType": false,
-       "isEndpoint": false,
-       "explode": false,
-       "isRequired": true,
-       "kind": "Constant",
-       "decorators": [],
-       "skipUrlEncoding": false
-      }
-     ],
-     "responses": [
-      {
-       "$id": "538",
-       "statusCodes": [
-        200
-       ],
-       "bodyType": {
-        "$ref": "132"
-       },
-       "headers": [],
-       "isErrorResponse": false,
-       "contentTypes": [
-        "application/json"
-       ]
-      }
-     ],
-     "httpMethod": "GET",
-     "uri": "{endpoint}",
-     "path": "/type/property/additionalProperties/isRecordModelArray",
-     "bufferResponse": true,
-     "generateProtocolMethod": true,
-     "generateConvenienceMethod": true,
-     "crossLanguageDefinitionId": "Type.Property.AdditionalProperties.IsModelArray.get",
-     "decorators": []
-    },
-    {
-     "$id": "539",
-     "name": "put",
-     "resourceName": "IsModelArray",
-     "doc": "Put operation",
-     "accessibility": "public",
-     "parameters": [
-      {
-       "$id": "540",
-       "name": "contentType",
-       "nameInRequest": "Content-Type",
-       "doc": "Body parameter's content type. Known values are application/json",
-       "type": {
-        "$id": "541",
-        "kind": "constant",
-        "valueType": {
-         "$id": "542",
-         "kind": "string",
-         "name": "string",
-         "crossLanguageDefinitionId": "TypeSpec.string",
-         "decorators": []
-        },
-        "value": "application/json",
-        "decorators": []
-       },
-       "location": "Header",
-       "isApiVersion": false,
-       "isContentType": true,
-       "isEndpoint": false,
-       "explode": false,
-       "isRequired": true,
-       "kind": "Constant",
-       "decorators": [],
-       "skipUrlEncoding": false
-      },
-      {
-       "$id": "543",
-       "name": "body",
-       "nameInRequest": "body",
-       "doc": "body",
-       "type": {
-        "$ref": "132"
-       },
-       "location": "Body",
-       "isApiVersion": false,
-       "isContentType": false,
-       "isEndpoint": false,
-       "explode": false,
-       "isRequired": true,
-       "kind": "Method",
-       "decorators": [],
-       "skipUrlEncoding": false
-      }
-     ],
-     "responses": [
-      {
-       "$id": "544",
-       "statusCodes": [
-        204
-       ],
-       "headers": [],
-       "isErrorResponse": false
-      }
-     ],
-     "httpMethod": "PUT",
-     "uri": "{endpoint}",
-     "path": "/type/property/additionalProperties/isRecordModelArray",
-     "requestMediaTypes": [
-      "application/json"
-     ],
-     "bufferResponse": true,
-     "generateProtocolMethod": true,
-     "generateConvenienceMethod": true,
-     "crossLanguageDefinitionId": "Type.Property.AdditionalProperties.IsModelArray.put",
-     "decorators": []
-    }
-   ],
-   "parent": "AdditionalPropertiesClient",
-   "parameters": [
-    {
-     "$id": "545",
-     "name": "endpoint",
-     "nameInRequest": "endpoint",
-     "doc": "Service host",
-     "type": {
-      "$id": "546",
-      "kind": "url",
-      "name": "url",
-      "crossLanguageDefinitionId": "TypeSpec.url"
-     },
-     "location": "Uri",
-     "isApiVersion": false,
-     "isContentType": false,
-     "isRequired": true,
-     "isEndpoint": true,
-     "skipUrlEncoding": false,
-     "explode": false,
-     "kind": "Client",
-     "defaultValue": {
-      "$id": "547",
-      "type": {
-       "$id": "548",
-       "kind": "string",
-       "name": "string",
-       "crossLanguageDefinitionId": "TypeSpec.string"
-      },
-      "value": "http://localhost:3000"
-     }
-    }
-   ],
-   "decorators": [],
-   "crossLanguageDefinitionId": "Type.Property.AdditionalProperties.IsModelArray"
-  },
-  {
-   "$id": "549",
-   "name": "SpreadModelArray",
-   "namespace": "Type.Property.AdditionalProperties",
-   "operations": [
-    {
-     "$id": "550",
-     "name": "get",
-     "resourceName": "SpreadModelArray",
-     "doc": "Get call",
-     "accessibility": "public",
-     "parameters": [
-      {
-       "$id": "551",
-       "name": "accept",
-       "nameInRequest": "Accept",
-       "type": {
-        "$id": "552",
-        "kind": "constant",
-        "valueType": {
-         "$id": "553",
-         "kind": "string",
-         "name": "string",
-         "crossLanguageDefinitionId": "TypeSpec.string",
-         "decorators": []
-        },
-        "value": "application/json",
-        "decorators": []
-       },
-       "location": "Header",
-       "isApiVersion": false,
-       "isContentType": false,
-       "isEndpoint": false,
-       "explode": false,
-       "isRequired": true,
-       "kind": "Constant",
-       "decorators": [],
-       "skipUrlEncoding": false
-      }
-     ],
-     "responses": [
-      {
-       "$id": "554",
-       "statusCodes": [
-        200
-       ],
-       "bodyType": {
-        "$ref": "126"
-       },
-       "headers": [],
-       "isErrorResponse": false,
-       "contentTypes": [
-        "application/json"
-       ]
-      }
-     ],
-     "httpMethod": "GET",
-     "uri": "{endpoint}",
-     "path": "/type/property/additionalProperties/spreadRecordModelArray",
-     "bufferResponse": true,
-     "generateProtocolMethod": true,
-     "generateConvenienceMethod": true,
-     "crossLanguageDefinitionId": "Type.Property.AdditionalProperties.SpreadModelArray.get",
-     "decorators": []
-    },
-    {
-     "$id": "555",
-     "name": "put",
-     "resourceName": "SpreadModelArray",
-     "doc": "Put operation",
-     "accessibility": "public",
-     "parameters": [
-      {
-       "$id": "556",
-       "name": "contentType",
-       "nameInRequest": "Content-Type",
-       "doc": "Body parameter's content type. Known values are application/json",
-       "type": {
-        "$id": "557",
-        "kind": "constant",
-        "valueType": {
-         "$id": "558",
-         "kind": "string",
-         "name": "string",
-         "crossLanguageDefinitionId": "TypeSpec.string",
-         "decorators": []
-        },
-        "value": "application/json",
-        "decorators": []
-       },
-       "location": "Header",
-       "isApiVersion": false,
-       "isContentType": true,
-       "isEndpoint": false,
-       "explode": false,
-       "isRequired": true,
-       "kind": "Constant",
-       "decorators": [],
-       "skipUrlEncoding": false
-      },
-      {
-       "$id": "559",
-       "name": "body",
-       "nameInRequest": "body",
-       "doc": "body",
-       "type": {
-        "$ref": "126"
-       },
-       "location": "Body",
-       "isApiVersion": false,
-       "isContentType": false,
-       "isEndpoint": false,
-       "explode": false,
-       "isRequired": true,
-       "kind": "Method",
-       "decorators": [],
-       "skipUrlEncoding": false
-      }
-     ],
-     "responses": [
-      {
-       "$id": "560",
-       "statusCodes": [
-        204
-       ],
-       "headers": [],
-       "isErrorResponse": false
-      }
-     ],
-     "httpMethod": "PUT",
-     "uri": "{endpoint}",
-     "path": "/type/property/additionalProperties/spreadRecordModelArray",
-     "requestMediaTypes": [
-      "application/json"
-     ],
-     "bufferResponse": true,
-     "generateProtocolMethod": true,
-     "generateConvenienceMethod": true,
-     "crossLanguageDefinitionId": "Type.Property.AdditionalProperties.SpreadModelArray.put",
-     "decorators": []
-    }
-   ],
-   "parent": "AdditionalPropertiesClient",
-   "parameters": [
-    {
-     "$id": "561",
-     "name": "endpoint",
-     "nameInRequest": "endpoint",
-     "doc": "Service host",
-     "type": {
-      "$id": "562",
-      "kind": "url",
-      "name": "url",
-      "crossLanguageDefinitionId": "TypeSpec.url"
-     },
-     "location": "Uri",
-     "isApiVersion": false,
-     "isContentType": false,
-     "isRequired": true,
-     "isEndpoint": true,
-     "skipUrlEncoding": false,
-     "explode": false,
-     "kind": "Client",
-     "defaultValue": {
-      "$id": "563",
-      "type": {
-       "$id": "564",
-       "kind": "string",
-       "name": "string",
-       "crossLanguageDefinitionId": "TypeSpec.string"
-      },
-      "value": "http://localhost:3000"
-     }
-    }
-   ],
-   "decorators": [],
-   "crossLanguageDefinitionId": "Type.Property.AdditionalProperties.SpreadModelArray"
-  },
-  {
-   "$id": "565",
-   "name": "SpreadDifferentString",
-   "namespace": "Type.Property.AdditionalProperties",
-   "operations": [
-    {
-     "$id": "566",
-     "name": "get",
-     "resourceName": "SpreadDifferentString",
-     "doc": "Get call",
-     "accessibility": "public",
-     "parameters": [
-      {
-       "$id": "567",
-       "name": "accept",
-       "nameInRequest": "Accept",
-       "type": {
-        "$id": "568",
-        "kind": "constant",
-        "valueType": {
-         "$id": "569",
-         "kind": "string",
-         "name": "string",
-         "crossLanguageDefinitionId": "TypeSpec.string",
-         "decorators": []
-        },
-        "value": "application/json",
-        "decorators": []
-       },
-       "location": "Header",
-       "isApiVersion": false,
-       "isContentType": false,
-       "isEndpoint": false,
-       "explode": false,
-       "isRequired": true,
-       "kind": "Constant",
-       "decorators": [],
-       "skipUrlEncoding": false
-      }
-     ],
-     "responses": [
-      {
-       "$id": "570",
-       "statusCodes": [
-        200
-       ],
-       "bodyType": {
-        "$ref": "116"
-       },
-       "headers": [],
-       "isErrorResponse": false,
-       "contentTypes": [
-        "application/json"
-       ]
-      }
-     ],
-     "httpMethod": "GET",
-     "uri": "{endpoint}",
-     "path": "/type/property/additionalProperties/spreadDifferentRecordString",
-     "bufferResponse": true,
-     "generateProtocolMethod": true,
-     "generateConvenienceMethod": true,
-     "crossLanguageDefinitionId": "Type.Property.AdditionalProperties.SpreadDifferentString.get",
-     "decorators": []
-    },
-    {
-     "$id": "571",
-     "name": "put",
-     "resourceName": "SpreadDifferentString",
-     "doc": "Put operation",
-     "accessibility": "public",
-     "parameters": [
-      {
-       "$id": "572",
-       "name": "contentType",
-       "nameInRequest": "Content-Type",
-       "doc": "Body parameter's content type. Known values are application/json",
-       "type": {
-        "$id": "573",
-        "kind": "constant",
-        "valueType": {
-         "$id": "574",
-         "kind": "string",
-         "name": "string",
-         "crossLanguageDefinitionId": "TypeSpec.string",
-         "decorators": []
-        },
-        "value": "application/json",
-        "decorators": []
-       },
-       "location": "Header",
-       "isApiVersion": false,
-       "isContentType": true,
-       "isEndpoint": false,
-       "explode": false,
-       "isRequired": true,
-       "kind": "Constant",
-       "decorators": [],
-       "skipUrlEncoding": false
-      },
-      {
-       "$id": "575",
-       "name": "body",
-       "nameInRequest": "body",
-       "doc": "body",
-       "type": {
-        "$ref": "116"
-       },
-       "location": "Body",
-       "isApiVersion": false,
-       "isContentType": false,
-       "isEndpoint": false,
-       "explode": false,
-       "isRequired": true,
-       "kind": "Method",
-       "decorators": [],
-       "skipUrlEncoding": false
-      }
-     ],
-     "responses": [
-      {
-       "$id": "576",
-       "statusCodes": [
-        204
-       ],
-       "headers": [],
-       "isErrorResponse": false
-      }
-     ],
-     "httpMethod": "PUT",
-     "uri": "{endpoint}",
-     "path": "/type/property/additionalProperties/spreadDifferentRecordString",
-     "requestMediaTypes": [
-      "application/json"
-     ],
-     "bufferResponse": true,
-     "generateProtocolMethod": true,
-     "generateConvenienceMethod": true,
-     "crossLanguageDefinitionId": "Type.Property.AdditionalProperties.SpreadDifferentString.put",
-     "decorators": []
-    }
-   ],
-   "parent": "AdditionalPropertiesClient",
-   "parameters": [
-    {
-     "$id": "577",
-     "name": "endpoint",
-     "nameInRequest": "endpoint",
-     "doc": "Service host",
-     "type": {
-      "$id": "578",
-      "kind": "url",
-      "name": "url",
-      "crossLanguageDefinitionId": "TypeSpec.url"
-     },
-     "location": "Uri",
-     "isApiVersion": false,
-     "isContentType": false,
-     "isRequired": true,
-     "isEndpoint": true,
-     "skipUrlEncoding": false,
-     "explode": false,
-     "kind": "Client",
-     "defaultValue": {
-      "$id": "579",
-      "type": {
-       "$id": "580",
-       "kind": "string",
-       "name": "string",
-       "crossLanguageDefinitionId": "TypeSpec.string"
-      },
-      "value": "http://localhost:3000"
-     }
-    }
-   ],
-   "decorators": [],
-   "crossLanguageDefinitionId": "Type.Property.AdditionalProperties.SpreadDifferentString"
-  },
-  {
-   "$id": "581",
-   "name": "SpreadDifferentFloat",
-   "namespace": "Type.Property.AdditionalProperties",
-   "operations": [
-    {
-     "$id": "582",
-     "name": "get",
-     "resourceName": "SpreadDifferentFloat",
-     "doc": "Get call",
-     "accessibility": "public",
-     "parameters": [
-      {
-       "$id": "583",
-       "name": "accept",
-       "nameInRequest": "Accept",
-       "type": {
-        "$id": "584",
-        "kind": "constant",
-        "valueType": {
-         "$id": "585",
-         "kind": "string",
-         "name": "string",
-         "crossLanguageDefinitionId": "TypeSpec.string",
-         "decorators": []
-        },
-        "value": "application/json",
-        "decorators": []
-       },
-       "location": "Header",
-       "isApiVersion": false,
-       "isContentType": false,
-       "isEndpoint": false,
-       "explode": false,
-       "isRequired": true,
-       "kind": "Constant",
-       "decorators": [],
-       "skipUrlEncoding": false
-      }
-     ],
-     "responses": [
-      {
-       "$id": "586",
-       "statusCodes": [
-        200
-       ],
-       "bodyType": {
-        "$ref": "105"
-       },
-       "headers": [],
-       "isErrorResponse": false,
-       "contentTypes": [
-        "application/json"
-       ]
-      }
-     ],
-     "httpMethod": "GET",
-     "uri": "{endpoint}",
-     "path": "/type/property/additionalProperties/spreadDifferentRecordFloat",
-     "bufferResponse": true,
-     "generateProtocolMethod": true,
-     "generateConvenienceMethod": true,
-     "crossLanguageDefinitionId": "Type.Property.AdditionalProperties.SpreadDifferentFloat.get",
-     "decorators": []
-    },
-    {
-     "$id": "587",
-     "name": "put",
-     "resourceName": "SpreadDifferentFloat",
-     "doc": "Put operation",
-     "accessibility": "public",
-     "parameters": [
-      {
-       "$id": "588",
-       "name": "contentType",
-       "nameInRequest": "Content-Type",
-       "doc": "Body parameter's content type. Known values are application/json",
-       "type": {
-        "$id": "589",
-        "kind": "constant",
-        "valueType": {
-         "$id": "590",
-         "kind": "string",
-         "name": "string",
-         "crossLanguageDefinitionId": "TypeSpec.string",
-         "decorators": []
-        },
-        "value": "application/json",
-        "decorators": []
-       },
-       "location": "Header",
-       "isApiVersion": false,
-       "isContentType": true,
-       "isEndpoint": false,
-       "explode": false,
-       "isRequired": true,
-       "kind": "Constant",
-       "decorators": [],
-       "skipUrlEncoding": false
-      },
-      {
-       "$id": "591",
-       "name": "body",
-       "nameInRequest": "body",
-       "doc": "body",
-       "type": {
-        "$ref": "105"
-       },
-       "location": "Body",
-       "isApiVersion": false,
-       "isContentType": false,
-       "isEndpoint": false,
-       "explode": false,
-       "isRequired": true,
-       "kind": "Method",
-       "decorators": [],
-       "skipUrlEncoding": false
-      }
-     ],
-     "responses": [
-      {
-       "$id": "592",
-       "statusCodes": [
-        204
-       ],
-       "headers": [],
-       "isErrorResponse": false
-      }
-     ],
-     "httpMethod": "PUT",
-     "uri": "{endpoint}",
-     "path": "/type/property/additionalProperties/spreadDifferentRecordFloat",
-     "requestMediaTypes": [
-      "application/json"
-     ],
-     "bufferResponse": true,
-     "generateProtocolMethod": true,
-     "generateConvenienceMethod": true,
-     "crossLanguageDefinitionId": "Type.Property.AdditionalProperties.SpreadDifferentFloat.put",
-     "decorators": []
-    }
-   ],
-   "parent": "AdditionalPropertiesClient",
-   "parameters": [
-    {
-     "$id": "593",
-     "name": "endpoint",
-     "nameInRequest": "endpoint",
-     "doc": "Service host",
-     "type": {
-      "$id": "594",
-      "kind": "url",
-      "name": "url",
-      "crossLanguageDefinitionId": "TypeSpec.url"
-     },
-     "location": "Uri",
-     "isApiVersion": false,
-     "isContentType": false,
-     "isRequired": true,
-     "isEndpoint": true,
-     "skipUrlEncoding": false,
-     "explode": false,
-     "kind": "Client",
-     "defaultValue": {
-      "$id": "595",
-      "type": {
-       "$id": "596",
-       "kind": "string",
-       "name": "string",
-       "crossLanguageDefinitionId": "TypeSpec.string"
-      },
-      "value": "http://localhost:3000"
-     }
-    }
-   ],
-   "decorators": [],
-   "crossLanguageDefinitionId": "Type.Property.AdditionalProperties.SpreadDifferentFloat"
-  },
-  {
-   "$id": "597",
-   "name": "SpreadDifferentModel",
-   "namespace": "Type.Property.AdditionalProperties",
-   "operations": [
-    {
-     "$id": "598",
-     "name": "get",
-     "resourceName": "SpreadDifferentModel",
-     "doc": "Get call",
-     "accessibility": "public",
-     "parameters": [
-      {
-       "$id": "599",
-       "name": "accept",
-       "nameInRequest": "Accept",
-       "type": {
-        "$id": "600",
-        "kind": "constant",
-        "valueType": {
-         "$id": "601",
-         "kind": "string",
-         "name": "string",
-         "crossLanguageDefinitionId": "TypeSpec.string",
-         "decorators": []
-        },
-        "value": "application/json",
-        "decorators": []
-       },
-       "location": "Header",
-       "isApiVersion": false,
-       "isContentType": false,
-       "isEndpoint": false,
-       "explode": false,
-       "isRequired": true,
-       "kind": "Constant",
-       "decorators": [],
-       "skipUrlEncoding": false
-      }
-     ],
-     "responses": [
-      {
-       "$id": "602",
-       "statusCodes": [
-        200
-       ],
-       "bodyType": {
-        "$ref": "96"
-       },
-       "headers": [],
-       "isErrorResponse": false,
-       "contentTypes": [
-        "application/json"
-       ]
-      }
-     ],
-     "httpMethod": "GET",
-     "uri": "{endpoint}",
-     "path": "/type/property/additionalProperties/spreadDifferentRecordModel",
-     "bufferResponse": true,
-     "generateProtocolMethod": true,
-     "generateConvenienceMethod": true,
-     "crossLanguageDefinitionId": "Type.Property.AdditionalProperties.SpreadDifferentModel.get",
-     "decorators": []
-    },
-    {
-     "$id": "603",
-     "name": "put",
-     "resourceName": "SpreadDifferentModel",
-     "doc": "Put operation",
-     "accessibility": "public",
-     "parameters": [
-      {
-       "$id": "604",
-       "name": "contentType",
-       "nameInRequest": "Content-Type",
-       "doc": "Body parameter's content type. Known values are application/json",
-       "type": {
-        "$id": "605",
-        "kind": "constant",
-        "valueType": {
-         "$id": "606",
-         "kind": "string",
-         "name": "string",
-         "crossLanguageDefinitionId": "TypeSpec.string",
-         "decorators": []
-        },
-        "value": "application/json",
-        "decorators": []
-       },
-       "location": "Header",
-       "isApiVersion": false,
-       "isContentType": true,
-       "isEndpoint": false,
-       "explode": false,
-       "isRequired": true,
-       "kind": "Constant",
-       "decorators": [],
-       "skipUrlEncoding": false
-      },
-      {
-       "$id": "607",
-       "name": "body",
-       "nameInRequest": "body",
-       "doc": "body",
-       "type": {
-        "$ref": "96"
-       },
-       "location": "Body",
-       "isApiVersion": false,
-       "isContentType": false,
-       "isEndpoint": false,
-       "explode": false,
-       "isRequired": true,
-       "kind": "Method",
-       "decorators": [],
-       "skipUrlEncoding": false
-      }
-     ],
-     "responses": [
-      {
-       "$id": "608",
-       "statusCodes": [
-        204
-       ],
-       "headers": [],
-       "isErrorResponse": false
-      }
-     ],
-     "httpMethod": "PUT",
-     "uri": "{endpoint}",
-     "path": "/type/property/additionalProperties/spreadDifferentRecordModel",
-     "requestMediaTypes": [
-      "application/json"
-     ],
-     "bufferResponse": true,
-     "generateProtocolMethod": true,
-     "generateConvenienceMethod": true,
-     "crossLanguageDefinitionId": "Type.Property.AdditionalProperties.SpreadDifferentModel.put",
-     "decorators": []
-    }
-   ],
-   "parent": "AdditionalPropertiesClient",
-   "parameters": [
-    {
-     "$id": "609",
-     "name": "endpoint",
-     "nameInRequest": "endpoint",
-     "doc": "Service host",
-     "type": {
-      "$id": "610",
-      "kind": "url",
-      "name": "url",
-      "crossLanguageDefinitionId": "TypeSpec.url"
-     },
-     "location": "Uri",
-     "isApiVersion": false,
-     "isContentType": false,
-     "isRequired": true,
-     "isEndpoint": true,
-     "skipUrlEncoding": false,
-     "explode": false,
-     "kind": "Client",
-     "defaultValue": {
-      "$id": "611",
-      "type": {
-       "$id": "612",
-       "kind": "string",
-       "name": "string",
-       "crossLanguageDefinitionId": "TypeSpec.string"
-      },
-      "value": "http://localhost:3000"
-     }
-    }
-   ],
-   "decorators": [],
-   "crossLanguageDefinitionId": "Type.Property.AdditionalProperties.SpreadDifferentModel"
-  },
-  {
-   "$id": "613",
-   "name": "SpreadDifferentModelArray",
-   "namespace": "Type.Property.AdditionalProperties",
-   "operations": [
-    {
-     "$id": "614",
-     "name": "get",
-     "resourceName": "SpreadDifferentModelArray",
-     "doc": "Get call",
-     "accessibility": "public",
-     "parameters": [
-      {
-       "$id": "615",
-       "name": "accept",
-       "nameInRequest": "Accept",
-       "type": {
-        "$id": "616",
-        "kind": "constant",
-        "valueType": {
-         "$id": "617",
-         "kind": "string",
-         "name": "string",
-         "crossLanguageDefinitionId": "TypeSpec.string",
-         "decorators": []
-        },
-        "value": "application/json",
-        "decorators": []
-       },
-       "location": "Header",
-       "isApiVersion": false,
-       "isContentType": false,
-       "isEndpoint": false,
-       "explode": false,
-       "isRequired": true,
-       "kind": "Constant",
-       "decorators": [],
-       "skipUrlEncoding": false
-      }
-     ],
-     "responses": [
-      {
-       "$id": "618",
-       "statusCodes": [
-        200
-       ],
-       "bodyType": {
-        "$ref": "80"
-       },
-       "headers": [],
-       "isErrorResponse": false,
-       "contentTypes": [
-        "application/json"
-       ]
-      }
-     ],
-     "httpMethod": "GET",
-     "uri": "{endpoint}",
-     "path": "/type/property/additionalProperties/spreadDifferentRecordModelArray",
-     "bufferResponse": true,
-     "generateProtocolMethod": true,
-     "generateConvenienceMethod": true,
-     "crossLanguageDefinitionId": "Type.Property.AdditionalProperties.SpreadDifferentModelArray.get",
-     "decorators": []
-    },
-    {
-     "$id": "619",
-     "name": "put",
-     "resourceName": "SpreadDifferentModelArray",
-     "doc": "Put operation",
-     "accessibility": "public",
-     "parameters": [
-      {
-       "$id": "620",
-       "name": "contentType",
-       "nameInRequest": "Content-Type",
-       "doc": "Body parameter's content type. Known values are application/json",
-       "type": {
-        "$id": "621",
-        "kind": "constant",
-        "valueType": {
-         "$id": "622",
-         "kind": "string",
-         "name": "string",
-         "crossLanguageDefinitionId": "TypeSpec.string",
-         "decorators": []
-        },
-        "value": "application/json",
-        "decorators": []
-       },
-       "location": "Header",
-       "isApiVersion": false,
-       "isContentType": true,
-       "isEndpoint": false,
-       "explode": false,
-       "isRequired": true,
-       "kind": "Constant",
-       "decorators": [],
-       "skipUrlEncoding": false
-      },
-      {
-       "$id": "623",
-       "name": "body",
-       "nameInRequest": "body",
-       "doc": "body",
-       "type": {
-        "$ref": "80"
-       },
-       "location": "Body",
-       "isApiVersion": false,
-       "isContentType": false,
-       "isEndpoint": false,
-       "explode": false,
-       "isRequired": true,
-       "kind": "Method",
-       "decorators": [],
-       "skipUrlEncoding": false
-      }
-     ],
-     "responses": [
-      {
-       "$id": "624",
-       "statusCodes": [
-        204
-       ],
-       "headers": [],
-       "isErrorResponse": false
-      }
-     ],
-     "httpMethod": "PUT",
-     "uri": "{endpoint}",
-     "path": "/type/property/additionalProperties/spreadDifferentRecordModelArray",
-     "requestMediaTypes": [
-      "application/json"
-     ],
-     "bufferResponse": true,
-     "generateProtocolMethod": true,
-     "generateConvenienceMethod": true,
-     "crossLanguageDefinitionId": "Type.Property.AdditionalProperties.SpreadDifferentModelArray.put",
-     "decorators": []
-    }
-   ],
-   "parent": "AdditionalPropertiesClient",
-   "parameters": [
-    {
-     "$id": "625",
-     "name": "endpoint",
-     "nameInRequest": "endpoint",
-     "doc": "Service host",
-     "type": {
-      "$id": "626",
-      "kind": "url",
-      "name": "url",
-      "crossLanguageDefinitionId": "TypeSpec.url"
-     },
-     "location": "Uri",
-     "isApiVersion": false,
-     "isContentType": false,
-     "isRequired": true,
-     "isEndpoint": true,
-     "skipUrlEncoding": false,
-     "explode": false,
-     "kind": "Client",
-     "defaultValue": {
-      "$id": "627",
-      "type": {
-       "$id": "628",
-       "kind": "string",
-       "name": "string",
-       "crossLanguageDefinitionId": "TypeSpec.string"
-      },
-      "value": "http://localhost:3000"
-     }
-    }
-   ],
-   "decorators": [],
-   "crossLanguageDefinitionId": "Type.Property.AdditionalProperties.SpreadDifferentModelArray"
-  },
-  {
-   "$id": "629",
-   "name": "ExtendsDifferentSpreadString",
-   "namespace": "Type.Property.AdditionalProperties",
-   "operations": [
-    {
-     "$id": "630",
-     "name": "get",
-     "resourceName": "ExtendsDifferentSpreadString",
-     "doc": "Get call",
-     "accessibility": "public",
-     "parameters": [
-      {
-       "$id": "631",
-       "name": "accept",
-       "nameInRequest": "Accept",
-       "type": {
-        "$id": "632",
-        "kind": "constant",
-        "valueType": {
-         "$id": "633",
-         "kind": "string",
-         "name": "string",
-         "crossLanguageDefinitionId": "TypeSpec.string",
-         "decorators": []
-        },
-        "value": "application/json",
-        "decorators": []
-       },
-       "location": "Header",
-       "isApiVersion": false,
-       "isContentType": false,
-       "isEndpoint": false,
-       "explode": false,
-       "isRequired": true,
-       "kind": "Constant",
-       "decorators": [],
-       "skipUrlEncoding": false
-      }
-     ],
-     "responses": [
-      {
-       "$id": "634",
-       "statusCodes": [
-        200
-       ],
-       "bodyType": {
-        "$ref": "115"
-       },
-       "headers": [],
-       "isErrorResponse": false,
-       "contentTypes": [
-        "application/json"
-       ]
-      }
-     ],
-     "httpMethod": "GET",
-     "uri": "{endpoint}",
-     "path": "/type/property/additionalProperties/extendsDifferentSpreadString",
-     "bufferResponse": true,
-     "generateProtocolMethod": true,
-     "generateConvenienceMethod": true,
-     "crossLanguageDefinitionId": "Type.Property.AdditionalProperties.ExtendsDifferentSpreadString.get",
-     "decorators": []
-    },
-    {
-     "$id": "635",
-     "name": "put",
-     "resourceName": "ExtendsDifferentSpreadString",
-     "doc": "Put operation",
-     "accessibility": "public",
-     "parameters": [
-      {
-       "$id": "636",
-       "name": "contentType",
-       "nameInRequest": "Content-Type",
-       "doc": "Body parameter's content type. Known values are application/json",
-       "type": {
-        "$id": "637",
-        "kind": "constant",
-        "valueType": {
-         "$id": "638",
-         "kind": "string",
-         "name": "string",
-         "crossLanguageDefinitionId": "TypeSpec.string",
-         "decorators": []
-        },
-        "value": "application/json",
-        "decorators": []
-       },
-       "location": "Header",
-       "isApiVersion": false,
-       "isContentType": true,
-       "isEndpoint": false,
-       "explode": false,
-       "isRequired": true,
-       "kind": "Constant",
-       "decorators": [],
-       "skipUrlEncoding": false
-      },
-      {
-       "$id": "639",
-       "name": "body",
-       "nameInRequest": "body",
-       "doc": "body",
-       "type": {
-        "$ref": "115"
-       },
-       "location": "Body",
-       "isApiVersion": false,
-       "isContentType": false,
-       "isEndpoint": false,
-       "explode": false,
-       "isRequired": true,
-       "kind": "Method",
-       "decorators": [],
-       "skipUrlEncoding": false
-      }
-     ],
-     "responses": [
-      {
-       "$id": "640",
-       "statusCodes": [
-        204
-       ],
-       "headers": [],
-       "isErrorResponse": false
-      }
-     ],
-     "httpMethod": "PUT",
-     "uri": "{endpoint}",
-     "path": "/type/property/additionalProperties/extendsDifferentSpreadString",
-     "requestMediaTypes": [
-      "application/json"
-     ],
-     "bufferResponse": true,
-     "generateProtocolMethod": true,
-     "generateConvenienceMethod": true,
-     "crossLanguageDefinitionId": "Type.Property.AdditionalProperties.ExtendsDifferentSpreadString.put",
-     "decorators": []
-    }
-   ],
-   "parent": "AdditionalPropertiesClient",
-   "parameters": [
-    {
-     "$id": "641",
-     "name": "endpoint",
-     "nameInRequest": "endpoint",
-     "doc": "Service host",
-     "type": {
-      "$id": "642",
-      "kind": "url",
-      "name": "url",
-      "crossLanguageDefinitionId": "TypeSpec.url"
-     },
-     "location": "Uri",
-     "isApiVersion": false,
-     "isContentType": false,
-     "isRequired": true,
-     "isEndpoint": true,
-     "skipUrlEncoding": false,
-     "explode": false,
-     "kind": "Client",
-     "defaultValue": {
-      "$id": "643",
-      "type": {
-       "$id": "644",
-       "kind": "string",
-       "name": "string",
-       "crossLanguageDefinitionId": "TypeSpec.string"
-      },
-      "value": "http://localhost:3000"
-     }
-    }
-   ],
-   "decorators": [],
-   "crossLanguageDefinitionId": "Type.Property.AdditionalProperties.ExtendsDifferentSpreadString"
-  },
-  {
-   "$id": "645",
-   "name": "ExtendsDifferentSpreadFloat",
-   "namespace": "Type.Property.AdditionalProperties",
-   "operations": [
-    {
-     "$id": "646",
-     "name": "get",
-     "resourceName": "ExtendsDifferentSpreadFloat",
-     "doc": "Get call",
-     "accessibility": "public",
-     "parameters": [
-      {
-       "$id": "647",
-       "name": "accept",
-       "nameInRequest": "Accept",
-       "type": {
-        "$id": "648",
-        "kind": "constant",
-        "valueType": {
-         "$id": "649",
-         "kind": "string",
-         "name": "string",
-         "crossLanguageDefinitionId": "TypeSpec.string",
-         "decorators": []
-        },
-        "value": "application/json",
-        "decorators": []
-       },
-       "location": "Header",
-       "isApiVersion": false,
-       "isContentType": false,
-       "isEndpoint": false,
-       "explode": false,
-       "isRequired": true,
-       "kind": "Constant",
-       "decorators": [],
-       "skipUrlEncoding": false
-      }
-     ],
-     "responses": [
-      {
-       "$id": "650",
-       "statusCodes": [
-        200
-       ],
-       "bodyType": {
-        "$ref": "104"
-       },
-       "headers": [],
-       "isErrorResponse": false,
-       "contentTypes": [
-        "application/json"
-       ]
-      }
-     ],
-     "httpMethod": "GET",
-     "uri": "{endpoint}",
-     "path": "/type/property/additionalProperties/extendsDifferentSpreadFloat",
-     "bufferResponse": true,
-     "generateProtocolMethod": true,
-     "generateConvenienceMethod": true,
-     "crossLanguageDefinitionId": "Type.Property.AdditionalProperties.ExtendsDifferentSpreadFloat.get",
-     "decorators": []
-    },
-    {
-     "$id": "651",
-     "name": "put",
-     "resourceName": "ExtendsDifferentSpreadFloat",
-     "doc": "Put operation",
-     "accessibility": "public",
-     "parameters": [
-      {
-       "$id": "652",
-       "name": "contentType",
-       "nameInRequest": "Content-Type",
-       "doc": "Body parameter's content type. Known values are application/json",
-       "type": {
-        "$id": "653",
-        "kind": "constant",
-        "valueType": {
-         "$id": "654",
-         "kind": "string",
-         "name": "string",
-         "crossLanguageDefinitionId": "TypeSpec.string",
-         "decorators": []
-        },
-        "value": "application/json",
-        "decorators": []
-       },
-       "location": "Header",
-       "isApiVersion": false,
-       "isContentType": true,
-       "isEndpoint": false,
-       "explode": false,
-       "isRequired": true,
-       "kind": "Constant",
-       "decorators": [],
-       "skipUrlEncoding": false
-      },
-      {
-       "$id": "655",
-       "name": "body",
-       "nameInRequest": "body",
-       "doc": "body",
-       "type": {
-        "$ref": "104"
-       },
-       "location": "Body",
-       "isApiVersion": false,
-       "isContentType": false,
-       "isEndpoint": false,
-       "explode": false,
-       "isRequired": true,
-       "kind": "Method",
-       "decorators": [],
-       "skipUrlEncoding": false
-      }
-     ],
-     "responses": [
-      {
-       "$id": "656",
-       "statusCodes": [
-        204
->>>>>>> 676f47f0
-       ],
-       "httpMethod": "PUT",
-       "uri": "{endpoint}",
-       "path": "/type/property/additionalProperties/spreadDifferentRecordString",
-       "requestMediaTypes": [
-        "application/json"
-       ],
-       "bufferResponse": true,
-       "generateProtocolMethod": true,
-       "generateConvenienceMethod": true,
-       "crossLanguageDefinitionId": "Type.Property.AdditionalProperties.SpreadDifferentString.put",
-       "decorators": []
-      }
-     ],
-<<<<<<< HEAD
-     "apiVersions": [],
-     "crossLanguageDefinitionId": "Type.Property.AdditionalProperties.SpreadDifferentString",
-     "decorators": [],
-     "parent": {
-      "$ref": "264"
-     }
-    },
-    {
-     "$id": "573",
-     "kind": "client",
-     "name": "SpreadDifferentFloat",
-     "namespace": "Type.Property.AdditionalProperties",
-     "parameters": [
-      {
-       "$id": "574",
-       "name": "endpoint",
-       "nameInRequest": "endpoint",
-       "doc": "Service host",
-       "type": {
-        "$id": "575",
-        "kind": "url",
-        "name": "url",
-        "crossLanguageDefinitionId": "TypeSpec.url"
-=======
-     "httpMethod": "PUT",
-     "uri": "{endpoint}",
-     "path": "/type/property/additionalProperties/extendsDifferentSpreadFloat",
-     "requestMediaTypes": [
-      "application/json"
-     ],
-     "bufferResponse": true,
-     "generateProtocolMethod": true,
-     "generateConvenienceMethod": true,
-     "crossLanguageDefinitionId": "Type.Property.AdditionalProperties.ExtendsDifferentSpreadFloat.put",
-     "decorators": []
-    }
-   ],
-   "parent": "AdditionalPropertiesClient",
-   "parameters": [
-    {
-     "$id": "657",
-     "name": "endpoint",
-     "nameInRequest": "endpoint",
-     "doc": "Service host",
-     "type": {
-      "$id": "658",
-      "kind": "url",
-      "name": "url",
-      "crossLanguageDefinitionId": "TypeSpec.url"
-     },
-     "location": "Uri",
-     "isApiVersion": false,
-     "isContentType": false,
-     "isRequired": true,
-     "isEndpoint": true,
-     "skipUrlEncoding": false,
-     "explode": false,
-     "kind": "Client",
-     "defaultValue": {
-      "$id": "659",
-      "type": {
-       "$id": "660",
-       "kind": "string",
-       "name": "string",
-       "crossLanguageDefinitionId": "TypeSpec.string"
-      },
-      "value": "http://localhost:3000"
-     }
-    }
-   ],
-   "decorators": [],
-   "crossLanguageDefinitionId": "Type.Property.AdditionalProperties.ExtendsDifferentSpreadFloat"
-  },
-  {
-   "$id": "661",
-   "name": "ExtendsDifferentSpreadModel",
-   "namespace": "Type.Property.AdditionalProperties",
-   "operations": [
-    {
-     "$id": "662",
-     "name": "get",
-     "resourceName": "ExtendsDifferentSpreadModel",
-     "doc": "Get call",
-     "accessibility": "public",
-     "parameters": [
-      {
-       "$id": "663",
-       "name": "accept",
-       "nameInRequest": "Accept",
-       "type": {
-        "$id": "664",
-        "kind": "constant",
-        "valueType": {
-         "$id": "665",
-         "kind": "string",
-         "name": "string",
-         "crossLanguageDefinitionId": "TypeSpec.string",
-         "decorators": []
-        },
-        "value": "application/json",
-        "decorators": []
->>>>>>> 676f47f0
-       },
-       "location": "Uri",
-       "isApiVersion": false,
-       "isContentType": false,
-       "isRequired": true,
-       "isEndpoint": true,
-       "skipUrlEncoding": false,
-       "explode": false,
-       "kind": "Client",
-       "defaultValue": {
-        "$id": "576",
-        "type": {
-         "$id": "577",
-         "kind": "string",
-         "name": "string",
-         "crossLanguageDefinitionId": "TypeSpec.string"
-        },
-        "value": "http://localhost:3000"
-       }
-      }
-     ],
-     "operations": [
-      {
-<<<<<<< HEAD
-       "$id": "578",
-       "name": "get",
-       "resourceName": "SpreadDifferentFloat",
-       "doc": "Get call",
-       "accessibility": "public",
-       "parameters": [
-        {
-         "$id": "579",
-         "name": "accept",
-         "nameInRequest": "Accept",
-         "type": {
-          "$id": "580",
-          "kind": "constant",
-          "valueType": {
-           "$id": "581",
-           "kind": "string",
-           "name": "string",
-           "crossLanguageDefinitionId": "TypeSpec.string",
-           "decorators": []
-          },
-          "value": "application/json",
-          "decorators": []
-         },
-         "location": "Header",
-         "isApiVersion": false,
-         "isContentType": false,
-         "isEndpoint": false,
-         "explode": false,
-         "isRequired": true,
-         "kind": "Constant",
-         "decorators": [],
-         "skipUrlEncoding": false
-        }
-       ],
-       "responses": [
-        {
-         "$id": "582",
-         "statusCodes": [
-          200
-         ],
-         "bodyType": {
-          "$ref": "97"
-         },
-         "headers": [],
-         "isErrorResponse": false,
-         "contentTypes": [
-          "application/json"
-         ]
-        }
-       ],
-       "httpMethod": "GET",
-       "uri": "{endpoint}",
-       "path": "/type/property/additionalProperties/spreadDifferentRecordFloat",
-       "bufferResponse": true,
-       "generateProtocolMethod": true,
-       "generateConvenienceMethod": true,
-       "crossLanguageDefinitionId": "Type.Property.AdditionalProperties.SpreadDifferentFloat.get",
-       "decorators": []
-      },
-      {
-       "$id": "583",
-       "name": "put",
-       "resourceName": "SpreadDifferentFloat",
-       "doc": "Put operation",
-       "accessibility": "public",
-       "parameters": [
-        {
-         "$id": "584",
-         "name": "contentType",
-         "nameInRequest": "Content-Type",
-         "doc": "Body parameter's content type. Known values are application/json",
-         "type": {
-          "$id": "585",
-          "kind": "constant",
-          "valueType": {
-           "$id": "586",
-           "kind": "string",
-           "name": "string",
-           "crossLanguageDefinitionId": "TypeSpec.string",
-           "decorators": []
-          },
-          "value": "application/json",
-          "decorators": []
-         },
-         "location": "Header",
-         "isApiVersion": false,
-         "isContentType": true,
-         "isEndpoint": false,
-         "explode": false,
-         "isRequired": true,
-         "kind": "Constant",
-         "decorators": [],
-         "skipUrlEncoding": false
-        },
-        {
-         "$id": "587",
-         "name": "body",
-         "nameInRequest": "body",
-         "doc": "body",
-         "type": {
-          "$ref": "97"
-         },
-         "location": "Body",
-         "isApiVersion": false,
-         "isContentType": false,
-         "isEndpoint": false,
-         "explode": false,
-         "isRequired": true,
-         "kind": "Method",
-         "decorators": [],
-         "skipUrlEncoding": false
-        }
-       ],
-       "responses": [
-        {
-         "$id": "588",
-         "statusCodes": [
-          204
-         ],
-         "headers": [],
-         "isErrorResponse": false
-        }
-       ],
-       "httpMethod": "PUT",
-       "uri": "{endpoint}",
-       "path": "/type/property/additionalProperties/spreadDifferentRecordFloat",
-       "requestMediaTypes": [
-=======
-       "$id": "666",
-       "statusCodes": [
-        200
-       ],
-       "bodyType": {
-        "$ref": "95"
-       },
-       "headers": [],
-       "isErrorResponse": false,
-       "contentTypes": [
->>>>>>> 676f47f0
-        "application/json"
-       ],
-       "bufferResponse": true,
-       "generateProtocolMethod": true,
-       "generateConvenienceMethod": true,
-       "crossLanguageDefinitionId": "Type.Property.AdditionalProperties.SpreadDifferentFloat.put",
-       "decorators": []
-      }
-     ],
-     "apiVersions": [],
-     "crossLanguageDefinitionId": "Type.Property.AdditionalProperties.SpreadDifferentFloat",
-     "decorators": [],
-     "parent": {
-      "$ref": "264"
-     }
-    },
-    {
-<<<<<<< HEAD
-     "$id": "589",
-     "kind": "client",
-     "name": "SpreadDifferentModel",
-     "namespace": "Type.Property.AdditionalProperties",
-     "parameters": [
-      {
-       "$id": "590",
-       "name": "endpoint",
-       "nameInRequest": "endpoint",
-       "doc": "Service host",
-       "type": {
-        "$id": "591",
-        "kind": "url",
-        "name": "url",
-        "crossLanguageDefinitionId": "TypeSpec.url"
-=======
-     "$id": "667",
-     "name": "put",
-     "resourceName": "ExtendsDifferentSpreadModel",
-     "doc": "Put operation",
-     "accessibility": "public",
-     "parameters": [
-      {
-       "$id": "668",
-       "name": "contentType",
-       "nameInRequest": "Content-Type",
-       "doc": "Body parameter's content type. Known values are application/json",
-       "type": {
-        "$id": "669",
-        "kind": "constant",
-        "valueType": {
-         "$id": "670",
-         "kind": "string",
-         "name": "string",
-         "crossLanguageDefinitionId": "TypeSpec.string",
-         "decorators": []
-        },
-        "value": "application/json",
-        "decorators": []
-       },
-       "location": "Header",
-       "isApiVersion": false,
-       "isContentType": true,
-       "isEndpoint": false,
-       "explode": false,
-       "isRequired": true,
-       "kind": "Constant",
-       "decorators": [],
-       "skipUrlEncoding": false
-      },
-      {
-       "$id": "671",
-       "name": "body",
-       "nameInRequest": "body",
-       "doc": "body",
-       "type": {
-        "$ref": "95"
->>>>>>> 676f47f0
-       },
-       "location": "Uri",
-       "isApiVersion": false,
-       "isContentType": false,
-       "isRequired": true,
-       "isEndpoint": true,
-       "skipUrlEncoding": false,
-       "explode": false,
-       "kind": "Client",
-       "defaultValue": {
-        "$id": "592",
-        "type": {
-         "$id": "593",
-         "kind": "string",
-         "name": "string",
-         "crossLanguageDefinitionId": "TypeSpec.string"
-        },
-        "value": "http://localhost:3000"
-       }
-      }
-     ],
-     "operations": [
-      {
-       "$id": "594",
-       "name": "get",
-       "resourceName": "SpreadDifferentModel",
-       "doc": "Get call",
-       "accessibility": "public",
-       "parameters": [
-        {
-         "$id": "595",
-         "name": "accept",
-         "nameInRequest": "Accept",
-         "type": {
-          "$id": "596",
-          "kind": "constant",
-          "valueType": {
-           "$id": "597",
-           "kind": "string",
-           "name": "string",
-           "crossLanguageDefinitionId": "TypeSpec.string",
-           "decorators": []
-          },
-          "value": "application/json",
-          "decorators": []
-         },
-         "location": "Header",
-         "isApiVersion": false,
-         "isContentType": false,
-         "isEndpoint": false,
-         "explode": false,
-         "isRequired": true,
-         "kind": "Constant",
-         "decorators": [],
-         "skipUrlEncoding": false
-        }
-       ],
-       "responses": [
-        {
-         "$id": "598",
-         "statusCodes": [
-          200
-         ],
-         "bodyType": {
-          "$ref": "88"
-         },
-         "headers": [],
-         "isErrorResponse": false,
-         "contentTypes": [
-          "application/json"
-         ]
-        }
-       ],
-       "httpMethod": "GET",
-       "uri": "{endpoint}",
-       "path": "/type/property/additionalProperties/spreadDifferentRecordModel",
-       "bufferResponse": true,
-       "generateProtocolMethod": true,
-       "generateConvenienceMethod": true,
-       "crossLanguageDefinitionId": "Type.Property.AdditionalProperties.SpreadDifferentModel.get",
-       "decorators": []
-      },
-      {
-<<<<<<< HEAD
-       "$id": "599",
-       "name": "put",
-       "resourceName": "SpreadDifferentModel",
-       "doc": "Put operation",
-       "accessibility": "public",
-       "parameters": [
-        {
-         "$id": "600",
-         "name": "contentType",
-         "nameInRequest": "Content-Type",
-         "doc": "Body parameter's content type. Known values are application/json",
-         "type": {
-          "$id": "601",
-          "kind": "constant",
-          "valueType": {
-           "$id": "602",
-           "kind": "string",
-           "name": "string",
-           "crossLanguageDefinitionId": "TypeSpec.string",
-           "decorators": []
-          },
-          "value": "application/json",
-          "decorators": []
-         },
-         "location": "Header",
-         "isApiVersion": false,
-         "isContentType": true,
-         "isEndpoint": false,
-         "explode": false,
-         "isRequired": true,
-         "kind": "Constant",
-         "decorators": [],
-         "skipUrlEncoding": false
-        },
-        {
-         "$id": "603",
-         "name": "body",
-         "nameInRequest": "body",
-         "doc": "body",
-         "type": {
-          "$ref": "88"
-         },
-         "location": "Body",
-         "isApiVersion": false,
-         "isContentType": false,
-         "isEndpoint": false,
-         "explode": false,
-         "isRequired": true,
-         "kind": "Method",
-         "decorators": [],
-         "skipUrlEncoding": false
-        }
-       ],
-       "responses": [
-        {
-         "$id": "604",
-         "statusCodes": [
-          204
-         ],
-         "headers": [],
-         "isErrorResponse": false
-        }
-=======
-       "$id": "672",
-       "statusCodes": [
-        204
->>>>>>> 676f47f0
-       ],
-       "httpMethod": "PUT",
-       "uri": "{endpoint}",
-       "path": "/type/property/additionalProperties/spreadDifferentRecordModel",
-       "requestMediaTypes": [
-        "application/json"
-       ],
-       "bufferResponse": true,
-       "generateProtocolMethod": true,
-       "generateConvenienceMethod": true,
-       "crossLanguageDefinitionId": "Type.Property.AdditionalProperties.SpreadDifferentModel.put",
-       "decorators": []
-      }
-     ],
-<<<<<<< HEAD
-     "apiVersions": [],
-     "crossLanguageDefinitionId": "Type.Property.AdditionalProperties.SpreadDifferentModel",
-     "decorators": [],
-     "parent": {
-      "$ref": "264"
-     }
-    },
-    {
-     "$id": "605",
-     "kind": "client",
-     "name": "SpreadDifferentModelArray",
-     "namespace": "Type.Property.AdditionalProperties",
-     "parameters": [
-      {
-       "$id": "606",
-       "name": "endpoint",
-       "nameInRequest": "endpoint",
-       "doc": "Service host",
-       "type": {
-        "$id": "607",
-        "kind": "url",
-        "name": "url",
-        "crossLanguageDefinitionId": "TypeSpec.url"
-=======
-     "httpMethod": "PUT",
-     "uri": "{endpoint}",
-     "path": "/type/property/additionalProperties/extendsDifferentSpreadModel",
-     "requestMediaTypes": [
-      "application/json"
-     ],
-     "bufferResponse": true,
-     "generateProtocolMethod": true,
-     "generateConvenienceMethod": true,
-     "crossLanguageDefinitionId": "Type.Property.AdditionalProperties.ExtendsDifferentSpreadModel.put",
-     "decorators": []
-    }
-   ],
-   "parent": "AdditionalPropertiesClient",
-   "parameters": [
-    {
-     "$id": "673",
-     "name": "endpoint",
-     "nameInRequest": "endpoint",
-     "doc": "Service host",
-     "type": {
-      "$id": "674",
-      "kind": "url",
-      "name": "url",
-      "crossLanguageDefinitionId": "TypeSpec.url"
-     },
-     "location": "Uri",
-     "isApiVersion": false,
-     "isContentType": false,
-     "isRequired": true,
-     "isEndpoint": true,
-     "skipUrlEncoding": false,
-     "explode": false,
-     "kind": "Client",
-     "defaultValue": {
-      "$id": "675",
-      "type": {
-       "$id": "676",
-       "kind": "string",
-       "name": "string",
-       "crossLanguageDefinitionId": "TypeSpec.string"
-      },
-      "value": "http://localhost:3000"
-     }
-    }
-   ],
-   "decorators": [],
-   "crossLanguageDefinitionId": "Type.Property.AdditionalProperties.ExtendsDifferentSpreadModel"
-  },
-  {
-   "$id": "677",
-   "name": "ExtendsDifferentSpreadModelArray",
-   "namespace": "Type.Property.AdditionalProperties",
-   "operations": [
-    {
-     "$id": "678",
-     "name": "get",
-     "resourceName": "ExtendsDifferentSpreadModelArray",
-     "doc": "Get call",
-     "accessibility": "public",
-     "parameters": [
-      {
-       "$id": "679",
-       "name": "accept",
-       "nameInRequest": "Accept",
-       "type": {
-        "$id": "680",
-        "kind": "constant",
-        "valueType": {
-         "$id": "681",
-         "kind": "string",
-         "name": "string",
-         "crossLanguageDefinitionId": "TypeSpec.string",
-         "decorators": []
-        },
-        "value": "application/json",
-        "decorators": []
->>>>>>> 676f47f0
-       },
-       "location": "Uri",
-       "isApiVersion": false,
-       "isContentType": false,
-       "isRequired": true,
-       "isEndpoint": true,
-       "skipUrlEncoding": false,
-       "explode": false,
-       "kind": "Client",
-       "defaultValue": {
-        "$id": "608",
-        "type": {
-         "$id": "609",
-         "kind": "string",
-         "name": "string",
-         "crossLanguageDefinitionId": "TypeSpec.string"
-        },
-        "value": "http://localhost:3000"
-       }
-      }
-     ],
-     "operations": [
-      {
-<<<<<<< HEAD
-       "$id": "610",
-       "name": "get",
-       "resourceName": "SpreadDifferentModelArray",
-       "doc": "Get call",
-       "accessibility": "public",
-       "parameters": [
-        {
-         "$id": "611",
-         "name": "accept",
-         "nameInRequest": "Accept",
-         "type": {
-          "$id": "612",
-          "kind": "constant",
-          "valueType": {
-           "$id": "613",
-           "kind": "string",
-           "name": "string",
-           "crossLanguageDefinitionId": "TypeSpec.string",
-           "decorators": []
-          },
-          "value": "application/json",
-          "decorators": []
-         },
-         "location": "Header",
-         "isApiVersion": false,
-         "isContentType": false,
-         "isEndpoint": false,
-         "explode": false,
-         "isRequired": true,
-         "kind": "Constant",
-         "decorators": [],
-         "skipUrlEncoding": false
-        }
-       ],
-       "responses": [
-        {
-         "$id": "614",
-         "statusCodes": [
-          200
-         ],
-         "bodyType": {
-          "$ref": "72"
-         },
-         "headers": [],
-         "isErrorResponse": false,
-         "contentTypes": [
-          "application/json"
-         ]
-        }
-       ],
-       "httpMethod": "GET",
-       "uri": "{endpoint}",
-       "path": "/type/property/additionalProperties/spreadDifferentRecordModelArray",
-       "bufferResponse": true,
-       "generateProtocolMethod": true,
-       "generateConvenienceMethod": true,
-       "crossLanguageDefinitionId": "Type.Property.AdditionalProperties.SpreadDifferentModelArray.get",
-       "decorators": []
-      },
-      {
-       "$id": "615",
-       "name": "put",
-       "resourceName": "SpreadDifferentModelArray",
-       "doc": "Put operation",
-       "accessibility": "public",
-       "parameters": [
-        {
-         "$id": "616",
-         "name": "contentType",
-         "nameInRequest": "Content-Type",
-         "doc": "Body parameter's content type. Known values are application/json",
-         "type": {
-          "$id": "617",
-          "kind": "constant",
-          "valueType": {
-           "$id": "618",
-           "kind": "string",
-           "name": "string",
-           "crossLanguageDefinitionId": "TypeSpec.string",
-           "decorators": []
-          },
-          "value": "application/json",
-          "decorators": []
-         },
-         "location": "Header",
-         "isApiVersion": false,
-         "isContentType": true,
-         "isEndpoint": false,
-         "explode": false,
-         "isRequired": true,
-         "kind": "Constant",
-         "decorators": [],
-         "skipUrlEncoding": false
-        },
-        {
-         "$id": "619",
-         "name": "body",
-         "nameInRequest": "body",
-         "doc": "body",
-         "type": {
-          "$ref": "72"
-         },
-         "location": "Body",
-         "isApiVersion": false,
-         "isContentType": false,
-         "isEndpoint": false,
-         "explode": false,
-         "isRequired": true,
-         "kind": "Method",
-         "decorators": [],
-         "skipUrlEncoding": false
-        }
-       ],
-       "responses": [
-        {
-         "$id": "620",
-         "statusCodes": [
-          204
-         ],
-         "headers": [],
-         "isErrorResponse": false
-        }
-       ],
-       "httpMethod": "PUT",
-       "uri": "{endpoint}",
-       "path": "/type/property/additionalProperties/spreadDifferentRecordModelArray",
-       "requestMediaTypes": [
-=======
-       "$id": "682",
-       "statusCodes": [
-        200
-       ],
-       "bodyType": {
-        "$ref": "79"
-       },
-       "headers": [],
-       "isErrorResponse": false,
-       "contentTypes": [
->>>>>>> 676f47f0
-        "application/json"
-       ],
-       "bufferResponse": true,
-       "generateProtocolMethod": true,
-       "generateConvenienceMethod": true,
-       "crossLanguageDefinitionId": "Type.Property.AdditionalProperties.SpreadDifferentModelArray.put",
-       "decorators": []
-      }
-     ],
-     "apiVersions": [],
-     "crossLanguageDefinitionId": "Type.Property.AdditionalProperties.SpreadDifferentModelArray",
-     "decorators": [],
-     "parent": {
-      "$ref": "264"
-     }
-    },
-    {
-<<<<<<< HEAD
-     "$id": "621",
-     "kind": "client",
-     "name": "ExtendsDifferentSpreadString",
-     "namespace": "Type.Property.AdditionalProperties",
-     "parameters": [
-      {
-       "$id": "622",
-       "name": "endpoint",
-       "nameInRequest": "endpoint",
-       "doc": "Service host",
-       "type": {
-        "$id": "623",
-        "kind": "url",
-        "name": "url",
-        "crossLanguageDefinitionId": "TypeSpec.url"
-=======
-     "$id": "683",
-     "name": "put",
-     "resourceName": "ExtendsDifferentSpreadModelArray",
-     "doc": "Put operation",
-     "accessibility": "public",
-     "parameters": [
-      {
-       "$id": "684",
-       "name": "contentType",
-       "nameInRequest": "Content-Type",
-       "doc": "Body parameter's content type. Known values are application/json",
-       "type": {
-        "$id": "685",
-        "kind": "constant",
-        "valueType": {
-         "$id": "686",
-         "kind": "string",
-         "name": "string",
-         "crossLanguageDefinitionId": "TypeSpec.string",
-         "decorators": []
-        },
-        "value": "application/json",
-        "decorators": []
-       },
-       "location": "Header",
-       "isApiVersion": false,
-       "isContentType": true,
-       "isEndpoint": false,
-       "explode": false,
-       "isRequired": true,
-       "kind": "Constant",
-       "decorators": [],
-       "skipUrlEncoding": false
-      },
-      {
-       "$id": "687",
-       "name": "body",
-       "nameInRequest": "body",
-       "doc": "body",
-       "type": {
-        "$ref": "79"
->>>>>>> 676f47f0
-       },
-       "location": "Uri",
-       "isApiVersion": false,
-       "isContentType": false,
-       "isRequired": true,
-       "isEndpoint": true,
-       "skipUrlEncoding": false,
-       "explode": false,
-       "kind": "Client",
-       "defaultValue": {
-        "$id": "624",
-        "type": {
-         "$id": "625",
-         "kind": "string",
-         "name": "string",
-         "crossLanguageDefinitionId": "TypeSpec.string"
-        },
-        "value": "http://localhost:3000"
-       }
-      }
-     ],
-     "operations": [
-      {
-<<<<<<< HEAD
-       "$id": "626",
-       "name": "get",
-       "resourceName": "ExtendsDifferentSpreadString",
-       "doc": "Get call",
-       "accessibility": "public",
-       "parameters": [
-        {
-         "$id": "627",
-         "name": "accept",
-         "nameInRequest": "Accept",
-         "type": {
-          "$id": "628",
-          "kind": "constant",
-          "valueType": {
-           "$id": "629",
-           "kind": "string",
-           "name": "string",
-           "crossLanguageDefinitionId": "TypeSpec.string",
-           "decorators": []
-          },
-          "value": "application/json",
-          "decorators": []
-         },
-         "location": "Header",
-         "isApiVersion": false,
-         "isContentType": false,
-         "isEndpoint": false,
-         "explode": false,
-         "isRequired": true,
-         "kind": "Constant",
-         "decorators": [],
-         "skipUrlEncoding": false
-        }
-       ],
-       "responses": [
-        {
-         "$id": "630",
-         "statusCodes": [
-          200
-         ],
-         "bodyType": {
-          "$ref": "107"
-         },
-         "headers": [],
-         "isErrorResponse": false,
-         "contentTypes": [
-          "application/json"
-         ]
-        }
-       ],
-       "httpMethod": "GET",
-       "uri": "{endpoint}",
-       "path": "/type/property/additionalProperties/extendsDifferentSpreadString",
-       "bufferResponse": true,
-       "generateProtocolMethod": true,
-       "generateConvenienceMethod": true,
-       "crossLanguageDefinitionId": "Type.Property.AdditionalProperties.ExtendsDifferentSpreadString.get",
-       "decorators": []
-      },
-      {
-       "$id": "631",
-       "name": "put",
-       "resourceName": "ExtendsDifferentSpreadString",
-       "doc": "Put operation",
-       "accessibility": "public",
-       "parameters": [
-        {
-         "$id": "632",
-         "name": "contentType",
-         "nameInRequest": "Content-Type",
-         "doc": "Body parameter's content type. Known values are application/json",
-         "type": {
-          "$id": "633",
-          "kind": "constant",
-          "valueType": {
-           "$id": "634",
-           "kind": "string",
-           "name": "string",
-           "crossLanguageDefinitionId": "TypeSpec.string",
-           "decorators": []
-          },
-          "value": "application/json",
-          "decorators": []
-         },
-         "location": "Header",
-         "isApiVersion": false,
-         "isContentType": true,
-         "isEndpoint": false,
-         "explode": false,
-         "isRequired": true,
-         "kind": "Constant",
-         "decorators": [],
-         "skipUrlEncoding": false
-        },
-        {
-         "$id": "635",
-         "name": "body",
-         "nameInRequest": "body",
-         "doc": "body",
-         "type": {
-          "$ref": "107"
-         },
-         "location": "Body",
-         "isApiVersion": false,
-         "isContentType": false,
-         "isEndpoint": false,
-         "explode": false,
-         "isRequired": true,
-         "kind": "Method",
-         "decorators": [],
-         "skipUrlEncoding": false
-        }
-       ],
-       "responses": [
-        {
-         "$id": "636",
-         "statusCodes": [
-          204
-         ],
-         "headers": [],
-         "isErrorResponse": false
-        }
-       ],
-       "httpMethod": "PUT",
-       "uri": "{endpoint}",
-       "path": "/type/property/additionalProperties/extendsDifferentSpreadString",
-       "requestMediaTypes": [
-=======
-       "$id": "688",
-       "statusCodes": [
-        204
-       ],
-       "headers": [],
-       "isErrorResponse": false
-      }
-     ],
-     "httpMethod": "PUT",
-     "uri": "{endpoint}",
-     "path": "/type/property/additionalProperties/extendsDifferentSpreadModelArray",
-     "requestMediaTypes": [
-      "application/json"
-     ],
-     "bufferResponse": true,
-     "generateProtocolMethod": true,
-     "generateConvenienceMethod": true,
-     "crossLanguageDefinitionId": "Type.Property.AdditionalProperties.ExtendsDifferentSpreadModelArray.put",
-     "decorators": []
-    }
-   ],
-   "parent": "AdditionalPropertiesClient",
-   "parameters": [
-    {
-     "$id": "689",
-     "name": "endpoint",
-     "nameInRequest": "endpoint",
-     "doc": "Service host",
-     "type": {
-      "$id": "690",
-      "kind": "url",
-      "name": "url",
-      "crossLanguageDefinitionId": "TypeSpec.url"
-     },
-     "location": "Uri",
-     "isApiVersion": false,
-     "isContentType": false,
-     "isRequired": true,
-     "isEndpoint": true,
-     "skipUrlEncoding": false,
-     "explode": false,
-     "kind": "Client",
-     "defaultValue": {
-      "$id": "691",
-      "type": {
-       "$id": "692",
-       "kind": "string",
-       "name": "string",
-       "crossLanguageDefinitionId": "TypeSpec.string"
-      },
-      "value": "http://localhost:3000"
-     }
-    }
-   ],
-   "decorators": [],
-   "crossLanguageDefinitionId": "Type.Property.AdditionalProperties.ExtendsDifferentSpreadModelArray"
-  },
-  {
-   "$id": "693",
-   "name": "MultipleSpread",
-   "namespace": "Type.Property.AdditionalProperties",
-   "operations": [
-    {
-     "$id": "694",
-     "name": "get",
-     "resourceName": "MultipleSpread",
-     "doc": "Get call",
-     "accessibility": "public",
-     "parameters": [
-      {
-       "$id": "695",
-       "name": "accept",
-       "nameInRequest": "Accept",
-       "type": {
-        "$id": "696",
-        "kind": "constant",
-        "valueType": {
-         "$id": "697",
-         "kind": "string",
-         "name": "string",
-         "crossLanguageDefinitionId": "TypeSpec.string",
-         "decorators": []
-        },
-        "value": "application/json",
-        "decorators": []
-       },
-       "location": "Header",
-       "isApiVersion": false,
-       "isContentType": false,
-       "isEndpoint": false,
-       "explode": false,
-       "isRequired": true,
-       "kind": "Constant",
-       "decorators": [],
-       "skipUrlEncoding": false
-      }
-     ],
-     "responses": [
-      {
-       "$id": "698",
-       "statusCodes": [
-        200
-       ],
-       "bodyType": {
-        "$ref": "71"
-       },
-       "headers": [],
-       "isErrorResponse": false,
-       "contentTypes": [
->>>>>>> 676f47f0
-        "application/json"
-       ],
-       "bufferResponse": true,
-       "generateProtocolMethod": true,
-       "generateConvenienceMethod": true,
-       "crossLanguageDefinitionId": "Type.Property.AdditionalProperties.ExtendsDifferentSpreadString.put",
-       "decorators": []
-      }
-     ],
-     "apiVersions": [],
-     "crossLanguageDefinitionId": "Type.Property.AdditionalProperties.ExtendsDifferentSpreadString",
-     "decorators": [],
-     "parent": {
-      "$ref": "264"
-     }
-    },
-    {
-<<<<<<< HEAD
-     "$id": "637",
-     "kind": "client",
-     "name": "ExtendsDifferentSpreadFloat",
-     "namespace": "Type.Property.AdditionalProperties",
-     "parameters": [
-      {
-       "$id": "638",
-       "name": "endpoint",
-       "nameInRequest": "endpoint",
-       "doc": "Service host",
-       "type": {
-        "$id": "639",
-        "kind": "url",
-        "name": "url",
-        "crossLanguageDefinitionId": "TypeSpec.url"
-=======
-     "$id": "699",
-     "name": "put",
-     "resourceName": "MultipleSpread",
-     "doc": "Put operation",
-     "accessibility": "public",
-     "parameters": [
-      {
-       "$id": "700",
-       "name": "contentType",
-       "nameInRequest": "Content-Type",
-       "doc": "Body parameter's content type. Known values are application/json",
-       "type": {
-        "$id": "701",
-        "kind": "constant",
-        "valueType": {
-         "$id": "702",
-         "kind": "string",
-         "name": "string",
-         "crossLanguageDefinitionId": "TypeSpec.string",
-         "decorators": []
-        },
-        "value": "application/json",
-        "decorators": []
-       },
-       "location": "Header",
-       "isApiVersion": false,
-       "isContentType": true,
-       "isEndpoint": false,
-       "explode": false,
-       "isRequired": true,
-       "kind": "Constant",
-       "decorators": [],
-       "skipUrlEncoding": false
-      },
-      {
-       "$id": "703",
-       "name": "body",
-       "nameInRequest": "body",
-       "doc": "body",
-       "type": {
-        "$ref": "71"
->>>>>>> 676f47f0
-       },
-       "location": "Uri",
-       "isApiVersion": false,
-       "isContentType": false,
-       "isRequired": true,
-       "isEndpoint": true,
-       "skipUrlEncoding": false,
-       "explode": false,
-       "kind": "Client",
-       "defaultValue": {
-        "$id": "640",
-        "type": {
-         "$id": "641",
-         "kind": "string",
-         "name": "string",
-         "crossLanguageDefinitionId": "TypeSpec.string"
-        },
-        "value": "http://localhost:3000"
-       }
-      }
-     ],
-     "operations": [
-      {
-       "$id": "642",
-       "name": "get",
-       "resourceName": "ExtendsDifferentSpreadFloat",
-       "doc": "Get call",
-       "accessibility": "public",
-       "parameters": [
-        {
-         "$id": "643",
-         "name": "accept",
-         "nameInRequest": "Accept",
-         "type": {
-          "$id": "644",
-          "kind": "constant",
-          "valueType": {
-           "$id": "645",
-           "kind": "string",
-           "name": "string",
-           "crossLanguageDefinitionId": "TypeSpec.string",
-           "decorators": []
-          },
-          "value": "application/json",
-          "decorators": []
-         },
-         "location": "Header",
-         "isApiVersion": false,
-         "isContentType": false,
-         "isEndpoint": false,
-         "explode": false,
-         "isRequired": true,
-         "kind": "Constant",
-         "decorators": [],
-         "skipUrlEncoding": false
-        }
-       ],
-       "responses": [
-        {
-         "$id": "646",
-         "statusCodes": [
-          200
-         ],
-         "bodyType": {
-          "$ref": "96"
-         },
-         "headers": [],
-         "isErrorResponse": false,
-         "contentTypes": [
-          "application/json"
-         ]
-        }
-       ],
-       "httpMethod": "GET",
-       "uri": "{endpoint}",
-       "path": "/type/property/additionalProperties/extendsDifferentSpreadFloat",
-       "bufferResponse": true,
-       "generateProtocolMethod": true,
-       "generateConvenienceMethod": true,
-       "crossLanguageDefinitionId": "Type.Property.AdditionalProperties.ExtendsDifferentSpreadFloat.get",
-       "decorators": []
-      },
-      {
-<<<<<<< HEAD
-       "$id": "647",
-       "name": "put",
-       "resourceName": "ExtendsDifferentSpreadFloat",
-       "doc": "Put operation",
-       "accessibility": "public",
-       "parameters": [
-        {
-         "$id": "648",
-         "name": "contentType",
-         "nameInRequest": "Content-Type",
-         "doc": "Body parameter's content type. Known values are application/json",
-         "type": {
-          "$id": "649",
-          "kind": "constant",
-          "valueType": {
-           "$id": "650",
-           "kind": "string",
-           "name": "string",
-           "crossLanguageDefinitionId": "TypeSpec.string",
-           "decorators": []
-          },
-          "value": "application/json",
-          "decorators": []
-         },
-         "location": "Header",
-         "isApiVersion": false,
-         "isContentType": true,
-         "isEndpoint": false,
-         "explode": false,
-         "isRequired": true,
-         "kind": "Constant",
-         "decorators": [],
-         "skipUrlEncoding": false
-        },
-        {
-         "$id": "651",
-         "name": "body",
-         "nameInRequest": "body",
-         "doc": "body",
-         "type": {
-          "$ref": "96"
-         },
-         "location": "Body",
-         "isApiVersion": false,
-         "isContentType": false,
-         "isEndpoint": false,
-         "explode": false,
-         "isRequired": true,
-         "kind": "Method",
-         "decorators": [],
-         "skipUrlEncoding": false
-        }
-       ],
-       "responses": [
-        {
-         "$id": "652",
-         "statusCodes": [
-          204
-         ],
-         "headers": [],
-         "isErrorResponse": false
-        }
-=======
-       "$id": "704",
-       "statusCodes": [
-        204
->>>>>>> 676f47f0
-       ],
-       "httpMethod": "PUT",
-       "uri": "{endpoint}",
-       "path": "/type/property/additionalProperties/extendsDifferentSpreadFloat",
-       "requestMediaTypes": [
-        "application/json"
-       ],
-       "bufferResponse": true,
-       "generateProtocolMethod": true,
-       "generateConvenienceMethod": true,
-       "crossLanguageDefinitionId": "Type.Property.AdditionalProperties.ExtendsDifferentSpreadFloat.put",
-       "decorators": []
-      }
-     ],
-<<<<<<< HEAD
-     "apiVersions": [],
-     "crossLanguageDefinitionId": "Type.Property.AdditionalProperties.ExtendsDifferentSpreadFloat",
-     "decorators": [],
-     "parent": {
-      "$ref": "264"
-     }
-    },
-    {
-     "$id": "653",
-     "kind": "client",
-     "name": "ExtendsDifferentSpreadModel",
-     "namespace": "Type.Property.AdditionalProperties",
-     "parameters": [
-      {
-       "$id": "654",
-       "name": "endpoint",
-       "nameInRequest": "endpoint",
-       "doc": "Service host",
-       "type": {
-        "$id": "655",
-        "kind": "url",
-        "name": "url",
-        "crossLanguageDefinitionId": "TypeSpec.url"
-=======
-     "httpMethod": "PUT",
-     "uri": "{endpoint}",
-     "path": "/type/property/additionalProperties/multipleSpreadRecord",
-     "requestMediaTypes": [
-      "application/json"
-     ],
-     "bufferResponse": true,
-     "generateProtocolMethod": true,
-     "generateConvenienceMethod": true,
-     "crossLanguageDefinitionId": "Type.Property.AdditionalProperties.MultipleSpread.put",
-     "decorators": []
-    }
-   ],
-   "parent": "AdditionalPropertiesClient",
-   "parameters": [
-    {
-     "$id": "705",
-     "name": "endpoint",
-     "nameInRequest": "endpoint",
-     "doc": "Service host",
-     "type": {
-      "$id": "706",
-      "kind": "url",
-      "name": "url",
-      "crossLanguageDefinitionId": "TypeSpec.url"
-     },
-     "location": "Uri",
-     "isApiVersion": false,
-     "isContentType": false,
-     "isRequired": true,
-     "isEndpoint": true,
-     "skipUrlEncoding": false,
-     "explode": false,
-     "kind": "Client",
-     "defaultValue": {
-      "$id": "707",
-      "type": {
-       "$id": "708",
-       "kind": "string",
-       "name": "string",
-       "crossLanguageDefinitionId": "TypeSpec.string"
-      },
-      "value": "http://localhost:3000"
-     }
-    }
-   ],
-   "decorators": [],
-   "crossLanguageDefinitionId": "Type.Property.AdditionalProperties.MultipleSpread"
-  },
-  {
-   "$id": "709",
-   "name": "SpreadRecordUnion",
-   "namespace": "Type.Property.AdditionalProperties",
-   "operations": [
-    {
-     "$id": "710",
-     "name": "get",
-     "resourceName": "SpreadRecordUnion",
-     "doc": "Get call",
-     "accessibility": "public",
-     "parameters": [
-      {
-       "$id": "711",
-       "name": "accept",
-       "nameInRequest": "Accept",
-       "type": {
-        "$id": "712",
-        "kind": "constant",
-        "valueType": {
-         "$id": "713",
-         "kind": "string",
-         "name": "string",
-         "crossLanguageDefinitionId": "TypeSpec.string",
-         "decorators": []
-        },
-        "value": "application/json",
-        "decorators": []
->>>>>>> 676f47f0
-       },
-       "location": "Uri",
-       "isApiVersion": false,
-       "isContentType": false,
-       "isRequired": true,
-       "isEndpoint": true,
-       "skipUrlEncoding": false,
-       "explode": false,
-       "kind": "Client",
-       "defaultValue": {
-        "$id": "656",
-        "type": {
-         "$id": "657",
-         "kind": "string",
-         "name": "string",
-         "crossLanguageDefinitionId": "TypeSpec.string"
-        },
-        "value": "http://localhost:3000"
-       }
-      }
-     ],
-     "operations": [
-      {
-<<<<<<< HEAD
-       "$id": "658",
-       "name": "get",
-       "resourceName": "ExtendsDifferentSpreadModel",
-       "doc": "Get call",
-       "accessibility": "public",
-       "parameters": [
-        {
-         "$id": "659",
-         "name": "accept",
-         "nameInRequest": "Accept",
-         "type": {
-          "$id": "660",
-          "kind": "constant",
-          "valueType": {
-           "$id": "661",
-           "kind": "string",
-           "name": "string",
-           "crossLanguageDefinitionId": "TypeSpec.string",
-           "decorators": []
-          },
-          "value": "application/json",
-          "decorators": []
-         },
-         "location": "Header",
-         "isApiVersion": false,
-         "isContentType": false,
-         "isEndpoint": false,
-         "explode": false,
-         "isRequired": true,
-         "kind": "Constant",
-         "decorators": [],
-         "skipUrlEncoding": false
-        }
-       ],
-       "responses": [
-        {
-         "$id": "662",
-         "statusCodes": [
-          200
-         ],
-         "bodyType": {
-          "$ref": "87"
-         },
-         "headers": [],
-         "isErrorResponse": false,
-         "contentTypes": [
-          "application/json"
-         ]
-        }
-       ],
-       "httpMethod": "GET",
-       "uri": "{endpoint}",
-       "path": "/type/property/additionalProperties/extendsDifferentSpreadModel",
-       "bufferResponse": true,
-       "generateProtocolMethod": true,
-       "generateConvenienceMethod": true,
-       "crossLanguageDefinitionId": "Type.Property.AdditionalProperties.ExtendsDifferentSpreadModel.get",
-       "decorators": []
-      },
-      {
-       "$id": "663",
-       "name": "put",
-       "resourceName": "ExtendsDifferentSpreadModel",
-       "doc": "Put operation",
-       "accessibility": "public",
-       "parameters": [
-        {
-         "$id": "664",
-         "name": "contentType",
-         "nameInRequest": "Content-Type",
-         "doc": "Body parameter's content type. Known values are application/json",
-         "type": {
-          "$id": "665",
-          "kind": "constant",
-          "valueType": {
-           "$id": "666",
-           "kind": "string",
-           "name": "string",
-           "crossLanguageDefinitionId": "TypeSpec.string",
-           "decorators": []
-          },
-          "value": "application/json",
-          "decorators": []
-         },
-         "location": "Header",
-         "isApiVersion": false,
-         "isContentType": true,
-         "isEndpoint": false,
-         "explode": false,
-         "isRequired": true,
-         "kind": "Constant",
-         "decorators": [],
-         "skipUrlEncoding": false
-        },
-        {
-         "$id": "667",
-         "name": "body",
-         "nameInRequest": "body",
-         "doc": "body",
-         "type": {
-          "$ref": "87"
-         },
-         "location": "Body",
-         "isApiVersion": false,
-         "isContentType": false,
-         "isEndpoint": false,
-         "explode": false,
-         "isRequired": true,
-         "kind": "Method",
-         "decorators": [],
-         "skipUrlEncoding": false
-        }
-       ],
-       "responses": [
-        {
-         "$id": "668",
-         "statusCodes": [
-          204
-         ],
-         "headers": [],
-         "isErrorResponse": false
-        }
-       ],
-       "httpMethod": "PUT",
-       "uri": "{endpoint}",
-       "path": "/type/property/additionalProperties/extendsDifferentSpreadModel",
-       "requestMediaTypes": [
-=======
-       "$id": "714",
-       "statusCodes": [
-        200
-       ],
-       "bodyType": {
-        "$ref": "63"
-       },
-       "headers": [],
-       "isErrorResponse": false,
-       "contentTypes": [
->>>>>>> 676f47f0
-        "application/json"
-       ],
-       "bufferResponse": true,
-       "generateProtocolMethod": true,
-       "generateConvenienceMethod": true,
-       "crossLanguageDefinitionId": "Type.Property.AdditionalProperties.ExtendsDifferentSpreadModel.put",
-       "decorators": []
-      }
-     ],
-     "apiVersions": [],
-     "crossLanguageDefinitionId": "Type.Property.AdditionalProperties.ExtendsDifferentSpreadModel",
-     "decorators": [],
-     "parent": {
-      "$ref": "264"
-     }
-    },
-    {
-<<<<<<< HEAD
-     "$id": "669",
-     "kind": "client",
-     "name": "ExtendsDifferentSpreadModelArray",
-     "namespace": "Type.Property.AdditionalProperties",
-     "parameters": [
-      {
-       "$id": "670",
-       "name": "endpoint",
-       "nameInRequest": "endpoint",
-       "doc": "Service host",
-       "type": {
-        "$id": "671",
-        "kind": "url",
-        "name": "url",
-        "crossLanguageDefinitionId": "TypeSpec.url"
-=======
-     "$id": "715",
-     "name": "put",
-     "resourceName": "SpreadRecordUnion",
-     "doc": "Put operation",
-     "accessibility": "public",
-     "parameters": [
-      {
-       "$id": "716",
-       "name": "contentType",
-       "nameInRequest": "Content-Type",
-       "doc": "Body parameter's content type. Known values are application/json",
-       "type": {
-        "$id": "717",
-        "kind": "constant",
-        "valueType": {
-         "$id": "718",
-         "kind": "string",
-         "name": "string",
-         "crossLanguageDefinitionId": "TypeSpec.string",
-         "decorators": []
-        },
-        "value": "application/json",
-        "decorators": []
-       },
-       "location": "Header",
-       "isApiVersion": false,
-       "isContentType": true,
-       "isEndpoint": false,
-       "explode": false,
-       "isRequired": true,
-       "kind": "Constant",
-       "decorators": [],
-       "skipUrlEncoding": false
-      },
-      {
-       "$id": "719",
-       "name": "body",
-       "nameInRequest": "body",
-       "doc": "body",
-       "type": {
-        "$ref": "63"
->>>>>>> 676f47f0
-       },
-       "location": "Uri",
-       "isApiVersion": false,
-       "isContentType": false,
-       "isRequired": true,
-       "isEndpoint": true,
-       "skipUrlEncoding": false,
-       "explode": false,
-       "kind": "Client",
-       "defaultValue": {
-        "$id": "672",
-        "type": {
-         "$id": "673",
-         "kind": "string",
-         "name": "string",
-         "crossLanguageDefinitionId": "TypeSpec.string"
-        },
-        "value": "http://localhost:3000"
-       }
-      }
-     ],
-     "operations": [
-      {
-       "$id": "674",
-       "name": "get",
-       "resourceName": "ExtendsDifferentSpreadModelArray",
-       "doc": "Get call",
-       "accessibility": "public",
-       "parameters": [
-        {
-         "$id": "675",
-         "name": "accept",
-         "nameInRequest": "Accept",
-         "type": {
-          "$id": "676",
-          "kind": "constant",
-          "valueType": {
-           "$id": "677",
-           "kind": "string",
-           "name": "string",
-           "crossLanguageDefinitionId": "TypeSpec.string",
-           "decorators": []
-          },
-          "value": "application/json",
-          "decorators": []
-         },
-         "location": "Header",
-         "isApiVersion": false,
-         "isContentType": false,
-         "isEndpoint": false,
-         "explode": false,
-         "isRequired": true,
-         "kind": "Constant",
-         "decorators": [],
-         "skipUrlEncoding": false
-        }
-       ],
-       "responses": [
-        {
-         "$id": "678",
-         "statusCodes": [
-          200
-         ],
-         "bodyType": {
-          "$ref": "71"
-         },
-         "headers": [],
-         "isErrorResponse": false,
-         "contentTypes": [
-          "application/json"
-         ]
-        }
-       ],
-       "httpMethod": "GET",
-       "uri": "{endpoint}",
-       "path": "/type/property/additionalProperties/extendsDifferentSpreadModelArray",
-       "bufferResponse": true,
-       "generateProtocolMethod": true,
-       "generateConvenienceMethod": true,
-       "crossLanguageDefinitionId": "Type.Property.AdditionalProperties.ExtendsDifferentSpreadModelArray.get",
-       "decorators": []
-      },
-      {
-<<<<<<< HEAD
-       "$id": "679",
-       "name": "put",
-       "resourceName": "ExtendsDifferentSpreadModelArray",
-       "doc": "Put operation",
-       "accessibility": "public",
-       "parameters": [
-        {
-         "$id": "680",
-         "name": "contentType",
-         "nameInRequest": "Content-Type",
-         "doc": "Body parameter's content type. Known values are application/json",
-         "type": {
-          "$id": "681",
-          "kind": "constant",
-          "valueType": {
-           "$id": "682",
-           "kind": "string",
-           "name": "string",
-           "crossLanguageDefinitionId": "TypeSpec.string",
-           "decorators": []
-          },
-          "value": "application/json",
-          "decorators": []
-         },
-         "location": "Header",
-         "isApiVersion": false,
-         "isContentType": true,
-         "isEndpoint": false,
-         "explode": false,
-         "isRequired": true,
-         "kind": "Constant",
-         "decorators": [],
-         "skipUrlEncoding": false
-        },
-        {
-         "$id": "683",
-         "name": "body",
-         "nameInRequest": "body",
-         "doc": "body",
-         "type": {
-          "$ref": "71"
-         },
-         "location": "Body",
-         "isApiVersion": false,
-         "isContentType": false,
-         "isEndpoint": false,
-         "explode": false,
-         "isRequired": true,
-         "kind": "Method",
-         "decorators": [],
-         "skipUrlEncoding": false
-        }
-       ],
-       "responses": [
-        {
-         "$id": "684",
-         "statusCodes": [
-          204
-         ],
-         "headers": [],
-         "isErrorResponse": false
-        }
-=======
-       "$id": "720",
-       "statusCodes": [
-        204
->>>>>>> 676f47f0
-       ],
-       "httpMethod": "PUT",
-       "uri": "{endpoint}",
-       "path": "/type/property/additionalProperties/extendsDifferentSpreadModelArray",
-       "requestMediaTypes": [
-        "application/json"
-       ],
-       "bufferResponse": true,
-       "generateProtocolMethod": true,
-       "generateConvenienceMethod": true,
-       "crossLanguageDefinitionId": "Type.Property.AdditionalProperties.ExtendsDifferentSpreadModelArray.put",
-       "decorators": []
-      }
-     ],
-<<<<<<< HEAD
-     "apiVersions": [],
-     "crossLanguageDefinitionId": "Type.Property.AdditionalProperties.ExtendsDifferentSpreadModelArray",
-     "decorators": [],
-     "parent": {
-      "$ref": "264"
-     }
-    },
-    {
-     "$id": "685",
-     "kind": "client",
-     "name": "MultipleSpread",
-     "namespace": "Type.Property.AdditionalProperties",
-     "parameters": [
-      {
-       "$id": "686",
-       "name": "endpoint",
-       "nameInRequest": "endpoint",
-       "doc": "Service host",
-       "type": {
-        "$id": "687",
+        "$id": "295",
         "kind": "url",
         "name": "url",
         "crossLanguageDefinitionId": "TypeSpec.url"
@@ -11458,9 +2414,9 @@
        "explode": false,
        "kind": "Client",
        "defaultValue": {
-        "$id": "688",
+        "$id": "296",
         "type": {
-         "$id": "689",
+         "$id": "297",
          "kind": "string",
          "name": "string",
          "crossLanguageDefinitionId": "TypeSpec.string"
@@ -11471,21 +2427,21 @@
      ],
      "operations": [
       {
-       "$id": "690",
+       "$id": "298",
        "name": "get",
-       "resourceName": "MultipleSpread",
+       "resourceName": "ExtendsUnknownDerived",
        "doc": "Get call",
        "accessibility": "public",
        "parameters": [
         {
-         "$id": "691",
+         "$id": "299",
          "name": "accept",
          "nameInRequest": "Accept",
          "type": {
-          "$id": "692",
+          "$id": "300",
           "kind": "constant",
           "valueType": {
-           "$id": "693",
+           "$id": "301",
            "kind": "string",
            "name": "string",
            "crossLanguageDefinitionId": "TypeSpec.string",
@@ -11507,12 +2463,12 @@
        ],
        "responses": [
         {
-         "$id": "694",
+         "$id": "302",
          "statusCodes": [
           200
          ],
          "bodyType": {
-          "$ref": "63"
+          "$ref": "257"
          },
          "headers": [],
          "isErrorResponse": false,
@@ -11523,30 +2479,30 @@
        ],
        "httpMethod": "GET",
        "uri": "{endpoint}",
-       "path": "/type/property/additionalProperties/multipleSpreadRecord",
+       "path": "/type/property/additionalProperties/extendsRecordUnknownDerived",
        "bufferResponse": true,
        "generateProtocolMethod": true,
        "generateConvenienceMethod": true,
-       "crossLanguageDefinitionId": "Type.Property.AdditionalProperties.MultipleSpread.get",
+       "crossLanguageDefinitionId": "Type.Property.AdditionalProperties.ExtendsUnknownDerived.get",
        "decorators": []
       },
       {
-       "$id": "695",
+       "$id": "303",
        "name": "put",
-       "resourceName": "MultipleSpread",
+       "resourceName": "ExtendsUnknownDerived",
        "doc": "Put operation",
        "accessibility": "public",
        "parameters": [
         {
-         "$id": "696",
+         "$id": "304",
          "name": "contentType",
          "nameInRequest": "Content-Type",
          "doc": "Body parameter's content type. Known values are application/json",
          "type": {
-          "$id": "697",
+          "$id": "305",
           "kind": "constant",
           "valueType": {
-           "$id": "698",
+           "$id": "306",
            "kind": "string",
            "name": "string",
            "crossLanguageDefinitionId": "TypeSpec.string",
@@ -11566,12 +2522,12 @@
          "skipUrlEncoding": false
         },
         {
-         "$id": "699",
+         "$id": "307",
          "name": "body",
          "nameInRequest": "body",
          "doc": "body",
          "type": {
-          "$ref": "63"
+          "$ref": "257"
          },
          "location": "Body",
          "isApiVersion": false,
@@ -11586,7 +2542,7 @@
        ],
        "responses": [
         {
-         "$id": "700",
+         "$id": "308",
          "statusCodes": [
           204
          ],
@@ -11596,37 +2552,37 @@
        ],
        "httpMethod": "PUT",
        "uri": "{endpoint}",
-       "path": "/type/property/additionalProperties/multipleSpreadRecord",
+       "path": "/type/property/additionalProperties/extendsRecordUnknownDerived",
        "requestMediaTypes": [
         "application/json"
        ],
        "bufferResponse": true,
        "generateProtocolMethod": true,
        "generateConvenienceMethod": true,
-       "crossLanguageDefinitionId": "Type.Property.AdditionalProperties.MultipleSpread.put",
+       "crossLanguageDefinitionId": "Type.Property.AdditionalProperties.ExtendsUnknownDerived.put",
        "decorators": []
       }
      ],
      "apiVersions": [],
-     "crossLanguageDefinitionId": "Type.Property.AdditionalProperties.MultipleSpread",
+     "crossLanguageDefinitionId": "Type.Property.AdditionalProperties.ExtendsUnknownDerived",
      "decorators": [],
      "parent": {
-      "$ref": "264"
+      "$ref": "272"
      }
     },
     {
-     "$id": "701",
+     "$id": "309",
      "kind": "client",
-     "name": "SpreadRecordUnion",
+     "name": "ExtendsUnknownDiscriminated",
      "namespace": "Type.Property.AdditionalProperties",
      "parameters": [
       {
-       "$id": "702",
+       "$id": "310",
        "name": "endpoint",
        "nameInRequest": "endpoint",
        "doc": "Service host",
        "type": {
-        "$id": "703",
+        "$id": "311",
         "kind": "url",
         "name": "url",
         "crossLanguageDefinitionId": "TypeSpec.url"
@@ -11640,9 +2596,9 @@
        "explode": false,
        "kind": "Client",
        "defaultValue": {
-        "$id": "704",
+        "$id": "312",
         "type": {
-         "$id": "705",
+         "$id": "313",
          "kind": "string",
          "name": "string",
          "crossLanguageDefinitionId": "TypeSpec.string"
@@ -11653,21 +2609,21 @@
      ],
      "operations": [
       {
-       "$id": "706",
+       "$id": "314",
        "name": "get",
-       "resourceName": "SpreadRecordUnion",
+       "resourceName": "ExtendsUnknownDiscriminated",
        "doc": "Get call",
        "accessibility": "public",
        "parameters": [
         {
-         "$id": "707",
+         "$id": "315",
          "name": "accept",
          "nameInRequest": "Accept",
          "type": {
-          "$id": "708",
+          "$id": "316",
           "kind": "constant",
           "valueType": {
-           "$id": "709",
+           "$id": "317",
            "kind": "string",
            "name": "string",
            "crossLanguageDefinitionId": "TypeSpec.string",
@@ -11689,12 +2645,12 @@
        ],
        "responses": [
         {
-         "$id": "710",
+         "$id": "318",
          "statusCodes": [
           200
          ],
          "bodyType": {
-          "$ref": "55"
+          "$ref": "232"
          },
          "headers": [],
          "isErrorResponse": false,
@@ -11705,30 +2661,30 @@
        ],
        "httpMethod": "GET",
        "uri": "{endpoint}",
-       "path": "/type/property/additionalProperties/spreadRecordUnion",
+       "path": "/type/property/additionalProperties/extendsUnknownDiscriminated",
        "bufferResponse": true,
        "generateProtocolMethod": true,
        "generateConvenienceMethod": true,
-       "crossLanguageDefinitionId": "Type.Property.AdditionalProperties.SpreadRecordUnion.get",
+       "crossLanguageDefinitionId": "Type.Property.AdditionalProperties.ExtendsUnknownDiscriminated.get",
        "decorators": []
       },
       {
-       "$id": "711",
+       "$id": "319",
        "name": "put",
-       "resourceName": "SpreadRecordUnion",
+       "resourceName": "ExtendsUnknownDiscriminated",
        "doc": "Put operation",
        "accessibility": "public",
        "parameters": [
         {
-         "$id": "712",
+         "$id": "320",
          "name": "contentType",
          "nameInRequest": "Content-Type",
          "doc": "Body parameter's content type. Known values are application/json",
          "type": {
-          "$id": "713",
+          "$id": "321",
           "kind": "constant",
           "valueType": {
-           "$id": "714",
+           "$id": "322",
            "kind": "string",
            "name": "string",
            "crossLanguageDefinitionId": "TypeSpec.string",
@@ -11748,12 +2704,12 @@
          "skipUrlEncoding": false
         },
         {
-         "$id": "715",
+         "$id": "323",
          "name": "body",
          "nameInRequest": "body",
          "doc": "body",
          "type": {
-          "$ref": "55"
+          "$ref": "232"
          },
          "location": "Body",
          "isApiVersion": false,
@@ -11768,7 +2724,7 @@
        ],
        "responses": [
         {
-         "$id": "716",
+         "$id": "324",
          "statusCodes": [
           204
          ],
@@ -11778,590 +2734,37 @@
        ],
        "httpMethod": "PUT",
        "uri": "{endpoint}",
-       "path": "/type/property/additionalProperties/spreadRecordUnion",
+       "path": "/type/property/additionalProperties/extendsUnknownDiscriminated",
        "requestMediaTypes": [
         "application/json"
        ],
        "bufferResponse": true,
        "generateProtocolMethod": true,
        "generateConvenienceMethod": true,
-       "crossLanguageDefinitionId": "Type.Property.AdditionalProperties.SpreadRecordUnion.put",
+       "crossLanguageDefinitionId": "Type.Property.AdditionalProperties.ExtendsUnknownDiscriminated.put",
        "decorators": []
       }
      ],
      "apiVersions": [],
-     "crossLanguageDefinitionId": "Type.Property.AdditionalProperties.SpreadRecordUnion",
+     "crossLanguageDefinitionId": "Type.Property.AdditionalProperties.ExtendsUnknownDiscriminated",
      "decorators": [],
      "parent": {
-      "$ref": "264"
+      "$ref": "272"
      }
     },
     {
-     "$id": "717",
+     "$id": "325",
      "kind": "client",
-     "name": "SpreadRecordDiscriminatedUnion",
+     "name": "IsUnknown",
      "namespace": "Type.Property.AdditionalProperties",
      "parameters": [
       {
-       "$id": "718",
+       "$id": "326",
        "name": "endpoint",
        "nameInRequest": "endpoint",
        "doc": "Service host",
        "type": {
-        "$id": "719",
-        "kind": "url",
-        "name": "url",
-        "crossLanguageDefinitionId": "TypeSpec.url"
-=======
-     "httpMethod": "PUT",
-     "uri": "{endpoint}",
-     "path": "/type/property/additionalProperties/spreadRecordUnion",
-     "requestMediaTypes": [
-      "application/json"
-     ],
-     "bufferResponse": true,
-     "generateProtocolMethod": true,
-     "generateConvenienceMethod": true,
-     "crossLanguageDefinitionId": "Type.Property.AdditionalProperties.SpreadRecordUnion.put",
-     "decorators": []
-    }
-   ],
-   "parent": "AdditionalPropertiesClient",
-   "parameters": [
-    {
-     "$id": "721",
-     "name": "endpoint",
-     "nameInRequest": "endpoint",
-     "doc": "Service host",
-     "type": {
-      "$id": "722",
-      "kind": "url",
-      "name": "url",
-      "crossLanguageDefinitionId": "TypeSpec.url"
-     },
-     "location": "Uri",
-     "isApiVersion": false,
-     "isContentType": false,
-     "isRequired": true,
-     "isEndpoint": true,
-     "skipUrlEncoding": false,
-     "explode": false,
-     "kind": "Client",
-     "defaultValue": {
-      "$id": "723",
-      "type": {
-       "$id": "724",
-       "kind": "string",
-       "name": "string",
-       "crossLanguageDefinitionId": "TypeSpec.string"
-      },
-      "value": "http://localhost:3000"
-     }
-    }
-   ],
-   "decorators": [],
-   "crossLanguageDefinitionId": "Type.Property.AdditionalProperties.SpreadRecordUnion"
-  },
-  {
-   "$id": "725",
-   "name": "SpreadRecordNonDiscriminatedUnion",
-   "namespace": "Type.Property.AdditionalProperties",
-   "operations": [
-    {
-     "$id": "726",
-     "name": "get",
-     "resourceName": "SpreadRecordNonDiscriminatedUnion",
-     "doc": "Get call",
-     "accessibility": "public",
-     "parameters": [
-      {
-       "$id": "727",
-       "name": "accept",
-       "nameInRequest": "Accept",
-       "type": {
-        "$id": "728",
-        "kind": "constant",
-        "valueType": {
-         "$id": "729",
-         "kind": "string",
-         "name": "string",
-         "crossLanguageDefinitionId": "TypeSpec.string",
-         "decorators": []
-        },
-        "value": "application/json",
-        "decorators": []
->>>>>>> 676f47f0
-       },
-       "location": "Uri",
-       "isApiVersion": false,
-       "isContentType": false,
-       "isRequired": true,
-       "isEndpoint": true,
-       "skipUrlEncoding": false,
-       "explode": false,
-       "kind": "Client",
-       "defaultValue": {
-        "$id": "720",
-        "type": {
-         "$id": "721",
-         "kind": "string",
-         "name": "string",
-         "crossLanguageDefinitionId": "TypeSpec.string"
-        },
-        "value": "http://localhost:3000"
-       }
-      }
-     ],
-     "operations": [
-      {
-<<<<<<< HEAD
-       "$id": "722",
-       "name": "get",
-       "resourceName": "SpreadRecordDiscriminatedUnion",
-       "doc": "Get call",
-       "accessibility": "public",
-       "parameters": [
-        {
-         "$id": "723",
-         "name": "accept",
-         "nameInRequest": "Accept",
-         "type": {
-          "$id": "724",
-          "kind": "constant",
-          "valueType": {
-           "$id": "725",
-           "kind": "string",
-           "name": "string",
-           "crossLanguageDefinitionId": "TypeSpec.string",
-           "decorators": []
-          },
-          "value": "application/json",
-          "decorators": []
-         },
-         "location": "Header",
-         "isApiVersion": false,
-         "isContentType": false,
-         "isEndpoint": false,
-         "explode": false,
-         "isRequired": true,
-         "kind": "Constant",
-         "decorators": [],
-         "skipUrlEncoding": false
-        }
-       ],
-       "responses": [
-        {
-         "$id": "726",
-         "statusCodes": [
-          200
-         ],
-         "bodyType": {
-          "$ref": "49"
-         },
-         "headers": [],
-         "isErrorResponse": false,
-         "contentTypes": [
-          "application/json"
-         ]
-        }
-       ],
-       "httpMethod": "GET",
-       "uri": "{endpoint}",
-       "path": "/type/property/additionalProperties/spreadRecordDiscriminatedUnion",
-       "bufferResponse": true,
-       "generateProtocolMethod": true,
-       "generateConvenienceMethod": true,
-       "crossLanguageDefinitionId": "Type.Property.AdditionalProperties.SpreadRecordDiscriminatedUnion.get",
-       "decorators": []
-      },
-      {
-       "$id": "727",
-       "name": "put",
-       "resourceName": "SpreadRecordDiscriminatedUnion",
-       "doc": "Put operation",
-       "accessibility": "public",
-       "parameters": [
-        {
-         "$id": "728",
-         "name": "contentType",
-         "nameInRequest": "Content-Type",
-         "doc": "Body parameter's content type. Known values are application/json",
-         "type": {
-          "$id": "729",
-          "kind": "constant",
-          "valueType": {
-           "$id": "730",
-           "kind": "string",
-           "name": "string",
-           "crossLanguageDefinitionId": "TypeSpec.string",
-           "decorators": []
-          },
-          "value": "application/json",
-          "decorators": []
-         },
-         "location": "Header",
-         "isApiVersion": false,
-         "isContentType": true,
-         "isEndpoint": false,
-         "explode": false,
-         "isRequired": true,
-         "kind": "Constant",
-         "decorators": [],
-         "skipUrlEncoding": false
-        },
-        {
-         "$id": "731",
-         "name": "body",
-         "nameInRequest": "body",
-         "doc": "body",
-         "type": {
-          "$ref": "49"
-         },
-         "location": "Body",
-         "isApiVersion": false,
-         "isContentType": false,
-         "isEndpoint": false,
-         "explode": false,
-         "isRequired": true,
-         "kind": "Method",
-         "decorators": [],
-         "skipUrlEncoding": false
-        }
-       ],
-       "responses": [
-        {
-         "$id": "732",
-         "statusCodes": [
-          204
-         ],
-         "headers": [],
-         "isErrorResponse": false
-        }
-       ],
-       "httpMethod": "PUT",
-       "uri": "{endpoint}",
-       "path": "/type/property/additionalProperties/spreadRecordDiscriminatedUnion",
-       "requestMediaTypes": [
-=======
-       "$id": "730",
-       "statusCodes": [
-        200
-       ],
-       "bodyType": {
-        "$ref": "48"
-       },
-       "headers": [],
-       "isErrorResponse": false,
-       "contentTypes": [
->>>>>>> 676f47f0
-        "application/json"
-       ],
-       "bufferResponse": true,
-       "generateProtocolMethod": true,
-       "generateConvenienceMethod": true,
-       "crossLanguageDefinitionId": "Type.Property.AdditionalProperties.SpreadRecordDiscriminatedUnion.put",
-       "decorators": []
-      }
-     ],
-     "apiVersions": [],
-     "crossLanguageDefinitionId": "Type.Property.AdditionalProperties.SpreadRecordDiscriminatedUnion",
-     "decorators": [],
-     "parent": {
-      "$ref": "264"
-     }
-    },
-    {
-<<<<<<< HEAD
-     "$id": "733",
-     "kind": "client",
-     "name": "SpreadRecordNonDiscriminatedUnion",
-     "namespace": "Type.Property.AdditionalProperties",
-     "parameters": [
-      {
-       "$id": "734",
-       "name": "endpoint",
-       "nameInRequest": "endpoint",
-       "doc": "Service host",
-       "type": {
-        "$id": "735",
-        "kind": "url",
-        "name": "url",
-        "crossLanguageDefinitionId": "TypeSpec.url"
-=======
-     "$id": "731",
-     "name": "put",
-     "resourceName": "SpreadRecordNonDiscriminatedUnion",
-     "doc": "Put operation",
-     "accessibility": "public",
-     "parameters": [
-      {
-       "$id": "732",
-       "name": "contentType",
-       "nameInRequest": "Content-Type",
-       "doc": "Body parameter's content type. Known values are application/json",
-       "type": {
-        "$id": "733",
-        "kind": "constant",
-        "valueType": {
-         "$id": "734",
-         "kind": "string",
-         "name": "string",
-         "crossLanguageDefinitionId": "TypeSpec.string",
-         "decorators": []
-        },
-        "value": "application/json",
-        "decorators": []
-       },
-       "location": "Header",
-       "isApiVersion": false,
-       "isContentType": true,
-       "isEndpoint": false,
-       "explode": false,
-       "isRequired": true,
-       "kind": "Constant",
-       "decorators": [],
-       "skipUrlEncoding": false
-      },
-      {
-       "$id": "735",
-       "name": "body",
-       "nameInRequest": "body",
-       "doc": "body",
-       "type": {
-        "$ref": "48"
->>>>>>> 676f47f0
-       },
-       "location": "Uri",
-       "isApiVersion": false,
-       "isContentType": false,
-       "isRequired": true,
-       "isEndpoint": true,
-       "skipUrlEncoding": false,
-       "explode": false,
-       "kind": "Client",
-       "defaultValue": {
-        "$id": "736",
-        "type": {
-         "$id": "737",
-         "kind": "string",
-         "name": "string",
-         "crossLanguageDefinitionId": "TypeSpec.string"
-        },
-        "value": "http://localhost:3000"
-       }
-      }
-     ],
-     "operations": [
-      {
-<<<<<<< HEAD
-       "$id": "738",
-       "name": "get",
-       "resourceName": "SpreadRecordNonDiscriminatedUnion",
-       "doc": "Get call",
-       "accessibility": "public",
-       "parameters": [
-        {
-         "$id": "739",
-         "name": "accept",
-         "nameInRequest": "Accept",
-         "type": {
-          "$id": "740",
-          "kind": "constant",
-          "valueType": {
-           "$id": "741",
-           "kind": "string",
-           "name": "string",
-           "crossLanguageDefinitionId": "TypeSpec.string",
-           "decorators": []
-          },
-          "value": "application/json",
-          "decorators": []
-         },
-         "location": "Header",
-         "isApiVersion": false,
-         "isContentType": false,
-         "isEndpoint": false,
-         "explode": false,
-         "isRequired": true,
-         "kind": "Constant",
-         "decorators": [],
-         "skipUrlEncoding": false
-        }
-       ],
-       "responses": [
-        {
-         "$id": "742",
-         "statusCodes": [
-          200
-         ],
-         "bodyType": {
-          "$ref": "38"
-         },
-         "headers": [],
-         "isErrorResponse": false,
-         "contentTypes": [
-          "application/json"
-         ]
-        }
-       ],
-       "httpMethod": "GET",
-       "uri": "{endpoint}",
-       "path": "/type/property/additionalProperties/spreadRecordNonDiscriminatedUnion",
-       "bufferResponse": true,
-       "generateProtocolMethod": true,
-       "generateConvenienceMethod": true,
-       "crossLanguageDefinitionId": "Type.Property.AdditionalProperties.SpreadRecordNonDiscriminatedUnion.get",
-       "decorators": []
-=======
-       "$id": "736",
-       "statusCodes": [
-        204
-       ],
-       "headers": [],
-       "isErrorResponse": false
-      }
-     ],
-     "httpMethod": "PUT",
-     "uri": "{endpoint}",
-     "path": "/type/property/additionalProperties/spreadRecordNonDiscriminatedUnion",
-     "requestMediaTypes": [
-      "application/json"
-     ],
-     "bufferResponse": true,
-     "generateProtocolMethod": true,
-     "generateConvenienceMethod": true,
-     "crossLanguageDefinitionId": "Type.Property.AdditionalProperties.SpreadRecordNonDiscriminatedUnion.put",
-     "decorators": []
-    }
-   ],
-   "parent": "AdditionalPropertiesClient",
-   "parameters": [
-    {
-     "$id": "737",
-     "name": "endpoint",
-     "nameInRequest": "endpoint",
-     "doc": "Service host",
-     "type": {
-      "$id": "738",
-      "kind": "url",
-      "name": "url",
-      "crossLanguageDefinitionId": "TypeSpec.url"
-     },
-     "location": "Uri",
-     "isApiVersion": false,
-     "isContentType": false,
-     "isRequired": true,
-     "isEndpoint": true,
-     "skipUrlEncoding": false,
-     "explode": false,
-     "kind": "Client",
-     "defaultValue": {
-      "$id": "739",
-      "type": {
-       "$id": "740",
-       "kind": "string",
-       "name": "string",
-       "crossLanguageDefinitionId": "TypeSpec.string"
->>>>>>> 676f47f0
-      },
-      {
-       "$id": "743",
-       "name": "put",
-       "resourceName": "SpreadRecordNonDiscriminatedUnion",
-       "doc": "Put operation",
-       "accessibility": "public",
-       "parameters": [
-        {
-         "$id": "744",
-         "name": "contentType",
-         "nameInRequest": "Content-Type",
-         "doc": "Body parameter's content type. Known values are application/json",
-         "type": {
-          "$id": "745",
-          "kind": "constant",
-          "valueType": {
-           "$id": "746",
-           "kind": "string",
-           "name": "string",
-           "crossLanguageDefinitionId": "TypeSpec.string",
-           "decorators": []
-          },
-          "value": "application/json",
-          "decorators": []
-         },
-         "location": "Header",
-         "isApiVersion": false,
-         "isContentType": true,
-         "isEndpoint": false,
-         "explode": false,
-         "isRequired": true,
-         "kind": "Constant",
-         "decorators": [],
-         "skipUrlEncoding": false
-        },
-        {
-         "$id": "747",
-         "name": "body",
-         "nameInRequest": "body",
-         "doc": "body",
-         "type": {
-          "$ref": "38"
-         },
-         "location": "Body",
-         "isApiVersion": false,
-         "isContentType": false,
-         "isEndpoint": false,
-         "explode": false,
-         "isRequired": true,
-         "kind": "Method",
-         "decorators": [],
-         "skipUrlEncoding": false
-        }
-       ],
-       "responses": [
-        {
-         "$id": "748",
-         "statusCodes": [
-          204
-         ],
-         "headers": [],
-         "isErrorResponse": false
-        }
-       ],
-       "httpMethod": "PUT",
-       "uri": "{endpoint}",
-       "path": "/type/property/additionalProperties/spreadRecordNonDiscriminatedUnion",
-       "requestMediaTypes": [
-        "application/json"
-       ],
-       "bufferResponse": true,
-       "generateProtocolMethod": true,
-       "generateConvenienceMethod": true,
-       "crossLanguageDefinitionId": "Type.Property.AdditionalProperties.SpreadRecordNonDiscriminatedUnion.put",
-       "decorators": []
-      }
-     ],
-     "apiVersions": [],
-     "crossLanguageDefinitionId": "Type.Property.AdditionalProperties.SpreadRecordNonDiscriminatedUnion",
-     "decorators": [],
-     "parent": {
-      "$ref": "264"
-     }
-<<<<<<< HEAD
-    },
-    {
-     "$id": "749",
-     "kind": "client",
-     "name": "SpreadRecordNonDiscriminatedUnion2",
-     "namespace": "Type.Property.AdditionalProperties",
-     "parameters": [
-      {
-       "$id": "750",
-       "name": "endpoint",
-       "nameInRequest": "endpoint",
-       "doc": "Service host",
-       "type": {
-        "$id": "751",
+        "$id": "327",
         "kind": "url",
         "name": "url",
         "crossLanguageDefinitionId": "TypeSpec.url"
@@ -12375,37 +2778,9 @@
        "explode": false,
        "kind": "Client",
        "defaultValue": {
-        "$id": "752",
+        "$id": "328",
         "type": {
-         "$id": "753",
-=======
-    }
-   ],
-   "decorators": [],
-   "crossLanguageDefinitionId": "Type.Property.AdditionalProperties.SpreadRecordNonDiscriminatedUnion"
-  },
-  {
-   "$id": "741",
-   "name": "SpreadRecordNonDiscriminatedUnion2",
-   "namespace": "Type.Property.AdditionalProperties",
-   "operations": [
-    {
-     "$id": "742",
-     "name": "get",
-     "resourceName": "SpreadRecordNonDiscriminatedUnion2",
-     "doc": "Get call",
-     "accessibility": "public",
-     "parameters": [
-      {
-       "$id": "743",
-       "name": "accept",
-       "nameInRequest": "Accept",
-       "type": {
-        "$id": "744",
-        "kind": "constant",
-        "valueType": {
-         "$id": "745",
->>>>>>> 676f47f0
+         "$id": "329",
          "kind": "string",
          "name": "string",
          "crossLanguageDefinitionId": "TypeSpec.string"
@@ -12416,22 +2791,21 @@
      ],
      "operations": [
       {
-<<<<<<< HEAD
-       "$id": "754",
+       "$id": "330",
        "name": "get",
-       "resourceName": "SpreadRecordNonDiscriminatedUnion2",
+       "resourceName": "IsUnknown",
        "doc": "Get call",
        "accessibility": "public",
        "parameters": [
         {
-         "$id": "755",
+         "$id": "331",
          "name": "accept",
          "nameInRequest": "Accept",
          "type": {
-          "$id": "756",
+          "$id": "332",
           "kind": "constant",
           "valueType": {
-           "$id": "757",
+           "$id": "333",
            "kind": "string",
            "name": "string",
            "crossLanguageDefinitionId": "TypeSpec.string",
@@ -12453,12 +2827,12 @@
        ],
        "responses": [
         {
-         "$id": "758",
+         "$id": "334",
          "statusCodes": [
           200
          ],
          "bodyType": {
-          "$ref": "32"
+          "$ref": "218"
          },
          "headers": [],
          "isErrorResponse": false,
@@ -12469,30 +2843,30 @@
        ],
        "httpMethod": "GET",
        "uri": "{endpoint}",
-       "path": "/type/property/additionalProperties/spreadRecordNonDiscriminatedUnion2",
+       "path": "/type/property/additionalProperties/isRecordUnknown",
        "bufferResponse": true,
        "generateProtocolMethod": true,
        "generateConvenienceMethod": true,
-       "crossLanguageDefinitionId": "Type.Property.AdditionalProperties.SpreadRecordNonDiscriminatedUnion2.get",
+       "crossLanguageDefinitionId": "Type.Property.AdditionalProperties.IsUnknown.get",
        "decorators": []
       },
       {
-       "$id": "759",
+       "$id": "335",
        "name": "put",
-       "resourceName": "SpreadRecordNonDiscriminatedUnion2",
+       "resourceName": "IsUnknown",
        "doc": "Put operation",
        "accessibility": "public",
        "parameters": [
         {
-         "$id": "760",
+         "$id": "336",
          "name": "contentType",
          "nameInRequest": "Content-Type",
          "doc": "Body parameter's content type. Known values are application/json",
          "type": {
-          "$id": "761",
+          "$id": "337",
           "kind": "constant",
           "valueType": {
-           "$id": "762",
+           "$id": "338",
            "kind": "string",
            "name": "string",
            "crossLanguageDefinitionId": "TypeSpec.string",
@@ -12512,12 +2886,12 @@
          "skipUrlEncoding": false
         },
         {
-         "$id": "763",
+         "$id": "339",
          "name": "body",
          "nameInRequest": "body",
          "doc": "body",
          "type": {
-          "$ref": "32"
+          "$ref": "218"
          },
          "location": "Body",
          "isApiVersion": false,
@@ -12532,132 +2906,47 @@
        ],
        "responses": [
         {
-         "$id": "764",
+         "$id": "340",
          "statusCodes": [
           204
          ],
          "headers": [],
          "isErrorResponse": false
         }
-=======
-       "$id": "746",
-       "statusCodes": [
-        200
-       ],
-       "bodyType": {
-        "$ref": "42"
-       },
-       "headers": [],
-       "isErrorResponse": false,
-       "contentTypes": [
-        "application/json"
-       ]
-      }
-     ],
-     "httpMethod": "GET",
-     "uri": "{endpoint}",
-     "path": "/type/property/additionalProperties/spreadRecordNonDiscriminatedUnion2",
-     "bufferResponse": true,
-     "generateProtocolMethod": true,
-     "generateConvenienceMethod": true,
-     "crossLanguageDefinitionId": "Type.Property.AdditionalProperties.SpreadRecordNonDiscriminatedUnion2.get",
-     "decorators": []
-    },
-    {
-     "$id": "747",
-     "name": "put",
-     "resourceName": "SpreadRecordNonDiscriminatedUnion2",
-     "doc": "Put operation",
-     "accessibility": "public",
-     "parameters": [
-      {
-       "$id": "748",
-       "name": "contentType",
-       "nameInRequest": "Content-Type",
-       "doc": "Body parameter's content type. Known values are application/json",
-       "type": {
-        "$id": "749",
-        "kind": "constant",
-        "valueType": {
-         "$id": "750",
-         "kind": "string",
-         "name": "string",
-         "crossLanguageDefinitionId": "TypeSpec.string",
-         "decorators": []
-        },
-        "value": "application/json",
-        "decorators": []
-       },
-       "location": "Header",
-       "isApiVersion": false,
-       "isContentType": true,
-       "isEndpoint": false,
-       "explode": false,
-       "isRequired": true,
-       "kind": "Constant",
-       "decorators": [],
-       "skipUrlEncoding": false
-      },
-      {
-       "$id": "751",
-       "name": "body",
-       "nameInRequest": "body",
-       "doc": "body",
-       "type": {
-        "$ref": "42"
-       },
-       "location": "Body",
-       "isApiVersion": false,
-       "isContentType": false,
-       "isEndpoint": false,
-       "explode": false,
-       "isRequired": true,
-       "kind": "Method",
-       "decorators": [],
-       "skipUrlEncoding": false
-      }
-     ],
-     "responses": [
-      {
-       "$id": "752",
-       "statusCodes": [
-        204
->>>>>>> 676f47f0
        ],
        "httpMethod": "PUT",
        "uri": "{endpoint}",
-       "path": "/type/property/additionalProperties/spreadRecordNonDiscriminatedUnion2",
+       "path": "/type/property/additionalProperties/isRecordUnknown",
        "requestMediaTypes": [
         "application/json"
        ],
        "bufferResponse": true,
        "generateProtocolMethod": true,
        "generateConvenienceMethod": true,
-       "crossLanguageDefinitionId": "Type.Property.AdditionalProperties.SpreadRecordNonDiscriminatedUnion2.put",
+       "crossLanguageDefinitionId": "Type.Property.AdditionalProperties.IsUnknown.put",
        "decorators": []
       }
      ],
-<<<<<<< HEAD
      "apiVersions": [],
-     "crossLanguageDefinitionId": "Type.Property.AdditionalProperties.SpreadRecordNonDiscriminatedUnion2",
+     "crossLanguageDefinitionId": "Type.Property.AdditionalProperties.IsUnknown",
      "decorators": [],
      "parent": {
-      "$ref": "264"
+      "$ref": "272"
      }
     },
     {
-     "$id": "765",
+     "$id": "341",
      "kind": "client",
-     "name": "SpreadRecordNonDiscriminatedUnion3",
+     "name": "IsUnknownDerived",
      "namespace": "Type.Property.AdditionalProperties",
      "parameters": [
       {
-       "$id": "766",
+       "$id": "342",
        "name": "endpoint",
        "nameInRequest": "endpoint",
        "doc": "Service host",
        "type": {
-        "$id": "767",
+        "$id": "343",
         "kind": "url",
         "name": "url",
         "crossLanguageDefinitionId": "TypeSpec.url"
@@ -12671,81 +2960,9 @@
        "explode": false,
        "kind": "Client",
        "defaultValue": {
-        "$id": "768",
+        "$id": "344",
         "type": {
-         "$id": "769",
-=======
-     "httpMethod": "PUT",
-     "uri": "{endpoint}",
-     "path": "/type/property/additionalProperties/spreadRecordNonDiscriminatedUnion2",
-     "requestMediaTypes": [
-      "application/json"
-     ],
-     "bufferResponse": true,
-     "generateProtocolMethod": true,
-     "generateConvenienceMethod": true,
-     "crossLanguageDefinitionId": "Type.Property.AdditionalProperties.SpreadRecordNonDiscriminatedUnion2.put",
-     "decorators": []
-    }
-   ],
-   "parent": "AdditionalPropertiesClient",
-   "parameters": [
-    {
-     "$id": "753",
-     "name": "endpoint",
-     "nameInRequest": "endpoint",
-     "doc": "Service host",
-     "type": {
-      "$id": "754",
-      "kind": "url",
-      "name": "url",
-      "crossLanguageDefinitionId": "TypeSpec.url"
-     },
-     "location": "Uri",
-     "isApiVersion": false,
-     "isContentType": false,
-     "isRequired": true,
-     "isEndpoint": true,
-     "skipUrlEncoding": false,
-     "explode": false,
-     "kind": "Client",
-     "defaultValue": {
-      "$id": "755",
-      "type": {
-       "$id": "756",
-       "kind": "string",
-       "name": "string",
-       "crossLanguageDefinitionId": "TypeSpec.string"
-      },
-      "value": "http://localhost:3000"
-     }
-    }
-   ],
-   "decorators": [],
-   "crossLanguageDefinitionId": "Type.Property.AdditionalProperties.SpreadRecordNonDiscriminatedUnion2"
-  },
-  {
-   "$id": "757",
-   "name": "SpreadRecordNonDiscriminatedUnion3",
-   "namespace": "Type.Property.AdditionalProperties",
-   "operations": [
-    {
-     "$id": "758",
-     "name": "get",
-     "resourceName": "SpreadRecordNonDiscriminatedUnion3",
-     "doc": "Get call",
-     "accessibility": "public",
-     "parameters": [
-      {
-       "$id": "759",
-       "name": "accept",
-       "nameInRequest": "Accept",
-       "type": {
-        "$id": "760",
-        "kind": "constant",
-        "valueType": {
-         "$id": "761",
->>>>>>> 676f47f0
+         "$id": "345",
          "kind": "string",
          "name": "string",
          "crossLanguageDefinitionId": "TypeSpec.string"
@@ -12756,22 +2973,21 @@
      ],
      "operations": [
       {
-<<<<<<< HEAD
-       "$id": "770",
+       "$id": "346",
        "name": "get",
-       "resourceName": "SpreadRecordNonDiscriminatedUnion3",
+       "resourceName": "IsUnknownDerived",
        "doc": "Get call",
        "accessibility": "public",
        "parameters": [
         {
-         "$id": "771",
+         "$id": "347",
          "name": "accept",
          "nameInRequest": "Accept",
          "type": {
-          "$id": "772",
+          "$id": "348",
           "kind": "constant",
           "valueType": {
-           "$id": "773",
+           "$id": "349",
            "kind": "string",
            "name": "string",
            "crossLanguageDefinitionId": "TypeSpec.string",
@@ -12793,12 +3009,4744 @@
        ],
        "responses": [
         {
-         "$id": "774",
+         "$id": "350",
          "statusCodes": [
           200
          ],
          "bodyType": {
-          "$ref": "5"
+          "$ref": "217"
+         },
+         "headers": [],
+         "isErrorResponse": false,
+         "contentTypes": [
+          "application/json"
+         ]
+        }
+       ],
+       "httpMethod": "GET",
+       "uri": "{endpoint}",
+       "path": "/type/property/additionalProperties/isRecordUnknownDerived",
+       "bufferResponse": true,
+       "generateProtocolMethod": true,
+       "generateConvenienceMethod": true,
+       "crossLanguageDefinitionId": "Type.Property.AdditionalProperties.IsUnknownDerived.get",
+       "decorators": []
+      },
+      {
+       "$id": "351",
+       "name": "put",
+       "resourceName": "IsUnknownDerived",
+       "doc": "Put operation",
+       "accessibility": "public",
+       "parameters": [
+        {
+         "$id": "352",
+         "name": "contentType",
+         "nameInRequest": "Content-Type",
+         "doc": "Body parameter's content type. Known values are application/json",
+         "type": {
+          "$id": "353",
+          "kind": "constant",
+          "valueType": {
+           "$id": "354",
+           "kind": "string",
+           "name": "string",
+           "crossLanguageDefinitionId": "TypeSpec.string",
+           "decorators": []
+          },
+          "value": "application/json",
+          "decorators": []
+         },
+         "location": "Header",
+         "isApiVersion": false,
+         "isContentType": true,
+         "isEndpoint": false,
+         "explode": false,
+         "isRequired": true,
+         "kind": "Constant",
+         "decorators": [],
+         "skipUrlEncoding": false
+        },
+        {
+         "$id": "355",
+         "name": "body",
+         "nameInRequest": "body",
+         "doc": "body",
+         "type": {
+          "$ref": "217"
+         },
+         "location": "Body",
+         "isApiVersion": false,
+         "isContentType": false,
+         "isEndpoint": false,
+         "explode": false,
+         "isRequired": true,
+         "kind": "Method",
+         "decorators": [],
+         "skipUrlEncoding": false
+        }
+       ],
+       "responses": [
+        {
+         "$id": "356",
+         "statusCodes": [
+          204
+         ],
+         "headers": [],
+         "isErrorResponse": false
+        }
+       ],
+       "httpMethod": "PUT",
+       "uri": "{endpoint}",
+       "path": "/type/property/additionalProperties/isRecordUnknownDerived",
+       "requestMediaTypes": [
+        "application/json"
+       ],
+       "bufferResponse": true,
+       "generateProtocolMethod": true,
+       "generateConvenienceMethod": true,
+       "crossLanguageDefinitionId": "Type.Property.AdditionalProperties.IsUnknownDerived.put",
+       "decorators": []
+      }
+     ],
+     "apiVersions": [],
+     "crossLanguageDefinitionId": "Type.Property.AdditionalProperties.IsUnknownDerived",
+     "decorators": [],
+     "parent": {
+      "$ref": "272"
+     }
+    },
+    {
+     "$id": "357",
+     "kind": "client",
+     "name": "IsUnknownDiscriminated",
+     "namespace": "Type.Property.AdditionalProperties",
+     "parameters": [
+      {
+       "$id": "358",
+       "name": "endpoint",
+       "nameInRequest": "endpoint",
+       "doc": "Service host",
+       "type": {
+        "$id": "359",
+        "kind": "url",
+        "name": "url",
+        "crossLanguageDefinitionId": "TypeSpec.url"
+       },
+       "location": "Uri",
+       "isApiVersion": false,
+       "isContentType": false,
+       "isRequired": true,
+       "isEndpoint": true,
+       "skipUrlEncoding": false,
+       "explode": false,
+       "kind": "Client",
+       "defaultValue": {
+        "$id": "360",
+        "type": {
+         "$id": "361",
+         "kind": "string",
+         "name": "string",
+         "crossLanguageDefinitionId": "TypeSpec.string"
+        },
+        "value": "http://localhost:3000"
+       }
+      }
+     ],
+     "operations": [
+      {
+       "$id": "362",
+       "name": "get",
+       "resourceName": "IsUnknownDiscriminated",
+       "doc": "Get call",
+       "accessibility": "public",
+       "parameters": [
+        {
+         "$id": "363",
+         "name": "accept",
+         "nameInRequest": "Accept",
+         "type": {
+          "$id": "364",
+          "kind": "constant",
+          "valueType": {
+           "$id": "365",
+           "kind": "string",
+           "name": "string",
+           "crossLanguageDefinitionId": "TypeSpec.string",
+           "decorators": []
+          },
+          "value": "application/json",
+          "decorators": []
+         },
+         "location": "Header",
+         "isApiVersion": false,
+         "isContentType": false,
+         "isEndpoint": false,
+         "explode": false,
+         "isRequired": true,
+         "kind": "Constant",
+         "decorators": [],
+         "skipUrlEncoding": false
+        }
+       ],
+       "responses": [
+        {
+         "$id": "366",
+         "statusCodes": [
+          200
+         ],
+         "bodyType": {
+          "$ref": "192"
+         },
+         "headers": [],
+         "isErrorResponse": false,
+         "contentTypes": [
+          "application/json"
+         ]
+        }
+       ],
+       "httpMethod": "GET",
+       "uri": "{endpoint}",
+       "path": "/type/property/additionalProperties/isUnknownDiscriminated",
+       "bufferResponse": true,
+       "generateProtocolMethod": true,
+       "generateConvenienceMethod": true,
+       "crossLanguageDefinitionId": "Type.Property.AdditionalProperties.IsUnknownDiscriminated.get",
+       "decorators": []
+      },
+      {
+       "$id": "367",
+       "name": "put",
+       "resourceName": "IsUnknownDiscriminated",
+       "doc": "Put operation",
+       "accessibility": "public",
+       "parameters": [
+        {
+         "$id": "368",
+         "name": "contentType",
+         "nameInRequest": "Content-Type",
+         "doc": "Body parameter's content type. Known values are application/json",
+         "type": {
+          "$id": "369",
+          "kind": "constant",
+          "valueType": {
+           "$id": "370",
+           "kind": "string",
+           "name": "string",
+           "crossLanguageDefinitionId": "TypeSpec.string",
+           "decorators": []
+          },
+          "value": "application/json",
+          "decorators": []
+         },
+         "location": "Header",
+         "isApiVersion": false,
+         "isContentType": true,
+         "isEndpoint": false,
+         "explode": false,
+         "isRequired": true,
+         "kind": "Constant",
+         "decorators": [],
+         "skipUrlEncoding": false
+        },
+        {
+         "$id": "371",
+         "name": "body",
+         "nameInRequest": "body",
+         "doc": "body",
+         "type": {
+          "$ref": "192"
+         },
+         "location": "Body",
+         "isApiVersion": false,
+         "isContentType": false,
+         "isEndpoint": false,
+         "explode": false,
+         "isRequired": true,
+         "kind": "Method",
+         "decorators": [],
+         "skipUrlEncoding": false
+        }
+       ],
+       "responses": [
+        {
+         "$id": "372",
+         "statusCodes": [
+          204
+         ],
+         "headers": [],
+         "isErrorResponse": false
+        }
+       ],
+       "httpMethod": "PUT",
+       "uri": "{endpoint}",
+       "path": "/type/property/additionalProperties/isUnknownDiscriminated",
+       "requestMediaTypes": [
+        "application/json"
+       ],
+       "bufferResponse": true,
+       "generateProtocolMethod": true,
+       "generateConvenienceMethod": true,
+       "crossLanguageDefinitionId": "Type.Property.AdditionalProperties.IsUnknownDiscriminated.put",
+       "decorators": []
+      }
+     ],
+     "apiVersions": [],
+     "crossLanguageDefinitionId": "Type.Property.AdditionalProperties.IsUnknownDiscriminated",
+     "decorators": [],
+     "parent": {
+      "$ref": "272"
+     }
+    },
+    {
+     "$id": "373",
+     "kind": "client",
+     "name": "ExtendsString",
+     "namespace": "Type.Property.AdditionalProperties",
+     "parameters": [
+      {
+       "$id": "374",
+       "name": "endpoint",
+       "nameInRequest": "endpoint",
+       "doc": "Service host",
+       "type": {
+        "$id": "375",
+        "kind": "url",
+        "name": "url",
+        "crossLanguageDefinitionId": "TypeSpec.url"
+       },
+       "location": "Uri",
+       "isApiVersion": false,
+       "isContentType": false,
+       "isRequired": true,
+       "isEndpoint": true,
+       "skipUrlEncoding": false,
+       "explode": false,
+       "kind": "Client",
+       "defaultValue": {
+        "$id": "376",
+        "type": {
+         "$id": "377",
+         "kind": "string",
+         "name": "string",
+         "crossLanguageDefinitionId": "TypeSpec.string"
+        },
+        "value": "http://localhost:3000"
+       }
+      }
+     ],
+     "operations": [
+      {
+       "$id": "378",
+       "name": "get",
+       "resourceName": "ExtendsString",
+       "doc": "Get call",
+       "accessibility": "public",
+       "parameters": [
+        {
+         "$id": "379",
+         "name": "accept",
+         "nameInRequest": "Accept",
+         "type": {
+          "$id": "380",
+          "kind": "constant",
+          "valueType": {
+           "$id": "381",
+           "kind": "string",
+           "name": "string",
+           "crossLanguageDefinitionId": "TypeSpec.string",
+           "decorators": []
+          },
+          "value": "application/json",
+          "decorators": []
+         },
+         "location": "Header",
+         "isApiVersion": false,
+         "isContentType": false,
+         "isEndpoint": false,
+         "explode": false,
+         "isRequired": true,
+         "kind": "Constant",
+         "decorators": [],
+         "skipUrlEncoding": false
+        }
+       ],
+       "responses": [
+        {
+         "$id": "382",
+         "statusCodes": [
+          200
+         ],
+         "bodyType": {
+          "$ref": "186"
+         },
+         "headers": [],
+         "isErrorResponse": false,
+         "contentTypes": [
+          "application/json"
+         ]
+        }
+       ],
+       "httpMethod": "GET",
+       "uri": "{endpoint}",
+       "path": "/type/property/additionalProperties/extendsRecordString",
+       "bufferResponse": true,
+       "generateProtocolMethod": true,
+       "generateConvenienceMethod": true,
+       "crossLanguageDefinitionId": "Type.Property.AdditionalProperties.ExtendsString.get",
+       "decorators": []
+      },
+      {
+       "$id": "383",
+       "name": "put",
+       "resourceName": "ExtendsString",
+       "doc": "Put operation",
+       "accessibility": "public",
+       "parameters": [
+        {
+         "$id": "384",
+         "name": "contentType",
+         "nameInRequest": "Content-Type",
+         "doc": "Body parameter's content type. Known values are application/json",
+         "type": {
+          "$id": "385",
+          "kind": "constant",
+          "valueType": {
+           "$id": "386",
+           "kind": "string",
+           "name": "string",
+           "crossLanguageDefinitionId": "TypeSpec.string",
+           "decorators": []
+          },
+          "value": "application/json",
+          "decorators": []
+         },
+         "location": "Header",
+         "isApiVersion": false,
+         "isContentType": true,
+         "isEndpoint": false,
+         "explode": false,
+         "isRequired": true,
+         "kind": "Constant",
+         "decorators": [],
+         "skipUrlEncoding": false
+        },
+        {
+         "$id": "387",
+         "name": "body",
+         "nameInRequest": "body",
+         "doc": "body",
+         "type": {
+          "$ref": "186"
+         },
+         "location": "Body",
+         "isApiVersion": false,
+         "isContentType": false,
+         "isEndpoint": false,
+         "explode": false,
+         "isRequired": true,
+         "kind": "Method",
+         "decorators": [],
+         "skipUrlEncoding": false
+        }
+       ],
+       "responses": [
+        {
+         "$id": "388",
+         "statusCodes": [
+          204
+         ],
+         "headers": [],
+         "isErrorResponse": false
+        }
+       ],
+       "httpMethod": "PUT",
+       "uri": "{endpoint}",
+       "path": "/type/property/additionalProperties/extendsRecordString",
+       "requestMediaTypes": [
+        "application/json"
+       ],
+       "bufferResponse": true,
+       "generateProtocolMethod": true,
+       "generateConvenienceMethod": true,
+       "crossLanguageDefinitionId": "Type.Property.AdditionalProperties.ExtendsString.put",
+       "decorators": []
+      }
+     ],
+     "apiVersions": [],
+     "crossLanguageDefinitionId": "Type.Property.AdditionalProperties.ExtendsString",
+     "decorators": [],
+     "parent": {
+      "$ref": "272"
+     }
+    },
+    {
+     "$id": "389",
+     "kind": "client",
+     "name": "IsString",
+     "namespace": "Type.Property.AdditionalProperties",
+     "parameters": [
+      {
+       "$id": "390",
+       "name": "endpoint",
+       "nameInRequest": "endpoint",
+       "doc": "Service host",
+       "type": {
+        "$id": "391",
+        "kind": "url",
+        "name": "url",
+        "crossLanguageDefinitionId": "TypeSpec.url"
+       },
+       "location": "Uri",
+       "isApiVersion": false,
+       "isContentType": false,
+       "isRequired": true,
+       "isEndpoint": true,
+       "skipUrlEncoding": false,
+       "explode": false,
+       "kind": "Client",
+       "defaultValue": {
+        "$id": "392",
+        "type": {
+         "$id": "393",
+         "kind": "string",
+         "name": "string",
+         "crossLanguageDefinitionId": "TypeSpec.string"
+        },
+        "value": "http://localhost:3000"
+       }
+      }
+     ],
+     "operations": [
+      {
+       "$id": "394",
+       "name": "get",
+       "resourceName": "IsString",
+       "doc": "Get call",
+       "accessibility": "public",
+       "parameters": [
+        {
+         "$id": "395",
+         "name": "accept",
+         "nameInRequest": "Accept",
+         "type": {
+          "$id": "396",
+          "kind": "constant",
+          "valueType": {
+           "$id": "397",
+           "kind": "string",
+           "name": "string",
+           "crossLanguageDefinitionId": "TypeSpec.string",
+           "decorators": []
+          },
+          "value": "application/json",
+          "decorators": []
+         },
+         "location": "Header",
+         "isApiVersion": false,
+         "isContentType": false,
+         "isEndpoint": false,
+         "explode": false,
+         "isRequired": true,
+         "kind": "Constant",
+         "decorators": [],
+         "skipUrlEncoding": false
+        }
+       ],
+       "responses": [
+        {
+         "$id": "398",
+         "statusCodes": [
+          200
+         ],
+         "bodyType": {
+          "$ref": "180"
+         },
+         "headers": [],
+         "isErrorResponse": false,
+         "contentTypes": [
+          "application/json"
+         ]
+        }
+       ],
+       "httpMethod": "GET",
+       "uri": "{endpoint}",
+       "path": "/type/property/additionalProperties/isRecordstring",
+       "bufferResponse": true,
+       "generateProtocolMethod": true,
+       "generateConvenienceMethod": true,
+       "crossLanguageDefinitionId": "Type.Property.AdditionalProperties.IsString.get",
+       "decorators": []
+      },
+      {
+       "$id": "399",
+       "name": "put",
+       "resourceName": "IsString",
+       "doc": "Put operation",
+       "accessibility": "public",
+       "parameters": [
+        {
+         "$id": "400",
+         "name": "contentType",
+         "nameInRequest": "Content-Type",
+         "doc": "Body parameter's content type. Known values are application/json",
+         "type": {
+          "$id": "401",
+          "kind": "constant",
+          "valueType": {
+           "$id": "402",
+           "kind": "string",
+           "name": "string",
+           "crossLanguageDefinitionId": "TypeSpec.string",
+           "decorators": []
+          },
+          "value": "application/json",
+          "decorators": []
+         },
+         "location": "Header",
+         "isApiVersion": false,
+         "isContentType": true,
+         "isEndpoint": false,
+         "explode": false,
+         "isRequired": true,
+         "kind": "Constant",
+         "decorators": [],
+         "skipUrlEncoding": false
+        },
+        {
+         "$id": "403",
+         "name": "body",
+         "nameInRequest": "body",
+         "doc": "body",
+         "type": {
+          "$ref": "180"
+         },
+         "location": "Body",
+         "isApiVersion": false,
+         "isContentType": false,
+         "isEndpoint": false,
+         "explode": false,
+         "isRequired": true,
+         "kind": "Method",
+         "decorators": [],
+         "skipUrlEncoding": false
+        }
+       ],
+       "responses": [
+        {
+         "$id": "404",
+         "statusCodes": [
+          204
+         ],
+         "headers": [],
+         "isErrorResponse": false
+        }
+       ],
+       "httpMethod": "PUT",
+       "uri": "{endpoint}",
+       "path": "/type/property/additionalProperties/isRecordstring",
+       "requestMediaTypes": [
+        "application/json"
+       ],
+       "bufferResponse": true,
+       "generateProtocolMethod": true,
+       "generateConvenienceMethod": true,
+       "crossLanguageDefinitionId": "Type.Property.AdditionalProperties.IsString.put",
+       "decorators": []
+      }
+     ],
+     "apiVersions": [],
+     "crossLanguageDefinitionId": "Type.Property.AdditionalProperties.IsString",
+     "decorators": [],
+     "parent": {
+      "$ref": "272"
+     }
+    },
+    {
+     "$id": "405",
+     "kind": "client",
+     "name": "SpreadString",
+     "namespace": "Type.Property.AdditionalProperties",
+     "parameters": [
+      {
+       "$id": "406",
+       "name": "endpoint",
+       "nameInRequest": "endpoint",
+       "doc": "Service host",
+       "type": {
+        "$id": "407",
+        "kind": "url",
+        "name": "url",
+        "crossLanguageDefinitionId": "TypeSpec.url"
+       },
+       "location": "Uri",
+       "isApiVersion": false,
+       "isContentType": false,
+       "isRequired": true,
+       "isEndpoint": true,
+       "skipUrlEncoding": false,
+       "explode": false,
+       "kind": "Client",
+       "defaultValue": {
+        "$id": "408",
+        "type": {
+         "$id": "409",
+         "kind": "string",
+         "name": "string",
+         "crossLanguageDefinitionId": "TypeSpec.string"
+        },
+        "value": "http://localhost:3000"
+       }
+      }
+     ],
+     "operations": [
+      {
+       "$id": "410",
+       "name": "get",
+       "resourceName": "SpreadString",
+       "doc": "Get call",
+       "accessibility": "public",
+       "parameters": [
+        {
+         "$id": "411",
+         "name": "accept",
+         "nameInRequest": "Accept",
+         "type": {
+          "$id": "412",
+          "kind": "constant",
+          "valueType": {
+           "$id": "413",
+           "kind": "string",
+           "name": "string",
+           "crossLanguageDefinitionId": "TypeSpec.string",
+           "decorators": []
+          },
+          "value": "application/json",
+          "decorators": []
+         },
+         "location": "Header",
+         "isApiVersion": false,
+         "isContentType": false,
+         "isEndpoint": false,
+         "explode": false,
+         "isRequired": true,
+         "kind": "Constant",
+         "decorators": [],
+         "skipUrlEncoding": false
+        }
+       ],
+       "responses": [
+        {
+         "$id": "414",
+         "statusCodes": [
+          200
+         ],
+         "bodyType": {
+          "$ref": "174"
+         },
+         "headers": [],
+         "isErrorResponse": false,
+         "contentTypes": [
+          "application/json"
+         ]
+        }
+       ],
+       "httpMethod": "GET",
+       "uri": "{endpoint}",
+       "path": "/type/property/additionalProperties/spreadRecordString",
+       "bufferResponse": true,
+       "generateProtocolMethod": true,
+       "generateConvenienceMethod": true,
+       "crossLanguageDefinitionId": "Type.Property.AdditionalProperties.SpreadString.get",
+       "decorators": []
+      },
+      {
+       "$id": "415",
+       "name": "put",
+       "resourceName": "SpreadString",
+       "doc": "Put operation",
+       "accessibility": "public",
+       "parameters": [
+        {
+         "$id": "416",
+         "name": "contentType",
+         "nameInRequest": "Content-Type",
+         "doc": "Body parameter's content type. Known values are application/json",
+         "type": {
+          "$id": "417",
+          "kind": "constant",
+          "valueType": {
+           "$id": "418",
+           "kind": "string",
+           "name": "string",
+           "crossLanguageDefinitionId": "TypeSpec.string",
+           "decorators": []
+          },
+          "value": "application/json",
+          "decorators": []
+         },
+         "location": "Header",
+         "isApiVersion": false,
+         "isContentType": true,
+         "isEndpoint": false,
+         "explode": false,
+         "isRequired": true,
+         "kind": "Constant",
+         "decorators": [],
+         "skipUrlEncoding": false
+        },
+        {
+         "$id": "419",
+         "name": "body",
+         "nameInRequest": "body",
+         "doc": "body",
+         "type": {
+          "$ref": "174"
+         },
+         "location": "Body",
+         "isApiVersion": false,
+         "isContentType": false,
+         "isEndpoint": false,
+         "explode": false,
+         "isRequired": true,
+         "kind": "Method",
+         "decorators": [],
+         "skipUrlEncoding": false
+        }
+       ],
+       "responses": [
+        {
+         "$id": "420",
+         "statusCodes": [
+          204
+         ],
+         "headers": [],
+         "isErrorResponse": false
+        }
+       ],
+       "httpMethod": "PUT",
+       "uri": "{endpoint}",
+       "path": "/type/property/additionalProperties/spreadRecordString",
+       "requestMediaTypes": [
+        "application/json"
+       ],
+       "bufferResponse": true,
+       "generateProtocolMethod": true,
+       "generateConvenienceMethod": true,
+       "crossLanguageDefinitionId": "Type.Property.AdditionalProperties.SpreadString.put",
+       "decorators": []
+      }
+     ],
+     "apiVersions": [],
+     "crossLanguageDefinitionId": "Type.Property.AdditionalProperties.SpreadString",
+     "decorators": [],
+     "parent": {
+      "$ref": "272"
+     }
+    },
+    {
+     "$id": "421",
+     "kind": "client",
+     "name": "ExtendsFloat",
+     "namespace": "Type.Property.AdditionalProperties",
+     "parameters": [
+      {
+       "$id": "422",
+       "name": "endpoint",
+       "nameInRequest": "endpoint",
+       "doc": "Service host",
+       "type": {
+        "$id": "423",
+        "kind": "url",
+        "name": "url",
+        "crossLanguageDefinitionId": "TypeSpec.url"
+       },
+       "location": "Uri",
+       "isApiVersion": false,
+       "isContentType": false,
+       "isRequired": true,
+       "isEndpoint": true,
+       "skipUrlEncoding": false,
+       "explode": false,
+       "kind": "Client",
+       "defaultValue": {
+        "$id": "424",
+        "type": {
+         "$id": "425",
+         "kind": "string",
+         "name": "string",
+         "crossLanguageDefinitionId": "TypeSpec.string"
+        },
+        "value": "http://localhost:3000"
+       }
+      }
+     ],
+     "operations": [
+      {
+       "$id": "426",
+       "name": "get",
+       "resourceName": "ExtendsFloat",
+       "doc": "Get call",
+       "accessibility": "public",
+       "parameters": [
+        {
+         "$id": "427",
+         "name": "accept",
+         "nameInRequest": "Accept",
+         "type": {
+          "$id": "428",
+          "kind": "constant",
+          "valueType": {
+           "$id": "429",
+           "kind": "string",
+           "name": "string",
+           "crossLanguageDefinitionId": "TypeSpec.string",
+           "decorators": []
+          },
+          "value": "application/json",
+          "decorators": []
+         },
+         "location": "Header",
+         "isApiVersion": false,
+         "isContentType": false,
+         "isEndpoint": false,
+         "explode": false,
+         "isRequired": true,
+         "kind": "Constant",
+         "decorators": [],
+         "skipUrlEncoding": false
+        }
+       ],
+       "responses": [
+        {
+         "$id": "430",
+         "statusCodes": [
+          200
+         ],
+         "bodyType": {
+          "$ref": "168"
+         },
+         "headers": [],
+         "isErrorResponse": false,
+         "contentTypes": [
+          "application/json"
+         ]
+        }
+       ],
+       "httpMethod": "GET",
+       "uri": "{endpoint}",
+       "path": "/type/property/additionalProperties/extendsRecordFloat",
+       "bufferResponse": true,
+       "generateProtocolMethod": true,
+       "generateConvenienceMethod": true,
+       "crossLanguageDefinitionId": "Type.Property.AdditionalProperties.ExtendsFloat.get",
+       "decorators": []
+      },
+      {
+       "$id": "431",
+       "name": "put",
+       "resourceName": "ExtendsFloat",
+       "doc": "Put operation",
+       "accessibility": "public",
+       "parameters": [
+        {
+         "$id": "432",
+         "name": "contentType",
+         "nameInRequest": "Content-Type",
+         "doc": "Body parameter's content type. Known values are application/json",
+         "type": {
+          "$id": "433",
+          "kind": "constant",
+          "valueType": {
+           "$id": "434",
+           "kind": "string",
+           "name": "string",
+           "crossLanguageDefinitionId": "TypeSpec.string",
+           "decorators": []
+          },
+          "value": "application/json",
+          "decorators": []
+         },
+         "location": "Header",
+         "isApiVersion": false,
+         "isContentType": true,
+         "isEndpoint": false,
+         "explode": false,
+         "isRequired": true,
+         "kind": "Constant",
+         "decorators": [],
+         "skipUrlEncoding": false
+        },
+        {
+         "$id": "435",
+         "name": "body",
+         "nameInRequest": "body",
+         "doc": "body",
+         "type": {
+          "$ref": "168"
+         },
+         "location": "Body",
+         "isApiVersion": false,
+         "isContentType": false,
+         "isEndpoint": false,
+         "explode": false,
+         "isRequired": true,
+         "kind": "Method",
+         "decorators": [],
+         "skipUrlEncoding": false
+        }
+       ],
+       "responses": [
+        {
+         "$id": "436",
+         "statusCodes": [
+          204
+         ],
+         "headers": [],
+         "isErrorResponse": false
+        }
+       ],
+       "httpMethod": "PUT",
+       "uri": "{endpoint}",
+       "path": "/type/property/additionalProperties/extendsRecordFloat",
+       "requestMediaTypes": [
+        "application/json"
+       ],
+       "bufferResponse": true,
+       "generateProtocolMethod": true,
+       "generateConvenienceMethod": true,
+       "crossLanguageDefinitionId": "Type.Property.AdditionalProperties.ExtendsFloat.put",
+       "decorators": []
+      }
+     ],
+     "apiVersions": [],
+     "crossLanguageDefinitionId": "Type.Property.AdditionalProperties.ExtendsFloat",
+     "decorators": [],
+     "parent": {
+      "$ref": "272"
+     }
+    },
+    {
+     "$id": "437",
+     "kind": "client",
+     "name": "IsFloat",
+     "namespace": "Type.Property.AdditionalProperties",
+     "parameters": [
+      {
+       "$id": "438",
+       "name": "endpoint",
+       "nameInRequest": "endpoint",
+       "doc": "Service host",
+       "type": {
+        "$id": "439",
+        "kind": "url",
+        "name": "url",
+        "crossLanguageDefinitionId": "TypeSpec.url"
+       },
+       "location": "Uri",
+       "isApiVersion": false,
+       "isContentType": false,
+       "isRequired": true,
+       "isEndpoint": true,
+       "skipUrlEncoding": false,
+       "explode": false,
+       "kind": "Client",
+       "defaultValue": {
+        "$id": "440",
+        "type": {
+         "$id": "441",
+         "kind": "string",
+         "name": "string",
+         "crossLanguageDefinitionId": "TypeSpec.string"
+        },
+        "value": "http://localhost:3000"
+       }
+      }
+     ],
+     "operations": [
+      {
+       "$id": "442",
+       "name": "get",
+       "resourceName": "IsFloat",
+       "doc": "Get call",
+       "accessibility": "public",
+       "parameters": [
+        {
+         "$id": "443",
+         "name": "accept",
+         "nameInRequest": "Accept",
+         "type": {
+          "$id": "444",
+          "kind": "constant",
+          "valueType": {
+           "$id": "445",
+           "kind": "string",
+           "name": "string",
+           "crossLanguageDefinitionId": "TypeSpec.string",
+           "decorators": []
+          },
+          "value": "application/json",
+          "decorators": []
+         },
+         "location": "Header",
+         "isApiVersion": false,
+         "isContentType": false,
+         "isEndpoint": false,
+         "explode": false,
+         "isRequired": true,
+         "kind": "Constant",
+         "decorators": [],
+         "skipUrlEncoding": false
+        }
+       ],
+       "responses": [
+        {
+         "$id": "446",
+         "statusCodes": [
+          200
+         ],
+         "bodyType": {
+          "$ref": "162"
+         },
+         "headers": [],
+         "isErrorResponse": false,
+         "contentTypes": [
+          "application/json"
+         ]
+        }
+       ],
+       "httpMethod": "GET",
+       "uri": "{endpoint}",
+       "path": "/type/property/additionalProperties/isRecordFloat",
+       "bufferResponse": true,
+       "generateProtocolMethod": true,
+       "generateConvenienceMethod": true,
+       "crossLanguageDefinitionId": "Type.Property.AdditionalProperties.IsFloat.get",
+       "decorators": []
+      },
+      {
+       "$id": "447",
+       "name": "put",
+       "resourceName": "IsFloat",
+       "doc": "Put operation",
+       "accessibility": "public",
+       "parameters": [
+        {
+         "$id": "448",
+         "name": "contentType",
+         "nameInRequest": "Content-Type",
+         "doc": "Body parameter's content type. Known values are application/json",
+         "type": {
+          "$id": "449",
+          "kind": "constant",
+          "valueType": {
+           "$id": "450",
+           "kind": "string",
+           "name": "string",
+           "crossLanguageDefinitionId": "TypeSpec.string",
+           "decorators": []
+          },
+          "value": "application/json",
+          "decorators": []
+         },
+         "location": "Header",
+         "isApiVersion": false,
+         "isContentType": true,
+         "isEndpoint": false,
+         "explode": false,
+         "isRequired": true,
+         "kind": "Constant",
+         "decorators": [],
+         "skipUrlEncoding": false
+        },
+        {
+         "$id": "451",
+         "name": "body",
+         "nameInRequest": "body",
+         "doc": "body",
+         "type": {
+          "$ref": "162"
+         },
+         "location": "Body",
+         "isApiVersion": false,
+         "isContentType": false,
+         "isEndpoint": false,
+         "explode": false,
+         "isRequired": true,
+         "kind": "Method",
+         "decorators": [],
+         "skipUrlEncoding": false
+        }
+       ],
+       "responses": [
+        {
+         "$id": "452",
+         "statusCodes": [
+          204
+         ],
+         "headers": [],
+         "isErrorResponse": false
+        }
+       ],
+       "httpMethod": "PUT",
+       "uri": "{endpoint}",
+       "path": "/type/property/additionalProperties/isRecordFloat",
+       "requestMediaTypes": [
+        "application/json"
+       ],
+       "bufferResponse": true,
+       "generateProtocolMethod": true,
+       "generateConvenienceMethod": true,
+       "crossLanguageDefinitionId": "Type.Property.AdditionalProperties.IsFloat.put",
+       "decorators": []
+      }
+     ],
+     "apiVersions": [],
+     "crossLanguageDefinitionId": "Type.Property.AdditionalProperties.IsFloat",
+     "decorators": [],
+     "parent": {
+      "$ref": "272"
+     }
+    },
+    {
+     "$id": "453",
+     "kind": "client",
+     "name": "SpreadFloat",
+     "namespace": "Type.Property.AdditionalProperties",
+     "parameters": [
+      {
+       "$id": "454",
+       "name": "endpoint",
+       "nameInRequest": "endpoint",
+       "doc": "Service host",
+       "type": {
+        "$id": "455",
+        "kind": "url",
+        "name": "url",
+        "crossLanguageDefinitionId": "TypeSpec.url"
+       },
+       "location": "Uri",
+       "isApiVersion": false,
+       "isContentType": false,
+       "isRequired": true,
+       "isEndpoint": true,
+       "skipUrlEncoding": false,
+       "explode": false,
+       "kind": "Client",
+       "defaultValue": {
+        "$id": "456",
+        "type": {
+         "$id": "457",
+         "kind": "string",
+         "name": "string",
+         "crossLanguageDefinitionId": "TypeSpec.string"
+        },
+        "value": "http://localhost:3000"
+       }
+      }
+     ],
+     "operations": [
+      {
+       "$id": "458",
+       "name": "get",
+       "resourceName": "SpreadFloat",
+       "doc": "Get call",
+       "accessibility": "public",
+       "parameters": [
+        {
+         "$id": "459",
+         "name": "accept",
+         "nameInRequest": "Accept",
+         "type": {
+          "$id": "460",
+          "kind": "constant",
+          "valueType": {
+           "$id": "461",
+           "kind": "string",
+           "name": "string",
+           "crossLanguageDefinitionId": "TypeSpec.string",
+           "decorators": []
+          },
+          "value": "application/json",
+          "decorators": []
+         },
+         "location": "Header",
+         "isApiVersion": false,
+         "isContentType": false,
+         "isEndpoint": false,
+         "explode": false,
+         "isRequired": true,
+         "kind": "Constant",
+         "decorators": [],
+         "skipUrlEncoding": false
+        }
+       ],
+       "responses": [
+        {
+         "$id": "462",
+         "statusCodes": [
+          200
+         ],
+         "bodyType": {
+          "$ref": "156"
+         },
+         "headers": [],
+         "isErrorResponse": false,
+         "contentTypes": [
+          "application/json"
+         ]
+        }
+       ],
+       "httpMethod": "GET",
+       "uri": "{endpoint}",
+       "path": "/type/property/additionalProperties/spreadRecordFloat",
+       "bufferResponse": true,
+       "generateProtocolMethod": true,
+       "generateConvenienceMethod": true,
+       "crossLanguageDefinitionId": "Type.Property.AdditionalProperties.SpreadFloat.get",
+       "decorators": []
+      },
+      {
+       "$id": "463",
+       "name": "put",
+       "resourceName": "SpreadFloat",
+       "doc": "Put operation",
+       "accessibility": "public",
+       "parameters": [
+        {
+         "$id": "464",
+         "name": "contentType",
+         "nameInRequest": "Content-Type",
+         "doc": "Body parameter's content type. Known values are application/json",
+         "type": {
+          "$id": "465",
+          "kind": "constant",
+          "valueType": {
+           "$id": "466",
+           "kind": "string",
+           "name": "string",
+           "crossLanguageDefinitionId": "TypeSpec.string",
+           "decorators": []
+          },
+          "value": "application/json",
+          "decorators": []
+         },
+         "location": "Header",
+         "isApiVersion": false,
+         "isContentType": true,
+         "isEndpoint": false,
+         "explode": false,
+         "isRequired": true,
+         "kind": "Constant",
+         "decorators": [],
+         "skipUrlEncoding": false
+        },
+        {
+         "$id": "467",
+         "name": "body",
+         "nameInRequest": "body",
+         "doc": "body",
+         "type": {
+          "$ref": "156"
+         },
+         "location": "Body",
+         "isApiVersion": false,
+         "isContentType": false,
+         "isEndpoint": false,
+         "explode": false,
+         "isRequired": true,
+         "kind": "Method",
+         "decorators": [],
+         "skipUrlEncoding": false
+        }
+       ],
+       "responses": [
+        {
+         "$id": "468",
+         "statusCodes": [
+          204
+         ],
+         "headers": [],
+         "isErrorResponse": false
+        }
+       ],
+       "httpMethod": "PUT",
+       "uri": "{endpoint}",
+       "path": "/type/property/additionalProperties/spreadRecordFloat",
+       "requestMediaTypes": [
+        "application/json"
+       ],
+       "bufferResponse": true,
+       "generateProtocolMethod": true,
+       "generateConvenienceMethod": true,
+       "crossLanguageDefinitionId": "Type.Property.AdditionalProperties.SpreadFloat.put",
+       "decorators": []
+      }
+     ],
+     "apiVersions": [],
+     "crossLanguageDefinitionId": "Type.Property.AdditionalProperties.SpreadFloat",
+     "decorators": [],
+     "parent": {
+      "$ref": "272"
+     }
+    },
+    {
+     "$id": "469",
+     "kind": "client",
+     "name": "ExtendsModel",
+     "namespace": "Type.Property.AdditionalProperties",
+     "parameters": [
+      {
+       "$id": "470",
+       "name": "endpoint",
+       "nameInRequest": "endpoint",
+       "doc": "Service host",
+       "type": {
+        "$id": "471",
+        "kind": "url",
+        "name": "url",
+        "crossLanguageDefinitionId": "TypeSpec.url"
+       },
+       "location": "Uri",
+       "isApiVersion": false,
+       "isContentType": false,
+       "isRequired": true,
+       "isEndpoint": true,
+       "skipUrlEncoding": false,
+       "explode": false,
+       "kind": "Client",
+       "defaultValue": {
+        "$id": "472",
+        "type": {
+         "$id": "473",
+         "kind": "string",
+         "name": "string",
+         "crossLanguageDefinitionId": "TypeSpec.string"
+        },
+        "value": "http://localhost:3000"
+       }
+      }
+     ],
+     "operations": [
+      {
+       "$id": "474",
+       "name": "get",
+       "resourceName": "ExtendsModel",
+       "doc": "Get call",
+       "accessibility": "public",
+       "parameters": [
+        {
+         "$id": "475",
+         "name": "accept",
+         "nameInRequest": "Accept",
+         "type": {
+          "$id": "476",
+          "kind": "constant",
+          "valueType": {
+           "$id": "477",
+           "kind": "string",
+           "name": "string",
+           "crossLanguageDefinitionId": "TypeSpec.string",
+           "decorators": []
+          },
+          "value": "application/json",
+          "decorators": []
+         },
+         "location": "Header",
+         "isApiVersion": false,
+         "isContentType": false,
+         "isEndpoint": false,
+         "explode": false,
+         "isRequired": true,
+         "kind": "Constant",
+         "decorators": [],
+         "skipUrlEncoding": false
+        }
+       ],
+       "responses": [
+        {
+         "$id": "478",
+         "statusCodes": [
+          200
+         ],
+         "bodyType": {
+          "$ref": "152"
+         },
+         "headers": [],
+         "isErrorResponse": false,
+         "contentTypes": [
+          "application/json"
+         ]
+        }
+       ],
+       "httpMethod": "GET",
+       "uri": "{endpoint}",
+       "path": "/type/property/additionalProperties/extendsRecordModel",
+       "bufferResponse": true,
+       "generateProtocolMethod": true,
+       "generateConvenienceMethod": true,
+       "crossLanguageDefinitionId": "Type.Property.AdditionalProperties.ExtendsModel.get",
+       "decorators": []
+      },
+      {
+       "$id": "479",
+       "name": "put",
+       "resourceName": "ExtendsModel",
+       "doc": "Put operation",
+       "accessibility": "public",
+       "parameters": [
+        {
+         "$id": "480",
+         "name": "contentType",
+         "nameInRequest": "Content-Type",
+         "doc": "Body parameter's content type. Known values are application/json",
+         "type": {
+          "$id": "481",
+          "kind": "constant",
+          "valueType": {
+           "$id": "482",
+           "kind": "string",
+           "name": "string",
+           "crossLanguageDefinitionId": "TypeSpec.string",
+           "decorators": []
+          },
+          "value": "application/json",
+          "decorators": []
+         },
+         "location": "Header",
+         "isApiVersion": false,
+         "isContentType": true,
+         "isEndpoint": false,
+         "explode": false,
+         "isRequired": true,
+         "kind": "Constant",
+         "decorators": [],
+         "skipUrlEncoding": false
+        },
+        {
+         "$id": "483",
+         "name": "body",
+         "nameInRequest": "body",
+         "doc": "body",
+         "type": {
+          "$ref": "152"
+         },
+         "location": "Body",
+         "isApiVersion": false,
+         "isContentType": false,
+         "isEndpoint": false,
+         "explode": false,
+         "isRequired": true,
+         "kind": "Method",
+         "decorators": [],
+         "skipUrlEncoding": false
+        }
+       ],
+       "responses": [
+        {
+         "$id": "484",
+         "statusCodes": [
+          204
+         ],
+         "headers": [],
+         "isErrorResponse": false
+        }
+       ],
+       "httpMethod": "PUT",
+       "uri": "{endpoint}",
+       "path": "/type/property/additionalProperties/extendsRecordModel",
+       "requestMediaTypes": [
+        "application/json"
+       ],
+       "bufferResponse": true,
+       "generateProtocolMethod": true,
+       "generateConvenienceMethod": true,
+       "crossLanguageDefinitionId": "Type.Property.AdditionalProperties.ExtendsModel.put",
+       "decorators": []
+      }
+     ],
+     "apiVersions": [],
+     "crossLanguageDefinitionId": "Type.Property.AdditionalProperties.ExtendsModel",
+     "decorators": [],
+     "parent": {
+      "$ref": "272"
+     }
+    },
+    {
+     "$id": "485",
+     "kind": "client",
+     "name": "IsModel",
+     "namespace": "Type.Property.AdditionalProperties",
+     "parameters": [
+      {
+       "$id": "486",
+       "name": "endpoint",
+       "nameInRequest": "endpoint",
+       "doc": "Service host",
+       "type": {
+        "$id": "487",
+        "kind": "url",
+        "name": "url",
+        "crossLanguageDefinitionId": "TypeSpec.url"
+       },
+       "location": "Uri",
+       "isApiVersion": false,
+       "isContentType": false,
+       "isRequired": true,
+       "isEndpoint": true,
+       "skipUrlEncoding": false,
+       "explode": false,
+       "kind": "Client",
+       "defaultValue": {
+        "$id": "488",
+        "type": {
+         "$id": "489",
+         "kind": "string",
+         "name": "string",
+         "crossLanguageDefinitionId": "TypeSpec.string"
+        },
+        "value": "http://localhost:3000"
+       }
+      }
+     ],
+     "operations": [
+      {
+       "$id": "490",
+       "name": "get",
+       "resourceName": "IsModel",
+       "doc": "Get call",
+       "accessibility": "public",
+       "parameters": [
+        {
+         "$id": "491",
+         "name": "accept",
+         "nameInRequest": "Accept",
+         "type": {
+          "$id": "492",
+          "kind": "constant",
+          "valueType": {
+           "$id": "493",
+           "kind": "string",
+           "name": "string",
+           "crossLanguageDefinitionId": "TypeSpec.string",
+           "decorators": []
+          },
+          "value": "application/json",
+          "decorators": []
+         },
+         "location": "Header",
+         "isApiVersion": false,
+         "isContentType": false,
+         "isEndpoint": false,
+         "explode": false,
+         "isRequired": true,
+         "kind": "Constant",
+         "decorators": [],
+         "skipUrlEncoding": false
+        }
+       ],
+       "responses": [
+        {
+         "$id": "494",
+         "statusCodes": [
+          200
+         ],
+         "bodyType": {
+          "$ref": "148"
+         },
+         "headers": [],
+         "isErrorResponse": false,
+         "contentTypes": [
+          "application/json"
+         ]
+        }
+       ],
+       "httpMethod": "GET",
+       "uri": "{endpoint}",
+       "path": "/type/property/additionalProperties/isRecordModel",
+       "bufferResponse": true,
+       "generateProtocolMethod": true,
+       "generateConvenienceMethod": true,
+       "crossLanguageDefinitionId": "Type.Property.AdditionalProperties.IsModel.get",
+       "decorators": []
+      },
+      {
+       "$id": "495",
+       "name": "put",
+       "resourceName": "IsModel",
+       "doc": "Put operation",
+       "accessibility": "public",
+       "parameters": [
+        {
+         "$id": "496",
+         "name": "contentType",
+         "nameInRequest": "Content-Type",
+         "doc": "Body parameter's content type. Known values are application/json",
+         "type": {
+          "$id": "497",
+          "kind": "constant",
+          "valueType": {
+           "$id": "498",
+           "kind": "string",
+           "name": "string",
+           "crossLanguageDefinitionId": "TypeSpec.string",
+           "decorators": []
+          },
+          "value": "application/json",
+          "decorators": []
+         },
+         "location": "Header",
+         "isApiVersion": false,
+         "isContentType": true,
+         "isEndpoint": false,
+         "explode": false,
+         "isRequired": true,
+         "kind": "Constant",
+         "decorators": [],
+         "skipUrlEncoding": false
+        },
+        {
+         "$id": "499",
+         "name": "body",
+         "nameInRequest": "body",
+         "doc": "body",
+         "type": {
+          "$ref": "148"
+         },
+         "location": "Body",
+         "isApiVersion": false,
+         "isContentType": false,
+         "isEndpoint": false,
+         "explode": false,
+         "isRequired": true,
+         "kind": "Method",
+         "decorators": [],
+         "skipUrlEncoding": false
+        }
+       ],
+       "responses": [
+        {
+         "$id": "500",
+         "statusCodes": [
+          204
+         ],
+         "headers": [],
+         "isErrorResponse": false
+        }
+       ],
+       "httpMethod": "PUT",
+       "uri": "{endpoint}",
+       "path": "/type/property/additionalProperties/isRecordModel",
+       "requestMediaTypes": [
+        "application/json"
+       ],
+       "bufferResponse": true,
+       "generateProtocolMethod": true,
+       "generateConvenienceMethod": true,
+       "crossLanguageDefinitionId": "Type.Property.AdditionalProperties.IsModel.put",
+       "decorators": []
+      }
+     ],
+     "apiVersions": [],
+     "crossLanguageDefinitionId": "Type.Property.AdditionalProperties.IsModel",
+     "decorators": [],
+     "parent": {
+      "$ref": "272"
+     }
+    },
+    {
+     "$id": "501",
+     "kind": "client",
+     "name": "SpreadModel",
+     "namespace": "Type.Property.AdditionalProperties",
+     "parameters": [
+      {
+       "$id": "502",
+       "name": "endpoint",
+       "nameInRequest": "endpoint",
+       "doc": "Service host",
+       "type": {
+        "$id": "503",
+        "kind": "url",
+        "name": "url",
+        "crossLanguageDefinitionId": "TypeSpec.url"
+       },
+       "location": "Uri",
+       "isApiVersion": false,
+       "isContentType": false,
+       "isRequired": true,
+       "isEndpoint": true,
+       "skipUrlEncoding": false,
+       "explode": false,
+       "kind": "Client",
+       "defaultValue": {
+        "$id": "504",
+        "type": {
+         "$id": "505",
+         "kind": "string",
+         "name": "string",
+         "crossLanguageDefinitionId": "TypeSpec.string"
+        },
+        "value": "http://localhost:3000"
+       }
+      }
+     ],
+     "operations": [
+      {
+       "$id": "506",
+       "name": "get",
+       "resourceName": "SpreadModel",
+       "doc": "Get call",
+       "accessibility": "public",
+       "parameters": [
+        {
+         "$id": "507",
+         "name": "accept",
+         "nameInRequest": "Accept",
+         "type": {
+          "$id": "508",
+          "kind": "constant",
+          "valueType": {
+           "$id": "509",
+           "kind": "string",
+           "name": "string",
+           "crossLanguageDefinitionId": "TypeSpec.string",
+           "decorators": []
+          },
+          "value": "application/json",
+          "decorators": []
+         },
+         "location": "Header",
+         "isApiVersion": false,
+         "isContentType": false,
+         "isEndpoint": false,
+         "explode": false,
+         "isRequired": true,
+         "kind": "Constant",
+         "decorators": [],
+         "skipUrlEncoding": false
+        }
+       ],
+       "responses": [
+        {
+         "$id": "510",
+         "statusCodes": [
+          200
+         ],
+         "bodyType": {
+          "$ref": "144"
+         },
+         "headers": [],
+         "isErrorResponse": false,
+         "contentTypes": [
+          "application/json"
+         ]
+        }
+       ],
+       "httpMethod": "GET",
+       "uri": "{endpoint}",
+       "path": "/type/property/additionalProperties/spreadRecordModel",
+       "bufferResponse": true,
+       "generateProtocolMethod": true,
+       "generateConvenienceMethod": true,
+       "crossLanguageDefinitionId": "Type.Property.AdditionalProperties.SpreadModel.get",
+       "decorators": []
+      },
+      {
+       "$id": "511",
+       "name": "put",
+       "resourceName": "SpreadModel",
+       "doc": "Put operation",
+       "accessibility": "public",
+       "parameters": [
+        {
+         "$id": "512",
+         "name": "contentType",
+         "nameInRequest": "Content-Type",
+         "doc": "Body parameter's content type. Known values are application/json",
+         "type": {
+          "$id": "513",
+          "kind": "constant",
+          "valueType": {
+           "$id": "514",
+           "kind": "string",
+           "name": "string",
+           "crossLanguageDefinitionId": "TypeSpec.string",
+           "decorators": []
+          },
+          "value": "application/json",
+          "decorators": []
+         },
+         "location": "Header",
+         "isApiVersion": false,
+         "isContentType": true,
+         "isEndpoint": false,
+         "explode": false,
+         "isRequired": true,
+         "kind": "Constant",
+         "decorators": [],
+         "skipUrlEncoding": false
+        },
+        {
+         "$id": "515",
+         "name": "body",
+         "nameInRequest": "body",
+         "doc": "body",
+         "type": {
+          "$ref": "144"
+         },
+         "location": "Body",
+         "isApiVersion": false,
+         "isContentType": false,
+         "isEndpoint": false,
+         "explode": false,
+         "isRequired": true,
+         "kind": "Method",
+         "decorators": [],
+         "skipUrlEncoding": false
+        }
+       ],
+       "responses": [
+        {
+         "$id": "516",
+         "statusCodes": [
+          204
+         ],
+         "headers": [],
+         "isErrorResponse": false
+        }
+       ],
+       "httpMethod": "PUT",
+       "uri": "{endpoint}",
+       "path": "/type/property/additionalProperties/spreadRecordModel",
+       "requestMediaTypes": [
+        "application/json"
+       ],
+       "bufferResponse": true,
+       "generateProtocolMethod": true,
+       "generateConvenienceMethod": true,
+       "crossLanguageDefinitionId": "Type.Property.AdditionalProperties.SpreadModel.put",
+       "decorators": []
+      }
+     ],
+     "apiVersions": [],
+     "crossLanguageDefinitionId": "Type.Property.AdditionalProperties.SpreadModel",
+     "decorators": [],
+     "parent": {
+      "$ref": "272"
+     }
+    },
+    {
+     "$id": "517",
+     "kind": "client",
+     "name": "ExtendsModelArray",
+     "namespace": "Type.Property.AdditionalProperties",
+     "parameters": [
+      {
+       "$id": "518",
+       "name": "endpoint",
+       "nameInRequest": "endpoint",
+       "doc": "Service host",
+       "type": {
+        "$id": "519",
+        "kind": "url",
+        "name": "url",
+        "crossLanguageDefinitionId": "TypeSpec.url"
+       },
+       "location": "Uri",
+       "isApiVersion": false,
+       "isContentType": false,
+       "isRequired": true,
+       "isEndpoint": true,
+       "skipUrlEncoding": false,
+       "explode": false,
+       "kind": "Client",
+       "defaultValue": {
+        "$id": "520",
+        "type": {
+         "$id": "521",
+         "kind": "string",
+         "name": "string",
+         "crossLanguageDefinitionId": "TypeSpec.string"
+        },
+        "value": "http://localhost:3000"
+       }
+      }
+     ],
+     "operations": [
+      {
+       "$id": "522",
+       "name": "get",
+       "resourceName": "ExtendsModelArray",
+       "doc": "Get call",
+       "accessibility": "public",
+       "parameters": [
+        {
+         "$id": "523",
+         "name": "accept",
+         "nameInRequest": "Accept",
+         "type": {
+          "$id": "524",
+          "kind": "constant",
+          "valueType": {
+           "$id": "525",
+           "kind": "string",
+           "name": "string",
+           "crossLanguageDefinitionId": "TypeSpec.string",
+           "decorators": []
+          },
+          "value": "application/json",
+          "decorators": []
+         },
+         "location": "Header",
+         "isApiVersion": false,
+         "isContentType": false,
+         "isEndpoint": false,
+         "explode": false,
+         "isRequired": true,
+         "kind": "Constant",
+         "decorators": [],
+         "skipUrlEncoding": false
+        }
+       ],
+       "responses": [
+        {
+         "$id": "526",
+         "statusCodes": [
+          200
+         ],
+         "bodyType": {
+          "$ref": "138"
+         },
+         "headers": [],
+         "isErrorResponse": false,
+         "contentTypes": [
+          "application/json"
+         ]
+        }
+       ],
+       "httpMethod": "GET",
+       "uri": "{endpoint}",
+       "path": "/type/property/additionalProperties/extendsRecordModelArray",
+       "bufferResponse": true,
+       "generateProtocolMethod": true,
+       "generateConvenienceMethod": true,
+       "crossLanguageDefinitionId": "Type.Property.AdditionalProperties.ExtendsModelArray.get",
+       "decorators": []
+      },
+      {
+       "$id": "527",
+       "name": "put",
+       "resourceName": "ExtendsModelArray",
+       "doc": "Put operation",
+       "accessibility": "public",
+       "parameters": [
+        {
+         "$id": "528",
+         "name": "contentType",
+         "nameInRequest": "Content-Type",
+         "doc": "Body parameter's content type. Known values are application/json",
+         "type": {
+          "$id": "529",
+          "kind": "constant",
+          "valueType": {
+           "$id": "530",
+           "kind": "string",
+           "name": "string",
+           "crossLanguageDefinitionId": "TypeSpec.string",
+           "decorators": []
+          },
+          "value": "application/json",
+          "decorators": []
+         },
+         "location": "Header",
+         "isApiVersion": false,
+         "isContentType": true,
+         "isEndpoint": false,
+         "explode": false,
+         "isRequired": true,
+         "kind": "Constant",
+         "decorators": [],
+         "skipUrlEncoding": false
+        },
+        {
+         "$id": "531",
+         "name": "body",
+         "nameInRequest": "body",
+         "doc": "body",
+         "type": {
+          "$ref": "138"
+         },
+         "location": "Body",
+         "isApiVersion": false,
+         "isContentType": false,
+         "isEndpoint": false,
+         "explode": false,
+         "isRequired": true,
+         "kind": "Method",
+         "decorators": [],
+         "skipUrlEncoding": false
+        }
+       ],
+       "responses": [
+        {
+         "$id": "532",
+         "statusCodes": [
+          204
+         ],
+         "headers": [],
+         "isErrorResponse": false
+        }
+       ],
+       "httpMethod": "PUT",
+       "uri": "{endpoint}",
+       "path": "/type/property/additionalProperties/extendsRecordModelArray",
+       "requestMediaTypes": [
+        "application/json"
+       ],
+       "bufferResponse": true,
+       "generateProtocolMethod": true,
+       "generateConvenienceMethod": true,
+       "crossLanguageDefinitionId": "Type.Property.AdditionalProperties.ExtendsModelArray.put",
+       "decorators": []
+      }
+     ],
+     "apiVersions": [],
+     "crossLanguageDefinitionId": "Type.Property.AdditionalProperties.ExtendsModelArray",
+     "decorators": [],
+     "parent": {
+      "$ref": "272"
+     }
+    },
+    {
+     "$id": "533",
+     "kind": "client",
+     "name": "IsModelArray",
+     "namespace": "Type.Property.AdditionalProperties",
+     "parameters": [
+      {
+       "$id": "534",
+       "name": "endpoint",
+       "nameInRequest": "endpoint",
+       "doc": "Service host",
+       "type": {
+        "$id": "535",
+        "kind": "url",
+        "name": "url",
+        "crossLanguageDefinitionId": "TypeSpec.url"
+       },
+       "location": "Uri",
+       "isApiVersion": false,
+       "isContentType": false,
+       "isRequired": true,
+       "isEndpoint": true,
+       "skipUrlEncoding": false,
+       "explode": false,
+       "kind": "Client",
+       "defaultValue": {
+        "$id": "536",
+        "type": {
+         "$id": "537",
+         "kind": "string",
+         "name": "string",
+         "crossLanguageDefinitionId": "TypeSpec.string"
+        },
+        "value": "http://localhost:3000"
+       }
+      }
+     ],
+     "operations": [
+      {
+       "$id": "538",
+       "name": "get",
+       "resourceName": "IsModelArray",
+       "doc": "Get call",
+       "accessibility": "public",
+       "parameters": [
+        {
+         "$id": "539",
+         "name": "accept",
+         "nameInRequest": "Accept",
+         "type": {
+          "$id": "540",
+          "kind": "constant",
+          "valueType": {
+           "$id": "541",
+           "kind": "string",
+           "name": "string",
+           "crossLanguageDefinitionId": "TypeSpec.string",
+           "decorators": []
+          },
+          "value": "application/json",
+          "decorators": []
+         },
+         "location": "Header",
+         "isApiVersion": false,
+         "isContentType": false,
+         "isEndpoint": false,
+         "explode": false,
+         "isRequired": true,
+         "kind": "Constant",
+         "decorators": [],
+         "skipUrlEncoding": false
+        }
+       ],
+       "responses": [
+        {
+         "$id": "542",
+         "statusCodes": [
+          200
+         ],
+         "bodyType": {
+          "$ref": "132"
+         },
+         "headers": [],
+         "isErrorResponse": false,
+         "contentTypes": [
+          "application/json"
+         ]
+        }
+       ],
+       "httpMethod": "GET",
+       "uri": "{endpoint}",
+       "path": "/type/property/additionalProperties/isRecordModelArray",
+       "bufferResponse": true,
+       "generateProtocolMethod": true,
+       "generateConvenienceMethod": true,
+       "crossLanguageDefinitionId": "Type.Property.AdditionalProperties.IsModelArray.get",
+       "decorators": []
+      },
+      {
+       "$id": "543",
+       "name": "put",
+       "resourceName": "IsModelArray",
+       "doc": "Put operation",
+       "accessibility": "public",
+       "parameters": [
+        {
+         "$id": "544",
+         "name": "contentType",
+         "nameInRequest": "Content-Type",
+         "doc": "Body parameter's content type. Known values are application/json",
+         "type": {
+          "$id": "545",
+          "kind": "constant",
+          "valueType": {
+           "$id": "546",
+           "kind": "string",
+           "name": "string",
+           "crossLanguageDefinitionId": "TypeSpec.string",
+           "decorators": []
+          },
+          "value": "application/json",
+          "decorators": []
+         },
+         "location": "Header",
+         "isApiVersion": false,
+         "isContentType": true,
+         "isEndpoint": false,
+         "explode": false,
+         "isRequired": true,
+         "kind": "Constant",
+         "decorators": [],
+         "skipUrlEncoding": false
+        },
+        {
+         "$id": "547",
+         "name": "body",
+         "nameInRequest": "body",
+         "doc": "body",
+         "type": {
+          "$ref": "132"
+         },
+         "location": "Body",
+         "isApiVersion": false,
+         "isContentType": false,
+         "isEndpoint": false,
+         "explode": false,
+         "isRequired": true,
+         "kind": "Method",
+         "decorators": [],
+         "skipUrlEncoding": false
+        }
+       ],
+       "responses": [
+        {
+         "$id": "548",
+         "statusCodes": [
+          204
+         ],
+         "headers": [],
+         "isErrorResponse": false
+        }
+       ],
+       "httpMethod": "PUT",
+       "uri": "{endpoint}",
+       "path": "/type/property/additionalProperties/isRecordModelArray",
+       "requestMediaTypes": [
+        "application/json"
+       ],
+       "bufferResponse": true,
+       "generateProtocolMethod": true,
+       "generateConvenienceMethod": true,
+       "crossLanguageDefinitionId": "Type.Property.AdditionalProperties.IsModelArray.put",
+       "decorators": []
+      }
+     ],
+     "apiVersions": [],
+     "crossLanguageDefinitionId": "Type.Property.AdditionalProperties.IsModelArray",
+     "decorators": [],
+     "parent": {
+      "$ref": "272"
+     }
+    },
+    {
+     "$id": "549",
+     "kind": "client",
+     "name": "SpreadModelArray",
+     "namespace": "Type.Property.AdditionalProperties",
+     "parameters": [
+      {
+       "$id": "550",
+       "name": "endpoint",
+       "nameInRequest": "endpoint",
+       "doc": "Service host",
+       "type": {
+        "$id": "551",
+        "kind": "url",
+        "name": "url",
+        "crossLanguageDefinitionId": "TypeSpec.url"
+       },
+       "location": "Uri",
+       "isApiVersion": false,
+       "isContentType": false,
+       "isRequired": true,
+       "isEndpoint": true,
+       "skipUrlEncoding": false,
+       "explode": false,
+       "kind": "Client",
+       "defaultValue": {
+        "$id": "552",
+        "type": {
+         "$id": "553",
+         "kind": "string",
+         "name": "string",
+         "crossLanguageDefinitionId": "TypeSpec.string"
+        },
+        "value": "http://localhost:3000"
+       }
+      }
+     ],
+     "operations": [
+      {
+       "$id": "554",
+       "name": "get",
+       "resourceName": "SpreadModelArray",
+       "doc": "Get call",
+       "accessibility": "public",
+       "parameters": [
+        {
+         "$id": "555",
+         "name": "accept",
+         "nameInRequest": "Accept",
+         "type": {
+          "$id": "556",
+          "kind": "constant",
+          "valueType": {
+           "$id": "557",
+           "kind": "string",
+           "name": "string",
+           "crossLanguageDefinitionId": "TypeSpec.string",
+           "decorators": []
+          },
+          "value": "application/json",
+          "decorators": []
+         },
+         "location": "Header",
+         "isApiVersion": false,
+         "isContentType": false,
+         "isEndpoint": false,
+         "explode": false,
+         "isRequired": true,
+         "kind": "Constant",
+         "decorators": [],
+         "skipUrlEncoding": false
+        }
+       ],
+       "responses": [
+        {
+         "$id": "558",
+         "statusCodes": [
+          200
+         ],
+         "bodyType": {
+          "$ref": "126"
+         },
+         "headers": [],
+         "isErrorResponse": false,
+         "contentTypes": [
+          "application/json"
+         ]
+        }
+       ],
+       "httpMethod": "GET",
+       "uri": "{endpoint}",
+       "path": "/type/property/additionalProperties/spreadRecordModelArray",
+       "bufferResponse": true,
+       "generateProtocolMethod": true,
+       "generateConvenienceMethod": true,
+       "crossLanguageDefinitionId": "Type.Property.AdditionalProperties.SpreadModelArray.get",
+       "decorators": []
+      },
+      {
+       "$id": "559",
+       "name": "put",
+       "resourceName": "SpreadModelArray",
+       "doc": "Put operation",
+       "accessibility": "public",
+       "parameters": [
+        {
+         "$id": "560",
+         "name": "contentType",
+         "nameInRequest": "Content-Type",
+         "doc": "Body parameter's content type. Known values are application/json",
+         "type": {
+          "$id": "561",
+          "kind": "constant",
+          "valueType": {
+           "$id": "562",
+           "kind": "string",
+           "name": "string",
+           "crossLanguageDefinitionId": "TypeSpec.string",
+           "decorators": []
+          },
+          "value": "application/json",
+          "decorators": []
+         },
+         "location": "Header",
+         "isApiVersion": false,
+         "isContentType": true,
+         "isEndpoint": false,
+         "explode": false,
+         "isRequired": true,
+         "kind": "Constant",
+         "decorators": [],
+         "skipUrlEncoding": false
+        },
+        {
+         "$id": "563",
+         "name": "body",
+         "nameInRequest": "body",
+         "doc": "body",
+         "type": {
+          "$ref": "126"
+         },
+         "location": "Body",
+         "isApiVersion": false,
+         "isContentType": false,
+         "isEndpoint": false,
+         "explode": false,
+         "isRequired": true,
+         "kind": "Method",
+         "decorators": [],
+         "skipUrlEncoding": false
+        }
+       ],
+       "responses": [
+        {
+         "$id": "564",
+         "statusCodes": [
+          204
+         ],
+         "headers": [],
+         "isErrorResponse": false
+        }
+       ],
+       "httpMethod": "PUT",
+       "uri": "{endpoint}",
+       "path": "/type/property/additionalProperties/spreadRecordModelArray",
+       "requestMediaTypes": [
+        "application/json"
+       ],
+       "bufferResponse": true,
+       "generateProtocolMethod": true,
+       "generateConvenienceMethod": true,
+       "crossLanguageDefinitionId": "Type.Property.AdditionalProperties.SpreadModelArray.put",
+       "decorators": []
+      }
+     ],
+     "apiVersions": [],
+     "crossLanguageDefinitionId": "Type.Property.AdditionalProperties.SpreadModelArray",
+     "decorators": [],
+     "parent": {
+      "$ref": "272"
+     }
+    },
+    {
+     "$id": "565",
+     "kind": "client",
+     "name": "SpreadDifferentString",
+     "namespace": "Type.Property.AdditionalProperties",
+     "parameters": [
+      {
+       "$id": "566",
+       "name": "endpoint",
+       "nameInRequest": "endpoint",
+       "doc": "Service host",
+       "type": {
+        "$id": "567",
+        "kind": "url",
+        "name": "url",
+        "crossLanguageDefinitionId": "TypeSpec.url"
+       },
+       "location": "Uri",
+       "isApiVersion": false,
+       "isContentType": false,
+       "isRequired": true,
+       "isEndpoint": true,
+       "skipUrlEncoding": false,
+       "explode": false,
+       "kind": "Client",
+       "defaultValue": {
+        "$id": "568",
+        "type": {
+         "$id": "569",
+         "kind": "string",
+         "name": "string",
+         "crossLanguageDefinitionId": "TypeSpec.string"
+        },
+        "value": "http://localhost:3000"
+       }
+      }
+     ],
+     "operations": [
+      {
+       "$id": "570",
+       "name": "get",
+       "resourceName": "SpreadDifferentString",
+       "doc": "Get call",
+       "accessibility": "public",
+       "parameters": [
+        {
+         "$id": "571",
+         "name": "accept",
+         "nameInRequest": "Accept",
+         "type": {
+          "$id": "572",
+          "kind": "constant",
+          "valueType": {
+           "$id": "573",
+           "kind": "string",
+           "name": "string",
+           "crossLanguageDefinitionId": "TypeSpec.string",
+           "decorators": []
+          },
+          "value": "application/json",
+          "decorators": []
+         },
+         "location": "Header",
+         "isApiVersion": false,
+         "isContentType": false,
+         "isEndpoint": false,
+         "explode": false,
+         "isRequired": true,
+         "kind": "Constant",
+         "decorators": [],
+         "skipUrlEncoding": false
+        }
+       ],
+       "responses": [
+        {
+         "$id": "574",
+         "statusCodes": [
+          200
+         ],
+         "bodyType": {
+          "$ref": "116"
+         },
+         "headers": [],
+         "isErrorResponse": false,
+         "contentTypes": [
+          "application/json"
+         ]
+        }
+       ],
+       "httpMethod": "GET",
+       "uri": "{endpoint}",
+       "path": "/type/property/additionalProperties/spreadDifferentRecordString",
+       "bufferResponse": true,
+       "generateProtocolMethod": true,
+       "generateConvenienceMethod": true,
+       "crossLanguageDefinitionId": "Type.Property.AdditionalProperties.SpreadDifferentString.get",
+       "decorators": []
+      },
+      {
+       "$id": "575",
+       "name": "put",
+       "resourceName": "SpreadDifferentString",
+       "doc": "Put operation",
+       "accessibility": "public",
+       "parameters": [
+        {
+         "$id": "576",
+         "name": "contentType",
+         "nameInRequest": "Content-Type",
+         "doc": "Body parameter's content type. Known values are application/json",
+         "type": {
+          "$id": "577",
+          "kind": "constant",
+          "valueType": {
+           "$id": "578",
+           "kind": "string",
+           "name": "string",
+           "crossLanguageDefinitionId": "TypeSpec.string",
+           "decorators": []
+          },
+          "value": "application/json",
+          "decorators": []
+         },
+         "location": "Header",
+         "isApiVersion": false,
+         "isContentType": true,
+         "isEndpoint": false,
+         "explode": false,
+         "isRequired": true,
+         "kind": "Constant",
+         "decorators": [],
+         "skipUrlEncoding": false
+        },
+        {
+         "$id": "579",
+         "name": "body",
+         "nameInRequest": "body",
+         "doc": "body",
+         "type": {
+          "$ref": "116"
+         },
+         "location": "Body",
+         "isApiVersion": false,
+         "isContentType": false,
+         "isEndpoint": false,
+         "explode": false,
+         "isRequired": true,
+         "kind": "Method",
+         "decorators": [],
+         "skipUrlEncoding": false
+        }
+       ],
+       "responses": [
+        {
+         "$id": "580",
+         "statusCodes": [
+          204
+         ],
+         "headers": [],
+         "isErrorResponse": false
+        }
+       ],
+       "httpMethod": "PUT",
+       "uri": "{endpoint}",
+       "path": "/type/property/additionalProperties/spreadDifferentRecordString",
+       "requestMediaTypes": [
+        "application/json"
+       ],
+       "bufferResponse": true,
+       "generateProtocolMethod": true,
+       "generateConvenienceMethod": true,
+       "crossLanguageDefinitionId": "Type.Property.AdditionalProperties.SpreadDifferentString.put",
+       "decorators": []
+      }
+     ],
+     "apiVersions": [],
+     "crossLanguageDefinitionId": "Type.Property.AdditionalProperties.SpreadDifferentString",
+     "decorators": [],
+     "parent": {
+      "$ref": "272"
+     }
+    },
+    {
+     "$id": "581",
+     "kind": "client",
+     "name": "SpreadDifferentFloat",
+     "namespace": "Type.Property.AdditionalProperties",
+     "parameters": [
+      {
+       "$id": "582",
+       "name": "endpoint",
+       "nameInRequest": "endpoint",
+       "doc": "Service host",
+       "type": {
+        "$id": "583",
+        "kind": "url",
+        "name": "url",
+        "crossLanguageDefinitionId": "TypeSpec.url"
+       },
+       "location": "Uri",
+       "isApiVersion": false,
+       "isContentType": false,
+       "isRequired": true,
+       "isEndpoint": true,
+       "skipUrlEncoding": false,
+       "explode": false,
+       "kind": "Client",
+       "defaultValue": {
+        "$id": "584",
+        "type": {
+         "$id": "585",
+         "kind": "string",
+         "name": "string",
+         "crossLanguageDefinitionId": "TypeSpec.string"
+        },
+        "value": "http://localhost:3000"
+       }
+      }
+     ],
+     "operations": [
+      {
+       "$id": "586",
+       "name": "get",
+       "resourceName": "SpreadDifferentFloat",
+       "doc": "Get call",
+       "accessibility": "public",
+       "parameters": [
+        {
+         "$id": "587",
+         "name": "accept",
+         "nameInRequest": "Accept",
+         "type": {
+          "$id": "588",
+          "kind": "constant",
+          "valueType": {
+           "$id": "589",
+           "kind": "string",
+           "name": "string",
+           "crossLanguageDefinitionId": "TypeSpec.string",
+           "decorators": []
+          },
+          "value": "application/json",
+          "decorators": []
+         },
+         "location": "Header",
+         "isApiVersion": false,
+         "isContentType": false,
+         "isEndpoint": false,
+         "explode": false,
+         "isRequired": true,
+         "kind": "Constant",
+         "decorators": [],
+         "skipUrlEncoding": false
+        }
+       ],
+       "responses": [
+        {
+         "$id": "590",
+         "statusCodes": [
+          200
+         ],
+         "bodyType": {
+          "$ref": "105"
+         },
+         "headers": [],
+         "isErrorResponse": false,
+         "contentTypes": [
+          "application/json"
+         ]
+        }
+       ],
+       "httpMethod": "GET",
+       "uri": "{endpoint}",
+       "path": "/type/property/additionalProperties/spreadDifferentRecordFloat",
+       "bufferResponse": true,
+       "generateProtocolMethod": true,
+       "generateConvenienceMethod": true,
+       "crossLanguageDefinitionId": "Type.Property.AdditionalProperties.SpreadDifferentFloat.get",
+       "decorators": []
+      },
+      {
+       "$id": "591",
+       "name": "put",
+       "resourceName": "SpreadDifferentFloat",
+       "doc": "Put operation",
+       "accessibility": "public",
+       "parameters": [
+        {
+         "$id": "592",
+         "name": "contentType",
+         "nameInRequest": "Content-Type",
+         "doc": "Body parameter's content type. Known values are application/json",
+         "type": {
+          "$id": "593",
+          "kind": "constant",
+          "valueType": {
+           "$id": "594",
+           "kind": "string",
+           "name": "string",
+           "crossLanguageDefinitionId": "TypeSpec.string",
+           "decorators": []
+          },
+          "value": "application/json",
+          "decorators": []
+         },
+         "location": "Header",
+         "isApiVersion": false,
+         "isContentType": true,
+         "isEndpoint": false,
+         "explode": false,
+         "isRequired": true,
+         "kind": "Constant",
+         "decorators": [],
+         "skipUrlEncoding": false
+        },
+        {
+         "$id": "595",
+         "name": "body",
+         "nameInRequest": "body",
+         "doc": "body",
+         "type": {
+          "$ref": "105"
+         },
+         "location": "Body",
+         "isApiVersion": false,
+         "isContentType": false,
+         "isEndpoint": false,
+         "explode": false,
+         "isRequired": true,
+         "kind": "Method",
+         "decorators": [],
+         "skipUrlEncoding": false
+        }
+       ],
+       "responses": [
+        {
+         "$id": "596",
+         "statusCodes": [
+          204
+         ],
+         "headers": [],
+         "isErrorResponse": false
+        }
+       ],
+       "httpMethod": "PUT",
+       "uri": "{endpoint}",
+       "path": "/type/property/additionalProperties/spreadDifferentRecordFloat",
+       "requestMediaTypes": [
+        "application/json"
+       ],
+       "bufferResponse": true,
+       "generateProtocolMethod": true,
+       "generateConvenienceMethod": true,
+       "crossLanguageDefinitionId": "Type.Property.AdditionalProperties.SpreadDifferentFloat.put",
+       "decorators": []
+      }
+     ],
+     "apiVersions": [],
+     "crossLanguageDefinitionId": "Type.Property.AdditionalProperties.SpreadDifferentFloat",
+     "decorators": [],
+     "parent": {
+      "$ref": "272"
+     }
+    },
+    {
+     "$id": "597",
+     "kind": "client",
+     "name": "SpreadDifferentModel",
+     "namespace": "Type.Property.AdditionalProperties",
+     "parameters": [
+      {
+       "$id": "598",
+       "name": "endpoint",
+       "nameInRequest": "endpoint",
+       "doc": "Service host",
+       "type": {
+        "$id": "599",
+        "kind": "url",
+        "name": "url",
+        "crossLanguageDefinitionId": "TypeSpec.url"
+       },
+       "location": "Uri",
+       "isApiVersion": false,
+       "isContentType": false,
+       "isRequired": true,
+       "isEndpoint": true,
+       "skipUrlEncoding": false,
+       "explode": false,
+       "kind": "Client",
+       "defaultValue": {
+        "$id": "600",
+        "type": {
+         "$id": "601",
+         "kind": "string",
+         "name": "string",
+         "crossLanguageDefinitionId": "TypeSpec.string"
+        },
+        "value": "http://localhost:3000"
+       }
+      }
+     ],
+     "operations": [
+      {
+       "$id": "602",
+       "name": "get",
+       "resourceName": "SpreadDifferentModel",
+       "doc": "Get call",
+       "accessibility": "public",
+       "parameters": [
+        {
+         "$id": "603",
+         "name": "accept",
+         "nameInRequest": "Accept",
+         "type": {
+          "$id": "604",
+          "kind": "constant",
+          "valueType": {
+           "$id": "605",
+           "kind": "string",
+           "name": "string",
+           "crossLanguageDefinitionId": "TypeSpec.string",
+           "decorators": []
+          },
+          "value": "application/json",
+          "decorators": []
+         },
+         "location": "Header",
+         "isApiVersion": false,
+         "isContentType": false,
+         "isEndpoint": false,
+         "explode": false,
+         "isRequired": true,
+         "kind": "Constant",
+         "decorators": [],
+         "skipUrlEncoding": false
+        }
+       ],
+       "responses": [
+        {
+         "$id": "606",
+         "statusCodes": [
+          200
+         ],
+         "bodyType": {
+          "$ref": "96"
+         },
+         "headers": [],
+         "isErrorResponse": false,
+         "contentTypes": [
+          "application/json"
+         ]
+        }
+       ],
+       "httpMethod": "GET",
+       "uri": "{endpoint}",
+       "path": "/type/property/additionalProperties/spreadDifferentRecordModel",
+       "bufferResponse": true,
+       "generateProtocolMethod": true,
+       "generateConvenienceMethod": true,
+       "crossLanguageDefinitionId": "Type.Property.AdditionalProperties.SpreadDifferentModel.get",
+       "decorators": []
+      },
+      {
+       "$id": "607",
+       "name": "put",
+       "resourceName": "SpreadDifferentModel",
+       "doc": "Put operation",
+       "accessibility": "public",
+       "parameters": [
+        {
+         "$id": "608",
+         "name": "contentType",
+         "nameInRequest": "Content-Type",
+         "doc": "Body parameter's content type. Known values are application/json",
+         "type": {
+          "$id": "609",
+          "kind": "constant",
+          "valueType": {
+           "$id": "610",
+           "kind": "string",
+           "name": "string",
+           "crossLanguageDefinitionId": "TypeSpec.string",
+           "decorators": []
+          },
+          "value": "application/json",
+          "decorators": []
+         },
+         "location": "Header",
+         "isApiVersion": false,
+         "isContentType": true,
+         "isEndpoint": false,
+         "explode": false,
+         "isRequired": true,
+         "kind": "Constant",
+         "decorators": [],
+         "skipUrlEncoding": false
+        },
+        {
+         "$id": "611",
+         "name": "body",
+         "nameInRequest": "body",
+         "doc": "body",
+         "type": {
+          "$ref": "96"
+         },
+         "location": "Body",
+         "isApiVersion": false,
+         "isContentType": false,
+         "isEndpoint": false,
+         "explode": false,
+         "isRequired": true,
+         "kind": "Method",
+         "decorators": [],
+         "skipUrlEncoding": false
+        }
+       ],
+       "responses": [
+        {
+         "$id": "612",
+         "statusCodes": [
+          204
+         ],
+         "headers": [],
+         "isErrorResponse": false
+        }
+       ],
+       "httpMethod": "PUT",
+       "uri": "{endpoint}",
+       "path": "/type/property/additionalProperties/spreadDifferentRecordModel",
+       "requestMediaTypes": [
+        "application/json"
+       ],
+       "bufferResponse": true,
+       "generateProtocolMethod": true,
+       "generateConvenienceMethod": true,
+       "crossLanguageDefinitionId": "Type.Property.AdditionalProperties.SpreadDifferentModel.put",
+       "decorators": []
+      }
+     ],
+     "apiVersions": [],
+     "crossLanguageDefinitionId": "Type.Property.AdditionalProperties.SpreadDifferentModel",
+     "decorators": [],
+     "parent": {
+      "$ref": "272"
+     }
+    },
+    {
+     "$id": "613",
+     "kind": "client",
+     "name": "SpreadDifferentModelArray",
+     "namespace": "Type.Property.AdditionalProperties",
+     "parameters": [
+      {
+       "$id": "614",
+       "name": "endpoint",
+       "nameInRequest": "endpoint",
+       "doc": "Service host",
+       "type": {
+        "$id": "615",
+        "kind": "url",
+        "name": "url",
+        "crossLanguageDefinitionId": "TypeSpec.url"
+       },
+       "location": "Uri",
+       "isApiVersion": false,
+       "isContentType": false,
+       "isRequired": true,
+       "isEndpoint": true,
+       "skipUrlEncoding": false,
+       "explode": false,
+       "kind": "Client",
+       "defaultValue": {
+        "$id": "616",
+        "type": {
+         "$id": "617",
+         "kind": "string",
+         "name": "string",
+         "crossLanguageDefinitionId": "TypeSpec.string"
+        },
+        "value": "http://localhost:3000"
+       }
+      }
+     ],
+     "operations": [
+      {
+       "$id": "618",
+       "name": "get",
+       "resourceName": "SpreadDifferentModelArray",
+       "doc": "Get call",
+       "accessibility": "public",
+       "parameters": [
+        {
+         "$id": "619",
+         "name": "accept",
+         "nameInRequest": "Accept",
+         "type": {
+          "$id": "620",
+          "kind": "constant",
+          "valueType": {
+           "$id": "621",
+           "kind": "string",
+           "name": "string",
+           "crossLanguageDefinitionId": "TypeSpec.string",
+           "decorators": []
+          },
+          "value": "application/json",
+          "decorators": []
+         },
+         "location": "Header",
+         "isApiVersion": false,
+         "isContentType": false,
+         "isEndpoint": false,
+         "explode": false,
+         "isRequired": true,
+         "kind": "Constant",
+         "decorators": [],
+         "skipUrlEncoding": false
+        }
+       ],
+       "responses": [
+        {
+         "$id": "622",
+         "statusCodes": [
+          200
+         ],
+         "bodyType": {
+          "$ref": "80"
+         },
+         "headers": [],
+         "isErrorResponse": false,
+         "contentTypes": [
+          "application/json"
+         ]
+        }
+       ],
+       "httpMethod": "GET",
+       "uri": "{endpoint}",
+       "path": "/type/property/additionalProperties/spreadDifferentRecordModelArray",
+       "bufferResponse": true,
+       "generateProtocolMethod": true,
+       "generateConvenienceMethod": true,
+       "crossLanguageDefinitionId": "Type.Property.AdditionalProperties.SpreadDifferentModelArray.get",
+       "decorators": []
+      },
+      {
+       "$id": "623",
+       "name": "put",
+       "resourceName": "SpreadDifferentModelArray",
+       "doc": "Put operation",
+       "accessibility": "public",
+       "parameters": [
+        {
+         "$id": "624",
+         "name": "contentType",
+         "nameInRequest": "Content-Type",
+         "doc": "Body parameter's content type. Known values are application/json",
+         "type": {
+          "$id": "625",
+          "kind": "constant",
+          "valueType": {
+           "$id": "626",
+           "kind": "string",
+           "name": "string",
+           "crossLanguageDefinitionId": "TypeSpec.string",
+           "decorators": []
+          },
+          "value": "application/json",
+          "decorators": []
+         },
+         "location": "Header",
+         "isApiVersion": false,
+         "isContentType": true,
+         "isEndpoint": false,
+         "explode": false,
+         "isRequired": true,
+         "kind": "Constant",
+         "decorators": [],
+         "skipUrlEncoding": false
+        },
+        {
+         "$id": "627",
+         "name": "body",
+         "nameInRequest": "body",
+         "doc": "body",
+         "type": {
+          "$ref": "80"
+         },
+         "location": "Body",
+         "isApiVersion": false,
+         "isContentType": false,
+         "isEndpoint": false,
+         "explode": false,
+         "isRequired": true,
+         "kind": "Method",
+         "decorators": [],
+         "skipUrlEncoding": false
+        }
+       ],
+       "responses": [
+        {
+         "$id": "628",
+         "statusCodes": [
+          204
+         ],
+         "headers": [],
+         "isErrorResponse": false
+        }
+       ],
+       "httpMethod": "PUT",
+       "uri": "{endpoint}",
+       "path": "/type/property/additionalProperties/spreadDifferentRecordModelArray",
+       "requestMediaTypes": [
+        "application/json"
+       ],
+       "bufferResponse": true,
+       "generateProtocolMethod": true,
+       "generateConvenienceMethod": true,
+       "crossLanguageDefinitionId": "Type.Property.AdditionalProperties.SpreadDifferentModelArray.put",
+       "decorators": []
+      }
+     ],
+     "apiVersions": [],
+     "crossLanguageDefinitionId": "Type.Property.AdditionalProperties.SpreadDifferentModelArray",
+     "decorators": [],
+     "parent": {
+      "$ref": "272"
+     }
+    },
+    {
+     "$id": "629",
+     "kind": "client",
+     "name": "ExtendsDifferentSpreadString",
+     "namespace": "Type.Property.AdditionalProperties",
+     "parameters": [
+      {
+       "$id": "630",
+       "name": "endpoint",
+       "nameInRequest": "endpoint",
+       "doc": "Service host",
+       "type": {
+        "$id": "631",
+        "kind": "url",
+        "name": "url",
+        "crossLanguageDefinitionId": "TypeSpec.url"
+       },
+       "location": "Uri",
+       "isApiVersion": false,
+       "isContentType": false,
+       "isRequired": true,
+       "isEndpoint": true,
+       "skipUrlEncoding": false,
+       "explode": false,
+       "kind": "Client",
+       "defaultValue": {
+        "$id": "632",
+        "type": {
+         "$id": "633",
+         "kind": "string",
+         "name": "string",
+         "crossLanguageDefinitionId": "TypeSpec.string"
+        },
+        "value": "http://localhost:3000"
+       }
+      }
+     ],
+     "operations": [
+      {
+       "$id": "634",
+       "name": "get",
+       "resourceName": "ExtendsDifferentSpreadString",
+       "doc": "Get call",
+       "accessibility": "public",
+       "parameters": [
+        {
+         "$id": "635",
+         "name": "accept",
+         "nameInRequest": "Accept",
+         "type": {
+          "$id": "636",
+          "kind": "constant",
+          "valueType": {
+           "$id": "637",
+           "kind": "string",
+           "name": "string",
+           "crossLanguageDefinitionId": "TypeSpec.string",
+           "decorators": []
+          },
+          "value": "application/json",
+          "decorators": []
+         },
+         "location": "Header",
+         "isApiVersion": false,
+         "isContentType": false,
+         "isEndpoint": false,
+         "explode": false,
+         "isRequired": true,
+         "kind": "Constant",
+         "decorators": [],
+         "skipUrlEncoding": false
+        }
+       ],
+       "responses": [
+        {
+         "$id": "638",
+         "statusCodes": [
+          200
+         ],
+         "bodyType": {
+          "$ref": "115"
+         },
+         "headers": [],
+         "isErrorResponse": false,
+         "contentTypes": [
+          "application/json"
+         ]
+        }
+       ],
+       "httpMethod": "GET",
+       "uri": "{endpoint}",
+       "path": "/type/property/additionalProperties/extendsDifferentSpreadString",
+       "bufferResponse": true,
+       "generateProtocolMethod": true,
+       "generateConvenienceMethod": true,
+       "crossLanguageDefinitionId": "Type.Property.AdditionalProperties.ExtendsDifferentSpreadString.get",
+       "decorators": []
+      },
+      {
+       "$id": "639",
+       "name": "put",
+       "resourceName": "ExtendsDifferentSpreadString",
+       "doc": "Put operation",
+       "accessibility": "public",
+       "parameters": [
+        {
+         "$id": "640",
+         "name": "contentType",
+         "nameInRequest": "Content-Type",
+         "doc": "Body parameter's content type. Known values are application/json",
+         "type": {
+          "$id": "641",
+          "kind": "constant",
+          "valueType": {
+           "$id": "642",
+           "kind": "string",
+           "name": "string",
+           "crossLanguageDefinitionId": "TypeSpec.string",
+           "decorators": []
+          },
+          "value": "application/json",
+          "decorators": []
+         },
+         "location": "Header",
+         "isApiVersion": false,
+         "isContentType": true,
+         "isEndpoint": false,
+         "explode": false,
+         "isRequired": true,
+         "kind": "Constant",
+         "decorators": [],
+         "skipUrlEncoding": false
+        },
+        {
+         "$id": "643",
+         "name": "body",
+         "nameInRequest": "body",
+         "doc": "body",
+         "type": {
+          "$ref": "115"
+         },
+         "location": "Body",
+         "isApiVersion": false,
+         "isContentType": false,
+         "isEndpoint": false,
+         "explode": false,
+         "isRequired": true,
+         "kind": "Method",
+         "decorators": [],
+         "skipUrlEncoding": false
+        }
+       ],
+       "responses": [
+        {
+         "$id": "644",
+         "statusCodes": [
+          204
+         ],
+         "headers": [],
+         "isErrorResponse": false
+        }
+       ],
+       "httpMethod": "PUT",
+       "uri": "{endpoint}",
+       "path": "/type/property/additionalProperties/extendsDifferentSpreadString",
+       "requestMediaTypes": [
+        "application/json"
+       ],
+       "bufferResponse": true,
+       "generateProtocolMethod": true,
+       "generateConvenienceMethod": true,
+       "crossLanguageDefinitionId": "Type.Property.AdditionalProperties.ExtendsDifferentSpreadString.put",
+       "decorators": []
+      }
+     ],
+     "apiVersions": [],
+     "crossLanguageDefinitionId": "Type.Property.AdditionalProperties.ExtendsDifferentSpreadString",
+     "decorators": [],
+     "parent": {
+      "$ref": "272"
+     }
+    },
+    {
+     "$id": "645",
+     "kind": "client",
+     "name": "ExtendsDifferentSpreadFloat",
+     "namespace": "Type.Property.AdditionalProperties",
+     "parameters": [
+      {
+       "$id": "646",
+       "name": "endpoint",
+       "nameInRequest": "endpoint",
+       "doc": "Service host",
+       "type": {
+        "$id": "647",
+        "kind": "url",
+        "name": "url",
+        "crossLanguageDefinitionId": "TypeSpec.url"
+       },
+       "location": "Uri",
+       "isApiVersion": false,
+       "isContentType": false,
+       "isRequired": true,
+       "isEndpoint": true,
+       "skipUrlEncoding": false,
+       "explode": false,
+       "kind": "Client",
+       "defaultValue": {
+        "$id": "648",
+        "type": {
+         "$id": "649",
+         "kind": "string",
+         "name": "string",
+         "crossLanguageDefinitionId": "TypeSpec.string"
+        },
+        "value": "http://localhost:3000"
+       }
+      }
+     ],
+     "operations": [
+      {
+       "$id": "650",
+       "name": "get",
+       "resourceName": "ExtendsDifferentSpreadFloat",
+       "doc": "Get call",
+       "accessibility": "public",
+       "parameters": [
+        {
+         "$id": "651",
+         "name": "accept",
+         "nameInRequest": "Accept",
+         "type": {
+          "$id": "652",
+          "kind": "constant",
+          "valueType": {
+           "$id": "653",
+           "kind": "string",
+           "name": "string",
+           "crossLanguageDefinitionId": "TypeSpec.string",
+           "decorators": []
+          },
+          "value": "application/json",
+          "decorators": []
+         },
+         "location": "Header",
+         "isApiVersion": false,
+         "isContentType": false,
+         "isEndpoint": false,
+         "explode": false,
+         "isRequired": true,
+         "kind": "Constant",
+         "decorators": [],
+         "skipUrlEncoding": false
+        }
+       ],
+       "responses": [
+        {
+         "$id": "654",
+         "statusCodes": [
+          200
+         ],
+         "bodyType": {
+          "$ref": "104"
+         },
+         "headers": [],
+         "isErrorResponse": false,
+         "contentTypes": [
+          "application/json"
+         ]
+        }
+       ],
+       "httpMethod": "GET",
+       "uri": "{endpoint}",
+       "path": "/type/property/additionalProperties/extendsDifferentSpreadFloat",
+       "bufferResponse": true,
+       "generateProtocolMethod": true,
+       "generateConvenienceMethod": true,
+       "crossLanguageDefinitionId": "Type.Property.AdditionalProperties.ExtendsDifferentSpreadFloat.get",
+       "decorators": []
+      },
+      {
+       "$id": "655",
+       "name": "put",
+       "resourceName": "ExtendsDifferentSpreadFloat",
+       "doc": "Put operation",
+       "accessibility": "public",
+       "parameters": [
+        {
+         "$id": "656",
+         "name": "contentType",
+         "nameInRequest": "Content-Type",
+         "doc": "Body parameter's content type. Known values are application/json",
+         "type": {
+          "$id": "657",
+          "kind": "constant",
+          "valueType": {
+           "$id": "658",
+           "kind": "string",
+           "name": "string",
+           "crossLanguageDefinitionId": "TypeSpec.string",
+           "decorators": []
+          },
+          "value": "application/json",
+          "decorators": []
+         },
+         "location": "Header",
+         "isApiVersion": false,
+         "isContentType": true,
+         "isEndpoint": false,
+         "explode": false,
+         "isRequired": true,
+         "kind": "Constant",
+         "decorators": [],
+         "skipUrlEncoding": false
+        },
+        {
+         "$id": "659",
+         "name": "body",
+         "nameInRequest": "body",
+         "doc": "body",
+         "type": {
+          "$ref": "104"
+         },
+         "location": "Body",
+         "isApiVersion": false,
+         "isContentType": false,
+         "isEndpoint": false,
+         "explode": false,
+         "isRequired": true,
+         "kind": "Method",
+         "decorators": [],
+         "skipUrlEncoding": false
+        }
+       ],
+       "responses": [
+        {
+         "$id": "660",
+         "statusCodes": [
+          204
+         ],
+         "headers": [],
+         "isErrorResponse": false
+        }
+       ],
+       "httpMethod": "PUT",
+       "uri": "{endpoint}",
+       "path": "/type/property/additionalProperties/extendsDifferentSpreadFloat",
+       "requestMediaTypes": [
+        "application/json"
+       ],
+       "bufferResponse": true,
+       "generateProtocolMethod": true,
+       "generateConvenienceMethod": true,
+       "crossLanguageDefinitionId": "Type.Property.AdditionalProperties.ExtendsDifferentSpreadFloat.put",
+       "decorators": []
+      }
+     ],
+     "apiVersions": [],
+     "crossLanguageDefinitionId": "Type.Property.AdditionalProperties.ExtendsDifferentSpreadFloat",
+     "decorators": [],
+     "parent": {
+      "$ref": "272"
+     }
+    },
+    {
+     "$id": "661",
+     "kind": "client",
+     "name": "ExtendsDifferentSpreadModel",
+     "namespace": "Type.Property.AdditionalProperties",
+     "parameters": [
+      {
+       "$id": "662",
+       "name": "endpoint",
+       "nameInRequest": "endpoint",
+       "doc": "Service host",
+       "type": {
+        "$id": "663",
+        "kind": "url",
+        "name": "url",
+        "crossLanguageDefinitionId": "TypeSpec.url"
+       },
+       "location": "Uri",
+       "isApiVersion": false,
+       "isContentType": false,
+       "isRequired": true,
+       "isEndpoint": true,
+       "skipUrlEncoding": false,
+       "explode": false,
+       "kind": "Client",
+       "defaultValue": {
+        "$id": "664",
+        "type": {
+         "$id": "665",
+         "kind": "string",
+         "name": "string",
+         "crossLanguageDefinitionId": "TypeSpec.string"
+        },
+        "value": "http://localhost:3000"
+       }
+      }
+     ],
+     "operations": [
+      {
+       "$id": "666",
+       "name": "get",
+       "resourceName": "ExtendsDifferentSpreadModel",
+       "doc": "Get call",
+       "accessibility": "public",
+       "parameters": [
+        {
+         "$id": "667",
+         "name": "accept",
+         "nameInRequest": "Accept",
+         "type": {
+          "$id": "668",
+          "kind": "constant",
+          "valueType": {
+           "$id": "669",
+           "kind": "string",
+           "name": "string",
+           "crossLanguageDefinitionId": "TypeSpec.string",
+           "decorators": []
+          },
+          "value": "application/json",
+          "decorators": []
+         },
+         "location": "Header",
+         "isApiVersion": false,
+         "isContentType": false,
+         "isEndpoint": false,
+         "explode": false,
+         "isRequired": true,
+         "kind": "Constant",
+         "decorators": [],
+         "skipUrlEncoding": false
+        }
+       ],
+       "responses": [
+        {
+         "$id": "670",
+         "statusCodes": [
+          200
+         ],
+         "bodyType": {
+          "$ref": "95"
+         },
+         "headers": [],
+         "isErrorResponse": false,
+         "contentTypes": [
+          "application/json"
+         ]
+        }
+       ],
+       "httpMethod": "GET",
+       "uri": "{endpoint}",
+       "path": "/type/property/additionalProperties/extendsDifferentSpreadModel",
+       "bufferResponse": true,
+       "generateProtocolMethod": true,
+       "generateConvenienceMethod": true,
+       "crossLanguageDefinitionId": "Type.Property.AdditionalProperties.ExtendsDifferentSpreadModel.get",
+       "decorators": []
+      },
+      {
+       "$id": "671",
+       "name": "put",
+       "resourceName": "ExtendsDifferentSpreadModel",
+       "doc": "Put operation",
+       "accessibility": "public",
+       "parameters": [
+        {
+         "$id": "672",
+         "name": "contentType",
+         "nameInRequest": "Content-Type",
+         "doc": "Body parameter's content type. Known values are application/json",
+         "type": {
+          "$id": "673",
+          "kind": "constant",
+          "valueType": {
+           "$id": "674",
+           "kind": "string",
+           "name": "string",
+           "crossLanguageDefinitionId": "TypeSpec.string",
+           "decorators": []
+          },
+          "value": "application/json",
+          "decorators": []
+         },
+         "location": "Header",
+         "isApiVersion": false,
+         "isContentType": true,
+         "isEndpoint": false,
+         "explode": false,
+         "isRequired": true,
+         "kind": "Constant",
+         "decorators": [],
+         "skipUrlEncoding": false
+        },
+        {
+         "$id": "675",
+         "name": "body",
+         "nameInRequest": "body",
+         "doc": "body",
+         "type": {
+          "$ref": "95"
+         },
+         "location": "Body",
+         "isApiVersion": false,
+         "isContentType": false,
+         "isEndpoint": false,
+         "explode": false,
+         "isRequired": true,
+         "kind": "Method",
+         "decorators": [],
+         "skipUrlEncoding": false
+        }
+       ],
+       "responses": [
+        {
+         "$id": "676",
+         "statusCodes": [
+          204
+         ],
+         "headers": [],
+         "isErrorResponse": false
+        }
+       ],
+       "httpMethod": "PUT",
+       "uri": "{endpoint}",
+       "path": "/type/property/additionalProperties/extendsDifferentSpreadModel",
+       "requestMediaTypes": [
+        "application/json"
+       ],
+       "bufferResponse": true,
+       "generateProtocolMethod": true,
+       "generateConvenienceMethod": true,
+       "crossLanguageDefinitionId": "Type.Property.AdditionalProperties.ExtendsDifferentSpreadModel.put",
+       "decorators": []
+      }
+     ],
+     "apiVersions": [],
+     "crossLanguageDefinitionId": "Type.Property.AdditionalProperties.ExtendsDifferentSpreadModel",
+     "decorators": [],
+     "parent": {
+      "$ref": "272"
+     }
+    },
+    {
+     "$id": "677",
+     "kind": "client",
+     "name": "ExtendsDifferentSpreadModelArray",
+     "namespace": "Type.Property.AdditionalProperties",
+     "parameters": [
+      {
+       "$id": "678",
+       "name": "endpoint",
+       "nameInRequest": "endpoint",
+       "doc": "Service host",
+       "type": {
+        "$id": "679",
+        "kind": "url",
+        "name": "url",
+        "crossLanguageDefinitionId": "TypeSpec.url"
+       },
+       "location": "Uri",
+       "isApiVersion": false,
+       "isContentType": false,
+       "isRequired": true,
+       "isEndpoint": true,
+       "skipUrlEncoding": false,
+       "explode": false,
+       "kind": "Client",
+       "defaultValue": {
+        "$id": "680",
+        "type": {
+         "$id": "681",
+         "kind": "string",
+         "name": "string",
+         "crossLanguageDefinitionId": "TypeSpec.string"
+        },
+        "value": "http://localhost:3000"
+       }
+      }
+     ],
+     "operations": [
+      {
+       "$id": "682",
+       "name": "get",
+       "resourceName": "ExtendsDifferentSpreadModelArray",
+       "doc": "Get call",
+       "accessibility": "public",
+       "parameters": [
+        {
+         "$id": "683",
+         "name": "accept",
+         "nameInRequest": "Accept",
+         "type": {
+          "$id": "684",
+          "kind": "constant",
+          "valueType": {
+           "$id": "685",
+           "kind": "string",
+           "name": "string",
+           "crossLanguageDefinitionId": "TypeSpec.string",
+           "decorators": []
+          },
+          "value": "application/json",
+          "decorators": []
+         },
+         "location": "Header",
+         "isApiVersion": false,
+         "isContentType": false,
+         "isEndpoint": false,
+         "explode": false,
+         "isRequired": true,
+         "kind": "Constant",
+         "decorators": [],
+         "skipUrlEncoding": false
+        }
+       ],
+       "responses": [
+        {
+         "$id": "686",
+         "statusCodes": [
+          200
+         ],
+         "bodyType": {
+          "$ref": "79"
+         },
+         "headers": [],
+         "isErrorResponse": false,
+         "contentTypes": [
+          "application/json"
+         ]
+        }
+       ],
+       "httpMethod": "GET",
+       "uri": "{endpoint}",
+       "path": "/type/property/additionalProperties/extendsDifferentSpreadModelArray",
+       "bufferResponse": true,
+       "generateProtocolMethod": true,
+       "generateConvenienceMethod": true,
+       "crossLanguageDefinitionId": "Type.Property.AdditionalProperties.ExtendsDifferentSpreadModelArray.get",
+       "decorators": []
+      },
+      {
+       "$id": "687",
+       "name": "put",
+       "resourceName": "ExtendsDifferentSpreadModelArray",
+       "doc": "Put operation",
+       "accessibility": "public",
+       "parameters": [
+        {
+         "$id": "688",
+         "name": "contentType",
+         "nameInRequest": "Content-Type",
+         "doc": "Body parameter's content type. Known values are application/json",
+         "type": {
+          "$id": "689",
+          "kind": "constant",
+          "valueType": {
+           "$id": "690",
+           "kind": "string",
+           "name": "string",
+           "crossLanguageDefinitionId": "TypeSpec.string",
+           "decorators": []
+          },
+          "value": "application/json",
+          "decorators": []
+         },
+         "location": "Header",
+         "isApiVersion": false,
+         "isContentType": true,
+         "isEndpoint": false,
+         "explode": false,
+         "isRequired": true,
+         "kind": "Constant",
+         "decorators": [],
+         "skipUrlEncoding": false
+        },
+        {
+         "$id": "691",
+         "name": "body",
+         "nameInRequest": "body",
+         "doc": "body",
+         "type": {
+          "$ref": "79"
+         },
+         "location": "Body",
+         "isApiVersion": false,
+         "isContentType": false,
+         "isEndpoint": false,
+         "explode": false,
+         "isRequired": true,
+         "kind": "Method",
+         "decorators": [],
+         "skipUrlEncoding": false
+        }
+       ],
+       "responses": [
+        {
+         "$id": "692",
+         "statusCodes": [
+          204
+         ],
+         "headers": [],
+         "isErrorResponse": false
+        }
+       ],
+       "httpMethod": "PUT",
+       "uri": "{endpoint}",
+       "path": "/type/property/additionalProperties/extendsDifferentSpreadModelArray",
+       "requestMediaTypes": [
+        "application/json"
+       ],
+       "bufferResponse": true,
+       "generateProtocolMethod": true,
+       "generateConvenienceMethod": true,
+       "crossLanguageDefinitionId": "Type.Property.AdditionalProperties.ExtendsDifferentSpreadModelArray.put",
+       "decorators": []
+      }
+     ],
+     "apiVersions": [],
+     "crossLanguageDefinitionId": "Type.Property.AdditionalProperties.ExtendsDifferentSpreadModelArray",
+     "decorators": [],
+     "parent": {
+      "$ref": "272"
+     }
+    },
+    {
+     "$id": "693",
+     "kind": "client",
+     "name": "MultipleSpread",
+     "namespace": "Type.Property.AdditionalProperties",
+     "parameters": [
+      {
+       "$id": "694",
+       "name": "endpoint",
+       "nameInRequest": "endpoint",
+       "doc": "Service host",
+       "type": {
+        "$id": "695",
+        "kind": "url",
+        "name": "url",
+        "crossLanguageDefinitionId": "TypeSpec.url"
+       },
+       "location": "Uri",
+       "isApiVersion": false,
+       "isContentType": false,
+       "isRequired": true,
+       "isEndpoint": true,
+       "skipUrlEncoding": false,
+       "explode": false,
+       "kind": "Client",
+       "defaultValue": {
+        "$id": "696",
+        "type": {
+         "$id": "697",
+         "kind": "string",
+         "name": "string",
+         "crossLanguageDefinitionId": "TypeSpec.string"
+        },
+        "value": "http://localhost:3000"
+       }
+      }
+     ],
+     "operations": [
+      {
+       "$id": "698",
+       "name": "get",
+       "resourceName": "MultipleSpread",
+       "doc": "Get call",
+       "accessibility": "public",
+       "parameters": [
+        {
+         "$id": "699",
+         "name": "accept",
+         "nameInRequest": "Accept",
+         "type": {
+          "$id": "700",
+          "kind": "constant",
+          "valueType": {
+           "$id": "701",
+           "kind": "string",
+           "name": "string",
+           "crossLanguageDefinitionId": "TypeSpec.string",
+           "decorators": []
+          },
+          "value": "application/json",
+          "decorators": []
+         },
+         "location": "Header",
+         "isApiVersion": false,
+         "isContentType": false,
+         "isEndpoint": false,
+         "explode": false,
+         "isRequired": true,
+         "kind": "Constant",
+         "decorators": [],
+         "skipUrlEncoding": false
+        }
+       ],
+       "responses": [
+        {
+         "$id": "702",
+         "statusCodes": [
+          200
+         ],
+         "bodyType": {
+          "$ref": "71"
+         },
+         "headers": [],
+         "isErrorResponse": false,
+         "contentTypes": [
+          "application/json"
+         ]
+        }
+       ],
+       "httpMethod": "GET",
+       "uri": "{endpoint}",
+       "path": "/type/property/additionalProperties/multipleSpreadRecord",
+       "bufferResponse": true,
+       "generateProtocolMethod": true,
+       "generateConvenienceMethod": true,
+       "crossLanguageDefinitionId": "Type.Property.AdditionalProperties.MultipleSpread.get",
+       "decorators": []
+      },
+      {
+       "$id": "703",
+       "name": "put",
+       "resourceName": "MultipleSpread",
+       "doc": "Put operation",
+       "accessibility": "public",
+       "parameters": [
+        {
+         "$id": "704",
+         "name": "contentType",
+         "nameInRequest": "Content-Type",
+         "doc": "Body parameter's content type. Known values are application/json",
+         "type": {
+          "$id": "705",
+          "kind": "constant",
+          "valueType": {
+           "$id": "706",
+           "kind": "string",
+           "name": "string",
+           "crossLanguageDefinitionId": "TypeSpec.string",
+           "decorators": []
+          },
+          "value": "application/json",
+          "decorators": []
+         },
+         "location": "Header",
+         "isApiVersion": false,
+         "isContentType": true,
+         "isEndpoint": false,
+         "explode": false,
+         "isRequired": true,
+         "kind": "Constant",
+         "decorators": [],
+         "skipUrlEncoding": false
+        },
+        {
+         "$id": "707",
+         "name": "body",
+         "nameInRequest": "body",
+         "doc": "body",
+         "type": {
+          "$ref": "71"
+         },
+         "location": "Body",
+         "isApiVersion": false,
+         "isContentType": false,
+         "isEndpoint": false,
+         "explode": false,
+         "isRequired": true,
+         "kind": "Method",
+         "decorators": [],
+         "skipUrlEncoding": false
+        }
+       ],
+       "responses": [
+        {
+         "$id": "708",
+         "statusCodes": [
+          204
+         ],
+         "headers": [],
+         "isErrorResponse": false
+        }
+       ],
+       "httpMethod": "PUT",
+       "uri": "{endpoint}",
+       "path": "/type/property/additionalProperties/multipleSpreadRecord",
+       "requestMediaTypes": [
+        "application/json"
+       ],
+       "bufferResponse": true,
+       "generateProtocolMethod": true,
+       "generateConvenienceMethod": true,
+       "crossLanguageDefinitionId": "Type.Property.AdditionalProperties.MultipleSpread.put",
+       "decorators": []
+      }
+     ],
+     "apiVersions": [],
+     "crossLanguageDefinitionId": "Type.Property.AdditionalProperties.MultipleSpread",
+     "decorators": [],
+     "parent": {
+      "$ref": "272"
+     }
+    },
+    {
+     "$id": "709",
+     "kind": "client",
+     "name": "SpreadRecordUnion",
+     "namespace": "Type.Property.AdditionalProperties",
+     "parameters": [
+      {
+       "$id": "710",
+       "name": "endpoint",
+       "nameInRequest": "endpoint",
+       "doc": "Service host",
+       "type": {
+        "$id": "711",
+        "kind": "url",
+        "name": "url",
+        "crossLanguageDefinitionId": "TypeSpec.url"
+       },
+       "location": "Uri",
+       "isApiVersion": false,
+       "isContentType": false,
+       "isRequired": true,
+       "isEndpoint": true,
+       "skipUrlEncoding": false,
+       "explode": false,
+       "kind": "Client",
+       "defaultValue": {
+        "$id": "712",
+        "type": {
+         "$id": "713",
+         "kind": "string",
+         "name": "string",
+         "crossLanguageDefinitionId": "TypeSpec.string"
+        },
+        "value": "http://localhost:3000"
+       }
+      }
+     ],
+     "operations": [
+      {
+       "$id": "714",
+       "name": "get",
+       "resourceName": "SpreadRecordUnion",
+       "doc": "Get call",
+       "accessibility": "public",
+       "parameters": [
+        {
+         "$id": "715",
+         "name": "accept",
+         "nameInRequest": "Accept",
+         "type": {
+          "$id": "716",
+          "kind": "constant",
+          "valueType": {
+           "$id": "717",
+           "kind": "string",
+           "name": "string",
+           "crossLanguageDefinitionId": "TypeSpec.string",
+           "decorators": []
+          },
+          "value": "application/json",
+          "decorators": []
+         },
+         "location": "Header",
+         "isApiVersion": false,
+         "isContentType": false,
+         "isEndpoint": false,
+         "explode": false,
+         "isRequired": true,
+         "kind": "Constant",
+         "decorators": [],
+         "skipUrlEncoding": false
+        }
+       ],
+       "responses": [
+        {
+         "$id": "718",
+         "statusCodes": [
+          200
+         ],
+         "bodyType": {
+          "$ref": "63"
+         },
+         "headers": [],
+         "isErrorResponse": false,
+         "contentTypes": [
+          "application/json"
+         ]
+        }
+       ],
+       "httpMethod": "GET",
+       "uri": "{endpoint}",
+       "path": "/type/property/additionalProperties/spreadRecordUnion",
+       "bufferResponse": true,
+       "generateProtocolMethod": true,
+       "generateConvenienceMethod": true,
+       "crossLanguageDefinitionId": "Type.Property.AdditionalProperties.SpreadRecordUnion.get",
+       "decorators": []
+      },
+      {
+       "$id": "719",
+       "name": "put",
+       "resourceName": "SpreadRecordUnion",
+       "doc": "Put operation",
+       "accessibility": "public",
+       "parameters": [
+        {
+         "$id": "720",
+         "name": "contentType",
+         "nameInRequest": "Content-Type",
+         "doc": "Body parameter's content type. Known values are application/json",
+         "type": {
+          "$id": "721",
+          "kind": "constant",
+          "valueType": {
+           "$id": "722",
+           "kind": "string",
+           "name": "string",
+           "crossLanguageDefinitionId": "TypeSpec.string",
+           "decorators": []
+          },
+          "value": "application/json",
+          "decorators": []
+         },
+         "location": "Header",
+         "isApiVersion": false,
+         "isContentType": true,
+         "isEndpoint": false,
+         "explode": false,
+         "isRequired": true,
+         "kind": "Constant",
+         "decorators": [],
+         "skipUrlEncoding": false
+        },
+        {
+         "$id": "723",
+         "name": "body",
+         "nameInRequest": "body",
+         "doc": "body",
+         "type": {
+          "$ref": "63"
+         },
+         "location": "Body",
+         "isApiVersion": false,
+         "isContentType": false,
+         "isEndpoint": false,
+         "explode": false,
+         "isRequired": true,
+         "kind": "Method",
+         "decorators": [],
+         "skipUrlEncoding": false
+        }
+       ],
+       "responses": [
+        {
+         "$id": "724",
+         "statusCodes": [
+          204
+         ],
+         "headers": [],
+         "isErrorResponse": false
+        }
+       ],
+       "httpMethod": "PUT",
+       "uri": "{endpoint}",
+       "path": "/type/property/additionalProperties/spreadRecordUnion",
+       "requestMediaTypes": [
+        "application/json"
+       ],
+       "bufferResponse": true,
+       "generateProtocolMethod": true,
+       "generateConvenienceMethod": true,
+       "crossLanguageDefinitionId": "Type.Property.AdditionalProperties.SpreadRecordUnion.put",
+       "decorators": []
+      }
+     ],
+     "apiVersions": [],
+     "crossLanguageDefinitionId": "Type.Property.AdditionalProperties.SpreadRecordUnion",
+     "decorators": [],
+     "parent": {
+      "$ref": "272"
+     }
+    },
+    {
+     "$id": "725",
+     "kind": "client",
+     "name": "SpreadRecordNonDiscriminatedUnion",
+     "namespace": "Type.Property.AdditionalProperties",
+     "parameters": [
+      {
+       "$id": "726",
+       "name": "endpoint",
+       "nameInRequest": "endpoint",
+       "doc": "Service host",
+       "type": {
+        "$id": "727",
+        "kind": "url",
+        "name": "url",
+        "crossLanguageDefinitionId": "TypeSpec.url"
+       },
+       "location": "Uri",
+       "isApiVersion": false,
+       "isContentType": false,
+       "isRequired": true,
+       "isEndpoint": true,
+       "skipUrlEncoding": false,
+       "explode": false,
+       "kind": "Client",
+       "defaultValue": {
+        "$id": "728",
+        "type": {
+         "$id": "729",
+         "kind": "string",
+         "name": "string",
+         "crossLanguageDefinitionId": "TypeSpec.string"
+        },
+        "value": "http://localhost:3000"
+       }
+      }
+     ],
+     "operations": [
+      {
+       "$id": "730",
+       "name": "get",
+       "resourceName": "SpreadRecordNonDiscriminatedUnion",
+       "doc": "Get call",
+       "accessibility": "public",
+       "parameters": [
+        {
+         "$id": "731",
+         "name": "accept",
+         "nameInRequest": "Accept",
+         "type": {
+          "$id": "732",
+          "kind": "constant",
+          "valueType": {
+           "$id": "733",
+           "kind": "string",
+           "name": "string",
+           "crossLanguageDefinitionId": "TypeSpec.string",
+           "decorators": []
+          },
+          "value": "application/json",
+          "decorators": []
+         },
+         "location": "Header",
+         "isApiVersion": false,
+         "isContentType": false,
+         "isEndpoint": false,
+         "explode": false,
+         "isRequired": true,
+         "kind": "Constant",
+         "decorators": [],
+         "skipUrlEncoding": false
+        }
+       ],
+       "responses": [
+        {
+         "$id": "734",
+         "statusCodes": [
+          200
+         ],
+         "bodyType": {
+          "$ref": "48"
+         },
+         "headers": [],
+         "isErrorResponse": false,
+         "contentTypes": [
+          "application/json"
+         ]
+        }
+       ],
+       "httpMethod": "GET",
+       "uri": "{endpoint}",
+       "path": "/type/property/additionalProperties/spreadRecordNonDiscriminatedUnion",
+       "bufferResponse": true,
+       "generateProtocolMethod": true,
+       "generateConvenienceMethod": true,
+       "crossLanguageDefinitionId": "Type.Property.AdditionalProperties.SpreadRecordNonDiscriminatedUnion.get",
+       "decorators": []
+      },
+      {
+       "$id": "735",
+       "name": "put",
+       "resourceName": "SpreadRecordNonDiscriminatedUnion",
+       "doc": "Put operation",
+       "accessibility": "public",
+       "parameters": [
+        {
+         "$id": "736",
+         "name": "contentType",
+         "nameInRequest": "Content-Type",
+         "doc": "Body parameter's content type. Known values are application/json",
+         "type": {
+          "$id": "737",
+          "kind": "constant",
+          "valueType": {
+           "$id": "738",
+           "kind": "string",
+           "name": "string",
+           "crossLanguageDefinitionId": "TypeSpec.string",
+           "decorators": []
+          },
+          "value": "application/json",
+          "decorators": []
+         },
+         "location": "Header",
+         "isApiVersion": false,
+         "isContentType": true,
+         "isEndpoint": false,
+         "explode": false,
+         "isRequired": true,
+         "kind": "Constant",
+         "decorators": [],
+         "skipUrlEncoding": false
+        },
+        {
+         "$id": "739",
+         "name": "body",
+         "nameInRequest": "body",
+         "doc": "body",
+         "type": {
+          "$ref": "48"
+         },
+         "location": "Body",
+         "isApiVersion": false,
+         "isContentType": false,
+         "isEndpoint": false,
+         "explode": false,
+         "isRequired": true,
+         "kind": "Method",
+         "decorators": [],
+         "skipUrlEncoding": false
+        }
+       ],
+       "responses": [
+        {
+         "$id": "740",
+         "statusCodes": [
+          204
+         ],
+         "headers": [],
+         "isErrorResponse": false
+        }
+       ],
+       "httpMethod": "PUT",
+       "uri": "{endpoint}",
+       "path": "/type/property/additionalProperties/spreadRecordNonDiscriminatedUnion",
+       "requestMediaTypes": [
+        "application/json"
+       ],
+       "bufferResponse": true,
+       "generateProtocolMethod": true,
+       "generateConvenienceMethod": true,
+       "crossLanguageDefinitionId": "Type.Property.AdditionalProperties.SpreadRecordNonDiscriminatedUnion.put",
+       "decorators": []
+      }
+     ],
+     "apiVersions": [],
+     "crossLanguageDefinitionId": "Type.Property.AdditionalProperties.SpreadRecordNonDiscriminatedUnion",
+     "decorators": [],
+     "parent": {
+      "$ref": "272"
+     }
+    },
+    {
+     "$id": "741",
+     "kind": "client",
+     "name": "SpreadRecordNonDiscriminatedUnion2",
+     "namespace": "Type.Property.AdditionalProperties",
+     "parameters": [
+      {
+       "$id": "742",
+       "name": "endpoint",
+       "nameInRequest": "endpoint",
+       "doc": "Service host",
+       "type": {
+        "$id": "743",
+        "kind": "url",
+        "name": "url",
+        "crossLanguageDefinitionId": "TypeSpec.url"
+       },
+       "location": "Uri",
+       "isApiVersion": false,
+       "isContentType": false,
+       "isRequired": true,
+       "isEndpoint": true,
+       "skipUrlEncoding": false,
+       "explode": false,
+       "kind": "Client",
+       "defaultValue": {
+        "$id": "744",
+        "type": {
+         "$id": "745",
+         "kind": "string",
+         "name": "string",
+         "crossLanguageDefinitionId": "TypeSpec.string"
+        },
+        "value": "http://localhost:3000"
+       }
+      }
+     ],
+     "operations": [
+      {
+       "$id": "746",
+       "name": "get",
+       "resourceName": "SpreadRecordNonDiscriminatedUnion2",
+       "doc": "Get call",
+       "accessibility": "public",
+       "parameters": [
+        {
+         "$id": "747",
+         "name": "accept",
+         "nameInRequest": "Accept",
+         "type": {
+          "$id": "748",
+          "kind": "constant",
+          "valueType": {
+           "$id": "749",
+           "kind": "string",
+           "name": "string",
+           "crossLanguageDefinitionId": "TypeSpec.string",
+           "decorators": []
+          },
+          "value": "application/json",
+          "decorators": []
+         },
+         "location": "Header",
+         "isApiVersion": false,
+         "isContentType": false,
+         "isEndpoint": false,
+         "explode": false,
+         "isRequired": true,
+         "kind": "Constant",
+         "decorators": [],
+         "skipUrlEncoding": false
+        }
+       ],
+       "responses": [
+        {
+         "$id": "750",
+         "statusCodes": [
+          200
+         ],
+         "bodyType": {
+          "$ref": "42"
+         },
+         "headers": [],
+         "isErrorResponse": false,
+         "contentTypes": [
+          "application/json"
+         ]
+        }
+       ],
+       "httpMethod": "GET",
+       "uri": "{endpoint}",
+       "path": "/type/property/additionalProperties/spreadRecordNonDiscriminatedUnion2",
+       "bufferResponse": true,
+       "generateProtocolMethod": true,
+       "generateConvenienceMethod": true,
+       "crossLanguageDefinitionId": "Type.Property.AdditionalProperties.SpreadRecordNonDiscriminatedUnion2.get",
+       "decorators": []
+      },
+      {
+       "$id": "751",
+       "name": "put",
+       "resourceName": "SpreadRecordNonDiscriminatedUnion2",
+       "doc": "Put operation",
+       "accessibility": "public",
+       "parameters": [
+        {
+         "$id": "752",
+         "name": "contentType",
+         "nameInRequest": "Content-Type",
+         "doc": "Body parameter's content type. Known values are application/json",
+         "type": {
+          "$id": "753",
+          "kind": "constant",
+          "valueType": {
+           "$id": "754",
+           "kind": "string",
+           "name": "string",
+           "crossLanguageDefinitionId": "TypeSpec.string",
+           "decorators": []
+          },
+          "value": "application/json",
+          "decorators": []
+         },
+         "location": "Header",
+         "isApiVersion": false,
+         "isContentType": true,
+         "isEndpoint": false,
+         "explode": false,
+         "isRequired": true,
+         "kind": "Constant",
+         "decorators": [],
+         "skipUrlEncoding": false
+        },
+        {
+         "$id": "755",
+         "name": "body",
+         "nameInRequest": "body",
+         "doc": "body",
+         "type": {
+          "$ref": "42"
+         },
+         "location": "Body",
+         "isApiVersion": false,
+         "isContentType": false,
+         "isEndpoint": false,
+         "explode": false,
+         "isRequired": true,
+         "kind": "Method",
+         "decorators": [],
+         "skipUrlEncoding": false
+        }
+       ],
+       "responses": [
+        {
+         "$id": "756",
+         "statusCodes": [
+          204
+         ],
+         "headers": [],
+         "isErrorResponse": false
+        }
+       ],
+       "httpMethod": "PUT",
+       "uri": "{endpoint}",
+       "path": "/type/property/additionalProperties/spreadRecordNonDiscriminatedUnion2",
+       "requestMediaTypes": [
+        "application/json"
+       ],
+       "bufferResponse": true,
+       "generateProtocolMethod": true,
+       "generateConvenienceMethod": true,
+       "crossLanguageDefinitionId": "Type.Property.AdditionalProperties.SpreadRecordNonDiscriminatedUnion2.put",
+       "decorators": []
+      }
+     ],
+     "apiVersions": [],
+     "crossLanguageDefinitionId": "Type.Property.AdditionalProperties.SpreadRecordNonDiscriminatedUnion2",
+     "decorators": [],
+     "parent": {
+      "$ref": "272"
+     }
+    },
+    {
+     "$id": "757",
+     "kind": "client",
+     "name": "SpreadRecordNonDiscriminatedUnion3",
+     "namespace": "Type.Property.AdditionalProperties",
+     "parameters": [
+      {
+       "$id": "758",
+       "name": "endpoint",
+       "nameInRequest": "endpoint",
+       "doc": "Service host",
+       "type": {
+        "$id": "759",
+        "kind": "url",
+        "name": "url",
+        "crossLanguageDefinitionId": "TypeSpec.url"
+       },
+       "location": "Uri",
+       "isApiVersion": false,
+       "isContentType": false,
+       "isRequired": true,
+       "isEndpoint": true,
+       "skipUrlEncoding": false,
+       "explode": false,
+       "kind": "Client",
+       "defaultValue": {
+        "$id": "760",
+        "type": {
+         "$id": "761",
+         "kind": "string",
+         "name": "string",
+         "crossLanguageDefinitionId": "TypeSpec.string"
+        },
+        "value": "http://localhost:3000"
+       }
+      }
+     ],
+     "operations": [
+      {
+       "$id": "762",
+       "name": "get",
+       "resourceName": "SpreadRecordNonDiscriminatedUnion3",
+       "doc": "Get call",
+       "accessibility": "public",
+       "parameters": [
+        {
+         "$id": "763",
+         "name": "accept",
+         "nameInRequest": "Accept",
+         "type": {
+          "$id": "764",
+          "kind": "constant",
+          "valueType": {
+           "$id": "765",
+           "kind": "string",
+           "name": "string",
+           "crossLanguageDefinitionId": "TypeSpec.string",
+           "decorators": []
+          },
+          "value": "application/json",
+          "decorators": []
+         },
+         "location": "Header",
+         "isApiVersion": false,
+         "isContentType": false,
+         "isEndpoint": false,
+         "explode": false,
+         "isRequired": true,
+         "kind": "Constant",
+         "decorators": [],
+         "skipUrlEncoding": false
+        }
+       ],
+       "responses": [
+        {
+         "$id": "766",
+         "statusCodes": [
+          200
+         ],
+         "bodyType": {
+          "$ref": "11"
          },
          "headers": [],
          "isErrorResponse": false,
@@ -12817,22 +7765,22 @@
        "decorators": []
       },
       {
-       "$id": "775",
+       "$id": "767",
        "name": "put",
        "resourceName": "SpreadRecordNonDiscriminatedUnion3",
        "doc": "Put operation",
        "accessibility": "public",
        "parameters": [
         {
-         "$id": "776",
+         "$id": "768",
          "name": "contentType",
          "nameInRequest": "Content-Type",
          "doc": "Body parameter's content type. Known values are application/json",
          "type": {
-          "$id": "777",
+          "$id": "769",
           "kind": "constant",
           "valueType": {
-           "$id": "778",
+           "$id": "770",
            "kind": "string",
            "name": "string",
            "crossLanguageDefinitionId": "TypeSpec.string",
@@ -12852,12 +7800,12 @@
          "skipUrlEncoding": false
         },
         {
-         "$id": "779",
+         "$id": "771",
          "name": "body",
          "nameInRequest": "body",
          "doc": "body",
          "type": {
-          "$ref": "5"
+          "$ref": "11"
          },
          "location": "Body",
          "isApiVersion": false,
@@ -12872,97 +7820,13 @@
        ],
        "responses": [
         {
-         "$id": "780",
+         "$id": "772",
          "statusCodes": [
           204
          ],
          "headers": [],
          "isErrorResponse": false
         }
-=======
-       "$id": "762",
-       "statusCodes": [
-        200
-       ],
-       "bodyType": {
-        "$ref": "11"
-       },
-       "headers": [],
-       "isErrorResponse": false,
-       "contentTypes": [
-        "application/json"
-       ]
-      }
-     ],
-     "httpMethod": "GET",
-     "uri": "{endpoint}",
-     "path": "/type/property/additionalProperties/spreadRecordNonDiscriminatedUnion3",
-     "bufferResponse": true,
-     "generateProtocolMethod": true,
-     "generateConvenienceMethod": true,
-     "crossLanguageDefinitionId": "Type.Property.AdditionalProperties.SpreadRecordNonDiscriminatedUnion3.get",
-     "decorators": []
-    },
-    {
-     "$id": "763",
-     "name": "put",
-     "resourceName": "SpreadRecordNonDiscriminatedUnion3",
-     "doc": "Put operation",
-     "accessibility": "public",
-     "parameters": [
-      {
-       "$id": "764",
-       "name": "contentType",
-       "nameInRequest": "Content-Type",
-       "doc": "Body parameter's content type. Known values are application/json",
-       "type": {
-        "$id": "765",
-        "kind": "constant",
-        "valueType": {
-         "$id": "766",
-         "kind": "string",
-         "name": "string",
-         "crossLanguageDefinitionId": "TypeSpec.string",
-         "decorators": []
-        },
-        "value": "application/json",
-        "decorators": []
-       },
-       "location": "Header",
-       "isApiVersion": false,
-       "isContentType": true,
-       "isEndpoint": false,
-       "explode": false,
-       "isRequired": true,
-       "kind": "Constant",
-       "decorators": [],
-       "skipUrlEncoding": false
-      },
-      {
-       "$id": "767",
-       "name": "body",
-       "nameInRequest": "body",
-       "doc": "body",
-       "type": {
-        "$ref": "11"
-       },
-       "location": "Body",
-       "isApiVersion": false,
-       "isContentType": false,
-       "isEndpoint": false,
-       "explode": false,
-       "isRequired": true,
-       "kind": "Method",
-       "decorators": [],
-       "skipUrlEncoding": false
-      }
-     ],
-     "responses": [
-      {
-       "$id": "768",
-       "statusCodes": [
-        204
->>>>>>> 676f47f0
        ],
        "httpMethod": "PUT",
        "uri": "{endpoint}",
@@ -12977,57 +7841,11 @@
        "decorators": []
       }
      ],
-<<<<<<< HEAD
      "apiVersions": [],
      "crossLanguageDefinitionId": "Type.Property.AdditionalProperties.SpreadRecordNonDiscriminatedUnion3",
      "decorators": [],
      "parent": {
-      "$ref": "264"
-=======
-     "httpMethod": "PUT",
-     "uri": "{endpoint}",
-     "path": "/type/property/additionalProperties/spreadRecordNonDiscriminatedUnion3",
-     "requestMediaTypes": [
-      "application/json"
-     ],
-     "bufferResponse": true,
-     "generateProtocolMethod": true,
-     "generateConvenienceMethod": true,
-     "crossLanguageDefinitionId": "Type.Property.AdditionalProperties.SpreadRecordNonDiscriminatedUnion3.put",
-     "decorators": []
-    }
-   ],
-   "parent": "AdditionalPropertiesClient",
-   "parameters": [
-    {
-     "$id": "769",
-     "name": "endpoint",
-     "nameInRequest": "endpoint",
-     "doc": "Service host",
-     "type": {
-      "$id": "770",
-      "kind": "url",
-      "name": "url",
-      "crossLanguageDefinitionId": "TypeSpec.url"
-     },
-     "location": "Uri",
-     "isApiVersion": false,
-     "isContentType": false,
-     "isRequired": true,
-     "isEndpoint": true,
-     "skipUrlEncoding": false,
-     "explode": false,
-     "kind": "Client",
-     "defaultValue": {
-      "$id": "771",
-      "type": {
-       "$id": "772",
-       "kind": "string",
-       "name": "string",
-       "crossLanguageDefinitionId": "TypeSpec.string"
-      },
-      "value": "http://localhost:3000"
->>>>>>> 676f47f0
+      "$ref": "272"
      }
     }
    ]
