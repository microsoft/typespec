{
  "name": "Type.Array",
  "apiVersions": [],
  "enums": [],
  "constants": [
    {
      "$id": "1",
      "kind": "constant",
      "name": "getContentType",
      "namespace": "",
      "usage": "None",
      "valueType": {
        "$id": "2",
        "kind": "string",
        "name": "string",
        "crossLanguageDefinitionId": "TypeSpec.string",
        "decorators": []
      },
      "value": "application/json",
      "decorators": []
    },
    {
      "$id": "3",
      "kind": "constant",
      "name": "putContentType",
      "namespace": "",
      "usage": "None",
      "valueType": {
        "$id": "4",
        "kind": "string",
        "name": "string",
        "crossLanguageDefinitionId": "TypeSpec.string",
        "decorators": []
      },
      "value": "application/json",
      "decorators": []
    },
    {
<<<<<<< HEAD
      "$id": "5",
      "kind": "constant",
      "name": "getContentType1",
      "namespace": "",
      "usage": "None",
      "valueType": {
        "$id": "6",
        "kind": "string",
        "name": "string",
        "crossLanguageDefinitionId": "TypeSpec.string",
        "decorators": []
      },
      "value": "application/json",
      "decorators": []
    },
=======
     "$id": "68",
     "name": "endpoint",
     "nameInRequest": "endpoint",
     "doc": "Service host",
     "type": {
      "$id": "69",
      "kind": "url",
      "name": "endpoint",
      "crossLanguageDefinitionId": "TypeSpec.url"
     },
     "location": "Uri",
     "isApiVersion": false,
     "isContentType": false,
     "isRequired": true,
     "isEndpoint": true,
     "skipUrlEncoding": false,
     "explode": false,
     "kind": "Client",
     "defaultValue": {
      "$id": "70",
      "type": {
       "$id": "71",
       "kind": "string",
       "name": "string",
       "crossLanguageDefinitionId": "TypeSpec.string"
      },
      "value": "http://localhost:3000"
     },
     "serverUrlTemplate": "{endpoint}"
    }
   ],
   "decorators": [],
   "crossLanguageDefinitionId": "Type.Array",
   "apiVersions": [],
   "children": [
>>>>>>> 790f0e22
    {
      "$id": "7",
      "kind": "constant",
      "name": "putContentType1",
      "namespace": "",
      "usage": "None",
      "valueType": {
        "$id": "8",
        "kind": "string",
        "name": "string",
        "crossLanguageDefinitionId": "TypeSpec.string",
        "decorators": []
      },
      "value": "application/json",
      "decorators": []
    },
    {
      "$id": "9",
      "kind": "constant",
      "name": "getContentType2",
      "namespace": "",
      "usage": "None",
      "valueType": {
        "$id": "10",
        "kind": "string",
        "name": "string",
        "crossLanguageDefinitionId": "TypeSpec.string",
        "decorators": []
<<<<<<< HEAD
      },
      "value": "application/json",
      "decorators": []
=======
       },
       "parameters": [
        {
         "$id": "86",
         "name": "body",
         "nameInRequest": "body",
         "type": {
          "$ref": "77"
         },
         "location": "Body",
         "isApiVersion": false,
         "isContentType": false,
         "isEndpoint": false,
         "explode": false,
         "isRequired": true,
         "kind": "Method",
         "decorators": [],
         "skipUrlEncoding": false
        },
        {
         "$id": "87",
         "name": "contentType",
         "nameInRequest": "contentType",
         "doc": "Body parameter's content type. Known values are application/json",
         "type": {
          "$ref": "4"
         },
         "location": "Header",
         "isApiVersion": false,
         "isContentType": false,
         "isEndpoint": false,
         "explode": false,
         "isRequired": true,
         "kind": "Constant",
         "decorators": [],
         "skipUrlEncoding": false
        }
       ],
       "response": {
        "$id": "88"
       },
       "isOverride": false,
       "generateConvenient": true,
       "generateProtocol": true,
       "crossLanguageDefinitionId": "Type.Array.Int32Value.put"
      }
     ],
     "parameters": [
      {
       "$id": "89",
       "name": "endpoint",
       "nameInRequest": "endpoint",
       "doc": "Service host",
       "type": {
        "$id": "90",
        "kind": "url",
        "name": "endpoint",
        "crossLanguageDefinitionId": "TypeSpec.url"
       },
       "location": "Uri",
       "isApiVersion": false,
       "isContentType": false,
       "isRequired": true,
       "isEndpoint": true,
       "skipUrlEncoding": false,
       "explode": false,
       "kind": "Client",
       "defaultValue": {
        "$id": "91",
        "type": {
         "$id": "92",
         "kind": "string",
         "name": "string",
         "crossLanguageDefinitionId": "TypeSpec.string"
        },
        "value": "http://localhost:3000"
       },
       "serverUrlTemplate": "{endpoint}"
      }
     ],
     "decorators": [],
     "crossLanguageDefinitionId": "Type.Array.Int32Value",
     "apiVersions": [],
     "parent": {
      "$ref": "67"
     }
>>>>>>> 790f0e22
    },
    {
      "$id": "11",
      "kind": "constant",
      "name": "putContentType2",
      "namespace": "",
      "usage": "None",
      "valueType": {
        "$id": "12",
        "kind": "string",
        "name": "string",
        "crossLanguageDefinitionId": "TypeSpec.string",
        "decorators": []
      },
      "value": "application/json",
      "decorators": []
    },
    {
      "$id": "13",
      "kind": "constant",
      "name": "getContentType3",
      "namespace": "",
      "usage": "None",
      "valueType": {
        "$id": "14",
        "kind": "string",
        "name": "string",
        "crossLanguageDefinitionId": "TypeSpec.string",
        "decorators": []
<<<<<<< HEAD
      },
      "value": "application/json",
      "decorators": []
=======
       },
       "parameters": [
        {
         "$id": "107",
         "name": "body",
         "nameInRequest": "body",
         "type": {
          "$ref": "98"
         },
         "location": "Body",
         "isApiVersion": false,
         "isContentType": false,
         "isEndpoint": false,
         "explode": false,
         "isRequired": true,
         "kind": "Method",
         "decorators": [],
         "skipUrlEncoding": false
        },
        {
         "$id": "108",
         "name": "contentType",
         "nameInRequest": "contentType",
         "doc": "Body parameter's content type. Known values are application/json",
         "type": {
          "$ref": "8"
         },
         "location": "Header",
         "isApiVersion": false,
         "isContentType": false,
         "isEndpoint": false,
         "explode": false,
         "isRequired": true,
         "kind": "Constant",
         "decorators": [],
         "skipUrlEncoding": false
        }
       ],
       "response": {
        "$id": "109"
       },
       "isOverride": false,
       "generateConvenient": true,
       "generateProtocol": true,
       "crossLanguageDefinitionId": "Type.Array.Int64Value.put"
      }
     ],
     "parameters": [
      {
       "$id": "110",
       "name": "endpoint",
       "nameInRequest": "endpoint",
       "doc": "Service host",
       "type": {
        "$id": "111",
        "kind": "url",
        "name": "endpoint",
        "crossLanguageDefinitionId": "TypeSpec.url"
       },
       "location": "Uri",
       "isApiVersion": false,
       "isContentType": false,
       "isRequired": true,
       "isEndpoint": true,
       "skipUrlEncoding": false,
       "explode": false,
       "kind": "Client",
       "defaultValue": {
        "$id": "112",
        "type": {
         "$id": "113",
         "kind": "string",
         "name": "string",
         "crossLanguageDefinitionId": "TypeSpec.string"
        },
        "value": "http://localhost:3000"
       },
       "serverUrlTemplate": "{endpoint}"
      }
     ],
     "decorators": [],
     "crossLanguageDefinitionId": "Type.Array.Int64Value",
     "apiVersions": [],
     "parent": {
      "$ref": "67"
     }
>>>>>>> 790f0e22
    },
    {
      "$id": "15",
      "kind": "constant",
      "name": "putContentType3",
      "namespace": "",
      "usage": "None",
      "valueType": {
        "$id": "16",
        "kind": "string",
        "name": "string",
        "crossLanguageDefinitionId": "TypeSpec.string",
        "decorators": []
      },
      "value": "application/json",
      "decorators": []
    },
    {
      "$id": "17",
      "kind": "constant",
      "name": "getContentType4",
      "namespace": "",
      "usage": "None",
      "valueType": {
        "$id": "18",
        "kind": "string",
        "name": "string",
        "crossLanguageDefinitionId": "TypeSpec.string",
        "decorators": []
<<<<<<< HEAD
      },
      "value": "application/json",
      "decorators": []
=======
       },
       "parameters": [
        {
         "$id": "128",
         "name": "body",
         "nameInRequest": "body",
         "type": {
          "$ref": "119"
         },
         "location": "Body",
         "isApiVersion": false,
         "isContentType": false,
         "isEndpoint": false,
         "explode": false,
         "isRequired": true,
         "kind": "Method",
         "decorators": [],
         "skipUrlEncoding": false
        },
        {
         "$id": "129",
         "name": "contentType",
         "nameInRequest": "contentType",
         "doc": "Body parameter's content type. Known values are application/json",
         "type": {
          "$ref": "12"
         },
         "location": "Header",
         "isApiVersion": false,
         "isContentType": false,
         "isEndpoint": false,
         "explode": false,
         "isRequired": true,
         "kind": "Constant",
         "decorators": [],
         "skipUrlEncoding": false
        }
       ],
       "response": {
        "$id": "130"
       },
       "isOverride": false,
       "generateConvenient": true,
       "generateProtocol": true,
       "crossLanguageDefinitionId": "Type.Array.BooleanValue.put"
      }
     ],
     "parameters": [
      {
       "$id": "131",
       "name": "endpoint",
       "nameInRequest": "endpoint",
       "doc": "Service host",
       "type": {
        "$id": "132",
        "kind": "url",
        "name": "endpoint",
        "crossLanguageDefinitionId": "TypeSpec.url"
       },
       "location": "Uri",
       "isApiVersion": false,
       "isContentType": false,
       "isRequired": true,
       "isEndpoint": true,
       "skipUrlEncoding": false,
       "explode": false,
       "kind": "Client",
       "defaultValue": {
        "$id": "133",
        "type": {
         "$id": "134",
         "kind": "string",
         "name": "string",
         "crossLanguageDefinitionId": "TypeSpec.string"
        },
        "value": "http://localhost:3000"
       },
       "serverUrlTemplate": "{endpoint}"
      }
     ],
     "decorators": [],
     "crossLanguageDefinitionId": "Type.Array.BooleanValue",
     "apiVersions": [],
     "parent": {
      "$ref": "67"
     }
>>>>>>> 790f0e22
    },
    {
      "$id": "19",
      "kind": "constant",
      "name": "putContentType4",
      "namespace": "",
      "usage": "None",
      "valueType": {
        "$id": "20",
        "kind": "string",
        "name": "string",
        "crossLanguageDefinitionId": "TypeSpec.string",
        "decorators": []
      },
      "value": "application/json",
      "decorators": []
    },
    {
      "$id": "21",
      "kind": "constant",
      "name": "getContentType5",
      "namespace": "",
      "usage": "None",
      "valueType": {
        "$id": "22",
        "kind": "string",
        "name": "string",
        "crossLanguageDefinitionId": "TypeSpec.string",
        "decorators": []
<<<<<<< HEAD
      },
      "value": "application/json",
      "decorators": []
=======
       },
       "parameters": [
        {
         "$id": "149",
         "name": "body",
         "nameInRequest": "body",
         "type": {
          "$ref": "140"
         },
         "location": "Body",
         "isApiVersion": false,
         "isContentType": false,
         "isEndpoint": false,
         "explode": false,
         "isRequired": true,
         "kind": "Method",
         "decorators": [],
         "skipUrlEncoding": false
        },
        {
         "$id": "150",
         "name": "contentType",
         "nameInRequest": "contentType",
         "doc": "Body parameter's content type. Known values are application/json",
         "type": {
          "$ref": "16"
         },
         "location": "Header",
         "isApiVersion": false,
         "isContentType": false,
         "isEndpoint": false,
         "explode": false,
         "isRequired": true,
         "kind": "Constant",
         "decorators": [],
         "skipUrlEncoding": false
        }
       ],
       "response": {
        "$id": "151"
       },
       "isOverride": false,
       "generateConvenient": true,
       "generateProtocol": true,
       "crossLanguageDefinitionId": "Type.Array.StringValue.put"
      }
     ],
     "parameters": [
      {
       "$id": "152",
       "name": "endpoint",
       "nameInRequest": "endpoint",
       "doc": "Service host",
       "type": {
        "$id": "153",
        "kind": "url",
        "name": "endpoint",
        "crossLanguageDefinitionId": "TypeSpec.url"
       },
       "location": "Uri",
       "isApiVersion": false,
       "isContentType": false,
       "isRequired": true,
       "isEndpoint": true,
       "skipUrlEncoding": false,
       "explode": false,
       "kind": "Client",
       "defaultValue": {
        "$id": "154",
        "type": {
         "$id": "155",
         "kind": "string",
         "name": "string",
         "crossLanguageDefinitionId": "TypeSpec.string"
        },
        "value": "http://localhost:3000"
       },
       "serverUrlTemplate": "{endpoint}"
      }
     ],
     "decorators": [],
     "crossLanguageDefinitionId": "Type.Array.StringValue",
     "apiVersions": [],
     "parent": {
      "$ref": "67"
     }
>>>>>>> 790f0e22
    },
    {
      "$id": "23",
      "kind": "constant",
      "name": "putContentType5",
      "namespace": "",
      "usage": "None",
      "valueType": {
        "$id": "24",
        "kind": "string",
        "name": "string",
        "crossLanguageDefinitionId": "TypeSpec.string",
        "decorators": []
      },
      "value": "application/json",
      "decorators": []
    },
    {
      "$id": "25",
      "kind": "constant",
      "name": "getContentType6",
      "namespace": "",
      "usage": "None",
      "valueType": {
        "$id": "26",
        "kind": "string",
        "name": "string",
        "crossLanguageDefinitionId": "TypeSpec.string",
        "decorators": []
<<<<<<< HEAD
      },
      "value": "application/json",
      "decorators": []
=======
       },
       "parameters": [
        {
         "$id": "170",
         "name": "body",
         "nameInRequest": "body",
         "type": {
          "$ref": "161"
         },
         "location": "Body",
         "isApiVersion": false,
         "isContentType": false,
         "isEndpoint": false,
         "explode": false,
         "isRequired": true,
         "kind": "Method",
         "decorators": [],
         "skipUrlEncoding": false
        },
        {
         "$id": "171",
         "name": "contentType",
         "nameInRequest": "contentType",
         "doc": "Body parameter's content type. Known values are application/json",
         "type": {
          "$ref": "20"
         },
         "location": "Header",
         "isApiVersion": false,
         "isContentType": false,
         "isEndpoint": false,
         "explode": false,
         "isRequired": true,
         "kind": "Constant",
         "decorators": [],
         "skipUrlEncoding": false
        }
       ],
       "response": {
        "$id": "172"
       },
       "isOverride": false,
       "generateConvenient": true,
       "generateProtocol": true,
       "crossLanguageDefinitionId": "Type.Array.Float32Value.put"
      }
     ],
     "parameters": [
      {
       "$id": "173",
       "name": "endpoint",
       "nameInRequest": "endpoint",
       "doc": "Service host",
       "type": {
        "$id": "174",
        "kind": "url",
        "name": "endpoint",
        "crossLanguageDefinitionId": "TypeSpec.url"
       },
       "location": "Uri",
       "isApiVersion": false,
       "isContentType": false,
       "isRequired": true,
       "isEndpoint": true,
       "skipUrlEncoding": false,
       "explode": false,
       "kind": "Client",
       "defaultValue": {
        "$id": "175",
        "type": {
         "$id": "176",
         "kind": "string",
         "name": "string",
         "crossLanguageDefinitionId": "TypeSpec.string"
        },
        "value": "http://localhost:3000"
       },
       "serverUrlTemplate": "{endpoint}"
      }
     ],
     "decorators": [],
     "crossLanguageDefinitionId": "Type.Array.Float32Value",
     "apiVersions": [],
     "parent": {
      "$ref": "67"
     }
>>>>>>> 790f0e22
    },
    {
      "$id": "27",
      "kind": "constant",
      "name": "putContentType6",
      "namespace": "",
      "usage": "None",
      "valueType": {
        "$id": "28",
        "kind": "string",
        "name": "string",
        "crossLanguageDefinitionId": "TypeSpec.string",
        "decorators": []
      },
      "value": "application/json",
      "decorators": []
    },
    {
      "$id": "29",
      "kind": "constant",
      "name": "getContentType7",
      "namespace": "",
      "usage": "None",
      "valueType": {
        "$id": "30",
        "kind": "string",
        "name": "string",
        "crossLanguageDefinitionId": "TypeSpec.string",
        "decorators": []
<<<<<<< HEAD
      },
      "value": "application/json",
      "decorators": []
=======
       },
       "parameters": [
        {
         "$id": "192",
         "name": "body",
         "nameInRequest": "body",
         "type": {
          "$ref": "182"
         },
         "location": "Body",
         "isApiVersion": false,
         "isContentType": false,
         "isEndpoint": false,
         "explode": false,
         "isRequired": true,
         "kind": "Method",
         "decorators": [],
         "skipUrlEncoding": false
        },
        {
         "$id": "193",
         "name": "contentType",
         "nameInRequest": "contentType",
         "doc": "Body parameter's content type. Known values are application/json",
         "type": {
          "$ref": "24"
         },
         "location": "Header",
         "isApiVersion": false,
         "isContentType": false,
         "isEndpoint": false,
         "explode": false,
         "isRequired": true,
         "kind": "Constant",
         "decorators": [],
         "skipUrlEncoding": false
        }
       ],
       "response": {
        "$id": "194"
       },
       "isOverride": false,
       "generateConvenient": true,
       "generateProtocol": true,
       "crossLanguageDefinitionId": "Type.Array.DatetimeValue.put"
      }
     ],
     "parameters": [
      {
       "$id": "195",
       "name": "endpoint",
       "nameInRequest": "endpoint",
       "doc": "Service host",
       "type": {
        "$id": "196",
        "kind": "url",
        "name": "endpoint",
        "crossLanguageDefinitionId": "TypeSpec.url"
       },
       "location": "Uri",
       "isApiVersion": false,
       "isContentType": false,
       "isRequired": true,
       "isEndpoint": true,
       "skipUrlEncoding": false,
       "explode": false,
       "kind": "Client",
       "defaultValue": {
        "$id": "197",
        "type": {
         "$id": "198",
         "kind": "string",
         "name": "string",
         "crossLanguageDefinitionId": "TypeSpec.string"
        },
        "value": "http://localhost:3000"
       },
       "serverUrlTemplate": "{endpoint}"
      }
     ],
     "decorators": [],
     "crossLanguageDefinitionId": "Type.Array.DatetimeValue",
     "apiVersions": [],
     "parent": {
      "$ref": "67"
     }
>>>>>>> 790f0e22
    },
    {
      "$id": "31",
      "kind": "constant",
      "name": "putContentType7",
      "namespace": "",
      "usage": "None",
      "valueType": {
        "$id": "32",
        "kind": "string",
        "name": "string",
        "crossLanguageDefinitionId": "TypeSpec.string",
        "decorators": []
      },
      "value": "application/json",
      "decorators": []
    },
    {
      "$id": "33",
      "kind": "constant",
      "name": "getContentType8",
      "namespace": "",
      "usage": "None",
      "valueType": {
        "$id": "34",
        "kind": "string",
        "name": "string",
        "crossLanguageDefinitionId": "TypeSpec.string",
        "decorators": []
<<<<<<< HEAD
      },
      "value": "application/json",
      "decorators": []
=======
       },
       "parameters": [
        {
         "$id": "214",
         "name": "body",
         "nameInRequest": "body",
         "type": {
          "$ref": "204"
         },
         "location": "Body",
         "isApiVersion": false,
         "isContentType": false,
         "isEndpoint": false,
         "explode": false,
         "isRequired": true,
         "kind": "Method",
         "decorators": [],
         "skipUrlEncoding": false
        },
        {
         "$id": "215",
         "name": "contentType",
         "nameInRequest": "contentType",
         "doc": "Body parameter's content type. Known values are application/json",
         "type": {
          "$ref": "28"
         },
         "location": "Header",
         "isApiVersion": false,
         "isContentType": false,
         "isEndpoint": false,
         "explode": false,
         "isRequired": true,
         "kind": "Constant",
         "decorators": [],
         "skipUrlEncoding": false
        }
       ],
       "response": {
        "$id": "216"
       },
       "isOverride": false,
       "generateConvenient": true,
       "generateProtocol": true,
       "crossLanguageDefinitionId": "Type.Array.DurationValue.put"
      }
     ],
     "parameters": [
      {
       "$id": "217",
       "name": "endpoint",
       "nameInRequest": "endpoint",
       "doc": "Service host",
       "type": {
        "$id": "218",
        "kind": "url",
        "name": "endpoint",
        "crossLanguageDefinitionId": "TypeSpec.url"
       },
       "location": "Uri",
       "isApiVersion": false,
       "isContentType": false,
       "isRequired": true,
       "isEndpoint": true,
       "skipUrlEncoding": false,
       "explode": false,
       "kind": "Client",
       "defaultValue": {
        "$id": "219",
        "type": {
         "$id": "220",
         "kind": "string",
         "name": "string",
         "crossLanguageDefinitionId": "TypeSpec.string"
        },
        "value": "http://localhost:3000"
       },
       "serverUrlTemplate": "{endpoint}"
      }
     ],
     "decorators": [],
     "crossLanguageDefinitionId": "Type.Array.DurationValue",
     "apiVersions": [],
     "parent": {
      "$ref": "67"
     }
>>>>>>> 790f0e22
    },
    {
      "$id": "35",
      "kind": "constant",
      "name": "putContentType8",
      "namespace": "",
      "usage": "None",
      "valueType": {
        "$id": "36",
        "kind": "string",
        "name": "string",
        "crossLanguageDefinitionId": "TypeSpec.string",
        "decorators": []
      },
      "value": "application/json",
      "decorators": []
    },
    {
      "$id": "37",
      "kind": "constant",
      "name": "getContentType9",
      "namespace": "",
      "usage": "None",
      "valueType": {
        "$id": "38",
        "kind": "string",
        "name": "string",
        "crossLanguageDefinitionId": "TypeSpec.string",
        "decorators": []
<<<<<<< HEAD
      },
      "value": "application/json",
      "decorators": []
=======
       },
       "parameters": [
        {
         "$id": "235",
         "name": "body",
         "nameInRequest": "body",
         "type": {
          "$ref": "226"
         },
         "location": "Body",
         "isApiVersion": false,
         "isContentType": false,
         "isEndpoint": false,
         "explode": false,
         "isRequired": true,
         "kind": "Method",
         "decorators": [],
         "skipUrlEncoding": false
        },
        {
         "$id": "236",
         "name": "contentType",
         "nameInRequest": "contentType",
         "doc": "Body parameter's content type. Known values are application/json",
         "type": {
          "$ref": "32"
         },
         "location": "Header",
         "isApiVersion": false,
         "isContentType": false,
         "isEndpoint": false,
         "explode": false,
         "isRequired": true,
         "kind": "Constant",
         "decorators": [],
         "skipUrlEncoding": false
        }
       ],
       "response": {
        "$id": "237"
       },
       "isOverride": false,
       "generateConvenient": true,
       "generateProtocol": true,
       "crossLanguageDefinitionId": "Type.Array.UnknownValue.put"
      }
     ],
     "parameters": [
      {
       "$id": "238",
       "name": "endpoint",
       "nameInRequest": "endpoint",
       "doc": "Service host",
       "type": {
        "$id": "239",
        "kind": "url",
        "name": "endpoint",
        "crossLanguageDefinitionId": "TypeSpec.url"
       },
       "location": "Uri",
       "isApiVersion": false,
       "isContentType": false,
       "isRequired": true,
       "isEndpoint": true,
       "skipUrlEncoding": false,
       "explode": false,
       "kind": "Client",
       "defaultValue": {
        "$id": "240",
        "type": {
         "$id": "241",
         "kind": "string",
         "name": "string",
         "crossLanguageDefinitionId": "TypeSpec.string"
        },
        "value": "http://localhost:3000"
       },
       "serverUrlTemplate": "{endpoint}"
      }
     ],
     "decorators": [],
     "crossLanguageDefinitionId": "Type.Array.UnknownValue",
     "apiVersions": [],
     "parent": {
      "$ref": "67"
     }
>>>>>>> 790f0e22
    },
    {
      "$id": "39",
      "kind": "constant",
      "name": "putContentType9",
      "namespace": "",
      "usage": "None",
      "valueType": {
        "$id": "40",
        "kind": "string",
        "name": "string",
        "crossLanguageDefinitionId": "TypeSpec.string",
        "decorators": []
      },
      "value": "application/json",
      "decorators": []
    },
    {
      "$id": "41",
      "kind": "constant",
      "name": "getContentType10",
      "namespace": "",
      "usage": "None",
      "valueType": {
        "$id": "42",
        "kind": "string",
        "name": "string",
        "crossLanguageDefinitionId": "TypeSpec.string",
        "decorators": []
      },
      "value": "application/json",
      "decorators": []
    },
    {
      "$id": "43",
      "kind": "constant",
      "name": "putContentType10",
      "namespace": "",
      "usage": "None",
      "valueType": {
        "$id": "44",
        "kind": "string",
        "name": "string",
        "crossLanguageDefinitionId": "TypeSpec.string",
        "decorators": []
<<<<<<< HEAD
      },
      "value": "application/json",
      "decorators": []
=======
       },
       "parameters": [
        {
         "$id": "254",
         "name": "body",
         "nameInRequest": "body",
         "type": {
          "$ref": "64"
         },
         "location": "Body",
         "isApiVersion": false,
         "isContentType": false,
         "isEndpoint": false,
         "explode": false,
         "isRequired": true,
         "kind": "Method",
         "decorators": [],
         "skipUrlEncoding": false
        },
        {
         "$id": "255",
         "name": "contentType",
         "nameInRequest": "contentType",
         "doc": "Body parameter's content type. Known values are application/json",
         "type": {
          "$ref": "36"
         },
         "location": "Header",
         "isApiVersion": false,
         "isContentType": false,
         "isEndpoint": false,
         "explode": false,
         "isRequired": true,
         "kind": "Constant",
         "decorators": [],
         "skipUrlEncoding": false
        }
       ],
       "response": {
        "$id": "256"
       },
       "isOverride": false,
       "generateConvenient": true,
       "generateProtocol": true,
       "crossLanguageDefinitionId": "Type.Array.ModelValue.put"
      }
     ],
     "parameters": [
      {
       "$id": "257",
       "name": "endpoint",
       "nameInRequest": "endpoint",
       "doc": "Service host",
       "type": {
        "$id": "258",
        "kind": "url",
        "name": "endpoint",
        "crossLanguageDefinitionId": "TypeSpec.url"
       },
       "location": "Uri",
       "isApiVersion": false,
       "isContentType": false,
       "isRequired": true,
       "isEndpoint": true,
       "skipUrlEncoding": false,
       "explode": false,
       "kind": "Client",
       "defaultValue": {
        "$id": "259",
        "type": {
         "$id": "260",
         "kind": "string",
         "name": "string",
         "crossLanguageDefinitionId": "TypeSpec.string"
        },
        "value": "http://localhost:3000"
       },
       "serverUrlTemplate": "{endpoint}"
      }
     ],
     "decorators": [],
     "crossLanguageDefinitionId": "Type.Array.ModelValue",
     "apiVersions": [],
     "parent": {
      "$ref": "67"
     }
>>>>>>> 790f0e22
    },
    {
      "$id": "45",
      "kind": "constant",
      "name": "getContentType11",
      "namespace": "",
      "usage": "None",
      "valueType": {
        "$id": "46",
        "kind": "string",
        "name": "string",
        "crossLanguageDefinitionId": "TypeSpec.string",
        "decorators": []
      },
      "value": "application/json",
      "decorators": []
    },
    {
      "$id": "47",
      "kind": "constant",
      "name": "putContentType11",
      "namespace": "",
      "usage": "None",
      "valueType": {
        "$id": "48",
        "kind": "string",
        "name": "string",
        "crossLanguageDefinitionId": "TypeSpec.string",
        "decorators": []
<<<<<<< HEAD
      },
      "value": "application/json",
      "decorators": []
=======
       },
       "parameters": [
        {
         "$id": "276",
         "name": "body",
         "nameInRequest": "body",
         "type": {
          "$ref": "266"
         },
         "location": "Body",
         "isApiVersion": false,
         "isContentType": false,
         "isEndpoint": false,
         "explode": false,
         "isRequired": true,
         "kind": "Method",
         "decorators": [],
         "skipUrlEncoding": false
        },
        {
         "$id": "277",
         "name": "contentType",
         "nameInRequest": "contentType",
         "doc": "Body parameter's content type. Known values are application/json",
         "type": {
          "$ref": "40"
         },
         "location": "Header",
         "isApiVersion": false,
         "isContentType": false,
         "isEndpoint": false,
         "explode": false,
         "isRequired": true,
         "kind": "Constant",
         "decorators": [],
         "skipUrlEncoding": false
        }
       ],
       "response": {
        "$id": "278"
       },
       "isOverride": false,
       "generateConvenient": true,
       "generateProtocol": true,
       "crossLanguageDefinitionId": "Type.Array.NullableFloatValue.put"
      }
     ],
     "parameters": [
      {
       "$id": "279",
       "name": "endpoint",
       "nameInRequest": "endpoint",
       "doc": "Service host",
       "type": {
        "$id": "280",
        "kind": "url",
        "name": "endpoint",
        "crossLanguageDefinitionId": "TypeSpec.url"
       },
       "location": "Uri",
       "isApiVersion": false,
       "isContentType": false,
       "isRequired": true,
       "isEndpoint": true,
       "skipUrlEncoding": false,
       "explode": false,
       "kind": "Client",
       "defaultValue": {
        "$id": "281",
        "type": {
         "$id": "282",
         "kind": "string",
         "name": "string",
         "crossLanguageDefinitionId": "TypeSpec.string"
        },
        "value": "http://localhost:3000"
       },
       "serverUrlTemplate": "{endpoint}"
      }
     ],
     "decorators": [],
     "crossLanguageDefinitionId": "Type.Array.NullableFloatValue",
     "apiVersions": [],
     "parent": {
      "$ref": "67"
     }
>>>>>>> 790f0e22
    },
    {
      "$id": "49",
      "kind": "constant",
      "name": "getContentType12",
      "namespace": "",
      "usage": "None",
      "valueType": {
        "$id": "50",
        "kind": "string",
        "name": "string",
        "crossLanguageDefinitionId": "TypeSpec.string",
        "decorators": []
      },
      "value": "application/json",
      "decorators": []
    },
    {
      "$id": "51",
      "kind": "constant",
      "name": "putContentType12",
      "namespace": "",
      "usage": "None",
      "valueType": {
        "$id": "52",
        "kind": "string",
        "name": "string",
        "crossLanguageDefinitionId": "TypeSpec.string",
        "decorators": []
<<<<<<< HEAD
      },
      "value": "application/json",
      "decorators": []
=======
       },
       "parameters": [
        {
         "$id": "298",
         "name": "body",
         "nameInRequest": "body",
         "type": {
          "$ref": "288"
         },
         "location": "Body",
         "isApiVersion": false,
         "isContentType": false,
         "isEndpoint": false,
         "explode": false,
         "isRequired": true,
         "kind": "Method",
         "decorators": [],
         "skipUrlEncoding": false
        },
        {
         "$id": "299",
         "name": "contentType",
         "nameInRequest": "contentType",
         "doc": "Body parameter's content type. Known values are application/json",
         "type": {
          "$ref": "44"
         },
         "location": "Header",
         "isApiVersion": false,
         "isContentType": false,
         "isEndpoint": false,
         "explode": false,
         "isRequired": true,
         "kind": "Constant",
         "decorators": [],
         "skipUrlEncoding": false
        }
       ],
       "response": {
        "$id": "300"
       },
       "isOverride": false,
       "generateConvenient": true,
       "generateProtocol": true,
       "crossLanguageDefinitionId": "Type.Array.NullableInt32Value.put"
      }
     ],
     "parameters": [
      {
       "$id": "301",
       "name": "endpoint",
       "nameInRequest": "endpoint",
       "doc": "Service host",
       "type": {
        "$id": "302",
        "kind": "url",
        "name": "endpoint",
        "crossLanguageDefinitionId": "TypeSpec.url"
       },
       "location": "Uri",
       "isApiVersion": false,
       "isContentType": false,
       "isRequired": true,
       "isEndpoint": true,
       "skipUrlEncoding": false,
       "explode": false,
       "kind": "Client",
       "defaultValue": {
        "$id": "303",
        "type": {
         "$id": "304",
         "kind": "string",
         "name": "string",
         "crossLanguageDefinitionId": "TypeSpec.string"
        },
        "value": "http://localhost:3000"
       },
       "serverUrlTemplate": "{endpoint}"
      }
     ],
     "decorators": [],
     "crossLanguageDefinitionId": "Type.Array.NullableInt32Value",
     "apiVersions": [],
     "parent": {
      "$ref": "67"
     }
>>>>>>> 790f0e22
    },
    {
      "$id": "53",
      "kind": "constant",
      "name": "getContentType13",
      "namespace": "",
      "usage": "None",
      "valueType": {
        "$id": "54",
        "kind": "string",
        "name": "string",
        "crossLanguageDefinitionId": "TypeSpec.string",
        "decorators": []
      },
      "value": "application/json",
      "decorators": []
    },
    {
      "$id": "55",
      "kind": "constant",
      "name": "putContentType13",
      "namespace": "",
      "usage": "None",
      "valueType": {
        "$id": "56",
        "kind": "string",
        "name": "string",
        "crossLanguageDefinitionId": "TypeSpec.string",
        "decorators": []
      },
      "value": "application/json",
      "decorators": []
    }
  ],
  "models": [
    {
      "$id": "57",
      "kind": "model",
      "name": "InnerModel",
      "namespace": "Type.Array",
      "crossLanguageDefinitionId": "Type.Array.InnerModel",
      "usage": "Input,Output,Json",
      "doc": "Array inner model",
      "decorators": [],
      "properties": [
        {
          "$id": "58",
          "kind": "property",
          "name": "property",
          "serializedName": "property",
          "doc": "Required string property",
          "type": {
            "$id": "59",
            "kind": "string",
            "name": "string",
            "crossLanguageDefinitionId": "TypeSpec.string",
            "decorators": []
          },
          "optional": false,
          "readOnly": false,
          "discriminator": false,
          "flatten": false,
          "decorators": [],
          "crossLanguageDefinitionId": "Type.Array.InnerModel.property",
          "serializationOptions": {
            "json": {
              "name": "property"
            }
          }
        },
        {
          "$id": "60",
          "kind": "property",
          "name": "children",
          "serializedName": "children",
          "type": {
            "$id": "61",
            "kind": "array",
            "name": "ArrayInnerModel",
            "valueType": {
              "$ref": "57"
            },
            "crossLanguageDefinitionId": "TypeSpec.Array",
            "decorators": []
          },
          "optional": true,
          "readOnly": false,
          "discriminator": false,
          "flatten": false,
          "decorators": [],
          "crossLanguageDefinitionId": "Type.Array.InnerModel.children",
          "serializationOptions": {
            "json": {
              "name": "children"
            }
          }
        }
<<<<<<< HEAD
      ]
    }
  ],
  "clients": [
=======
       ],
       "response": {
        "$id": "322"
       },
       "isOverride": false,
       "generateConvenient": true,
       "generateProtocol": true,
       "crossLanguageDefinitionId": "Type.Array.NullableBooleanValue.put"
      }
     ],
     "parameters": [
      {
       "$id": "323",
       "name": "endpoint",
       "nameInRequest": "endpoint",
       "doc": "Service host",
       "type": {
        "$id": "324",
        "kind": "url",
        "name": "endpoint",
        "crossLanguageDefinitionId": "TypeSpec.url"
       },
       "location": "Uri",
       "isApiVersion": false,
       "isContentType": false,
       "isRequired": true,
       "isEndpoint": true,
       "skipUrlEncoding": false,
       "explode": false,
       "kind": "Client",
       "defaultValue": {
        "$id": "325",
        "type": {
         "$id": "326",
         "kind": "string",
         "name": "string",
         "crossLanguageDefinitionId": "TypeSpec.string"
        },
        "value": "http://localhost:3000"
       },
       "serverUrlTemplate": "{endpoint}"
      }
     ],
     "decorators": [],
     "crossLanguageDefinitionId": "Type.Array.NullableBooleanValue",
     "apiVersions": [],
     "parent": {
      "$ref": "67"
     }
    },
>>>>>>> 790f0e22
    {
      "$id": "62",
      "kind": "client",
      "name": "ArrayClient",
      "namespace": "Type.Array",
      "doc": "Illustrates various types of arrays.",
      "methods": [],
      "parameters": [
        {
          "$id": "63",
          "name": "endpoint",
          "nameInRequest": "endpoint",
          "doc": "Service host",
          "type": {
            "$id": "64",
            "kind": "url",
            "name": "url",
            "crossLanguageDefinitionId": "TypeSpec.url"
          },
          "location": "Uri",
          "isApiVersion": false,
          "isContentType": false,
          "isRequired": true,
          "isEndpoint": true,
          "skipUrlEncoding": false,
          "explode": false,
          "kind": "Client",
          "defaultValue": {
            "type": {
              "$id": "65",
              "kind": "string",
              "name": "string",
              "crossLanguageDefinitionId": "TypeSpec.string"
            },
            "value": "http://localhost:3000"
          }
        }
      ],
      "decorators": [],
      "crossLanguageDefinitionId": "Type.Array",
      "apiVersions": [],
      "children": [
        {
          "$id": "66",
          "kind": "client",
          "name": "Int32Value",
          "namespace": "Type.Array",
          "doc": "Array of int32 values",
          "methods": [
            {
              "$id": "67",
              "kind": "basic",
              "name": "get",
              "accessibility": "public",
              "apiVersions": [],
              "operation": {
                "$id": "68",
                "name": "get",
                "resourceName": "Int32Value",
                "accessibility": "public",
                "parameters": [
                  {
                    "$id": "69",
                    "name": "accept",
                    "nameInRequest": "Accept",
                    "type": {
                      "$ref": "1"
                    },
                    "location": "Header",
                    "isApiVersion": false,
                    "isContentType": false,
                    "isEndpoint": false,
                    "explode": false,
                    "isRequired": true,
                    "kind": "Constant",
                    "decorators": [],
                    "skipUrlEncoding": false
                  }
                ],
                "responses": [
                  {
                    "statusCodes": [
                      200
                    ],
                    "bodyType": {
                      "$id": "70",
                      "kind": "array",
                      "name": "Array",
                      "valueType": {
                        "$id": "71",
                        "kind": "int32",
                        "name": "int32",
                        "crossLanguageDefinitionId": "TypeSpec.int32",
                        "decorators": []
                      },
                      "crossLanguageDefinitionId": "TypeSpec.Array",
                      "decorators": []
                    },
                    "headers": [],
                    "isErrorResponse": false,
                    "contentTypes": [
                      "application/json"
                    ]
                  }
                ],
                "httpMethod": "GET",
                "uri": "{endpoint}",
                "path": "/type/array/int32",
                "bufferResponse": true,
                "generateProtocolMethod": true,
                "generateConvenienceMethod": true,
                "crossLanguageDefinitionId": "Type.Array.Int32Value.get",
                "decorators": []
              },
              "parameters": [
                {
                  "$id": "72",
                  "name": "accept",
                  "nameInRequest": "accept",
                  "type": {
                    "$ref": "1"
                  },
                  "location": "Header",
                  "isApiVersion": false,
                  "isContentType": false,
                  "isEndpoint": false,
                  "explode": false,
                  "isRequired": true,
                  "kind": "Constant",
                  "decorators": [],
                  "skipUrlEncoding": false
                }
              ],
              "response": {
                "type": {
                  "$ref": "70"
                }
              },
              "isOverride": false,
              "generateConvenient": true,
              "generateProtocol": true,
              "crossLanguageDefinitionId": "Type.Array.Int32Value.get"
            },
            {
              "$id": "73",
              "kind": "basic",
              "name": "put",
              "accessibility": "public",
              "apiVersions": [],
              "operation": {
                "$id": "74",
                "name": "put",
                "resourceName": "Int32Value",
                "accessibility": "public",
                "parameters": [
                  {
                    "$id": "75",
                    "name": "contentType",
                    "nameInRequest": "Content-Type",
                    "doc": "Body parameter's content type. Known values are application/json",
                    "type": {
                      "$ref": "3"
                    },
                    "location": "Header",
                    "isApiVersion": false,
                    "isContentType": true,
                    "isEndpoint": false,
                    "explode": false,
                    "isRequired": true,
                    "kind": "Constant",
                    "decorators": [],
                    "skipUrlEncoding": false
                  },
                  {
                    "$id": "76",
                    "name": "body",
                    "nameInRequest": "body",
                    "type": {
                      "$ref": "70"
                    },
                    "location": "Body",
                    "isApiVersion": false,
                    "isContentType": false,
                    "isEndpoint": false,
                    "explode": false,
                    "isRequired": true,
                    "kind": "Method",
                    "decorators": [],
                    "skipUrlEncoding": false
                  }
                ],
                "responses": [
                  {
                    "statusCodes": [
                      204
                    ],
                    "headers": [],
                    "isErrorResponse": false
                  }
                ],
                "httpMethod": "PUT",
                "uri": "{endpoint}",
                "path": "/type/array/int32",
                "requestMediaTypes": [
                  "application/json"
                ],
                "bufferResponse": true,
                "generateProtocolMethod": true,
                "generateConvenienceMethod": true,
                "crossLanguageDefinitionId": "Type.Array.Int32Value.put",
                "decorators": []
              },
              "parameters": [
                {
                  "$id": "77",
                  "name": "body",
                  "nameInRequest": "body",
                  "type": {
                    "$ref": "70"
                  },
                  "location": "Body",
                  "isApiVersion": false,
                  "isContentType": false,
                  "isEndpoint": false,
                  "explode": false,
                  "isRequired": true,
                  "kind": "Method",
                  "decorators": [],
                  "skipUrlEncoding": false
                },
                {
                  "$id": "78",
                  "name": "contentType",
                  "nameInRequest": "contentType",
                  "doc": "Body parameter's content type. Known values are application/json",
                  "type": {
                    "$ref": "3"
                  },
                  "location": "Header",
                  "isApiVersion": false,
                  "isContentType": false,
                  "isEndpoint": false,
                  "explode": false,
                  "isRequired": true,
                  "kind": "Constant",
                  "decorators": [],
                  "skipUrlEncoding": false
                }
              ],
              "response": {},
              "isOverride": false,
              "generateConvenient": true,
              "generateProtocol": true,
              "crossLanguageDefinitionId": "Type.Array.Int32Value.put"
            }
          ],
          "parameters": [
            {
              "$id": "79",
              "name": "endpoint",
              "nameInRequest": "endpoint",
              "doc": "Service host",
              "type": {
                "$id": "80",
                "kind": "url",
                "name": "url",
                "crossLanguageDefinitionId": "TypeSpec.url"
              },
              "location": "Uri",
              "isApiVersion": false,
              "isContentType": false,
              "isRequired": true,
              "isEndpoint": true,
              "skipUrlEncoding": false,
              "explode": false,
              "kind": "Client",
              "defaultValue": {
                "type": {
                  "$id": "81",
                  "kind": "string",
                  "name": "string",
                  "crossLanguageDefinitionId": "TypeSpec.string"
                },
                "value": "http://localhost:3000"
              }
            }
          ],
          "decorators": [],
          "crossLanguageDefinitionId": "Type.Array.Int32Value",
          "apiVersions": [],
          "parent": {
            "$ref": "62"
          }
        },
        {
          "$id": "82",
          "kind": "client",
          "name": "Int64Value",
          "namespace": "Type.Array",
          "doc": "Array of int64 values",
          "methods": [
            {
              "$id": "83",
              "kind": "basic",
              "name": "get",
              "accessibility": "public",
              "apiVersions": [],
              "operation": {
                "$id": "84",
                "name": "get",
                "resourceName": "Int64Value",
                "accessibility": "public",
                "parameters": [
                  {
                    "$id": "85",
                    "name": "accept",
                    "nameInRequest": "Accept",
                    "type": {
                      "$ref": "5"
                    },
                    "location": "Header",
                    "isApiVersion": false,
                    "isContentType": false,
                    "isEndpoint": false,
                    "explode": false,
                    "isRequired": true,
                    "kind": "Constant",
                    "decorators": [],
                    "skipUrlEncoding": false
                  }
                ],
                "responses": [
                  {
                    "statusCodes": [
                      200
                    ],
                    "bodyType": {
                      "$id": "86",
                      "kind": "array",
                      "name": "Array1",
                      "valueType": {
                        "$id": "87",
                        "kind": "int64",
                        "name": "int64",
                        "crossLanguageDefinitionId": "TypeSpec.int64",
                        "decorators": []
                      },
                      "crossLanguageDefinitionId": "TypeSpec.Array",
                      "decorators": []
                    },
                    "headers": [],
                    "isErrorResponse": false,
                    "contentTypes": [
                      "application/json"
                    ]
                  }
                ],
                "httpMethod": "GET",
                "uri": "{endpoint}",
                "path": "/type/array/int64",
                "bufferResponse": true,
                "generateProtocolMethod": true,
                "generateConvenienceMethod": true,
                "crossLanguageDefinitionId": "Type.Array.Int64Value.get",
                "decorators": []
              },
              "parameters": [
                {
                  "$id": "88",
                  "name": "accept",
                  "nameInRequest": "accept",
                  "type": {
                    "$ref": "5"
                  },
                  "location": "Header",
                  "isApiVersion": false,
                  "isContentType": false,
                  "isEndpoint": false,
                  "explode": false,
                  "isRequired": true,
                  "kind": "Constant",
                  "decorators": [],
                  "skipUrlEncoding": false
                }
              ],
              "response": {
                "type": {
                  "$ref": "86"
                }
              },
              "isOverride": false,
              "generateConvenient": true,
              "generateProtocol": true,
              "crossLanguageDefinitionId": "Type.Array.Int64Value.get"
            },
            {
              "$id": "89",
              "kind": "basic",
              "name": "put",
              "accessibility": "public",
              "apiVersions": [],
              "operation": {
                "$id": "90",
                "name": "put",
                "resourceName": "Int64Value",
                "accessibility": "public",
                "parameters": [
                  {
                    "$id": "91",
                    "name": "contentType",
                    "nameInRequest": "Content-Type",
                    "doc": "Body parameter's content type. Known values are application/json",
                    "type": {
                      "$ref": "7"
                    },
                    "location": "Header",
                    "isApiVersion": false,
                    "isContentType": true,
                    "isEndpoint": false,
                    "explode": false,
                    "isRequired": true,
                    "kind": "Constant",
                    "decorators": [],
                    "skipUrlEncoding": false
                  },
                  {
                    "$id": "92",
                    "name": "body",
                    "nameInRequest": "body",
                    "type": {
                      "$ref": "86"
                    },
                    "location": "Body",
                    "isApiVersion": false,
                    "isContentType": false,
                    "isEndpoint": false,
                    "explode": false,
                    "isRequired": true,
                    "kind": "Method",
                    "decorators": [],
                    "skipUrlEncoding": false
                  }
                ],
                "responses": [
                  {
                    "statusCodes": [
                      204
                    ],
                    "headers": [],
                    "isErrorResponse": false
                  }
                ],
                "httpMethod": "PUT",
                "uri": "{endpoint}",
                "path": "/type/array/int64",
                "requestMediaTypes": [
                  "application/json"
                ],
                "bufferResponse": true,
                "generateProtocolMethod": true,
                "generateConvenienceMethod": true,
                "crossLanguageDefinitionId": "Type.Array.Int64Value.put",
                "decorators": []
              },
              "parameters": [
                {
                  "$id": "93",
                  "name": "body",
                  "nameInRequest": "body",
                  "type": {
                    "$ref": "86"
                  },
                  "location": "Body",
                  "isApiVersion": false,
                  "isContentType": false,
                  "isEndpoint": false,
                  "explode": false,
                  "isRequired": true,
                  "kind": "Method",
                  "decorators": [],
                  "skipUrlEncoding": false
                },
                {
                  "$id": "94",
                  "name": "contentType",
                  "nameInRequest": "contentType",
                  "doc": "Body parameter's content type. Known values are application/json",
                  "type": {
                    "$ref": "7"
                  },
                  "location": "Header",
                  "isApiVersion": false,
                  "isContentType": false,
                  "isEndpoint": false,
                  "explode": false,
                  "isRequired": true,
                  "kind": "Constant",
                  "decorators": [],
                  "skipUrlEncoding": false
                }
              ],
              "response": {},
              "isOverride": false,
              "generateConvenient": true,
              "generateProtocol": true,
              "crossLanguageDefinitionId": "Type.Array.Int64Value.put"
            }
          ],
          "parameters": [
            {
              "$id": "95",
              "name": "endpoint",
              "nameInRequest": "endpoint",
              "doc": "Service host",
              "type": {
                "$id": "96",
                "kind": "url",
                "name": "url",
                "crossLanguageDefinitionId": "TypeSpec.url"
              },
              "location": "Uri",
              "isApiVersion": false,
              "isContentType": false,
              "isRequired": true,
              "isEndpoint": true,
              "skipUrlEncoding": false,
              "explode": false,
              "kind": "Client",
              "defaultValue": {
                "type": {
                  "$id": "97",
                  "kind": "string",
                  "name": "string",
                  "crossLanguageDefinitionId": "TypeSpec.string"
                },
                "value": "http://localhost:3000"
              }
            }
          ],
          "decorators": [],
          "crossLanguageDefinitionId": "Type.Array.Int64Value",
          "apiVersions": [],
          "parent": {
            "$ref": "62"
          }
        },
        {
          "$id": "98",
          "kind": "client",
          "name": "BooleanValue",
          "namespace": "Type.Array",
          "doc": "Array of boolean values",
          "methods": [
            {
              "$id": "99",
              "kind": "basic",
              "name": "get",
              "accessibility": "public",
              "apiVersions": [],
              "operation": {
                "$id": "100",
                "name": "get",
                "resourceName": "BooleanValue",
                "accessibility": "public",
                "parameters": [
                  {
                    "$id": "101",
                    "name": "accept",
                    "nameInRequest": "Accept",
                    "type": {
                      "$ref": "9"
                    },
                    "location": "Header",
                    "isApiVersion": false,
                    "isContentType": false,
                    "isEndpoint": false,
                    "explode": false,
                    "isRequired": true,
                    "kind": "Constant",
                    "decorators": [],
                    "skipUrlEncoding": false
                  }
                ],
                "responses": [
                  {
                    "statusCodes": [
                      200
                    ],
                    "bodyType": {
                      "$id": "102",
                      "kind": "array",
                      "name": "Array2",
                      "valueType": {
                        "$id": "103",
                        "kind": "boolean",
                        "name": "boolean",
                        "crossLanguageDefinitionId": "TypeSpec.boolean",
                        "decorators": []
                      },
                      "crossLanguageDefinitionId": "TypeSpec.Array",
                      "decorators": []
                    },
                    "headers": [],
                    "isErrorResponse": false,
                    "contentTypes": [
                      "application/json"
                    ]
                  }
                ],
                "httpMethod": "GET",
                "uri": "{endpoint}",
                "path": "/type/array/boolean",
                "bufferResponse": true,
                "generateProtocolMethod": true,
                "generateConvenienceMethod": true,
                "crossLanguageDefinitionId": "Type.Array.BooleanValue.get",
                "decorators": []
              },
              "parameters": [
                {
                  "$id": "104",
                  "name": "accept",
                  "nameInRequest": "accept",
                  "type": {
                    "$ref": "9"
                  },
                  "location": "Header",
                  "isApiVersion": false,
                  "isContentType": false,
                  "isEndpoint": false,
                  "explode": false,
                  "isRequired": true,
                  "kind": "Constant",
                  "decorators": [],
                  "skipUrlEncoding": false
                }
              ],
              "response": {
                "type": {
                  "$ref": "102"
                }
              },
              "isOverride": false,
              "generateConvenient": true,
              "generateProtocol": true,
              "crossLanguageDefinitionId": "Type.Array.BooleanValue.get"
            },
            {
              "$id": "105",
              "kind": "basic",
              "name": "put",
              "accessibility": "public",
              "apiVersions": [],
              "operation": {
                "$id": "106",
                "name": "put",
                "resourceName": "BooleanValue",
                "accessibility": "public",
                "parameters": [
                  {
                    "$id": "107",
                    "name": "contentType",
                    "nameInRequest": "Content-Type",
                    "doc": "Body parameter's content type. Known values are application/json",
                    "type": {
                      "$ref": "11"
                    },
                    "location": "Header",
                    "isApiVersion": false,
                    "isContentType": true,
                    "isEndpoint": false,
                    "explode": false,
                    "isRequired": true,
                    "kind": "Constant",
                    "decorators": [],
                    "skipUrlEncoding": false
                  },
                  {
                    "$id": "108",
                    "name": "body",
                    "nameInRequest": "body",
                    "type": {
                      "$ref": "102"
                    },
                    "location": "Body",
                    "isApiVersion": false,
                    "isContentType": false,
                    "isEndpoint": false,
                    "explode": false,
                    "isRequired": true,
                    "kind": "Method",
                    "decorators": [],
                    "skipUrlEncoding": false
                  }
                ],
                "responses": [
                  {
                    "statusCodes": [
                      204
                    ],
                    "headers": [],
                    "isErrorResponse": false
                  }
                ],
                "httpMethod": "PUT",
                "uri": "{endpoint}",
                "path": "/type/array/boolean",
                "requestMediaTypes": [
                  "application/json"
                ],
                "bufferResponse": true,
                "generateProtocolMethod": true,
                "generateConvenienceMethod": true,
                "crossLanguageDefinitionId": "Type.Array.BooleanValue.put",
                "decorators": []
              },
              "parameters": [
                {
                  "$id": "109",
                  "name": "body",
                  "nameInRequest": "body",
                  "type": {
                    "$ref": "102"
                  },
                  "location": "Body",
                  "isApiVersion": false,
                  "isContentType": false,
                  "isEndpoint": false,
                  "explode": false,
                  "isRequired": true,
                  "kind": "Method",
                  "decorators": [],
                  "skipUrlEncoding": false
                },
                {
                  "$id": "110",
                  "name": "contentType",
                  "nameInRequest": "contentType",
                  "doc": "Body parameter's content type. Known values are application/json",
                  "type": {
                    "$ref": "11"
                  },
                  "location": "Header",
                  "isApiVersion": false,
                  "isContentType": false,
                  "isEndpoint": false,
                  "explode": false,
                  "isRequired": true,
                  "kind": "Constant",
                  "decorators": [],
                  "skipUrlEncoding": false
                }
              ],
              "response": {},
              "isOverride": false,
              "generateConvenient": true,
              "generateProtocol": true,
              "crossLanguageDefinitionId": "Type.Array.BooleanValue.put"
            }
          ],
          "parameters": [
            {
              "$id": "111",
              "name": "endpoint",
              "nameInRequest": "endpoint",
              "doc": "Service host",
              "type": {
                "$id": "112",
                "kind": "url",
                "name": "url",
                "crossLanguageDefinitionId": "TypeSpec.url"
              },
              "location": "Uri",
              "isApiVersion": false,
              "isContentType": false,
              "isRequired": true,
              "isEndpoint": true,
              "skipUrlEncoding": false,
              "explode": false,
              "kind": "Client",
              "defaultValue": {
                "type": {
                  "$id": "113",
                  "kind": "string",
                  "name": "string",
                  "crossLanguageDefinitionId": "TypeSpec.string"
                },
                "value": "http://localhost:3000"
              }
            }
          ],
          "decorators": [],
          "crossLanguageDefinitionId": "Type.Array.BooleanValue",
          "apiVersions": [],
          "parent": {
            "$ref": "62"
          }
        },
        {
          "$id": "114",
          "kind": "client",
          "name": "StringValue",
          "namespace": "Type.Array",
          "doc": "Array of string values",
          "methods": [
            {
              "$id": "115",
              "kind": "basic",
              "name": "get",
              "accessibility": "public",
              "apiVersions": [],
              "operation": {
                "$id": "116",
                "name": "get",
                "resourceName": "StringValue",
                "accessibility": "public",
                "parameters": [
                  {
                    "$id": "117",
                    "name": "accept",
                    "nameInRequest": "Accept",
                    "type": {
                      "$ref": "13"
                    },
                    "location": "Header",
                    "isApiVersion": false,
                    "isContentType": false,
                    "isEndpoint": false,
                    "explode": false,
                    "isRequired": true,
                    "kind": "Constant",
                    "decorators": [],
                    "skipUrlEncoding": false
                  }
                ],
                "responses": [
                  {
                    "statusCodes": [
                      200
                    ],
                    "bodyType": {
                      "$id": "118",
                      "kind": "array",
                      "name": "Array3",
                      "valueType": {
                        "$id": "119",
                        "kind": "string",
                        "name": "string",
                        "crossLanguageDefinitionId": "TypeSpec.string",
                        "decorators": []
                      },
                      "crossLanguageDefinitionId": "TypeSpec.Array",
                      "decorators": []
                    },
                    "headers": [],
                    "isErrorResponse": false,
                    "contentTypes": [
                      "application/json"
                    ]
                  }
                ],
                "httpMethod": "GET",
                "uri": "{endpoint}",
                "path": "/type/array/string",
                "bufferResponse": true,
                "generateProtocolMethod": true,
                "generateConvenienceMethod": true,
                "crossLanguageDefinitionId": "Type.Array.StringValue.get",
                "decorators": []
              },
              "parameters": [
                {
                  "$id": "120",
                  "name": "accept",
                  "nameInRequest": "accept",
                  "type": {
                    "$ref": "13"
                  },
                  "location": "Header",
                  "isApiVersion": false,
                  "isContentType": false,
                  "isEndpoint": false,
                  "explode": false,
                  "isRequired": true,
                  "kind": "Constant",
                  "decorators": [],
                  "skipUrlEncoding": false
                }
              ],
              "response": {
                "type": {
                  "$ref": "118"
                }
              },
              "isOverride": false,
              "generateConvenient": true,
              "generateProtocol": true,
              "crossLanguageDefinitionId": "Type.Array.StringValue.get"
            },
            {
              "$id": "121",
              "kind": "basic",
              "name": "put",
              "accessibility": "public",
              "apiVersions": [],
              "operation": {
                "$id": "122",
                "name": "put",
                "resourceName": "StringValue",
                "accessibility": "public",
                "parameters": [
                  {
                    "$id": "123",
                    "name": "contentType",
                    "nameInRequest": "Content-Type",
                    "doc": "Body parameter's content type. Known values are application/json",
                    "type": {
                      "$ref": "15"
                    },
                    "location": "Header",
                    "isApiVersion": false,
                    "isContentType": true,
                    "isEndpoint": false,
                    "explode": false,
                    "isRequired": true,
                    "kind": "Constant",
                    "decorators": [],
                    "skipUrlEncoding": false
                  },
                  {
                    "$id": "124",
                    "name": "body",
                    "nameInRequest": "body",
                    "type": {
                      "$ref": "118"
                    },
                    "location": "Body",
                    "isApiVersion": false,
                    "isContentType": false,
                    "isEndpoint": false,
                    "explode": false,
                    "isRequired": true,
                    "kind": "Method",
                    "decorators": [],
                    "skipUrlEncoding": false
                  }
                ],
                "responses": [
                  {
                    "statusCodes": [
                      204
                    ],
                    "headers": [],
                    "isErrorResponse": false
                  }
                ],
                "httpMethod": "PUT",
                "uri": "{endpoint}",
                "path": "/type/array/string",
                "requestMediaTypes": [
                  "application/json"
                ],
                "bufferResponse": true,
                "generateProtocolMethod": true,
                "generateConvenienceMethod": true,
                "crossLanguageDefinitionId": "Type.Array.StringValue.put",
                "decorators": []
              },
              "parameters": [
                {
                  "$id": "125",
                  "name": "body",
                  "nameInRequest": "body",
                  "type": {
                    "$ref": "118"
                  },
                  "location": "Body",
                  "isApiVersion": false,
                  "isContentType": false,
                  "isEndpoint": false,
                  "explode": false,
                  "isRequired": true,
                  "kind": "Method",
                  "decorators": [],
                  "skipUrlEncoding": false
                },
                {
                  "$id": "126",
                  "name": "contentType",
                  "nameInRequest": "contentType",
                  "doc": "Body parameter's content type. Known values are application/json",
                  "type": {
                    "$ref": "15"
                  },
                  "location": "Header",
                  "isApiVersion": false,
                  "isContentType": false,
                  "isEndpoint": false,
                  "explode": false,
                  "isRequired": true,
                  "kind": "Constant",
                  "decorators": [],
                  "skipUrlEncoding": false
                }
              ],
              "response": {},
              "isOverride": false,
              "generateConvenient": true,
              "generateProtocol": true,
              "crossLanguageDefinitionId": "Type.Array.StringValue.put"
            }
          ],
          "parameters": [
            {
              "$id": "127",
              "name": "endpoint",
              "nameInRequest": "endpoint",
              "doc": "Service host",
              "type": {
                "$id": "128",
                "kind": "url",
                "name": "url",
                "crossLanguageDefinitionId": "TypeSpec.url"
              },
              "location": "Uri",
              "isApiVersion": false,
              "isContentType": false,
              "isRequired": true,
              "isEndpoint": true,
              "skipUrlEncoding": false,
              "explode": false,
              "kind": "Client",
              "defaultValue": {
                "type": {
                  "$id": "129",
                  "kind": "string",
                  "name": "string",
                  "crossLanguageDefinitionId": "TypeSpec.string"
                },
                "value": "http://localhost:3000"
              }
            }
          ],
          "decorators": [],
          "crossLanguageDefinitionId": "Type.Array.StringValue",
          "apiVersions": [],
          "parent": {
            "$ref": "62"
          }
        },
        {
<<<<<<< HEAD
          "$id": "130",
          "kind": "client",
          "name": "Float32Value",
          "namespace": "Type.Array",
          "doc": "Array of float values",
          "methods": [
            {
              "$id": "131",
              "kind": "basic",
              "name": "get",
              "accessibility": "public",
              "apiVersions": [],
              "operation": {
                "$id": "132",
                "name": "get",
                "resourceName": "Float32Value",
                "accessibility": "public",
                "parameters": [
                  {
                    "$id": "133",
                    "name": "accept",
                    "nameInRequest": "Accept",
                    "type": {
                      "$ref": "17"
                    },
                    "location": "Header",
                    "isApiVersion": false,
                    "isContentType": false,
                    "isEndpoint": false,
                    "explode": false,
                    "isRequired": true,
                    "kind": "Constant",
                    "decorators": [],
                    "skipUrlEncoding": false
                  }
                ],
                "responses": [
                  {
                    "statusCodes": [
                      200
                    ],
                    "bodyType": {
                      "$id": "134",
                      "kind": "array",
                      "name": "Array4",
                      "valueType": {
                        "$id": "135",
                        "kind": "float32",
                        "name": "float32",
                        "crossLanguageDefinitionId": "TypeSpec.float32",
                        "decorators": []
                      },
                      "crossLanguageDefinitionId": "TypeSpec.Array",
                      "decorators": []
                    },
                    "headers": [],
                    "isErrorResponse": false,
                    "contentTypes": [
                      "application/json"
                    ]
                  }
                ],
                "httpMethod": "GET",
                "uri": "{endpoint}",
                "path": "/type/array/float32",
                "bufferResponse": true,
                "generateProtocolMethod": true,
                "generateConvenienceMethod": true,
                "crossLanguageDefinitionId": "Type.Array.Float32Value.get",
                "decorators": []
              },
              "parameters": [
                {
                  "$id": "136",
                  "name": "accept",
                  "nameInRequest": "accept",
                  "type": {
                    "$ref": "17"
                  },
                  "location": "Header",
                  "isApiVersion": false,
                  "isContentType": false,
                  "isEndpoint": false,
                  "explode": false,
                  "isRequired": true,
                  "kind": "Constant",
                  "decorators": [],
                  "skipUrlEncoding": false
                }
              ],
              "response": {
                "type": {
                  "$ref": "134"
                }
              },
              "isOverride": false,
              "generateConvenient": true,
              "generateProtocol": true,
              "crossLanguageDefinitionId": "Type.Array.Float32Value.get"
            },
            {
              "$id": "137",
              "kind": "basic",
              "name": "put",
              "accessibility": "public",
              "apiVersions": [],
              "operation": {
                "$id": "138",
                "name": "put",
                "resourceName": "Float32Value",
                "accessibility": "public",
                "parameters": [
                  {
                    "$id": "139",
                    "name": "contentType",
                    "nameInRequest": "Content-Type",
                    "doc": "Body parameter's content type. Known values are application/json",
                    "type": {
                      "$ref": "19"
                    },
                    "location": "Header",
                    "isApiVersion": false,
                    "isContentType": true,
                    "isEndpoint": false,
                    "explode": false,
                    "isRequired": true,
                    "kind": "Constant",
                    "decorators": [],
                    "skipUrlEncoding": false
                  },
                  {
                    "$id": "140",
                    "name": "body",
                    "nameInRequest": "body",
                    "type": {
                      "$ref": "134"
                    },
                    "location": "Body",
                    "isApiVersion": false,
                    "isContentType": false,
                    "isEndpoint": false,
                    "explode": false,
                    "isRequired": true,
                    "kind": "Method",
                    "decorators": [],
                    "skipUrlEncoding": false
                  }
                ],
                "responses": [
                  {
                    "statusCodes": [
                      204
                    ],
                    "headers": [],
                    "isErrorResponse": false
                  }
                ],
                "httpMethod": "PUT",
                "uri": "{endpoint}",
                "path": "/type/array/float32",
                "requestMediaTypes": [
                  "application/json"
                ],
                "bufferResponse": true,
                "generateProtocolMethod": true,
                "generateConvenienceMethod": true,
                "crossLanguageDefinitionId": "Type.Array.Float32Value.put",
                "decorators": []
              },
              "parameters": [
                {
                  "$id": "141",
                  "name": "body",
                  "nameInRequest": "body",
                  "type": {
                    "$ref": "134"
                  },
                  "location": "Body",
                  "isApiVersion": false,
                  "isContentType": false,
                  "isEndpoint": false,
                  "explode": false,
                  "isRequired": true,
                  "kind": "Method",
                  "decorators": [],
                  "skipUrlEncoding": false
                },
                {
                  "$id": "142",
                  "name": "contentType",
                  "nameInRequest": "contentType",
                  "doc": "Body parameter's content type. Known values are application/json",
                  "type": {
                    "$ref": "19"
                  },
                  "location": "Header",
                  "isApiVersion": false,
                  "isContentType": false,
                  "isEndpoint": false,
                  "explode": false,
                  "isRequired": true,
                  "kind": "Constant",
                  "decorators": [],
                  "skipUrlEncoding": false
                }
              ],
              "response": {},
              "isOverride": false,
              "generateConvenient": true,
              "generateProtocol": true,
              "crossLanguageDefinitionId": "Type.Array.Float32Value.put"
            }
          ],
          "parameters": [
            {
              "$id": "143",
              "name": "endpoint",
              "nameInRequest": "endpoint",
              "doc": "Service host",
              "type": {
                "$id": "144",
                "kind": "url",
                "name": "url",
                "crossLanguageDefinitionId": "TypeSpec.url"
              },
              "location": "Uri",
              "isApiVersion": false,
              "isContentType": false,
              "isRequired": true,
              "isEndpoint": true,
              "skipUrlEncoding": false,
              "explode": false,
              "kind": "Client",
              "defaultValue": {
                "type": {
                  "$id": "145",
                  "kind": "string",
                  "name": "string",
                  "crossLanguageDefinitionId": "TypeSpec.string"
                },
                "value": "http://localhost:3000"
              }
            }
          ],
          "decorators": [],
          "crossLanguageDefinitionId": "Type.Array.Float32Value",
          "apiVersions": [],
          "parent": {
            "$ref": "62"
          }
        },
        {
          "$id": "146",
          "kind": "client",
          "name": "DatetimeValue",
          "namespace": "Type.Array",
          "doc": "Array of datetime values",
          "methods": [
            {
              "$id": "147",
              "kind": "basic",
              "name": "get",
              "accessibility": "public",
              "apiVersions": [],
              "operation": {
                "$id": "148",
                "name": "get",
                "resourceName": "DatetimeValue",
                "accessibility": "public",
                "parameters": [
                  {
                    "$id": "149",
                    "name": "accept",
                    "nameInRequest": "Accept",
                    "type": {
                      "$ref": "21"
                    },
                    "location": "Header",
                    "isApiVersion": false,
                    "isContentType": false,
                    "isEndpoint": false,
                    "explode": false,
                    "isRequired": true,
                    "kind": "Constant",
                    "decorators": [],
                    "skipUrlEncoding": false
                  }
                ],
                "responses": [
                  {
                    "statusCodes": [
                      200
                    ],
                    "bodyType": {
                      "$id": "150",
                      "kind": "array",
                      "name": "Array5",
                      "valueType": {
                        "$id": "151",
                        "kind": "utcDateTime",
                        "name": "utcDateTime",
                        "encode": "rfc3339",
                        "wireType": {
                          "$id": "152",
                          "kind": "string",
                          "name": "string",
                          "crossLanguageDefinitionId": "TypeSpec.string",
                          "decorators": []
                        },
                        "crossLanguageDefinitionId": "TypeSpec.utcDateTime",
                        "decorators": []
                      },
                      "crossLanguageDefinitionId": "TypeSpec.Array",
                      "decorators": []
                    },
                    "headers": [],
                    "isErrorResponse": false,
                    "contentTypes": [
                      "application/json"
                    ]
                  }
                ],
                "httpMethod": "GET",
                "uri": "{endpoint}",
                "path": "/type/array/datetime",
                "bufferResponse": true,
                "generateProtocolMethod": true,
                "generateConvenienceMethod": true,
                "crossLanguageDefinitionId": "Type.Array.DatetimeValue.get",
                "decorators": []
              },
              "parameters": [
                {
                  "$id": "153",
                  "name": "accept",
                  "nameInRequest": "accept",
                  "type": {
                    "$ref": "21"
                  },
                  "location": "Header",
                  "isApiVersion": false,
                  "isContentType": false,
                  "isEndpoint": false,
                  "explode": false,
                  "isRequired": true,
                  "kind": "Constant",
                  "decorators": [],
                  "skipUrlEncoding": false
                }
              ],
              "response": {
                "type": {
                  "$ref": "150"
                }
              },
              "isOverride": false,
              "generateConvenient": true,
              "generateProtocol": true,
              "crossLanguageDefinitionId": "Type.Array.DatetimeValue.get"
            },
            {
              "$id": "154",
              "kind": "basic",
              "name": "put",
              "accessibility": "public",
              "apiVersions": [],
              "operation": {
                "$id": "155",
                "name": "put",
                "resourceName": "DatetimeValue",
                "accessibility": "public",
                "parameters": [
                  {
                    "$id": "156",
                    "name": "contentType",
                    "nameInRequest": "Content-Type",
                    "doc": "Body parameter's content type. Known values are application/json",
                    "type": {
                      "$ref": "23"
                    },
                    "location": "Header",
                    "isApiVersion": false,
                    "isContentType": true,
                    "isEndpoint": false,
                    "explode": false,
                    "isRequired": true,
                    "kind": "Constant",
                    "decorators": [],
                    "skipUrlEncoding": false
                  },
                  {
                    "$id": "157",
                    "name": "body",
                    "nameInRequest": "body",
                    "type": {
                      "$ref": "150"
                    },
                    "location": "Body",
                    "isApiVersion": false,
                    "isContentType": false,
                    "isEndpoint": false,
                    "explode": false,
                    "isRequired": true,
                    "kind": "Method",
                    "decorators": [],
                    "skipUrlEncoding": false
                  }
                ],
                "responses": [
                  {
                    "statusCodes": [
                      204
                    ],
                    "headers": [],
                    "isErrorResponse": false
                  }
                ],
                "httpMethod": "PUT",
                "uri": "{endpoint}",
                "path": "/type/array/datetime",
                "requestMediaTypes": [
                  "application/json"
                ],
                "bufferResponse": true,
                "generateProtocolMethod": true,
                "generateConvenienceMethod": true,
                "crossLanguageDefinitionId": "Type.Array.DatetimeValue.put",
                "decorators": []
              },
              "parameters": [
                {
                  "$id": "158",
                  "name": "body",
                  "nameInRequest": "body",
                  "type": {
                    "$ref": "150"
                  },
                  "location": "Body",
                  "isApiVersion": false,
                  "isContentType": false,
                  "isEndpoint": false,
                  "explode": false,
                  "isRequired": true,
                  "kind": "Method",
                  "decorators": [],
                  "skipUrlEncoding": false
                },
                {
                  "$id": "159",
                  "name": "contentType",
                  "nameInRequest": "contentType",
                  "doc": "Body parameter's content type. Known values are application/json",
                  "type": {
                    "$ref": "23"
                  },
                  "location": "Header",
                  "isApiVersion": false,
                  "isContentType": false,
                  "isEndpoint": false,
                  "explode": false,
                  "isRequired": true,
                  "kind": "Constant",
                  "decorators": [],
                  "skipUrlEncoding": false
                }
              ],
              "response": {},
              "isOverride": false,
              "generateConvenient": true,
              "generateProtocol": true,
              "crossLanguageDefinitionId": "Type.Array.DatetimeValue.put"
            }
          ],
          "parameters": [
            {
              "$id": "160",
              "name": "endpoint",
              "nameInRequest": "endpoint",
              "doc": "Service host",
              "type": {
                "$id": "161",
                "kind": "url",
                "name": "url",
                "crossLanguageDefinitionId": "TypeSpec.url"
              },
              "location": "Uri",
              "isApiVersion": false,
              "isContentType": false,
              "isRequired": true,
              "isEndpoint": true,
              "skipUrlEncoding": false,
              "explode": false,
              "kind": "Client",
              "defaultValue": {
                "type": {
                  "$id": "162",
                  "kind": "string",
                  "name": "string",
                  "crossLanguageDefinitionId": "TypeSpec.string"
                },
                "value": "http://localhost:3000"
              }
            }
          ],
=======
         "$id": "343",
         "name": "contentType",
         "nameInRequest": "contentType",
         "doc": "Body parameter's content type. Known values are application/json",
         "type": {
          "$ref": "52"
         },
         "location": "Header",
         "isApiVersion": false,
         "isContentType": false,
         "isEndpoint": false,
         "explode": false,
         "isRequired": true,
         "kind": "Constant",
         "decorators": [],
         "skipUrlEncoding": false
        }
       ],
       "response": {
        "$id": "344"
       },
       "isOverride": false,
       "generateConvenient": true,
       "generateProtocol": true,
       "crossLanguageDefinitionId": "Type.Array.NullableStringValue.put"
      }
     ],
     "parameters": [
      {
       "$id": "345",
       "name": "endpoint",
       "nameInRequest": "endpoint",
       "doc": "Service host",
       "type": {
        "$id": "346",
        "kind": "url",
        "name": "endpoint",
        "crossLanguageDefinitionId": "TypeSpec.url"
       },
       "location": "Uri",
       "isApiVersion": false,
       "isContentType": false,
       "isRequired": true,
       "isEndpoint": true,
       "skipUrlEncoding": false,
       "explode": false,
       "kind": "Client",
       "defaultValue": {
        "$id": "347",
        "type": {
         "$id": "348",
         "kind": "string",
         "name": "string",
         "crossLanguageDefinitionId": "TypeSpec.string"
        },
        "value": "http://localhost:3000"
       },
       "serverUrlTemplate": "{endpoint}"
      }
     ],
     "decorators": [],
     "crossLanguageDefinitionId": "Type.Array.NullableStringValue",
     "apiVersions": [],
     "parent": {
      "$ref": "67"
     }
    },
    {
     "$id": "349",
     "kind": "client",
     "name": "NullableModelValue",
     "namespace": "Type.Array",
     "doc": "Array of nullable model values",
     "methods": [
      {
       "$id": "350",
       "kind": "basic",
       "name": "get",
       "accessibility": "public",
       "apiVersions": [],
       "operation": {
        "$id": "351",
        "name": "get",
        "resourceName": "NullableModelValue",
        "accessibility": "public",
        "parameters": [
         {
          "$id": "352",
          "name": "accept",
          "nameInRequest": "Accept",
          "type": {
           "$ref": "54"
          },
          "location": "Header",
          "isApiVersion": false,
          "isContentType": false,
          "isEndpoint": false,
          "explode": false,
          "isRequired": true,
          "kind": "Constant",
>>>>>>> 790f0e22
          "decorators": [],
          "crossLanguageDefinitionId": "Type.Array.DatetimeValue",
          "apiVersions": [],
          "parent": {
            "$ref": "62"
          }
        },
        {
          "$id": "163",
          "kind": "client",
          "name": "DurationValue",
          "namespace": "Type.Array",
          "doc": "Array of duration values",
          "methods": [
            {
              "$id": "164",
              "kind": "basic",
              "name": "get",
              "accessibility": "public",
              "apiVersions": [],
              "operation": {
                "$id": "165",
                "name": "get",
                "resourceName": "DurationValue",
                "accessibility": "public",
                "parameters": [
                  {
                    "$id": "166",
                    "name": "accept",
                    "nameInRequest": "Accept",
                    "type": {
                      "$ref": "25"
                    },
                    "location": "Header",
                    "isApiVersion": false,
                    "isContentType": false,
                    "isEndpoint": false,
                    "explode": false,
                    "isRequired": true,
                    "kind": "Constant",
                    "decorators": [],
                    "skipUrlEncoding": false
                  }
                ],
                "responses": [
                  {
                    "statusCodes": [
                      200
                    ],
                    "bodyType": {
                      "$id": "167",
                      "kind": "array",
                      "name": "Array6",
                      "valueType": {
                        "$id": "168",
                        "kind": "duration",
                        "name": "duration",
                        "encode": "ISO8601",
                        "wireType": {
                          "$id": "169",
                          "kind": "string",
                          "name": "string",
                          "crossLanguageDefinitionId": "TypeSpec.string",
                          "decorators": []
                        },
                        "crossLanguageDefinitionId": "TypeSpec.duration",
                        "decorators": []
                      },
                      "crossLanguageDefinitionId": "TypeSpec.Array",
                      "decorators": []
                    },
                    "headers": [],
                    "isErrorResponse": false,
                    "contentTypes": [
                      "application/json"
                    ]
                  }
                ],
                "httpMethod": "GET",
                "uri": "{endpoint}",
                "path": "/type/array/duration",
                "bufferResponse": true,
                "generateProtocolMethod": true,
                "generateConvenienceMethod": true,
                "crossLanguageDefinitionId": "Type.Array.DurationValue.get",
                "decorators": []
              },
              "parameters": [
                {
                  "$id": "170",
                  "name": "accept",
                  "nameInRequest": "accept",
                  "type": {
                    "$ref": "25"
                  },
                  "location": "Header",
                  "isApiVersion": false,
                  "isContentType": false,
                  "isEndpoint": false,
                  "explode": false,
                  "isRequired": true,
                  "kind": "Constant",
                  "decorators": [],
                  "skipUrlEncoding": false
                }
              ],
              "response": {
                "type": {
                  "$ref": "167"
                }
              },
              "isOverride": false,
              "generateConvenient": true,
              "generateProtocol": true,
              "crossLanguageDefinitionId": "Type.Array.DurationValue.get"
            },
            {
              "$id": "171",
              "kind": "basic",
              "name": "put",
              "accessibility": "public",
              "apiVersions": [],
              "operation": {
                "$id": "172",
                "name": "put",
                "resourceName": "DurationValue",
                "accessibility": "public",
                "parameters": [
                  {
                    "$id": "173",
                    "name": "contentType",
                    "nameInRequest": "Content-Type",
                    "doc": "Body parameter's content type. Known values are application/json",
                    "type": {
                      "$ref": "27"
                    },
                    "location": "Header",
                    "isApiVersion": false,
                    "isContentType": true,
                    "isEndpoint": false,
                    "explode": false,
                    "isRequired": true,
                    "kind": "Constant",
                    "decorators": [],
                    "skipUrlEncoding": false
                  },
                  {
                    "$id": "174",
                    "name": "body",
                    "nameInRequest": "body",
                    "type": {
                      "$ref": "167"
                    },
                    "location": "Body",
                    "isApiVersion": false,
                    "isContentType": false,
                    "isEndpoint": false,
                    "explode": false,
                    "isRequired": true,
                    "kind": "Method",
                    "decorators": [],
                    "skipUrlEncoding": false
                  }
                ],
                "responses": [
                  {
                    "statusCodes": [
                      204
                    ],
                    "headers": [],
                    "isErrorResponse": false
                  }
                ],
                "httpMethod": "PUT",
                "uri": "{endpoint}",
                "path": "/type/array/duration",
                "requestMediaTypes": [
                  "application/json"
                ],
                "bufferResponse": true,
                "generateProtocolMethod": true,
                "generateConvenienceMethod": true,
                "crossLanguageDefinitionId": "Type.Array.DurationValue.put",
                "decorators": []
              },
              "parameters": [
                {
                  "$id": "175",
                  "name": "body",
                  "nameInRequest": "body",
                  "type": {
                    "$ref": "167"
                  },
                  "location": "Body",
                  "isApiVersion": false,
                  "isContentType": false,
                  "isEndpoint": false,
                  "explode": false,
                  "isRequired": true,
                  "kind": "Method",
                  "decorators": [],
                  "skipUrlEncoding": false
                },
                {
                  "$id": "176",
                  "name": "contentType",
                  "nameInRequest": "contentType",
                  "doc": "Body parameter's content type. Known values are application/json",
                  "type": {
                    "$ref": "27"
                  },
                  "location": "Header",
                  "isApiVersion": false,
                  "isContentType": false,
                  "isEndpoint": false,
                  "explode": false,
                  "isRequired": true,
                  "kind": "Constant",
                  "decorators": [],
                  "skipUrlEncoding": false
                }
              ],
              "response": {},
              "isOverride": false,
              "generateConvenient": true,
              "generateProtocol": true,
              "crossLanguageDefinitionId": "Type.Array.DurationValue.put"
            }
          ],
          "parameters": [
            {
              "$id": "177",
              "name": "endpoint",
              "nameInRequest": "endpoint",
              "doc": "Service host",
              "type": {
                "$id": "178",
                "kind": "url",
                "name": "url",
                "crossLanguageDefinitionId": "TypeSpec.url"
              },
              "location": "Uri",
              "isApiVersion": false,
              "isContentType": false,
              "isRequired": true,
              "isEndpoint": true,
              "skipUrlEncoding": false,
              "explode": false,
              "kind": "Client",
              "defaultValue": {
                "type": {
                  "$id": "179",
                  "kind": "string",
                  "name": "string",
                  "crossLanguageDefinitionId": "TypeSpec.string"
                },
                "value": "http://localhost:3000"
              }
            }
          ],
          "decorators": [],
          "crossLanguageDefinitionId": "Type.Array.DurationValue",
          "apiVersions": [],
          "parent": {
            "$ref": "62"
          }
        },
        {
          "$id": "180",
          "kind": "client",
          "name": "UnknownValue",
          "namespace": "Type.Array",
          "doc": "Array of unknown values",
          "methods": [
            {
              "$id": "181",
              "kind": "basic",
              "name": "get",
              "accessibility": "public",
              "apiVersions": [],
              "operation": {
                "$id": "182",
                "name": "get",
                "resourceName": "UnknownValue",
                "accessibility": "public",
                "parameters": [
                  {
                    "$id": "183",
                    "name": "accept",
                    "nameInRequest": "Accept",
                    "type": {
                      "$ref": "29"
                    },
                    "location": "Header",
                    "isApiVersion": false,
                    "isContentType": false,
                    "isEndpoint": false,
                    "explode": false,
                    "isRequired": true,
                    "kind": "Constant",
                    "decorators": [],
                    "skipUrlEncoding": false
                  }
                ],
                "responses": [
                  {
                    "statusCodes": [
                      200
                    ],
                    "bodyType": {
                      "$id": "184",
                      "kind": "array",
                      "name": "Array7",
                      "valueType": {
                        "$id": "185",
                        "kind": "unknown",
                        "name": "unknown",
                        "crossLanguageDefinitionId": "",
                        "decorators": []
                      },
                      "crossLanguageDefinitionId": "TypeSpec.Array",
                      "decorators": []
                    },
                    "headers": [],
                    "isErrorResponse": false,
                    "contentTypes": [
                      "application/json"
                    ]
                  }
                ],
                "httpMethod": "GET",
                "uri": "{endpoint}",
                "path": "/type/array/unknown",
                "bufferResponse": true,
                "generateProtocolMethod": true,
                "generateConvenienceMethod": true,
                "crossLanguageDefinitionId": "Type.Array.UnknownValue.get",
                "decorators": []
              },
              "parameters": [
                {
                  "$id": "186",
                  "name": "accept",
                  "nameInRequest": "accept",
                  "type": {
                    "$ref": "29"
                  },
                  "location": "Header",
                  "isApiVersion": false,
                  "isContentType": false,
                  "isEndpoint": false,
                  "explode": false,
                  "isRequired": true,
                  "kind": "Constant",
                  "decorators": [],
                  "skipUrlEncoding": false
                }
              ],
              "response": {
                "type": {
                  "$ref": "184"
                }
              },
              "isOverride": false,
              "generateConvenient": true,
              "generateProtocol": true,
              "crossLanguageDefinitionId": "Type.Array.UnknownValue.get"
            },
            {
              "$id": "187",
              "kind": "basic",
              "name": "put",
              "accessibility": "public",
              "apiVersions": [],
              "operation": {
                "$id": "188",
                "name": "put",
                "resourceName": "UnknownValue",
                "accessibility": "public",
                "parameters": [
                  {
                    "$id": "189",
                    "name": "contentType",
                    "nameInRequest": "Content-Type",
                    "doc": "Body parameter's content type. Known values are application/json",
                    "type": {
                      "$ref": "31"
                    },
                    "location": "Header",
                    "isApiVersion": false,
                    "isContentType": true,
                    "isEndpoint": false,
                    "explode": false,
                    "isRequired": true,
                    "kind": "Constant",
                    "decorators": [],
                    "skipUrlEncoding": false
                  },
                  {
                    "$id": "190",
                    "name": "body",
                    "nameInRequest": "body",
                    "type": {
                      "$ref": "184"
                    },
                    "location": "Body",
                    "isApiVersion": false,
                    "isContentType": false,
                    "isEndpoint": false,
                    "explode": false,
                    "isRequired": true,
                    "kind": "Method",
                    "decorators": [],
                    "skipUrlEncoding": false
                  }
                ],
                "responses": [
                  {
                    "statusCodes": [
                      204
                    ],
                    "headers": [],
                    "isErrorResponse": false
                  }
                ],
                "httpMethod": "PUT",
                "uri": "{endpoint}",
                "path": "/type/array/unknown",
                "requestMediaTypes": [
                  "application/json"
                ],
                "bufferResponse": true,
                "generateProtocolMethod": true,
                "generateConvenienceMethod": true,
                "crossLanguageDefinitionId": "Type.Array.UnknownValue.put",
                "decorators": []
              },
              "parameters": [
                {
                  "$id": "191",
                  "name": "body",
                  "nameInRequest": "body",
                  "type": {
                    "$ref": "184"
                  },
                  "location": "Body",
                  "isApiVersion": false,
                  "isContentType": false,
                  "isEndpoint": false,
                  "explode": false,
                  "isRequired": true,
                  "kind": "Method",
                  "decorators": [],
                  "skipUrlEncoding": false
                },
                {
                  "$id": "192",
                  "name": "contentType",
                  "nameInRequest": "contentType",
                  "doc": "Body parameter's content type. Known values are application/json",
                  "type": {
                    "$ref": "31"
                  },
                  "location": "Header",
                  "isApiVersion": false,
                  "isContentType": false,
                  "isEndpoint": false,
                  "explode": false,
                  "isRequired": true,
                  "kind": "Constant",
                  "decorators": [],
                  "skipUrlEncoding": false
                }
              ],
              "response": {},
              "isOverride": false,
              "generateConvenient": true,
              "generateProtocol": true,
              "crossLanguageDefinitionId": "Type.Array.UnknownValue.put"
            }
          ],
          "parameters": [
            {
              "$id": "193",
              "name": "endpoint",
              "nameInRequest": "endpoint",
              "doc": "Service host",
              "type": {
                "$id": "194",
                "kind": "url",
                "name": "url",
                "crossLanguageDefinitionId": "TypeSpec.url"
              },
              "location": "Uri",
              "isApiVersion": false,
              "isContentType": false,
              "isRequired": true,
              "isEndpoint": true,
              "skipUrlEncoding": false,
              "explode": false,
              "kind": "Client",
              "defaultValue": {
                "type": {
                  "$id": "195",
                  "kind": "string",
                  "name": "string",
                  "crossLanguageDefinitionId": "TypeSpec.string"
                },
                "value": "http://localhost:3000"
              }
            }
          ],
          "decorators": [],
          "crossLanguageDefinitionId": "Type.Array.UnknownValue",
          "apiVersions": [],
          "parent": {
            "$ref": "62"
          }
        },
        {
          "$id": "196",
          "kind": "client",
          "name": "ModelValue",
          "namespace": "Type.Array",
          "doc": "Array of model values",
          "methods": [
            {
              "$id": "197",
              "kind": "basic",
              "name": "get",
              "accessibility": "public",
              "apiVersions": [],
              "operation": {
                "$id": "198",
                "name": "get",
                "resourceName": "ModelValue",
                "accessibility": "public",
                "parameters": [
                  {
                    "$id": "199",
                    "name": "accept",
                    "nameInRequest": "Accept",
                    "type": {
                      "$ref": "33"
                    },
                    "location": "Header",
                    "isApiVersion": false,
                    "isContentType": false,
                    "isEndpoint": false,
                    "explode": false,
                    "isRequired": true,
                    "kind": "Constant",
                    "decorators": [],
                    "skipUrlEncoding": false
                  }
                ],
                "responses": [
                  {
                    "statusCodes": [
                      200
                    ],
                    "bodyType": {
                      "$id": "200",
                      "kind": "array",
                      "name": "ArrayInnerModel",
                      "valueType": {
                        "$ref": "57"
                      },
                      "crossLanguageDefinitionId": "TypeSpec.Array",
                      "decorators": []
                    },
                    "headers": [],
                    "isErrorResponse": false,
                    "contentTypes": [
                      "application/json"
                    ]
                  }
                ],
                "httpMethod": "GET",
                "uri": "{endpoint}",
                "path": "/type/array/model",
                "bufferResponse": true,
                "generateProtocolMethod": true,
                "generateConvenienceMethod": true,
                "crossLanguageDefinitionId": "Type.Array.ModelValue.get",
                "decorators": []
              },
              "parameters": [
                {
                  "$id": "201",
                  "name": "accept",
                  "nameInRequest": "accept",
                  "type": {
                    "$ref": "33"
                  },
                  "location": "Header",
                  "isApiVersion": false,
                  "isContentType": false,
                  "isEndpoint": false,
                  "explode": false,
                  "isRequired": true,
                  "kind": "Constant",
                  "decorators": [],
                  "skipUrlEncoding": false
                }
              ],
              "response": {
                "type": {
                  "$ref": "200"
                }
              },
              "isOverride": false,
              "generateConvenient": true,
              "generateProtocol": true,
              "crossLanguageDefinitionId": "Type.Array.ModelValue.get"
            },
            {
              "$id": "202",
              "kind": "basic",
              "name": "put",
              "accessibility": "public",
              "apiVersions": [],
              "operation": {
                "$id": "203",
                "name": "put",
                "resourceName": "ModelValue",
                "accessibility": "public",
                "parameters": [
                  {
                    "$id": "204",
                    "name": "contentType",
                    "nameInRequest": "Content-Type",
                    "doc": "Body parameter's content type. Known values are application/json",
                    "type": {
                      "$ref": "35"
                    },
                    "location": "Header",
                    "isApiVersion": false,
                    "isContentType": true,
                    "isEndpoint": false,
                    "explode": false,
                    "isRequired": true,
                    "kind": "Constant",
                    "decorators": [],
                    "skipUrlEncoding": false
                  },
                  {
                    "$id": "205",
                    "name": "body",
                    "nameInRequest": "body",
                    "type": {
                      "$ref": "200"
                    },
                    "location": "Body",
                    "isApiVersion": false,
                    "isContentType": false,
                    "isEndpoint": false,
                    "explode": false,
                    "isRequired": true,
                    "kind": "Method",
                    "decorators": [],
                    "skipUrlEncoding": false
                  }
                ],
                "responses": [
                  {
                    "statusCodes": [
                      204
                    ],
                    "headers": [],
                    "isErrorResponse": false
                  }
                ],
                "httpMethod": "PUT",
                "uri": "{endpoint}",
                "path": "/type/array/model",
                "requestMediaTypes": [
                  "application/json"
                ],
                "bufferResponse": true,
                "generateProtocolMethod": true,
                "generateConvenienceMethod": true,
                "crossLanguageDefinitionId": "Type.Array.ModelValue.put",
                "decorators": []
              },
              "parameters": [
                {
                  "$id": "206",
                  "name": "body",
                  "nameInRequest": "body",
                  "type": {
                    "$ref": "200"
                  },
                  "location": "Body",
                  "isApiVersion": false,
                  "isContentType": false,
                  "isEndpoint": false,
                  "explode": false,
                  "isRequired": true,
                  "kind": "Method",
                  "decorators": [],
                  "skipUrlEncoding": false
                },
                {
                  "$id": "207",
                  "name": "contentType",
                  "nameInRequest": "contentType",
                  "doc": "Body parameter's content type. Known values are application/json",
                  "type": {
                    "$ref": "35"
                  },
                  "location": "Header",
                  "isApiVersion": false,
                  "isContentType": false,
                  "isEndpoint": false,
                  "explode": false,
                  "isRequired": true,
                  "kind": "Constant",
                  "decorators": [],
                  "skipUrlEncoding": false
                }
              ],
              "response": {},
              "isOverride": false,
              "generateConvenient": true,
              "generateProtocol": true,
              "crossLanguageDefinitionId": "Type.Array.ModelValue.put"
            }
          ],
          "parameters": [
            {
              "$id": "208",
              "name": "endpoint",
              "nameInRequest": "endpoint",
              "doc": "Service host",
              "type": {
                "$id": "209",
                "kind": "url",
                "name": "url",
                "crossLanguageDefinitionId": "TypeSpec.url"
              },
              "location": "Uri",
              "isApiVersion": false,
              "isContentType": false,
              "isRequired": true,
              "isEndpoint": true,
              "skipUrlEncoding": false,
              "explode": false,
              "kind": "Client",
              "defaultValue": {
                "type": {
                  "$id": "210",
                  "kind": "string",
                  "name": "string",
                  "crossLanguageDefinitionId": "TypeSpec.string"
                },
                "value": "http://localhost:3000"
              }
            }
          ],
          "decorators": [],
          "crossLanguageDefinitionId": "Type.Array.ModelValue",
          "apiVersions": [],
          "parent": {
            "$ref": "62"
          }
        },
        {
          "$id": "211",
          "kind": "client",
          "name": "NullableFloatValue",
          "namespace": "Type.Array",
          "doc": "Array of nullable float values",
          "methods": [
            {
              "$id": "212",
              "kind": "basic",
              "name": "get",
              "accessibility": "public",
              "apiVersions": [],
              "operation": {
                "$id": "213",
                "name": "get",
                "resourceName": "NullableFloatValue",
                "accessibility": "public",
                "parameters": [
                  {
                    "$id": "214",
                    "name": "accept",
                    "nameInRequest": "Accept",
                    "type": {
                      "$ref": "37"
                    },
                    "location": "Header",
                    "isApiVersion": false,
                    "isContentType": false,
                    "isEndpoint": false,
                    "explode": false,
                    "isRequired": true,
                    "kind": "Constant",
                    "decorators": [],
                    "skipUrlEncoding": false
                  }
                ],
                "responses": [
                  {
                    "statusCodes": [
                      200
                    ],
                    "bodyType": {
                      "$id": "215",
                      "kind": "array",
                      "name": "Array8",
                      "valueType": {
                        "$id": "216",
                        "kind": "nullable",
                        "type": {
                          "$id": "217",
                          "kind": "float32",
                          "name": "float32",
                          "crossLanguageDefinitionId": "TypeSpec.float32",
                          "decorators": []
                        },
                        "namespace": ""
                      },
                      "crossLanguageDefinitionId": "TypeSpec.Array",
                      "decorators": []
                    },
                    "headers": [],
                    "isErrorResponse": false,
                    "contentTypes": [
                      "application/json"
                    ]
                  }
                ],
                "httpMethod": "GET",
                "uri": "{endpoint}",
                "path": "/type/array/nullable-float",
                "bufferResponse": true,
                "generateProtocolMethod": true,
                "generateConvenienceMethod": true,
                "crossLanguageDefinitionId": "Type.Array.NullableFloatValue.get",
                "decorators": []
              },
              "parameters": [
                {
                  "$id": "218",
                  "name": "accept",
                  "nameInRequest": "accept",
                  "type": {
                    "$ref": "37"
                  },
                  "location": "Header",
                  "isApiVersion": false,
                  "isContentType": false,
                  "isEndpoint": false,
                  "explode": false,
                  "isRequired": true,
                  "kind": "Constant",
                  "decorators": [],
                  "skipUrlEncoding": false
                }
              ],
              "response": {
                "type": {
                  "$ref": "215"
                }
              },
              "isOverride": false,
              "generateConvenient": true,
              "generateProtocol": true,
              "crossLanguageDefinitionId": "Type.Array.NullableFloatValue.get"
            },
            {
              "$id": "219",
              "kind": "basic",
              "name": "put",
              "accessibility": "public",
              "apiVersions": [],
              "operation": {
                "$id": "220",
                "name": "put",
                "resourceName": "NullableFloatValue",
                "accessibility": "public",
                "parameters": [
                  {
                    "$id": "221",
                    "name": "contentType",
                    "nameInRequest": "Content-Type",
                    "doc": "Body parameter's content type. Known values are application/json",
                    "type": {
                      "$ref": "39"
                    },
                    "location": "Header",
                    "isApiVersion": false,
                    "isContentType": true,
                    "isEndpoint": false,
                    "explode": false,
                    "isRequired": true,
                    "kind": "Constant",
                    "decorators": [],
                    "skipUrlEncoding": false
                  },
                  {
                    "$id": "222",
                    "name": "body",
                    "nameInRequest": "body",
                    "type": {
                      "$ref": "215"
                    },
                    "location": "Body",
                    "isApiVersion": false,
                    "isContentType": false,
                    "isEndpoint": false,
                    "explode": false,
                    "isRequired": true,
                    "kind": "Method",
                    "decorators": [],
                    "skipUrlEncoding": false
                  }
                ],
                "responses": [
                  {
                    "statusCodes": [
                      204
                    ],
                    "headers": [],
                    "isErrorResponse": false
                  }
                ],
                "httpMethod": "PUT",
                "uri": "{endpoint}",
                "path": "/type/array/nullable-float",
                "requestMediaTypes": [
                  "application/json"
                ],
                "bufferResponse": true,
                "generateProtocolMethod": true,
                "generateConvenienceMethod": true,
                "crossLanguageDefinitionId": "Type.Array.NullableFloatValue.put",
                "decorators": []
              },
              "parameters": [
                {
                  "$id": "223",
                  "name": "body",
                  "nameInRequest": "body",
                  "type": {
                    "$ref": "215"
                  },
                  "location": "Body",
                  "isApiVersion": false,
                  "isContentType": false,
                  "isEndpoint": false,
                  "explode": false,
                  "isRequired": true,
                  "kind": "Method",
                  "decorators": [],
                  "skipUrlEncoding": false
                },
                {
                  "$id": "224",
                  "name": "contentType",
                  "nameInRequest": "contentType",
                  "doc": "Body parameter's content type. Known values are application/json",
                  "type": {
                    "$ref": "39"
                  },
                  "location": "Header",
                  "isApiVersion": false,
                  "isContentType": false,
                  "isEndpoint": false,
                  "explode": false,
                  "isRequired": true,
                  "kind": "Constant",
                  "decorators": [],
                  "skipUrlEncoding": false
                }
              ],
              "response": {},
              "isOverride": false,
              "generateConvenient": true,
              "generateProtocol": true,
              "crossLanguageDefinitionId": "Type.Array.NullableFloatValue.put"
            }
          ],
          "parameters": [
            {
              "$id": "225",
              "name": "endpoint",
              "nameInRequest": "endpoint",
              "doc": "Service host",
              "type": {
                "$id": "226",
                "kind": "url",
                "name": "url",
                "crossLanguageDefinitionId": "TypeSpec.url"
              },
              "location": "Uri",
              "isApiVersion": false,
              "isContentType": false,
              "isRequired": true,
              "isEndpoint": true,
              "skipUrlEncoding": false,
              "explode": false,
              "kind": "Client",
              "defaultValue": {
                "type": {
                  "$id": "227",
                  "kind": "string",
                  "name": "string",
                  "crossLanguageDefinitionId": "TypeSpec.string"
                },
                "value": "http://localhost:3000"
              }
            }
          ],
          "decorators": [],
          "crossLanguageDefinitionId": "Type.Array.NullableFloatValue",
          "apiVersions": [],
          "parent": {
            "$ref": "62"
          }
        },
        {
          "$id": "228",
          "kind": "client",
          "name": "NullableInt32Value",
          "namespace": "Type.Array",
          "doc": "Array of nullable int32 values",
          "methods": [
            {
              "$id": "229",
              "kind": "basic",
              "name": "get",
              "accessibility": "public",
              "apiVersions": [],
              "operation": {
                "$id": "230",
                "name": "get",
                "resourceName": "NullableInt32Value",
                "accessibility": "public",
                "parameters": [
                  {
                    "$id": "231",
                    "name": "accept",
                    "nameInRequest": "Accept",
                    "type": {
                      "$ref": "41"
                    },
                    "location": "Header",
                    "isApiVersion": false,
                    "isContentType": false,
                    "isEndpoint": false,
                    "explode": false,
                    "isRequired": true,
                    "kind": "Constant",
                    "decorators": [],
                    "skipUrlEncoding": false
                  }
                ],
                "responses": [
                  {
                    "statusCodes": [
                      200
                    ],
                    "bodyType": {
                      "$id": "232",
                      "kind": "array",
                      "name": "Array9",
                      "valueType": {
                        "$id": "233",
                        "kind": "nullable",
                        "type": {
                          "$id": "234",
                          "kind": "int32",
                          "name": "int32",
                          "crossLanguageDefinitionId": "TypeSpec.int32",
                          "decorators": []
                        },
                        "namespace": ""
                      },
                      "crossLanguageDefinitionId": "TypeSpec.Array",
                      "decorators": []
                    },
                    "headers": [],
                    "isErrorResponse": false,
                    "contentTypes": [
                      "application/json"
                    ]
                  }
                ],
                "httpMethod": "GET",
                "uri": "{endpoint}",
                "path": "/type/array/nullable-int32",
                "bufferResponse": true,
                "generateProtocolMethod": true,
                "generateConvenienceMethod": true,
                "crossLanguageDefinitionId": "Type.Array.NullableInt32Value.get",
                "decorators": []
              },
              "parameters": [
                {
                  "$id": "235",
                  "name": "accept",
                  "nameInRequest": "accept",
                  "type": {
                    "$ref": "41"
                  },
                  "location": "Header",
                  "isApiVersion": false,
                  "isContentType": false,
                  "isEndpoint": false,
                  "explode": false,
                  "isRequired": true,
                  "kind": "Constant",
                  "decorators": [],
                  "skipUrlEncoding": false
                }
              ],
              "response": {
                "type": {
                  "$ref": "232"
                }
              },
              "isOverride": false,
              "generateConvenient": true,
              "generateProtocol": true,
              "crossLanguageDefinitionId": "Type.Array.NullableInt32Value.get"
            },
            {
              "$id": "236",
              "kind": "basic",
              "name": "put",
              "accessibility": "public",
              "apiVersions": [],
              "operation": {
                "$id": "237",
                "name": "put",
                "resourceName": "NullableInt32Value",
                "accessibility": "public",
                "parameters": [
                  {
                    "$id": "238",
                    "name": "contentType",
                    "nameInRequest": "Content-Type",
                    "doc": "Body parameter's content type. Known values are application/json",
                    "type": {
                      "$ref": "43"
                    },
                    "location": "Header",
                    "isApiVersion": false,
                    "isContentType": true,
                    "isEndpoint": false,
                    "explode": false,
                    "isRequired": true,
                    "kind": "Constant",
                    "decorators": [],
                    "skipUrlEncoding": false
                  },
                  {
                    "$id": "239",
                    "name": "body",
                    "nameInRequest": "body",
                    "type": {
                      "$ref": "232"
                    },
                    "location": "Body",
                    "isApiVersion": false,
                    "isContentType": false,
                    "isEndpoint": false,
                    "explode": false,
                    "isRequired": true,
                    "kind": "Method",
                    "decorators": [],
                    "skipUrlEncoding": false
                  }
                ],
                "responses": [
                  {
                    "statusCodes": [
                      204
                    ],
                    "headers": [],
                    "isErrorResponse": false
                  }
                ],
                "httpMethod": "PUT",
                "uri": "{endpoint}",
                "path": "/type/array/nullable-int32",
                "requestMediaTypes": [
                  "application/json"
                ],
                "bufferResponse": true,
                "generateProtocolMethod": true,
                "generateConvenienceMethod": true,
                "crossLanguageDefinitionId": "Type.Array.NullableInt32Value.put",
                "decorators": []
              },
              "parameters": [
                {
                  "$id": "240",
                  "name": "body",
                  "nameInRequest": "body",
                  "type": {
                    "$ref": "232"
                  },
                  "location": "Body",
                  "isApiVersion": false,
                  "isContentType": false,
                  "isEndpoint": false,
                  "explode": false,
                  "isRequired": true,
                  "kind": "Method",
                  "decorators": [],
                  "skipUrlEncoding": false
                },
                {
                  "$id": "241",
                  "name": "contentType",
                  "nameInRequest": "contentType",
                  "doc": "Body parameter's content type. Known values are application/json",
                  "type": {
                    "$ref": "43"
                  },
                  "location": "Header",
                  "isApiVersion": false,
                  "isContentType": false,
                  "isEndpoint": false,
                  "explode": false,
                  "isRequired": true,
                  "kind": "Constant",
                  "decorators": [],
                  "skipUrlEncoding": false
                }
              ],
              "response": {},
              "isOverride": false,
              "generateConvenient": true,
              "generateProtocol": true,
              "crossLanguageDefinitionId": "Type.Array.NullableInt32Value.put"
            }
          ],
          "parameters": [
            {
              "$id": "242",
              "name": "endpoint",
              "nameInRequest": "endpoint",
              "doc": "Service host",
              "type": {
                "$id": "243",
                "kind": "url",
                "name": "url",
                "crossLanguageDefinitionId": "TypeSpec.url"
              },
              "location": "Uri",
              "isApiVersion": false,
              "isContentType": false,
              "isRequired": true,
              "isEndpoint": true,
              "skipUrlEncoding": false,
              "explode": false,
              "kind": "Client",
              "defaultValue": {
                "type": {
                  "$id": "244",
                  "kind": "string",
                  "name": "string",
                  "crossLanguageDefinitionId": "TypeSpec.string"
                },
                "value": "http://localhost:3000"
              }
            }
          ],
          "decorators": [],
          "crossLanguageDefinitionId": "Type.Array.NullableInt32Value",
          "apiVersions": [],
          "parent": {
            "$ref": "62"
          }
        },
        {
          "$id": "245",
          "kind": "client",
          "name": "NullableBooleanValue",
          "namespace": "Type.Array",
          "doc": "Array of nullable boolean values",
          "methods": [
            {
              "$id": "246",
              "kind": "basic",
              "name": "get",
              "accessibility": "public",
              "apiVersions": [],
              "operation": {
                "$id": "247",
                "name": "get",
                "resourceName": "NullableBooleanValue",
                "accessibility": "public",
                "parameters": [
                  {
                    "$id": "248",
                    "name": "accept",
                    "nameInRequest": "Accept",
                    "type": {
                      "$ref": "45"
                    },
                    "location": "Header",
                    "isApiVersion": false,
                    "isContentType": false,
                    "isEndpoint": false,
                    "explode": false,
                    "isRequired": true,
                    "kind": "Constant",
                    "decorators": [],
                    "skipUrlEncoding": false
                  }
                ],
                "responses": [
                  {
                    "statusCodes": [
                      200
                    ],
                    "bodyType": {
                      "$id": "249",
                      "kind": "array",
                      "name": "Array10",
                      "valueType": {
                        "$id": "250",
                        "kind": "nullable",
                        "type": {
                          "$id": "251",
                          "kind": "boolean",
                          "name": "boolean",
                          "crossLanguageDefinitionId": "TypeSpec.boolean",
                          "decorators": []
                        },
                        "namespace": ""
                      },
                      "crossLanguageDefinitionId": "TypeSpec.Array",
                      "decorators": []
                    },
                    "headers": [],
                    "isErrorResponse": false,
                    "contentTypes": [
                      "application/json"
                    ]
                  }
                ],
                "httpMethod": "GET",
                "uri": "{endpoint}",
                "path": "/type/array/nullable-boolean",
                "bufferResponse": true,
                "generateProtocolMethod": true,
                "generateConvenienceMethod": true,
                "crossLanguageDefinitionId": "Type.Array.NullableBooleanValue.get",
                "decorators": []
              },
              "parameters": [
                {
                  "$id": "252",
                  "name": "accept",
                  "nameInRequest": "accept",
                  "type": {
                    "$ref": "45"
                  },
                  "location": "Header",
                  "isApiVersion": false,
                  "isContentType": false,
                  "isEndpoint": false,
                  "explode": false,
                  "isRequired": true,
                  "kind": "Constant",
                  "decorators": [],
                  "skipUrlEncoding": false
                }
              ],
              "response": {
                "type": {
                  "$ref": "249"
                }
              },
              "isOverride": false,
              "generateConvenient": true,
              "generateProtocol": true,
              "crossLanguageDefinitionId": "Type.Array.NullableBooleanValue.get"
            },
            {
              "$id": "253",
              "kind": "basic",
              "name": "put",
              "accessibility": "public",
              "apiVersions": [],
              "operation": {
                "$id": "254",
                "name": "put",
                "resourceName": "NullableBooleanValue",
                "accessibility": "public",
                "parameters": [
                  {
                    "$id": "255",
                    "name": "contentType",
                    "nameInRequest": "Content-Type",
                    "doc": "Body parameter's content type. Known values are application/json",
                    "type": {
                      "$ref": "47"
                    },
                    "location": "Header",
                    "isApiVersion": false,
                    "isContentType": true,
                    "isEndpoint": false,
                    "explode": false,
                    "isRequired": true,
                    "kind": "Constant",
                    "decorators": [],
                    "skipUrlEncoding": false
                  },
                  {
                    "$id": "256",
                    "name": "body",
                    "nameInRequest": "body",
                    "type": {
                      "$ref": "249"
                    },
                    "location": "Body",
                    "isApiVersion": false,
                    "isContentType": false,
                    "isEndpoint": false,
                    "explode": false,
                    "isRequired": true,
                    "kind": "Method",
                    "decorators": [],
                    "skipUrlEncoding": false
                  }
                ],
                "responses": [
                  {
                    "statusCodes": [
                      204
                    ],
                    "headers": [],
                    "isErrorResponse": false
                  }
                ],
                "httpMethod": "PUT",
                "uri": "{endpoint}",
                "path": "/type/array/nullable-boolean",
                "requestMediaTypes": [
                  "application/json"
                ],
                "bufferResponse": true,
                "generateProtocolMethod": true,
                "generateConvenienceMethod": true,
                "crossLanguageDefinitionId": "Type.Array.NullableBooleanValue.put",
                "decorators": []
              },
              "parameters": [
                {
                  "$id": "257",
                  "name": "body",
                  "nameInRequest": "body",
                  "type": {
                    "$ref": "249"
                  },
                  "location": "Body",
                  "isApiVersion": false,
                  "isContentType": false,
                  "isEndpoint": false,
                  "explode": false,
                  "isRequired": true,
                  "kind": "Method",
                  "decorators": [],
                  "skipUrlEncoding": false
                },
                {
                  "$id": "258",
                  "name": "contentType",
                  "nameInRequest": "contentType",
                  "doc": "Body parameter's content type. Known values are application/json",
                  "type": {
                    "$ref": "47"
                  },
                  "location": "Header",
                  "isApiVersion": false,
                  "isContentType": false,
                  "isEndpoint": false,
                  "explode": false,
                  "isRequired": true,
                  "kind": "Constant",
                  "decorators": [],
                  "skipUrlEncoding": false
                }
              ],
              "response": {},
              "isOverride": false,
              "generateConvenient": true,
              "generateProtocol": true,
              "crossLanguageDefinitionId": "Type.Array.NullableBooleanValue.put"
            }
          ],
          "parameters": [
            {
              "$id": "259",
              "name": "endpoint",
              "nameInRequest": "endpoint",
              "doc": "Service host",
              "type": {
                "$id": "260",
                "kind": "url",
                "name": "url",
                "crossLanguageDefinitionId": "TypeSpec.url"
              },
              "location": "Uri",
              "isApiVersion": false,
              "isContentType": false,
              "isRequired": true,
              "isEndpoint": true,
              "skipUrlEncoding": false,
              "explode": false,
              "kind": "Client",
              "defaultValue": {
                "type": {
                  "$id": "261",
                  "kind": "string",
                  "name": "string",
                  "crossLanguageDefinitionId": "TypeSpec.string"
                },
                "value": "http://localhost:3000"
              }
            }
          ],
          "decorators": [],
          "crossLanguageDefinitionId": "Type.Array.NullableBooleanValue",
          "apiVersions": [],
          "parent": {
            "$ref": "62"
          }
        },
        {
<<<<<<< HEAD
          "$id": "262",
          "kind": "client",
          "name": "NullableStringValue",
          "namespace": "Type.Array",
          "doc": "Array of nullable string values",
          "methods": [
            {
              "$id": "263",
              "kind": "basic",
              "name": "get",
              "accessibility": "public",
              "apiVersions": [],
              "operation": {
                "$id": "264",
                "name": "get",
                "resourceName": "NullableStringValue",
                "accessibility": "public",
                "parameters": [
                  {
                    "$id": "265",
                    "name": "accept",
                    "nameInRequest": "Accept",
                    "type": {
                      "$ref": "49"
                    },
                    "location": "Header",
                    "isApiVersion": false,
                    "isContentType": false,
                    "isEndpoint": false,
                    "explode": false,
                    "isRequired": true,
                    "kind": "Constant",
                    "decorators": [],
                    "skipUrlEncoding": false
                  }
                ],
                "responses": [
                  {
                    "statusCodes": [
                      200
                    ],
                    "bodyType": {
                      "$id": "266",
                      "kind": "array",
                      "name": "Array11",
                      "valueType": {
                        "$id": "267",
                        "kind": "nullable",
                        "type": {
                          "$id": "268",
                          "kind": "string",
                          "name": "string",
                          "crossLanguageDefinitionId": "TypeSpec.string",
                          "decorators": []
                        },
                        "namespace": ""
                      },
                      "crossLanguageDefinitionId": "TypeSpec.Array",
                      "decorators": []
                    },
                    "headers": [],
                    "isErrorResponse": false,
                    "contentTypes": [
                      "application/json"
                    ]
                  }
                ],
                "httpMethod": "GET",
                "uri": "{endpoint}",
                "path": "/type/array/nullable-string",
                "bufferResponse": true,
                "generateProtocolMethod": true,
                "generateConvenienceMethod": true,
                "crossLanguageDefinitionId": "Type.Array.NullableStringValue.get",
                "decorators": []
              },
              "parameters": [
                {
                  "$id": "269",
                  "name": "accept",
                  "nameInRequest": "accept",
                  "type": {
                    "$ref": "49"
                  },
                  "location": "Header",
                  "isApiVersion": false,
                  "isContentType": false,
                  "isEndpoint": false,
                  "explode": false,
                  "isRequired": true,
                  "kind": "Constant",
                  "decorators": [],
                  "skipUrlEncoding": false
                }
              ],
              "response": {
                "type": {
                  "$ref": "266"
                }
              },
              "isOverride": false,
              "generateConvenient": true,
              "generateProtocol": true,
              "crossLanguageDefinitionId": "Type.Array.NullableStringValue.get"
            },
            {
              "$id": "270",
              "kind": "basic",
              "name": "put",
              "accessibility": "public",
              "apiVersions": [],
              "operation": {
                "$id": "271",
                "name": "put",
                "resourceName": "NullableStringValue",
                "accessibility": "public",
                "parameters": [
                  {
                    "$id": "272",
                    "name": "contentType",
                    "nameInRequest": "Content-Type",
                    "doc": "Body parameter's content type. Known values are application/json",
                    "type": {
                      "$ref": "51"
                    },
                    "location": "Header",
                    "isApiVersion": false,
                    "isContentType": true,
                    "isEndpoint": false,
                    "explode": false,
                    "isRequired": true,
                    "kind": "Constant",
                    "decorators": [],
                    "skipUrlEncoding": false
                  },
                  {
                    "$id": "273",
                    "name": "body",
                    "nameInRequest": "body",
                    "type": {
                      "$ref": "266"
                    },
                    "location": "Body",
                    "isApiVersion": false,
                    "isContentType": false,
                    "isEndpoint": false,
                    "explode": false,
                    "isRequired": true,
                    "kind": "Method",
                    "decorators": [],
                    "skipUrlEncoding": false
                  }
                ],
                "responses": [
                  {
                    "statusCodes": [
                      204
                    ],
                    "headers": [],
                    "isErrorResponse": false
                  }
                ],
                "httpMethod": "PUT",
                "uri": "{endpoint}",
                "path": "/type/array/nullable-string",
                "requestMediaTypes": [
                  "application/json"
                ],
                "bufferResponse": true,
                "generateProtocolMethod": true,
                "generateConvenienceMethod": true,
                "crossLanguageDefinitionId": "Type.Array.NullableStringValue.put",
                "decorators": []
              },
              "parameters": [
                {
                  "$id": "274",
                  "name": "body",
                  "nameInRequest": "body",
                  "type": {
                    "$ref": "266"
                  },
                  "location": "Body",
                  "isApiVersion": false,
                  "isContentType": false,
                  "isEndpoint": false,
                  "explode": false,
                  "isRequired": true,
                  "kind": "Method",
                  "decorators": [],
                  "skipUrlEncoding": false
                },
                {
                  "$id": "275",
                  "name": "contentType",
                  "nameInRequest": "contentType",
                  "doc": "Body parameter's content type. Known values are application/json",
                  "type": {
                    "$ref": "51"
                  },
                  "location": "Header",
                  "isApiVersion": false,
                  "isContentType": false,
                  "isEndpoint": false,
                  "explode": false,
                  "isRequired": true,
                  "kind": "Constant",
                  "decorators": [],
                  "skipUrlEncoding": false
                }
              ],
              "response": {},
              "isOverride": false,
              "generateConvenient": true,
              "generateProtocol": true,
              "crossLanguageDefinitionId": "Type.Array.NullableStringValue.put"
            }
          ],
          "parameters": [
            {
              "$id": "276",
              "name": "endpoint",
              "nameInRequest": "endpoint",
              "doc": "Service host",
              "type": {
                "$id": "277",
                "kind": "url",
                "name": "url",
                "crossLanguageDefinitionId": "TypeSpec.url"
              },
              "location": "Uri",
              "isApiVersion": false,
              "isContentType": false,
              "isRequired": true,
              "isEndpoint": true,
              "skipUrlEncoding": false,
              "explode": false,
              "kind": "Client",
              "defaultValue": {
                "type": {
                  "$id": "278",
                  "kind": "string",
                  "name": "string",
                  "crossLanguageDefinitionId": "TypeSpec.string"
                },
                "value": "http://localhost:3000"
              }
            }
          ],
          "decorators": [],
          "crossLanguageDefinitionId": "Type.Array.NullableStringValue",
          "apiVersions": [],
          "parent": {
            "$ref": "62"
          }
        },
        {
          "$id": "279",
          "kind": "client",
          "name": "NullableModelValue",
          "namespace": "Type.Array",
          "doc": "Array of nullable model values",
          "methods": [
            {
              "$id": "280",
              "kind": "basic",
              "name": "get",
              "accessibility": "public",
              "apiVersions": [],
              "operation": {
                "$id": "281",
                "name": "get",
                "resourceName": "NullableModelValue",
                "accessibility": "public",
                "parameters": [
                  {
                    "$id": "282",
                    "name": "accept",
                    "nameInRequest": "Accept",
                    "type": {
                      "$ref": "53"
                    },
                    "location": "Header",
                    "isApiVersion": false,
                    "isContentType": false,
                    "isEndpoint": false,
                    "explode": false,
                    "isRequired": true,
                    "kind": "Constant",
                    "decorators": [],
                    "skipUrlEncoding": false
                  }
                ],
                "responses": [
                  {
                    "statusCodes": [
                      200
                    ],
                    "bodyType": {
                      "$id": "283",
                      "kind": "array",
                      "name": "Array12",
                      "valueType": {
                        "$id": "284",
                        "kind": "nullable",
                        "type": {
                          "$ref": "57"
                        },
                        "namespace": ""
                      },
                      "crossLanguageDefinitionId": "TypeSpec.Array",
                      "decorators": []
                    },
                    "headers": [],
                    "isErrorResponse": false,
                    "contentTypes": [
                      "application/json"
                    ]
                  }
                ],
                "httpMethod": "GET",
                "uri": "{endpoint}",
                "path": "/type/array/nullable-model",
                "bufferResponse": true,
                "generateProtocolMethod": true,
                "generateConvenienceMethod": true,
                "crossLanguageDefinitionId": "Type.Array.NullableModelValue.get",
                "decorators": []
              },
              "parameters": [
                {
                  "$id": "285",
                  "name": "accept",
                  "nameInRequest": "accept",
                  "type": {
                    "$ref": "53"
                  },
                  "location": "Header",
                  "isApiVersion": false,
                  "isContentType": false,
                  "isEndpoint": false,
                  "explode": false,
                  "isRequired": true,
                  "kind": "Constant",
                  "decorators": [],
                  "skipUrlEncoding": false
                }
              ],
              "response": {
                "type": {
                  "$ref": "283"
                }
              },
              "isOverride": false,
              "generateConvenient": true,
              "generateProtocol": true,
              "crossLanguageDefinitionId": "Type.Array.NullableModelValue.get"
            },
            {
              "$id": "286",
              "kind": "basic",
              "name": "put",
              "accessibility": "public",
              "apiVersions": [],
              "operation": {
                "$id": "287",
                "name": "put",
                "resourceName": "NullableModelValue",
                "accessibility": "public",
                "parameters": [
                  {
                    "$id": "288",
                    "name": "contentType",
                    "nameInRequest": "Content-Type",
                    "doc": "Body parameter's content type. Known values are application/json",
                    "type": {
                      "$ref": "55"
                    },
                    "location": "Header",
                    "isApiVersion": false,
                    "isContentType": true,
                    "isEndpoint": false,
                    "explode": false,
                    "isRequired": true,
                    "kind": "Constant",
                    "decorators": [],
                    "skipUrlEncoding": false
                  },
                  {
                    "$id": "289",
                    "name": "body",
                    "nameInRequest": "body",
                    "type": {
                      "$ref": "283"
                    },
                    "location": "Body",
                    "isApiVersion": false,
                    "isContentType": false,
                    "isEndpoint": false,
                    "explode": false,
                    "isRequired": true,
                    "kind": "Method",
                    "decorators": [],
                    "skipUrlEncoding": false
                  }
                ],
                "responses": [
                  {
                    "statusCodes": [
                      204
                    ],
                    "headers": [],
                    "isErrorResponse": false
                  }
                ],
                "httpMethod": "PUT",
                "uri": "{endpoint}",
                "path": "/type/array/nullable-model",
                "requestMediaTypes": [
                  "application/json"
                ],
                "bufferResponse": true,
                "generateProtocolMethod": true,
                "generateConvenienceMethod": true,
                "crossLanguageDefinitionId": "Type.Array.NullableModelValue.put",
                "decorators": []
              },
              "parameters": [
                {
                  "$id": "290",
                  "name": "body",
                  "nameInRequest": "body",
                  "type": {
                    "$ref": "283"
                  },
                  "location": "Body",
                  "isApiVersion": false,
                  "isContentType": false,
                  "isEndpoint": false,
                  "explode": false,
                  "isRequired": true,
                  "kind": "Method",
                  "decorators": [],
                  "skipUrlEncoding": false
                },
                {
                  "$id": "291",
                  "name": "contentType",
                  "nameInRequest": "contentType",
                  "doc": "Body parameter's content type. Known values are application/json",
                  "type": {
                    "$ref": "55"
                  },
                  "location": "Header",
                  "isApiVersion": false,
                  "isContentType": false,
                  "isEndpoint": false,
                  "explode": false,
                  "isRequired": true,
                  "kind": "Constant",
                  "decorators": [],
                  "skipUrlEncoding": false
                }
              ],
              "response": {},
              "isOverride": false,
              "generateConvenient": true,
              "generateProtocol": true,
              "crossLanguageDefinitionId": "Type.Array.NullableModelValue.put"
            }
          ],
          "parameters": [
            {
              "$id": "292",
              "name": "endpoint",
              "nameInRequest": "endpoint",
              "doc": "Service host",
              "type": {
                "$id": "293",
                "kind": "url",
                "name": "url",
                "crossLanguageDefinitionId": "TypeSpec.url"
              },
              "location": "Uri",
              "isApiVersion": false,
              "isContentType": false,
              "isRequired": true,
              "isEndpoint": true,
              "skipUrlEncoding": false,
              "explode": false,
              "kind": "Client",
              "defaultValue": {
                "type": {
                  "$id": "294",
                  "kind": "string",
                  "name": "string",
                  "crossLanguageDefinitionId": "TypeSpec.string"
                },
                "value": "http://localhost:3000"
              }
            }
          ],
          "decorators": [],
          "crossLanguageDefinitionId": "Type.Array.NullableModelValue",
          "apiVersions": [],
          "parent": {
            "$ref": "62"
          }
        }
      ]
=======
         "$id": "364",
         "name": "contentType",
         "nameInRequest": "contentType",
         "doc": "Body parameter's content type. Known values are application/json",
         "type": {
          "$ref": "56"
         },
         "location": "Header",
         "isApiVersion": false,
         "isContentType": false,
         "isEndpoint": false,
         "explode": false,
         "isRequired": true,
         "kind": "Constant",
         "decorators": [],
         "skipUrlEncoding": false
        }
       ],
       "response": {
        "$id": "365"
       },
       "isOverride": false,
       "generateConvenient": true,
       "generateProtocol": true,
       "crossLanguageDefinitionId": "Type.Array.NullableModelValue.put"
      }
     ],
     "parameters": [
      {
       "$id": "366",
       "name": "endpoint",
       "nameInRequest": "endpoint",
       "doc": "Service host",
       "type": {
        "$id": "367",
        "kind": "url",
        "name": "endpoint",
        "crossLanguageDefinitionId": "TypeSpec.url"
       },
       "location": "Uri",
       "isApiVersion": false,
       "isContentType": false,
       "isRequired": true,
       "isEndpoint": true,
       "skipUrlEncoding": false,
       "explode": false,
       "kind": "Client",
       "defaultValue": {
        "$id": "368",
        "type": {
         "$id": "369",
         "kind": "string",
         "name": "string",
         "crossLanguageDefinitionId": "TypeSpec.string"
        },
        "value": "http://localhost:3000"
       },
       "serverUrlTemplate": "{endpoint}"
      }
     ],
     "decorators": [],
     "crossLanguageDefinitionId": "Type.Array.NullableModelValue",
     "apiVersions": [],
     "parent": {
      "$ref": "67"
     }
>>>>>>> 790f0e22
    }
  ]
}<|MERGE_RESOLUTION|>--- conflicted
+++ resolved
@@ -36,7 +36,6 @@
       "decorators": []
     },
     {
-<<<<<<< HEAD
       "$id": "5",
       "kind": "constant",
       "name": "getContentType1",
@@ -52,43 +51,6 @@
       "value": "application/json",
       "decorators": []
     },
-=======
-     "$id": "68",
-     "name": "endpoint",
-     "nameInRequest": "endpoint",
-     "doc": "Service host",
-     "type": {
-      "$id": "69",
-      "kind": "url",
-      "name": "endpoint",
-      "crossLanguageDefinitionId": "TypeSpec.url"
-     },
-     "location": "Uri",
-     "isApiVersion": false,
-     "isContentType": false,
-     "isRequired": true,
-     "isEndpoint": true,
-     "skipUrlEncoding": false,
-     "explode": false,
-     "kind": "Client",
-     "defaultValue": {
-      "$id": "70",
-      "type": {
-       "$id": "71",
-       "kind": "string",
-       "name": "string",
-       "crossLanguageDefinitionId": "TypeSpec.string"
-      },
-      "value": "http://localhost:3000"
-     },
-     "serverUrlTemplate": "{endpoint}"
-    }
-   ],
-   "decorators": [],
-   "crossLanguageDefinitionId": "Type.Array",
-   "apiVersions": [],
-   "children": [
->>>>>>> 790f0e22
     {
       "$id": "7",
       "kind": "constant",
@@ -117,98 +79,9 @@
         "name": "string",
         "crossLanguageDefinitionId": "TypeSpec.string",
         "decorators": []
-<<<<<<< HEAD
       },
       "value": "application/json",
       "decorators": []
-=======
-       },
-       "parameters": [
-        {
-         "$id": "86",
-         "name": "body",
-         "nameInRequest": "body",
-         "type": {
-          "$ref": "77"
-         },
-         "location": "Body",
-         "isApiVersion": false,
-         "isContentType": false,
-         "isEndpoint": false,
-         "explode": false,
-         "isRequired": true,
-         "kind": "Method",
-         "decorators": [],
-         "skipUrlEncoding": false
-        },
-        {
-         "$id": "87",
-         "name": "contentType",
-         "nameInRequest": "contentType",
-         "doc": "Body parameter's content type. Known values are application/json",
-         "type": {
-          "$ref": "4"
-         },
-         "location": "Header",
-         "isApiVersion": false,
-         "isContentType": false,
-         "isEndpoint": false,
-         "explode": false,
-         "isRequired": true,
-         "kind": "Constant",
-         "decorators": [],
-         "skipUrlEncoding": false
-        }
-       ],
-       "response": {
-        "$id": "88"
-       },
-       "isOverride": false,
-       "generateConvenient": true,
-       "generateProtocol": true,
-       "crossLanguageDefinitionId": "Type.Array.Int32Value.put"
-      }
-     ],
-     "parameters": [
-      {
-       "$id": "89",
-       "name": "endpoint",
-       "nameInRequest": "endpoint",
-       "doc": "Service host",
-       "type": {
-        "$id": "90",
-        "kind": "url",
-        "name": "endpoint",
-        "crossLanguageDefinitionId": "TypeSpec.url"
-       },
-       "location": "Uri",
-       "isApiVersion": false,
-       "isContentType": false,
-       "isRequired": true,
-       "isEndpoint": true,
-       "skipUrlEncoding": false,
-       "explode": false,
-       "kind": "Client",
-       "defaultValue": {
-        "$id": "91",
-        "type": {
-         "$id": "92",
-         "kind": "string",
-         "name": "string",
-         "crossLanguageDefinitionId": "TypeSpec.string"
-        },
-        "value": "http://localhost:3000"
-       },
-       "serverUrlTemplate": "{endpoint}"
-      }
-     ],
-     "decorators": [],
-     "crossLanguageDefinitionId": "Type.Array.Int32Value",
-     "apiVersions": [],
-     "parent": {
-      "$ref": "67"
-     }
->>>>>>> 790f0e22
     },
     {
       "$id": "11",
@@ -238,98 +111,9 @@
         "name": "string",
         "crossLanguageDefinitionId": "TypeSpec.string",
         "decorators": []
-<<<<<<< HEAD
       },
       "value": "application/json",
       "decorators": []
-=======
-       },
-       "parameters": [
-        {
-         "$id": "107",
-         "name": "body",
-         "nameInRequest": "body",
-         "type": {
-          "$ref": "98"
-         },
-         "location": "Body",
-         "isApiVersion": false,
-         "isContentType": false,
-         "isEndpoint": false,
-         "explode": false,
-         "isRequired": true,
-         "kind": "Method",
-         "decorators": [],
-         "skipUrlEncoding": false
-        },
-        {
-         "$id": "108",
-         "name": "contentType",
-         "nameInRequest": "contentType",
-         "doc": "Body parameter's content type. Known values are application/json",
-         "type": {
-          "$ref": "8"
-         },
-         "location": "Header",
-         "isApiVersion": false,
-         "isContentType": false,
-         "isEndpoint": false,
-         "explode": false,
-         "isRequired": true,
-         "kind": "Constant",
-         "decorators": [],
-         "skipUrlEncoding": false
-        }
-       ],
-       "response": {
-        "$id": "109"
-       },
-       "isOverride": false,
-       "generateConvenient": true,
-       "generateProtocol": true,
-       "crossLanguageDefinitionId": "Type.Array.Int64Value.put"
-      }
-     ],
-     "parameters": [
-      {
-       "$id": "110",
-       "name": "endpoint",
-       "nameInRequest": "endpoint",
-       "doc": "Service host",
-       "type": {
-        "$id": "111",
-        "kind": "url",
-        "name": "endpoint",
-        "crossLanguageDefinitionId": "TypeSpec.url"
-       },
-       "location": "Uri",
-       "isApiVersion": false,
-       "isContentType": false,
-       "isRequired": true,
-       "isEndpoint": true,
-       "skipUrlEncoding": false,
-       "explode": false,
-       "kind": "Client",
-       "defaultValue": {
-        "$id": "112",
-        "type": {
-         "$id": "113",
-         "kind": "string",
-         "name": "string",
-         "crossLanguageDefinitionId": "TypeSpec.string"
-        },
-        "value": "http://localhost:3000"
-       },
-       "serverUrlTemplate": "{endpoint}"
-      }
-     ],
-     "decorators": [],
-     "crossLanguageDefinitionId": "Type.Array.Int64Value",
-     "apiVersions": [],
-     "parent": {
-      "$ref": "67"
-     }
->>>>>>> 790f0e22
     },
     {
       "$id": "15",
@@ -359,98 +143,9 @@
         "name": "string",
         "crossLanguageDefinitionId": "TypeSpec.string",
         "decorators": []
-<<<<<<< HEAD
       },
       "value": "application/json",
       "decorators": []
-=======
-       },
-       "parameters": [
-        {
-         "$id": "128",
-         "name": "body",
-         "nameInRequest": "body",
-         "type": {
-          "$ref": "119"
-         },
-         "location": "Body",
-         "isApiVersion": false,
-         "isContentType": false,
-         "isEndpoint": false,
-         "explode": false,
-         "isRequired": true,
-         "kind": "Method",
-         "decorators": [],
-         "skipUrlEncoding": false
-        },
-        {
-         "$id": "129",
-         "name": "contentType",
-         "nameInRequest": "contentType",
-         "doc": "Body parameter's content type. Known values are application/json",
-         "type": {
-          "$ref": "12"
-         },
-         "location": "Header",
-         "isApiVersion": false,
-         "isContentType": false,
-         "isEndpoint": false,
-         "explode": false,
-         "isRequired": true,
-         "kind": "Constant",
-         "decorators": [],
-         "skipUrlEncoding": false
-        }
-       ],
-       "response": {
-        "$id": "130"
-       },
-       "isOverride": false,
-       "generateConvenient": true,
-       "generateProtocol": true,
-       "crossLanguageDefinitionId": "Type.Array.BooleanValue.put"
-      }
-     ],
-     "parameters": [
-      {
-       "$id": "131",
-       "name": "endpoint",
-       "nameInRequest": "endpoint",
-       "doc": "Service host",
-       "type": {
-        "$id": "132",
-        "kind": "url",
-        "name": "endpoint",
-        "crossLanguageDefinitionId": "TypeSpec.url"
-       },
-       "location": "Uri",
-       "isApiVersion": false,
-       "isContentType": false,
-       "isRequired": true,
-       "isEndpoint": true,
-       "skipUrlEncoding": false,
-       "explode": false,
-       "kind": "Client",
-       "defaultValue": {
-        "$id": "133",
-        "type": {
-         "$id": "134",
-         "kind": "string",
-         "name": "string",
-         "crossLanguageDefinitionId": "TypeSpec.string"
-        },
-        "value": "http://localhost:3000"
-       },
-       "serverUrlTemplate": "{endpoint}"
-      }
-     ],
-     "decorators": [],
-     "crossLanguageDefinitionId": "Type.Array.BooleanValue",
-     "apiVersions": [],
-     "parent": {
-      "$ref": "67"
-     }
->>>>>>> 790f0e22
     },
     {
       "$id": "19",
@@ -480,98 +175,9 @@
         "name": "string",
         "crossLanguageDefinitionId": "TypeSpec.string",
         "decorators": []
-<<<<<<< HEAD
       },
       "value": "application/json",
       "decorators": []
-=======
-       },
-       "parameters": [
-        {
-         "$id": "149",
-         "name": "body",
-         "nameInRequest": "body",
-         "type": {
-          "$ref": "140"
-         },
-         "location": "Body",
-         "isApiVersion": false,
-         "isContentType": false,
-         "isEndpoint": false,
-         "explode": false,
-         "isRequired": true,
-         "kind": "Method",
-         "decorators": [],
-         "skipUrlEncoding": false
-        },
-        {
-         "$id": "150",
-         "name": "contentType",
-         "nameInRequest": "contentType",
-         "doc": "Body parameter's content type. Known values are application/json",
-         "type": {
-          "$ref": "16"
-         },
-         "location": "Header",
-         "isApiVersion": false,
-         "isContentType": false,
-         "isEndpoint": false,
-         "explode": false,
-         "isRequired": true,
-         "kind": "Constant",
-         "decorators": [],
-         "skipUrlEncoding": false
-        }
-       ],
-       "response": {
-        "$id": "151"
-       },
-       "isOverride": false,
-       "generateConvenient": true,
-       "generateProtocol": true,
-       "crossLanguageDefinitionId": "Type.Array.StringValue.put"
-      }
-     ],
-     "parameters": [
-      {
-       "$id": "152",
-       "name": "endpoint",
-       "nameInRequest": "endpoint",
-       "doc": "Service host",
-       "type": {
-        "$id": "153",
-        "kind": "url",
-        "name": "endpoint",
-        "crossLanguageDefinitionId": "TypeSpec.url"
-       },
-       "location": "Uri",
-       "isApiVersion": false,
-       "isContentType": false,
-       "isRequired": true,
-       "isEndpoint": true,
-       "skipUrlEncoding": false,
-       "explode": false,
-       "kind": "Client",
-       "defaultValue": {
-        "$id": "154",
-        "type": {
-         "$id": "155",
-         "kind": "string",
-         "name": "string",
-         "crossLanguageDefinitionId": "TypeSpec.string"
-        },
-        "value": "http://localhost:3000"
-       },
-       "serverUrlTemplate": "{endpoint}"
-      }
-     ],
-     "decorators": [],
-     "crossLanguageDefinitionId": "Type.Array.StringValue",
-     "apiVersions": [],
-     "parent": {
-      "$ref": "67"
-     }
->>>>>>> 790f0e22
     },
     {
       "$id": "23",
@@ -601,98 +207,9 @@
         "name": "string",
         "crossLanguageDefinitionId": "TypeSpec.string",
         "decorators": []
-<<<<<<< HEAD
       },
       "value": "application/json",
       "decorators": []
-=======
-       },
-       "parameters": [
-        {
-         "$id": "170",
-         "name": "body",
-         "nameInRequest": "body",
-         "type": {
-          "$ref": "161"
-         },
-         "location": "Body",
-         "isApiVersion": false,
-         "isContentType": false,
-         "isEndpoint": false,
-         "explode": false,
-         "isRequired": true,
-         "kind": "Method",
-         "decorators": [],
-         "skipUrlEncoding": false
-        },
-        {
-         "$id": "171",
-         "name": "contentType",
-         "nameInRequest": "contentType",
-         "doc": "Body parameter's content type. Known values are application/json",
-         "type": {
-          "$ref": "20"
-         },
-         "location": "Header",
-         "isApiVersion": false,
-         "isContentType": false,
-         "isEndpoint": false,
-         "explode": false,
-         "isRequired": true,
-         "kind": "Constant",
-         "decorators": [],
-         "skipUrlEncoding": false
-        }
-       ],
-       "response": {
-        "$id": "172"
-       },
-       "isOverride": false,
-       "generateConvenient": true,
-       "generateProtocol": true,
-       "crossLanguageDefinitionId": "Type.Array.Float32Value.put"
-      }
-     ],
-     "parameters": [
-      {
-       "$id": "173",
-       "name": "endpoint",
-       "nameInRequest": "endpoint",
-       "doc": "Service host",
-       "type": {
-        "$id": "174",
-        "kind": "url",
-        "name": "endpoint",
-        "crossLanguageDefinitionId": "TypeSpec.url"
-       },
-       "location": "Uri",
-       "isApiVersion": false,
-       "isContentType": false,
-       "isRequired": true,
-       "isEndpoint": true,
-       "skipUrlEncoding": false,
-       "explode": false,
-       "kind": "Client",
-       "defaultValue": {
-        "$id": "175",
-        "type": {
-         "$id": "176",
-         "kind": "string",
-         "name": "string",
-         "crossLanguageDefinitionId": "TypeSpec.string"
-        },
-        "value": "http://localhost:3000"
-       },
-       "serverUrlTemplate": "{endpoint}"
-      }
-     ],
-     "decorators": [],
-     "crossLanguageDefinitionId": "Type.Array.Float32Value",
-     "apiVersions": [],
-     "parent": {
-      "$ref": "67"
-     }
->>>>>>> 790f0e22
     },
     {
       "$id": "27",
@@ -722,98 +239,9 @@
         "name": "string",
         "crossLanguageDefinitionId": "TypeSpec.string",
         "decorators": []
-<<<<<<< HEAD
       },
       "value": "application/json",
       "decorators": []
-=======
-       },
-       "parameters": [
-        {
-         "$id": "192",
-         "name": "body",
-         "nameInRequest": "body",
-         "type": {
-          "$ref": "182"
-         },
-         "location": "Body",
-         "isApiVersion": false,
-         "isContentType": false,
-         "isEndpoint": false,
-         "explode": false,
-         "isRequired": true,
-         "kind": "Method",
-         "decorators": [],
-         "skipUrlEncoding": false
-        },
-        {
-         "$id": "193",
-         "name": "contentType",
-         "nameInRequest": "contentType",
-         "doc": "Body parameter's content type. Known values are application/json",
-         "type": {
-          "$ref": "24"
-         },
-         "location": "Header",
-         "isApiVersion": false,
-         "isContentType": false,
-         "isEndpoint": false,
-         "explode": false,
-         "isRequired": true,
-         "kind": "Constant",
-         "decorators": [],
-         "skipUrlEncoding": false
-        }
-       ],
-       "response": {
-        "$id": "194"
-       },
-       "isOverride": false,
-       "generateConvenient": true,
-       "generateProtocol": true,
-       "crossLanguageDefinitionId": "Type.Array.DatetimeValue.put"
-      }
-     ],
-     "parameters": [
-      {
-       "$id": "195",
-       "name": "endpoint",
-       "nameInRequest": "endpoint",
-       "doc": "Service host",
-       "type": {
-        "$id": "196",
-        "kind": "url",
-        "name": "endpoint",
-        "crossLanguageDefinitionId": "TypeSpec.url"
-       },
-       "location": "Uri",
-       "isApiVersion": false,
-       "isContentType": false,
-       "isRequired": true,
-       "isEndpoint": true,
-       "skipUrlEncoding": false,
-       "explode": false,
-       "kind": "Client",
-       "defaultValue": {
-        "$id": "197",
-        "type": {
-         "$id": "198",
-         "kind": "string",
-         "name": "string",
-         "crossLanguageDefinitionId": "TypeSpec.string"
-        },
-        "value": "http://localhost:3000"
-       },
-       "serverUrlTemplate": "{endpoint}"
-      }
-     ],
-     "decorators": [],
-     "crossLanguageDefinitionId": "Type.Array.DatetimeValue",
-     "apiVersions": [],
-     "parent": {
-      "$ref": "67"
-     }
->>>>>>> 790f0e22
     },
     {
       "$id": "31",
@@ -843,98 +271,9 @@
         "name": "string",
         "crossLanguageDefinitionId": "TypeSpec.string",
         "decorators": []
-<<<<<<< HEAD
       },
       "value": "application/json",
       "decorators": []
-=======
-       },
-       "parameters": [
-        {
-         "$id": "214",
-         "name": "body",
-         "nameInRequest": "body",
-         "type": {
-          "$ref": "204"
-         },
-         "location": "Body",
-         "isApiVersion": false,
-         "isContentType": false,
-         "isEndpoint": false,
-         "explode": false,
-         "isRequired": true,
-         "kind": "Method",
-         "decorators": [],
-         "skipUrlEncoding": false
-        },
-        {
-         "$id": "215",
-         "name": "contentType",
-         "nameInRequest": "contentType",
-         "doc": "Body parameter's content type. Known values are application/json",
-         "type": {
-          "$ref": "28"
-         },
-         "location": "Header",
-         "isApiVersion": false,
-         "isContentType": false,
-         "isEndpoint": false,
-         "explode": false,
-         "isRequired": true,
-         "kind": "Constant",
-         "decorators": [],
-         "skipUrlEncoding": false
-        }
-       ],
-       "response": {
-        "$id": "216"
-       },
-       "isOverride": false,
-       "generateConvenient": true,
-       "generateProtocol": true,
-       "crossLanguageDefinitionId": "Type.Array.DurationValue.put"
-      }
-     ],
-     "parameters": [
-      {
-       "$id": "217",
-       "name": "endpoint",
-       "nameInRequest": "endpoint",
-       "doc": "Service host",
-       "type": {
-        "$id": "218",
-        "kind": "url",
-        "name": "endpoint",
-        "crossLanguageDefinitionId": "TypeSpec.url"
-       },
-       "location": "Uri",
-       "isApiVersion": false,
-       "isContentType": false,
-       "isRequired": true,
-       "isEndpoint": true,
-       "skipUrlEncoding": false,
-       "explode": false,
-       "kind": "Client",
-       "defaultValue": {
-        "$id": "219",
-        "type": {
-         "$id": "220",
-         "kind": "string",
-         "name": "string",
-         "crossLanguageDefinitionId": "TypeSpec.string"
-        },
-        "value": "http://localhost:3000"
-       },
-       "serverUrlTemplate": "{endpoint}"
-      }
-     ],
-     "decorators": [],
-     "crossLanguageDefinitionId": "Type.Array.DurationValue",
-     "apiVersions": [],
-     "parent": {
-      "$ref": "67"
-     }
->>>>>>> 790f0e22
     },
     {
       "$id": "35",
@@ -964,98 +303,9 @@
         "name": "string",
         "crossLanguageDefinitionId": "TypeSpec.string",
         "decorators": []
-<<<<<<< HEAD
       },
       "value": "application/json",
       "decorators": []
-=======
-       },
-       "parameters": [
-        {
-         "$id": "235",
-         "name": "body",
-         "nameInRequest": "body",
-         "type": {
-          "$ref": "226"
-         },
-         "location": "Body",
-         "isApiVersion": false,
-         "isContentType": false,
-         "isEndpoint": false,
-         "explode": false,
-         "isRequired": true,
-         "kind": "Method",
-         "decorators": [],
-         "skipUrlEncoding": false
-        },
-        {
-         "$id": "236",
-         "name": "contentType",
-         "nameInRequest": "contentType",
-         "doc": "Body parameter's content type. Known values are application/json",
-         "type": {
-          "$ref": "32"
-         },
-         "location": "Header",
-         "isApiVersion": false,
-         "isContentType": false,
-         "isEndpoint": false,
-         "explode": false,
-         "isRequired": true,
-         "kind": "Constant",
-         "decorators": [],
-         "skipUrlEncoding": false
-        }
-       ],
-       "response": {
-        "$id": "237"
-       },
-       "isOverride": false,
-       "generateConvenient": true,
-       "generateProtocol": true,
-       "crossLanguageDefinitionId": "Type.Array.UnknownValue.put"
-      }
-     ],
-     "parameters": [
-      {
-       "$id": "238",
-       "name": "endpoint",
-       "nameInRequest": "endpoint",
-       "doc": "Service host",
-       "type": {
-        "$id": "239",
-        "kind": "url",
-        "name": "endpoint",
-        "crossLanguageDefinitionId": "TypeSpec.url"
-       },
-       "location": "Uri",
-       "isApiVersion": false,
-       "isContentType": false,
-       "isRequired": true,
-       "isEndpoint": true,
-       "skipUrlEncoding": false,
-       "explode": false,
-       "kind": "Client",
-       "defaultValue": {
-        "$id": "240",
-        "type": {
-         "$id": "241",
-         "kind": "string",
-         "name": "string",
-         "crossLanguageDefinitionId": "TypeSpec.string"
-        },
-        "value": "http://localhost:3000"
-       },
-       "serverUrlTemplate": "{endpoint}"
-      }
-     ],
-     "decorators": [],
-     "crossLanguageDefinitionId": "Type.Array.UnknownValue",
-     "apiVersions": [],
-     "parent": {
-      "$ref": "67"
-     }
->>>>>>> 790f0e22
     },
     {
       "$id": "39",
@@ -1101,98 +351,9 @@
         "name": "string",
         "crossLanguageDefinitionId": "TypeSpec.string",
         "decorators": []
-<<<<<<< HEAD
       },
       "value": "application/json",
       "decorators": []
-=======
-       },
-       "parameters": [
-        {
-         "$id": "254",
-         "name": "body",
-         "nameInRequest": "body",
-         "type": {
-          "$ref": "64"
-         },
-         "location": "Body",
-         "isApiVersion": false,
-         "isContentType": false,
-         "isEndpoint": false,
-         "explode": false,
-         "isRequired": true,
-         "kind": "Method",
-         "decorators": [],
-         "skipUrlEncoding": false
-        },
-        {
-         "$id": "255",
-         "name": "contentType",
-         "nameInRequest": "contentType",
-         "doc": "Body parameter's content type. Known values are application/json",
-         "type": {
-          "$ref": "36"
-         },
-         "location": "Header",
-         "isApiVersion": false,
-         "isContentType": false,
-         "isEndpoint": false,
-         "explode": false,
-         "isRequired": true,
-         "kind": "Constant",
-         "decorators": [],
-         "skipUrlEncoding": false
-        }
-       ],
-       "response": {
-        "$id": "256"
-       },
-       "isOverride": false,
-       "generateConvenient": true,
-       "generateProtocol": true,
-       "crossLanguageDefinitionId": "Type.Array.ModelValue.put"
-      }
-     ],
-     "parameters": [
-      {
-       "$id": "257",
-       "name": "endpoint",
-       "nameInRequest": "endpoint",
-       "doc": "Service host",
-       "type": {
-        "$id": "258",
-        "kind": "url",
-        "name": "endpoint",
-        "crossLanguageDefinitionId": "TypeSpec.url"
-       },
-       "location": "Uri",
-       "isApiVersion": false,
-       "isContentType": false,
-       "isRequired": true,
-       "isEndpoint": true,
-       "skipUrlEncoding": false,
-       "explode": false,
-       "kind": "Client",
-       "defaultValue": {
-        "$id": "259",
-        "type": {
-         "$id": "260",
-         "kind": "string",
-         "name": "string",
-         "crossLanguageDefinitionId": "TypeSpec.string"
-        },
-        "value": "http://localhost:3000"
-       },
-       "serverUrlTemplate": "{endpoint}"
-      }
-     ],
-     "decorators": [],
-     "crossLanguageDefinitionId": "Type.Array.ModelValue",
-     "apiVersions": [],
-     "parent": {
-      "$ref": "67"
-     }
->>>>>>> 790f0e22
     },
     {
       "$id": "45",
@@ -1222,98 +383,9 @@
         "name": "string",
         "crossLanguageDefinitionId": "TypeSpec.string",
         "decorators": []
-<<<<<<< HEAD
       },
       "value": "application/json",
       "decorators": []
-=======
-       },
-       "parameters": [
-        {
-         "$id": "276",
-         "name": "body",
-         "nameInRequest": "body",
-         "type": {
-          "$ref": "266"
-         },
-         "location": "Body",
-         "isApiVersion": false,
-         "isContentType": false,
-         "isEndpoint": false,
-         "explode": false,
-         "isRequired": true,
-         "kind": "Method",
-         "decorators": [],
-         "skipUrlEncoding": false
-        },
-        {
-         "$id": "277",
-         "name": "contentType",
-         "nameInRequest": "contentType",
-         "doc": "Body parameter's content type. Known values are application/json",
-         "type": {
-          "$ref": "40"
-         },
-         "location": "Header",
-         "isApiVersion": false,
-         "isContentType": false,
-         "isEndpoint": false,
-         "explode": false,
-         "isRequired": true,
-         "kind": "Constant",
-         "decorators": [],
-         "skipUrlEncoding": false
-        }
-       ],
-       "response": {
-        "$id": "278"
-       },
-       "isOverride": false,
-       "generateConvenient": true,
-       "generateProtocol": true,
-       "crossLanguageDefinitionId": "Type.Array.NullableFloatValue.put"
-      }
-     ],
-     "parameters": [
-      {
-       "$id": "279",
-       "name": "endpoint",
-       "nameInRequest": "endpoint",
-       "doc": "Service host",
-       "type": {
-        "$id": "280",
-        "kind": "url",
-        "name": "endpoint",
-        "crossLanguageDefinitionId": "TypeSpec.url"
-       },
-       "location": "Uri",
-       "isApiVersion": false,
-       "isContentType": false,
-       "isRequired": true,
-       "isEndpoint": true,
-       "skipUrlEncoding": false,
-       "explode": false,
-       "kind": "Client",
-       "defaultValue": {
-        "$id": "281",
-        "type": {
-         "$id": "282",
-         "kind": "string",
-         "name": "string",
-         "crossLanguageDefinitionId": "TypeSpec.string"
-        },
-        "value": "http://localhost:3000"
-       },
-       "serverUrlTemplate": "{endpoint}"
-      }
-     ],
-     "decorators": [],
-     "crossLanguageDefinitionId": "Type.Array.NullableFloatValue",
-     "apiVersions": [],
-     "parent": {
-      "$ref": "67"
-     }
->>>>>>> 790f0e22
     },
     {
       "$id": "49",
@@ -1343,98 +415,9 @@
         "name": "string",
         "crossLanguageDefinitionId": "TypeSpec.string",
         "decorators": []
-<<<<<<< HEAD
       },
       "value": "application/json",
       "decorators": []
-=======
-       },
-       "parameters": [
-        {
-         "$id": "298",
-         "name": "body",
-         "nameInRequest": "body",
-         "type": {
-          "$ref": "288"
-         },
-         "location": "Body",
-         "isApiVersion": false,
-         "isContentType": false,
-         "isEndpoint": false,
-         "explode": false,
-         "isRequired": true,
-         "kind": "Method",
-         "decorators": [],
-         "skipUrlEncoding": false
-        },
-        {
-         "$id": "299",
-         "name": "contentType",
-         "nameInRequest": "contentType",
-         "doc": "Body parameter's content type. Known values are application/json",
-         "type": {
-          "$ref": "44"
-         },
-         "location": "Header",
-         "isApiVersion": false,
-         "isContentType": false,
-         "isEndpoint": false,
-         "explode": false,
-         "isRequired": true,
-         "kind": "Constant",
-         "decorators": [],
-         "skipUrlEncoding": false
-        }
-       ],
-       "response": {
-        "$id": "300"
-       },
-       "isOverride": false,
-       "generateConvenient": true,
-       "generateProtocol": true,
-       "crossLanguageDefinitionId": "Type.Array.NullableInt32Value.put"
-      }
-     ],
-     "parameters": [
-      {
-       "$id": "301",
-       "name": "endpoint",
-       "nameInRequest": "endpoint",
-       "doc": "Service host",
-       "type": {
-        "$id": "302",
-        "kind": "url",
-        "name": "endpoint",
-        "crossLanguageDefinitionId": "TypeSpec.url"
-       },
-       "location": "Uri",
-       "isApiVersion": false,
-       "isContentType": false,
-       "isRequired": true,
-       "isEndpoint": true,
-       "skipUrlEncoding": false,
-       "explode": false,
-       "kind": "Client",
-       "defaultValue": {
-        "$id": "303",
-        "type": {
-         "$id": "304",
-         "kind": "string",
-         "name": "string",
-         "crossLanguageDefinitionId": "TypeSpec.string"
-        },
-        "value": "http://localhost:3000"
-       },
-       "serverUrlTemplate": "{endpoint}"
-      }
-     ],
-     "decorators": [],
-     "crossLanguageDefinitionId": "Type.Array.NullableInt32Value",
-     "apiVersions": [],
-     "parent": {
-      "$ref": "67"
-     }
->>>>>>> 790f0e22
     },
     {
       "$id": "53",
@@ -1532,63 +515,10 @@
             }
           }
         }
-<<<<<<< HEAD
       ]
     }
   ],
   "clients": [
-=======
-       ],
-       "response": {
-        "$id": "322"
-       },
-       "isOverride": false,
-       "generateConvenient": true,
-       "generateProtocol": true,
-       "crossLanguageDefinitionId": "Type.Array.NullableBooleanValue.put"
-      }
-     ],
-     "parameters": [
-      {
-       "$id": "323",
-       "name": "endpoint",
-       "nameInRequest": "endpoint",
-       "doc": "Service host",
-       "type": {
-        "$id": "324",
-        "kind": "url",
-        "name": "endpoint",
-        "crossLanguageDefinitionId": "TypeSpec.url"
-       },
-       "location": "Uri",
-       "isApiVersion": false,
-       "isContentType": false,
-       "isRequired": true,
-       "isEndpoint": true,
-       "skipUrlEncoding": false,
-       "explode": false,
-       "kind": "Client",
-       "defaultValue": {
-        "$id": "325",
-        "type": {
-         "$id": "326",
-         "kind": "string",
-         "name": "string",
-         "crossLanguageDefinitionId": "TypeSpec.string"
-        },
-        "value": "http://localhost:3000"
-       },
-       "serverUrlTemplate": "{endpoint}"
-      }
-     ],
-     "decorators": [],
-     "crossLanguageDefinitionId": "Type.Array.NullableBooleanValue",
-     "apiVersions": [],
-     "parent": {
-      "$ref": "67"
-     }
-    },
->>>>>>> 790f0e22
     {
       "$id": "62",
       "kind": "client",
@@ -1605,7 +535,7 @@
           "type": {
             "$id": "64",
             "kind": "url",
-            "name": "url",
+            "name": "endpoint",
             "crossLanguageDefinitionId": "TypeSpec.url"
           },
           "location": "Uri",
@@ -1624,7 +554,8 @@
               "crossLanguageDefinitionId": "TypeSpec.string"
             },
             "value": "http://localhost:3000"
-          }
+          },
+          "serverUrlTemplate": "{endpoint}"
         }
       ],
       "decorators": [],
@@ -1854,7 +785,7 @@
               "type": {
                 "$id": "80",
                 "kind": "url",
-                "name": "url",
+                "name": "endpoint",
                 "crossLanguageDefinitionId": "TypeSpec.url"
               },
               "location": "Uri",
@@ -1873,7 +804,8 @@
                   "crossLanguageDefinitionId": "TypeSpec.string"
                 },
                 "value": "http://localhost:3000"
-              }
+              },
+              "serverUrlTemplate": "{endpoint}"
             }
           ],
           "decorators": [],
@@ -2106,7 +1038,7 @@
               "type": {
                 "$id": "96",
                 "kind": "url",
-                "name": "url",
+                "name": "endpoint",
                 "crossLanguageDefinitionId": "TypeSpec.url"
               },
               "location": "Uri",
@@ -2125,7 +1057,8 @@
                   "crossLanguageDefinitionId": "TypeSpec.string"
                 },
                 "value": "http://localhost:3000"
-              }
+              },
+              "serverUrlTemplate": "{endpoint}"
             }
           ],
           "decorators": [],
@@ -2358,7 +1291,7 @@
               "type": {
                 "$id": "112",
                 "kind": "url",
-                "name": "url",
+                "name": "endpoint",
                 "crossLanguageDefinitionId": "TypeSpec.url"
               },
               "location": "Uri",
@@ -2377,7 +1310,8 @@
                   "crossLanguageDefinitionId": "TypeSpec.string"
                 },
                 "value": "http://localhost:3000"
-              }
+              },
+              "serverUrlTemplate": "{endpoint}"
             }
           ],
           "decorators": [],
@@ -2610,7 +1544,7 @@
               "type": {
                 "$id": "128",
                 "kind": "url",
-                "name": "url",
+                "name": "endpoint",
                 "crossLanguageDefinitionId": "TypeSpec.url"
               },
               "location": "Uri",
@@ -2629,7 +1563,8 @@
                   "crossLanguageDefinitionId": "TypeSpec.string"
                 },
                 "value": "http://localhost:3000"
-              }
+              },
+              "serverUrlTemplate": "{endpoint}"
             }
           ],
           "decorators": [],
@@ -2640,7 +1575,6 @@
           }
         },
         {
-<<<<<<< HEAD
           "$id": "130",
           "kind": "client",
           "name": "Float32Value",
@@ -2863,7 +1797,7 @@
               "type": {
                 "$id": "144",
                 "kind": "url",
-                "name": "url",
+                "name": "endpoint",
                 "crossLanguageDefinitionId": "TypeSpec.url"
               },
               "location": "Uri",
@@ -2882,7 +1816,8 @@
                   "crossLanguageDefinitionId": "TypeSpec.string"
                 },
                 "value": "http://localhost:3000"
-              }
+              },
+              "serverUrlTemplate": "{endpoint}"
             }
           ],
           "decorators": [],
@@ -3123,7 +2058,7 @@
               "type": {
                 "$id": "161",
                 "kind": "url",
-                "name": "url",
+                "name": "endpoint",
                 "crossLanguageDefinitionId": "TypeSpec.url"
               },
               "location": "Uri",
@@ -3142,111 +2077,10 @@
                   "crossLanguageDefinitionId": "TypeSpec.string"
                 },
                 "value": "http://localhost:3000"
-              }
+              },
+              "serverUrlTemplate": "{endpoint}"
             }
           ],
-=======
-         "$id": "343",
-         "name": "contentType",
-         "nameInRequest": "contentType",
-         "doc": "Body parameter's content type. Known values are application/json",
-         "type": {
-          "$ref": "52"
-         },
-         "location": "Header",
-         "isApiVersion": false,
-         "isContentType": false,
-         "isEndpoint": false,
-         "explode": false,
-         "isRequired": true,
-         "kind": "Constant",
-         "decorators": [],
-         "skipUrlEncoding": false
-        }
-       ],
-       "response": {
-        "$id": "344"
-       },
-       "isOverride": false,
-       "generateConvenient": true,
-       "generateProtocol": true,
-       "crossLanguageDefinitionId": "Type.Array.NullableStringValue.put"
-      }
-     ],
-     "parameters": [
-      {
-       "$id": "345",
-       "name": "endpoint",
-       "nameInRequest": "endpoint",
-       "doc": "Service host",
-       "type": {
-        "$id": "346",
-        "kind": "url",
-        "name": "endpoint",
-        "crossLanguageDefinitionId": "TypeSpec.url"
-       },
-       "location": "Uri",
-       "isApiVersion": false,
-       "isContentType": false,
-       "isRequired": true,
-       "isEndpoint": true,
-       "skipUrlEncoding": false,
-       "explode": false,
-       "kind": "Client",
-       "defaultValue": {
-        "$id": "347",
-        "type": {
-         "$id": "348",
-         "kind": "string",
-         "name": "string",
-         "crossLanguageDefinitionId": "TypeSpec.string"
-        },
-        "value": "http://localhost:3000"
-       },
-       "serverUrlTemplate": "{endpoint}"
-      }
-     ],
-     "decorators": [],
-     "crossLanguageDefinitionId": "Type.Array.NullableStringValue",
-     "apiVersions": [],
-     "parent": {
-      "$ref": "67"
-     }
-    },
-    {
-     "$id": "349",
-     "kind": "client",
-     "name": "NullableModelValue",
-     "namespace": "Type.Array",
-     "doc": "Array of nullable model values",
-     "methods": [
-      {
-       "$id": "350",
-       "kind": "basic",
-       "name": "get",
-       "accessibility": "public",
-       "apiVersions": [],
-       "operation": {
-        "$id": "351",
-        "name": "get",
-        "resourceName": "NullableModelValue",
-        "accessibility": "public",
-        "parameters": [
-         {
-          "$id": "352",
-          "name": "accept",
-          "nameInRequest": "Accept",
-          "type": {
-           "$ref": "54"
-          },
-          "location": "Header",
-          "isApiVersion": false,
-          "isContentType": false,
-          "isEndpoint": false,
-          "explode": false,
-          "isRequired": true,
-          "kind": "Constant",
->>>>>>> 790f0e22
           "decorators": [],
           "crossLanguageDefinitionId": "Type.Array.DatetimeValue",
           "apiVersions": [],
@@ -3485,7 +2319,7 @@
               "type": {
                 "$id": "178",
                 "kind": "url",
-                "name": "url",
+                "name": "endpoint",
                 "crossLanguageDefinitionId": "TypeSpec.url"
               },
               "location": "Uri",
@@ -3504,7 +2338,8 @@
                   "crossLanguageDefinitionId": "TypeSpec.string"
                 },
                 "value": "http://localhost:3000"
-              }
+              },
+              "serverUrlTemplate": "{endpoint}"
             }
           ],
           "decorators": [],
@@ -3737,7 +2572,7 @@
               "type": {
                 "$id": "194",
                 "kind": "url",
-                "name": "url",
+                "name": "endpoint",
                 "crossLanguageDefinitionId": "TypeSpec.url"
               },
               "location": "Uri",
@@ -3756,7 +2591,8 @@
                   "crossLanguageDefinitionId": "TypeSpec.string"
                 },
                 "value": "http://localhost:3000"
-              }
+              },
+              "serverUrlTemplate": "{endpoint}"
             }
           ],
           "decorators": [],
@@ -3985,7 +2821,7 @@
               "type": {
                 "$id": "209",
                 "kind": "url",
-                "name": "url",
+                "name": "endpoint",
                 "crossLanguageDefinitionId": "TypeSpec.url"
               },
               "location": "Uri",
@@ -4004,7 +2840,8 @@
                   "crossLanguageDefinitionId": "TypeSpec.string"
                 },
                 "value": "http://localhost:3000"
-              }
+              },
+              "serverUrlTemplate": "{endpoint}"
             }
           ],
           "decorators": [],
@@ -4242,7 +3079,7 @@
               "type": {
                 "$id": "226",
                 "kind": "url",
-                "name": "url",
+                "name": "endpoint",
                 "crossLanguageDefinitionId": "TypeSpec.url"
               },
               "location": "Uri",
@@ -4261,7 +3098,8 @@
                   "crossLanguageDefinitionId": "TypeSpec.string"
                 },
                 "value": "http://localhost:3000"
-              }
+              },
+              "serverUrlTemplate": "{endpoint}"
             }
           ],
           "decorators": [],
@@ -4499,7 +3337,7 @@
               "type": {
                 "$id": "243",
                 "kind": "url",
-                "name": "url",
+                "name": "endpoint",
                 "crossLanguageDefinitionId": "TypeSpec.url"
               },
               "location": "Uri",
@@ -4518,7 +3356,8 @@
                   "crossLanguageDefinitionId": "TypeSpec.string"
                 },
                 "value": "http://localhost:3000"
-              }
+              },
+              "serverUrlTemplate": "{endpoint}"
             }
           ],
           "decorators": [],
@@ -4756,7 +3595,7 @@
               "type": {
                 "$id": "260",
                 "kind": "url",
-                "name": "url",
+                "name": "endpoint",
                 "crossLanguageDefinitionId": "TypeSpec.url"
               },
               "location": "Uri",
@@ -4775,7 +3614,8 @@
                   "crossLanguageDefinitionId": "TypeSpec.string"
                 },
                 "value": "http://localhost:3000"
-              }
+              },
+              "serverUrlTemplate": "{endpoint}"
             }
           ],
           "decorators": [],
@@ -4786,7 +3626,6 @@
           }
         },
         {
-<<<<<<< HEAD
           "$id": "262",
           "kind": "client",
           "name": "NullableStringValue",
@@ -5014,7 +3853,7 @@
               "type": {
                 "$id": "277",
                 "kind": "url",
-                "name": "url",
+                "name": "endpoint",
                 "crossLanguageDefinitionId": "TypeSpec.url"
               },
               "location": "Uri",
@@ -5033,7 +3872,8 @@
                   "crossLanguageDefinitionId": "TypeSpec.string"
                 },
                 "value": "http://localhost:3000"
-              }
+              },
+              "serverUrlTemplate": "{endpoint}"
             }
           ],
           "decorators": [],
@@ -5267,7 +4107,7 @@
               "type": {
                 "$id": "293",
                 "kind": "url",
-                "name": "url",
+                "name": "endpoint",
                 "crossLanguageDefinitionId": "TypeSpec.url"
               },
               "location": "Uri",
@@ -5286,7 +4126,8 @@
                   "crossLanguageDefinitionId": "TypeSpec.string"
                 },
                 "value": "http://localhost:3000"
-              }
+              },
+              "serverUrlTemplate": "{endpoint}"
             }
           ],
           "decorators": [],
@@ -5297,74 +4138,6 @@
           }
         }
       ]
-=======
-         "$id": "364",
-         "name": "contentType",
-         "nameInRequest": "contentType",
-         "doc": "Body parameter's content type. Known values are application/json",
-         "type": {
-          "$ref": "56"
-         },
-         "location": "Header",
-         "isApiVersion": false,
-         "isContentType": false,
-         "isEndpoint": false,
-         "explode": false,
-         "isRequired": true,
-         "kind": "Constant",
-         "decorators": [],
-         "skipUrlEncoding": false
-        }
-       ],
-       "response": {
-        "$id": "365"
-       },
-       "isOverride": false,
-       "generateConvenient": true,
-       "generateProtocol": true,
-       "crossLanguageDefinitionId": "Type.Array.NullableModelValue.put"
-      }
-     ],
-     "parameters": [
-      {
-       "$id": "366",
-       "name": "endpoint",
-       "nameInRequest": "endpoint",
-       "doc": "Service host",
-       "type": {
-        "$id": "367",
-        "kind": "url",
-        "name": "endpoint",
-        "crossLanguageDefinitionId": "TypeSpec.url"
-       },
-       "location": "Uri",
-       "isApiVersion": false,
-       "isContentType": false,
-       "isRequired": true,
-       "isEndpoint": true,
-       "skipUrlEncoding": false,
-       "explode": false,
-       "kind": "Client",
-       "defaultValue": {
-        "$id": "368",
-        "type": {
-         "$id": "369",
-         "kind": "string",
-         "name": "string",
-         "crossLanguageDefinitionId": "TypeSpec.string"
-        },
-        "value": "http://localhost:3000"
-       },
-       "serverUrlTemplate": "{endpoint}"
-      }
-     ],
-     "decorators": [],
-     "crossLanguageDefinitionId": "Type.Array.NullableModelValue",
-     "apiVersions": [],
-     "parent": {
-      "$ref": "67"
-     }
->>>>>>> 790f0e22
     }
   ]
 }