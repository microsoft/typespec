--- conflicted
+++ resolved
@@ -155,21 +155,9 @@
  "clients": [
   {
    "$id": "18",
-<<<<<<< HEAD
    "kind": "client",
    "name": "FixedClient",
    "namespace": "Type.Enum.Fixed",
-   "parameters": [
-    {
-     "$id": "19",
-     "Name": "endpoint",
-     "NameInRequest": "endpoint",
-     "Doc": "Service host",
-     "Type": {
-=======
-   "name": "FixedClient",
-   "namespace": "Type.Enum.Fixed",
-   "operations": [],
    "parameters": [
     {
      "$id": "19",
@@ -177,26 +165,11 @@
      "nameInRequest": "endpoint",
      "doc": "Service host",
      "type": {
->>>>>>> 586a120e
       "$id": "20",
       "kind": "url",
       "name": "url",
       "crossLanguageDefinitionId": "TypeSpec.url"
      },
-<<<<<<< HEAD
-     "Location": "Uri",
-     "IsApiVersion": false,
-     "IsResourceParameter": false,
-     "IsContentType": false,
-     "IsRequired": true,
-     "IsEndpoint": true,
-     "SkipUrlEncoding": false,
-     "Explode": false,
-     "Kind": "Client",
-     "DefaultValue": {
-      "$id": "21",
-      "Type": {
-=======
      "location": "Uri",
      "isApiVersion": false,
      "isContentType": false,
@@ -208,7 +181,6 @@
      "defaultValue": {
       "$id": "21",
       "type": {
->>>>>>> 586a120e
        "$id": "22",
        "kind": "string",
        "name": "string",
@@ -218,7 +190,6 @@
      }
     }
    ],
-<<<<<<< HEAD
    "operations": [],
    "apiVersions": [],
    "crossLanguageDefinitionId": "Type.Enum.Fixed",
@@ -232,137 +203,48 @@
      "parameters": [
       {
        "$id": "24",
-       "Name": "endpoint",
-       "NameInRequest": "endpoint",
-       "Doc": "Service host",
-       "Type": {
+       "name": "endpoint",
+       "nameInRequest": "endpoint",
+       "doc": "Service host",
+       "type": {
         "$id": "25",
         "kind": "url",
         "name": "url",
         "crossLanguageDefinitionId": "TypeSpec.url"
        },
-       "Location": "Uri",
-       "IsApiVersion": false,
-       "IsResourceParameter": false,
-       "IsContentType": false,
-       "IsRequired": true,
-       "IsEndpoint": true,
-       "SkipUrlEncoding": false,
-       "Explode": false,
-       "Kind": "Client",
-       "DefaultValue": {
-        "$id": "26",
-        "Type": {
-         "$id": "27",
-=======
-   "decorators": [],
-   "crossLanguageDefinitionId": "Type.Enum.Fixed"
-  },
-  {
-   "$id": "23",
-   "name": "String",
-   "namespace": "Type.Enum.Fixed",
-   "operations": [
-    {
-     "$id": "24",
-     "name": "getKnownValue",
-     "resourceName": "String",
-     "doc": "getKnownValue",
-     "accessibility": "public",
-     "parameters": [
-      {
-       "$id": "25",
-       "name": "accept",
-       "nameInRequest": "Accept",
-       "type": {
-        "$id": "26",
-        "kind": "constant",
-        "valueType": {
-         "$id": "27",
-         "kind": "string",
-         "name": "string",
-         "crossLanguageDefinitionId": "TypeSpec.string",
-         "decorators": []
-        },
-        "value": "application/json",
-        "decorators": []
-       },
-       "location": "Header",
+       "location": "Uri",
        "isApiVersion": false,
        "isContentType": false,
-       "isEndpoint": false,
+       "isRequired": true,
+       "isEndpoint": true,
+       "skipUrlEncoding": false,
        "explode": false,
-       "isRequired": true,
-       "kind": "Constant",
-       "decorators": [],
-       "skipUrlEncoding": false
-      }
-     ],
-     "responses": [
-      {
-       "$id": "28",
-       "statusCodes": [
-        200
-       ],
-       "bodyType": {
-        "$ref": "2"
-       },
-       "headers": [],
-       "isErrorResponse": false,
-       "contentTypes": [
-        "application/json"
-       ]
-      }
-     ],
-     "httpMethod": "GET",
-     "uri": "{endpoint}",
-     "path": "/type/enum/fixed/string/known-value",
-     "bufferResponse": true,
-     "generateProtocolMethod": true,
-     "generateConvenienceMethod": true,
-     "crossLanguageDefinitionId": "Type.Enum.Fixed.String.getKnownValue",
-     "decorators": []
-    },
-    {
-     "$id": "29",
-     "name": "putKnownValue",
-     "resourceName": "String",
-     "doc": "putKnownValue",
-     "accessibility": "public",
-     "parameters": [
-      {
-       "$id": "30",
-       "name": "contentType",
-       "nameInRequest": "Content-Type",
-       "doc": "Body parameter's content type. Known values are application/json",
-       "type": {
-        "$id": "31",
-        "kind": "constant",
-        "valueType": {
-         "$id": "32",
->>>>>>> 586a120e
+       "kind": "Client",
+       "defaultValue": {
+        "$id": "26",
+        "type": {
+         "$id": "27",
          "kind": "string",
          "name": "string",
          "crossLanguageDefinitionId": "TypeSpec.string"
         },
-<<<<<<< HEAD
-        "Value": "http://localhost:3000"
+        "value": "http://localhost:3000"
        }
       }
      ],
      "operations": [
       {
        "$id": "28",
-       "Name": "getKnownValue",
-       "ResourceName": "String",
-       "Doc": "getKnownValue",
-       "Accessibility": "public",
-       "Parameters": [
+       "name": "getKnownValue",
+       "resourceName": "String",
+       "doc": "getKnownValue",
+       "accessibility": "public",
+       "parameters": [
         {
          "$id": "29",
-         "Name": "accept",
-         "NameInRequest": "Accept",
-         "Type": {
+         "name": "accept",
+         "nameInRequest": "Accept",
+         "type": {
           "$id": "30",
           "kind": "constant",
           "valueType": {
@@ -375,55 +257,55 @@
           "value": "application/json",
           "decorators": []
          },
-         "Location": "Header",
-         "IsApiVersion": false,
-         "IsContentType": false,
-         "IsEndpoint": false,
-         "Explode": false,
-         "IsRequired": true,
-         "Kind": "Constant",
-         "Decorators": [],
-         "SkipUrlEncoding": false
-        }
-       ],
-       "Responses": [
+         "location": "Header",
+         "isApiVersion": false,
+         "isContentType": false,
+         "isEndpoint": false,
+         "explode": false,
+         "isRequired": true,
+         "kind": "Constant",
+         "decorators": [],
+         "skipUrlEncoding": false
+        }
+       ],
+       "responses": [
         {
          "$id": "32",
-         "StatusCodes": [
+         "statusCodes": [
           200
          ],
-         "BodyType": {
+         "bodyType": {
           "$ref": "2"
          },
-         "Headers": [],
-         "IsErrorResponse": false,
-         "ContentTypes": [
+         "headers": [],
+         "isErrorResponse": false,
+         "contentTypes": [
           "application/json"
          ]
         }
        ],
-       "HttpMethod": "GET",
-       "Uri": "{endpoint}",
-       "Path": "/type/enum/fixed/string/known-value",
-       "BufferResponse": true,
-       "GenerateProtocolMethod": true,
-       "GenerateConvenienceMethod": true,
-       "CrossLanguageDefinitionId": "Type.Enum.Fixed.String.getKnownValue",
-       "Decorators": []
+       "httpMethod": "GET",
+       "uri": "{endpoint}",
+       "path": "/type/enum/fixed/string/known-value",
+       "bufferResponse": true,
+       "generateProtocolMethod": true,
+       "generateConvenienceMethod": true,
+       "crossLanguageDefinitionId": "Type.Enum.Fixed.String.getKnownValue",
+       "decorators": []
       },
       {
        "$id": "33",
-       "Name": "putKnownValue",
-       "ResourceName": "String",
-       "Doc": "putKnownValue",
-       "Accessibility": "public",
-       "Parameters": [
+       "name": "putKnownValue",
+       "resourceName": "String",
+       "doc": "putKnownValue",
+       "accessibility": "public",
+       "parameters": [
         {
          "$id": "34",
-         "Name": "contentType",
-         "NameInRequest": "Content-Type",
-         "Doc": "Body parameter's content type. Known values are application/json",
-         "Type": {
+         "name": "contentType",
+         "nameInRequest": "Content-Type",
+         "doc": "Body parameter's content type. Known values are application/json",
+         "type": {
           "$id": "35",
           "kind": "constant",
           "valueType": {
@@ -436,70 +318,70 @@
           "value": "application/json",
           "decorators": []
          },
-         "Location": "Header",
-         "IsApiVersion": false,
-         "IsContentType": true,
-         "IsEndpoint": false,
-         "Explode": false,
-         "IsRequired": true,
-         "Kind": "Constant",
-         "Decorators": [],
-         "SkipUrlEncoding": false
+         "location": "Header",
+         "isApiVersion": false,
+         "isContentType": true,
+         "isEndpoint": false,
+         "explode": false,
+         "isRequired": true,
+         "kind": "Constant",
+         "decorators": [],
+         "skipUrlEncoding": false
         },
         {
          "$id": "37",
-         "Name": "body",
-         "NameInRequest": "body",
-         "Doc": "_",
-         "Type": {
+         "name": "body",
+         "nameInRequest": "body",
+         "doc": "_",
+         "type": {
           "$ref": "2"
          },
-         "Location": "Body",
-         "IsApiVersion": false,
-         "IsContentType": false,
-         "IsEndpoint": false,
-         "Explode": false,
-         "IsRequired": true,
-         "Kind": "Method",
-         "Decorators": [],
-         "SkipUrlEncoding": false
-        }
-       ],
-       "Responses": [
+         "location": "Body",
+         "isApiVersion": false,
+         "isContentType": false,
+         "isEndpoint": false,
+         "explode": false,
+         "isRequired": true,
+         "kind": "Method",
+         "decorators": [],
+         "skipUrlEncoding": false
+        }
+       ],
+       "responses": [
         {
          "$id": "38",
-         "StatusCodes": [
+         "statusCodes": [
           204
          ],
-         "Headers": [],
-         "IsErrorResponse": false
-        }
-       ],
-       "HttpMethod": "PUT",
-       "Uri": "{endpoint}",
-       "Path": "/type/enum/fixed/string/known-value",
-       "RequestMediaTypes": [
+         "headers": [],
+         "isErrorResponse": false
+        }
+       ],
+       "httpMethod": "PUT",
+       "uri": "{endpoint}",
+       "path": "/type/enum/fixed/string/known-value",
+       "requestMediaTypes": [
         "application/json"
        ],
-       "BufferResponse": true,
-       "GenerateProtocolMethod": true,
-       "GenerateConvenienceMethod": true,
-       "CrossLanguageDefinitionId": "Type.Enum.Fixed.String.putKnownValue",
-       "Decorators": []
+       "bufferResponse": true,
+       "generateProtocolMethod": true,
+       "generateConvenienceMethod": true,
+       "crossLanguageDefinitionId": "Type.Enum.Fixed.String.putKnownValue",
+       "decorators": []
       },
       {
        "$id": "39",
-       "Name": "putUnknownValue",
-       "ResourceName": "String",
-       "Doc": "putUnknownValue",
-       "Accessibility": "public",
-       "Parameters": [
+       "name": "putUnknownValue",
+       "resourceName": "String",
+       "doc": "putUnknownValue",
+       "accessibility": "public",
+       "parameters": [
         {
          "$id": "40",
-         "Name": "contentType",
-         "NameInRequest": "Content-Type",
-         "Doc": "Body parameter's content type. Known values are application/json",
-         "Type": {
+         "name": "contentType",
+         "nameInRequest": "Content-Type",
+         "doc": "Body parameter's content type. Known values are application/json",
+         "type": {
           "$id": "41",
           "kind": "constant",
           "valueType": {
@@ -512,56 +394,56 @@
           "value": "application/json",
           "decorators": []
          },
-         "Location": "Header",
-         "IsApiVersion": false,
-         "IsContentType": true,
-         "IsEndpoint": false,
-         "Explode": false,
-         "IsRequired": true,
-         "Kind": "Constant",
-         "Decorators": [],
-         "SkipUrlEncoding": false
+         "location": "Header",
+         "isApiVersion": false,
+         "isContentType": true,
+         "isEndpoint": false,
+         "explode": false,
+         "isRequired": true,
+         "kind": "Constant",
+         "decorators": [],
+         "skipUrlEncoding": false
         },
         {
          "$id": "43",
-         "Name": "body",
-         "NameInRequest": "body",
-         "Doc": "_",
-         "Type": {
+         "name": "body",
+         "nameInRequest": "body",
+         "doc": "_",
+         "type": {
           "$ref": "2"
          },
-         "Location": "Body",
-         "IsApiVersion": false,
-         "IsContentType": false,
-         "IsEndpoint": false,
-         "Explode": false,
-         "IsRequired": true,
-         "Kind": "Method",
-         "Decorators": [],
-         "SkipUrlEncoding": false
-        }
-       ],
-       "Responses": [
+         "location": "Body",
+         "isApiVersion": false,
+         "isContentType": false,
+         "isEndpoint": false,
+         "explode": false,
+         "isRequired": true,
+         "kind": "Method",
+         "decorators": [],
+         "skipUrlEncoding": false
+        }
+       ],
+       "responses": [
         {
          "$id": "44",
-         "StatusCodes": [
+         "statusCodes": [
           204
          ],
-         "Headers": [],
-         "IsErrorResponse": false
-        }
-       ],
-       "HttpMethod": "PUT",
-       "Uri": "{endpoint}",
-       "Path": "/type/enum/fixed/string/unknown-value",
-       "RequestMediaTypes": [
+         "headers": [],
+         "isErrorResponse": false
+        }
+       ],
+       "httpMethod": "PUT",
+       "uri": "{endpoint}",
+       "path": "/type/enum/fixed/string/unknown-value",
+       "requestMediaTypes": [
         "application/json"
        ],
-       "BufferResponse": true,
-       "GenerateProtocolMethod": true,
-       "GenerateConvenienceMethod": true,
-       "CrossLanguageDefinitionId": "Type.Enum.Fixed.String.putUnknownValue",
-       "Decorators": []
+       "bufferResponse": true,
+       "generateProtocolMethod": true,
+       "generateConvenienceMethod": true,
+       "crossLanguageDefinitionId": "Type.Enum.Fixed.String.putUnknownValue",
+       "decorators": []
       }
      ],
      "apiVersions": [],
@@ -572,174 +454,6 @@
      }
     }
    ]
-=======
-        "value": "application/json",
-        "decorators": []
-       },
-       "location": "Header",
-       "isApiVersion": false,
-       "isContentType": true,
-       "isEndpoint": false,
-       "explode": false,
-       "isRequired": true,
-       "kind": "Constant",
-       "decorators": [],
-       "skipUrlEncoding": false
-      },
-      {
-       "$id": "33",
-       "name": "body",
-       "nameInRequest": "body",
-       "doc": "_",
-       "type": {
-        "$ref": "2"
-       },
-       "location": "Body",
-       "isApiVersion": false,
-       "isContentType": false,
-       "isEndpoint": false,
-       "explode": false,
-       "isRequired": true,
-       "kind": "Method",
-       "decorators": [],
-       "skipUrlEncoding": false
-      }
-     ],
-     "responses": [
-      {
-       "$id": "34",
-       "statusCodes": [
-        204
-       ],
-       "headers": [],
-       "isErrorResponse": false
-      }
-     ],
-     "httpMethod": "PUT",
-     "uri": "{endpoint}",
-     "path": "/type/enum/fixed/string/known-value",
-     "requestMediaTypes": [
-      "application/json"
-     ],
-     "bufferResponse": true,
-     "generateProtocolMethod": true,
-     "generateConvenienceMethod": true,
-     "crossLanguageDefinitionId": "Type.Enum.Fixed.String.putKnownValue",
-     "decorators": []
-    },
-    {
-     "$id": "35",
-     "name": "putUnknownValue",
-     "resourceName": "String",
-     "doc": "putUnknownValue",
-     "accessibility": "public",
-     "parameters": [
-      {
-       "$id": "36",
-       "name": "contentType",
-       "nameInRequest": "Content-Type",
-       "doc": "Body parameter's content type. Known values are application/json",
-       "type": {
-        "$id": "37",
-        "kind": "constant",
-        "valueType": {
-         "$id": "38",
-         "kind": "string",
-         "name": "string",
-         "crossLanguageDefinitionId": "TypeSpec.string",
-         "decorators": []
-        },
-        "value": "application/json",
-        "decorators": []
-       },
-       "location": "Header",
-       "isApiVersion": false,
-       "isContentType": true,
-       "isEndpoint": false,
-       "explode": false,
-       "isRequired": true,
-       "kind": "Constant",
-       "decorators": [],
-       "skipUrlEncoding": false
-      },
-      {
-       "$id": "39",
-       "name": "body",
-       "nameInRequest": "body",
-       "doc": "_",
-       "type": {
-        "$ref": "2"
-       },
-       "location": "Body",
-       "isApiVersion": false,
-       "isContentType": false,
-       "isEndpoint": false,
-       "explode": false,
-       "isRequired": true,
-       "kind": "Method",
-       "decorators": [],
-       "skipUrlEncoding": false
-      }
-     ],
-     "responses": [
-      {
-       "$id": "40",
-       "statusCodes": [
-        204
-       ],
-       "headers": [],
-       "isErrorResponse": false
-      }
-     ],
-     "httpMethod": "PUT",
-     "uri": "{endpoint}",
-     "path": "/type/enum/fixed/string/unknown-value",
-     "requestMediaTypes": [
-      "application/json"
-     ],
-     "bufferResponse": true,
-     "generateProtocolMethod": true,
-     "generateConvenienceMethod": true,
-     "crossLanguageDefinitionId": "Type.Enum.Fixed.String.putUnknownValue",
-     "decorators": []
-    }
-   ],
-   "parent": "FixedClient",
-   "parameters": [
-    {
-     "$id": "41",
-     "name": "endpoint",
-     "nameInRequest": "endpoint",
-     "doc": "Service host",
-     "type": {
-      "$id": "42",
-      "kind": "url",
-      "name": "url",
-      "crossLanguageDefinitionId": "TypeSpec.url"
-     },
-     "location": "Uri",
-     "isApiVersion": false,
-     "isContentType": false,
-     "isRequired": true,
-     "isEndpoint": true,
-     "skipUrlEncoding": false,
-     "explode": false,
-     "kind": "Client",
-     "defaultValue": {
-      "$id": "43",
-      "type": {
-       "$id": "44",
-       "kind": "string",
-       "name": "string",
-       "crossLanguageDefinitionId": "TypeSpec.string"
-      },
-      "value": "http://localhost:3000"
-     }
-    }
-   ],
-   "decorators": [],
-   "crossLanguageDefinitionId": "Type.Enum.Fixed.String"
->>>>>>> 586a120e
   }
  ]
 }