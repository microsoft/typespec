{
 "$id": "1",
 "name": "Type.Enum.Extensible",
 "apiVersions": [],
 "enums": [
  {
   "$id": "2",
   "kind": "enum",
   "name": "DaysOfWeekExtensibleEnum",
   "crossLanguageDefinitionId": "Type.Enum.Extensible.DaysOfWeekExtensibleEnum",
   "valueType": {
    "$id": "3",
    "kind": "string",
    "name": "string",
    "crossLanguageDefinitionId": "TypeSpec.string",
    "decorators": []
   },
   "values": [
    {
     "$id": "4",
     "kind": "enumvalue",
     "name": "Monday",
     "value": "Monday",
     "valueType": {
      "$id": "5",
      "kind": "string",
      "name": "string",
      "crossLanguageDefinitionId": "TypeSpec.string",
      "decorators": []
     },
     "enumType": {
      "$ref": "2"
     },
     "doc": "Monday.",
     "decorators": []
    },
    {
     "$id": "6",
     "kind": "enumvalue",
     "name": "Tuesday",
     "value": "Tuesday",
     "valueType": {
      "$id": "7",
      "kind": "string",
      "name": "string",
      "crossLanguageDefinitionId": "TypeSpec.string",
      "decorators": []
     },
     "enumType": {
      "$ref": "2"
     },
     "doc": "Tuesday.",
     "decorators": []
    },
    {
     "$id": "8",
     "kind": "enumvalue",
     "name": "Wednesday",
     "value": "Wednesday",
     "valueType": {
      "$id": "9",
      "kind": "string",
      "name": "string",
      "crossLanguageDefinitionId": "TypeSpec.string",
      "decorators": []
     },
     "enumType": {
      "$ref": "2"
     },
     "doc": "Wednesday.",
     "decorators": []
    },
    {
     "$id": "10",
     "kind": "enumvalue",
     "name": "Thursday",
     "value": "Thursday",
     "valueType": {
      "$id": "11",
      "kind": "string",
      "name": "string",
      "crossLanguageDefinitionId": "TypeSpec.string",
      "decorators": []
     },
     "enumType": {
      "$ref": "2"
     },
     "doc": "Thursday.",
     "decorators": []
    },
    {
     "$id": "12",
     "kind": "enumvalue",
     "name": "Friday",
     "value": "Friday",
     "valueType": {
      "$id": "13",
      "kind": "string",
      "name": "string",
      "crossLanguageDefinitionId": "TypeSpec.string",
      "decorators": []
     },
     "enumType": {
      "$ref": "2"
     },
     "doc": "Friday.",
     "decorators": []
    },
    {
     "$id": "14",
     "kind": "enumvalue",
     "name": "Saturday",
     "value": "Saturday",
     "valueType": {
      "$id": "15",
      "kind": "string",
      "name": "string",
      "crossLanguageDefinitionId": "TypeSpec.string",
      "decorators": []
     },
     "enumType": {
      "$ref": "2"
     },
     "doc": "Saturday.",
     "decorators": []
    },
    {
     "$id": "16",
     "kind": "enumvalue",
     "name": "Sunday",
     "value": "Sunday",
     "valueType": {
      "$id": "17",
      "kind": "string",
      "name": "string",
      "crossLanguageDefinitionId": "TypeSpec.string",
      "decorators": []
     },
     "enumType": {
      "$ref": "2"
     },
     "doc": "Sunday.",
     "decorators": []
    }
   ],
   "namespace": "Type.Enum.Extensible",
   "doc": "Days of the week",
   "isFixed": false,
   "isFlags": false,
   "usage": "Input,Output,Json",
   "decorators": []
  }
 ],
 "models": [],
 "clients": [
  {
   "$id": "18",
   "kind": "client",
   "name": "ExtensibleClient",
   "namespace": "Type.Enum.Extensible",
   "parameters": [
    {
     "$id": "19",
     "name": "endpoint",
     "nameInRequest": "endpoint",
     "doc": "Service host",
     "type": {
      "$id": "20",
      "kind": "url",
      "name": "url",
      "crossLanguageDefinitionId": "TypeSpec.url"
     },
     "location": "Uri",
     "isApiVersion": false,
     "isContentType": false,
     "isRequired": true,
     "isEndpoint": true,
     "skipUrlEncoding": false,
     "explode": false,
     "kind": "Client",
     "defaultValue": {
      "$id": "21",
      "type": {
       "$id": "22",
       "kind": "string",
       "name": "string",
       "crossLanguageDefinitionId": "TypeSpec.string"
      },
      "value": "http://localhost:3000"
     }
    }
   ],
   "operations": [],
   "apiVersions": [],
   "crossLanguageDefinitionId": "Type.Enum.Extensible",
   "decorators": [],
   "children": [
    {
     "$id": "23",
     "kind": "client",
     "name": "String",
     "namespace": "Type.Enum.Extensible",
     "parameters": [
      {
       "$id": "24",
       "name": "endpoint",
       "nameInRequest": "endpoint",
       "doc": "Service host",
       "type": {
        "$id": "25",
        "kind": "url",
        "name": "url",
        "crossLanguageDefinitionId": "TypeSpec.url"
       },
       "location": "Uri",
       "isApiVersion": false,
       "isContentType": false,
       "isRequired": true,
       "isEndpoint": true,
       "skipUrlEncoding": false,
       "explode": false,
       "kind": "Client",
       "defaultValue": {
        "$id": "26",
        "type": {
         "$id": "27",
         "kind": "string",
         "name": "string",
         "crossLanguageDefinitionId": "TypeSpec.string"
        },
        "value": "http://localhost:3000"
       }
      }
     ],
     "operations": [
      {
       "$id": "28",
       "name": "getKnownValue",
       "resourceName": "String",
       "accessibility": "public",
       "parameters": [
        {
         "$id": "29",
         "name": "accept",
         "nameInRequest": "Accept",
         "type": {
          "$id": "30",
          "kind": "constant",
          "valueType": {
           "$id": "31",
           "kind": "string",
           "name": "string",
           "crossLanguageDefinitionId": "TypeSpec.string",
           "decorators": []
          },
          "value": "application/json",
          "decorators": []
         },
         "location": "Header",
         "isApiVersion": false,
         "isContentType": false,
         "isEndpoint": false,
         "explode": false,
         "isRequired": true,
         "kind": "Constant",
         "decorators": [],
         "skipUrlEncoding": false
        }
       ],
<<<<<<< HEAD
       "responses": [
        {
         "$id": "32",
         "statusCodes": [
          200
         ],
         "bodyType": {
          "$ref": "2"
         },
         "headers": [],
         "isErrorResponse": false,
         "contentTypes": [
          "application/json"
         ]
        }
       ],
       "httpMethod": "GET",
       "uri": "{endpoint}",
       "path": "/type/enum/extensible/string/known-value",
       "bufferResponse": true,
       "generateProtocolMethod": true,
       "generateConvenienceMethod": true,
       "crossLanguageDefinitionId": "Type.Enum.Extensible.String.getKnownValue",
       "decorators": []
      },
      {
       "$id": "33",
       "name": "getUnknownValue",
       "resourceName": "String",
       "accessibility": "public",
       "parameters": [
        {
         "$id": "34",
         "name": "accept",
         "nameInRequest": "Accept",
         "type": {
          "$id": "35",
          "kind": "constant",
          "valueType": {
           "$id": "36",
           "kind": "string",
           "name": "string",
           "crossLanguageDefinitionId": "TypeSpec.string",
           "decorators": []
          },
          "value": "application/json",
          "decorators": []
         },
         "location": "Header",
         "isApiVersion": false,
         "isContentType": false,
         "isEndpoint": false,
         "explode": false,
         "isRequired": true,
         "kind": "Constant",
         "decorators": [],
         "skipUrlEncoding": false
        }
       ],
       "responses": [
        {
         "$id": "37",
         "statusCodes": [
          200
         ],
         "bodyType": {
          "$ref": "2"
         },
         "headers": [],
         "isErrorResponse": false,
         "contentTypes": [
          "application/json"
         ]
        }
       ],
       "httpMethod": "GET",
       "uri": "{endpoint}",
       "path": "/type/enum/extensible/string/unknown-value",
       "bufferResponse": true,
       "generateProtocolMethod": true,
       "generateConvenienceMethod": true,
       "crossLanguageDefinitionId": "Type.Enum.Extensible.String.getUnknownValue",
       "decorators": []
      },
      {
       "$id": "38",
       "name": "putKnownValue",
       "resourceName": "String",
       "accessibility": "public",
       "parameters": [
        {
         "$id": "39",
         "name": "contentType",
         "nameInRequest": "Content-Type",
         "doc": "Body parameter's content type. Known values are application/json",
         "type": {
          "$id": "40",
          "kind": "constant",
          "valueType": {
           "$id": "41",
           "kind": "string",
           "name": "string",
           "crossLanguageDefinitionId": "TypeSpec.string",
           "decorators": []
          },
          "value": "application/json",
          "decorators": []
         },
         "location": "Header",
         "isApiVersion": false,
         "isContentType": true,
         "isEndpoint": false,
         "explode": false,
         "isRequired": true,
         "kind": "Constant",
         "decorators": [],
         "skipUrlEncoding": false
        },
        {
         "$id": "42",
         "name": "body",
         "nameInRequest": "body",
         "type": {
          "$ref": "2"
         },
         "location": "Body",
         "isApiVersion": false,
         "isContentType": false,
         "isEndpoint": false,
         "explode": false,
         "isRequired": true,
         "kind": "Method",
         "decorators": [],
         "skipUrlEncoding": false
        }
       ],
       "responses": [
        {
         "$id": "43",
         "statusCodes": [
          204
         ],
         "headers": [],
         "isErrorResponse": false
        }
       ],
       "httpMethod": "PUT",
       "uri": "{endpoint}",
       "path": "/type/enum/extensible/string/known-value",
       "requestMediaTypes": [
        "application/json"
       ],
       "bufferResponse": true,
       "generateProtocolMethod": true,
       "generateConvenienceMethod": true,
       "crossLanguageDefinitionId": "Type.Enum.Extensible.String.putKnownValue",
       "decorators": []
      },
      {
       "$id": "44",
       "name": "putUnknownValue",
       "resourceName": "String",
       "accessibility": "public",
       "parameters": [
        {
         "$id": "45",
         "name": "contentType",
         "nameInRequest": "Content-Type",
         "doc": "Body parameter's content type. Known values are application/json",
         "type": {
          "$id": "46",
          "kind": "constant",
          "valueType": {
           "$id": "47",
           "kind": "string",
           "name": "string",
           "crossLanguageDefinitionId": "TypeSpec.string",
           "decorators": []
          },
          "value": "application/json",
          "decorators": []
         },
         "location": "Header",
         "isApiVersion": false,
         "isContentType": true,
         "isEndpoint": false,
         "explode": false,
         "isRequired": true,
         "kind": "Constant",
         "decorators": [],
         "skipUrlEncoding": false
        },
        {
         "$id": "48",
         "name": "body",
         "nameInRequest": "body",
         "type": {
          "$ref": "2"
         },
         "location": "Body",
         "isApiVersion": false,
         "isContentType": false,
         "isEndpoint": false,
         "explode": false,
         "isRequired": true,
         "kind": "Method",
         "decorators": [],
         "skipUrlEncoding": false
        }
       ],
       "responses": [
        {
         "$id": "49",
         "statusCodes": [
          204
         ],
         "headers": [],
         "isErrorResponse": false
        }
       ],
       "httpMethod": "PUT",
       "uri": "{endpoint}",
       "path": "/type/enum/extensible/string/unknown-value",
       "requestMediaTypes": [
        "application/json"
=======
       "bodyType": {
        "$ref": "2"
       },
       "headers": [
        {
         "$id": "29",
         "name": "contentType",
         "nameInResponse": "content-type",
         "type": {
          "$id": "30",
          "kind": "constant",
          "valueType": {
           "$id": "31",
           "kind": "string",
           "name": "string",
           "crossLanguageDefinitionId": "TypeSpec.string",
           "decorators": []
          },
          "value": "application/json",
          "decorators": []
         }
        }
       ],
       "isErrorResponse": false,
       "contentTypes": [
        "application/json"
       ]
      }
     ],
     "httpMethod": "GET",
     "uri": "{endpoint}",
     "path": "/type/enum/extensible/string/known-value",
     "bufferResponse": true,
     "generateProtocolMethod": true,
     "generateConvenienceMethod": true,
     "crossLanguageDefinitionId": "Type.Enum.Extensible.String.getKnownValue",
     "decorators": []
    },
    {
     "$id": "32",
     "name": "getUnknownValue",
     "resourceName": "String",
     "accessibility": "public",
     "parameters": [
      {
       "$id": "33",
       "name": "accept",
       "nameInRequest": "Accept",
       "type": {
        "$id": "34",
        "kind": "constant",
        "valueType": {
         "$id": "35",
         "kind": "string",
         "name": "string",
         "crossLanguageDefinitionId": "TypeSpec.string",
         "decorators": []
        },
        "value": "application/json",
        "decorators": []
       },
       "location": "Header",
       "isApiVersion": false,
       "isContentType": false,
       "isEndpoint": false,
       "explode": false,
       "isRequired": true,
       "kind": "Constant",
       "decorators": [],
       "skipUrlEncoding": false
      }
     ],
     "responses": [
      {
       "$id": "36",
       "statusCodes": [
        200
       ],
       "bodyType": {
        "$ref": "2"
       },
       "headers": [
        {
         "$id": "37",
         "name": "contentType",
         "nameInResponse": "content-type",
         "type": {
          "$id": "38",
          "kind": "constant",
          "valueType": {
           "$id": "39",
           "kind": "string",
           "name": "string",
           "crossLanguageDefinitionId": "TypeSpec.string",
           "decorators": []
          },
          "value": "application/json",
          "decorators": []
         }
        }
       ],
       "isErrorResponse": false,
       "contentTypes": [
        "application/json"
       ]
      }
     ],
     "httpMethod": "GET",
     "uri": "{endpoint}",
     "path": "/type/enum/extensible/string/unknown-value",
     "bufferResponse": true,
     "generateProtocolMethod": true,
     "generateConvenienceMethod": true,
     "crossLanguageDefinitionId": "Type.Enum.Extensible.String.getUnknownValue",
     "decorators": []
    },
    {
     "$id": "40",
     "name": "putKnownValue",
     "resourceName": "String",
     "accessibility": "public",
     "parameters": [
      {
       "$id": "41",
       "name": "contentType",
       "nameInRequest": "Content-Type",
       "type": {
        "$id": "42",
        "kind": "constant",
        "valueType": {
         "$id": "43",
         "kind": "string",
         "name": "string",
         "crossLanguageDefinitionId": "TypeSpec.string",
         "decorators": []
        },
        "value": "application/json",
        "decorators": []
       },
       "location": "Header",
       "isApiVersion": false,
       "isContentType": true,
       "isEndpoint": false,
       "explode": false,
       "isRequired": true,
       "kind": "Constant",
       "decorators": [],
       "skipUrlEncoding": false
      },
      {
       "$id": "44",
       "name": "body",
       "nameInRequest": "body",
       "type": {
        "$ref": "2"
       },
       "location": "Body",
       "isApiVersion": false,
       "isContentType": false,
       "isEndpoint": false,
       "explode": false,
       "isRequired": true,
       "kind": "Method",
       "decorators": [],
       "skipUrlEncoding": false
      }
     ],
     "responses": [
      {
       "$id": "45",
       "statusCodes": [
        204
       ],
       "headers": [],
       "isErrorResponse": false
      }
     ],
     "httpMethod": "PUT",
     "uri": "{endpoint}",
     "path": "/type/enum/extensible/string/known-value",
     "requestMediaTypes": [
      "application/json"
     ],
     "bufferResponse": true,
     "generateProtocolMethod": true,
     "generateConvenienceMethod": true,
     "crossLanguageDefinitionId": "Type.Enum.Extensible.String.putKnownValue",
     "decorators": []
    },
    {
     "$id": "46",
     "name": "putUnknownValue",
     "resourceName": "String",
     "accessibility": "public",
     "parameters": [
      {
       "$id": "47",
       "name": "contentType",
       "nameInRequest": "Content-Type",
       "type": {
        "$id": "48",
        "kind": "constant",
        "valueType": {
         "$id": "49",
         "kind": "string",
         "name": "string",
         "crossLanguageDefinitionId": "TypeSpec.string",
         "decorators": []
        },
        "value": "application/json",
        "decorators": []
       },
       "location": "Header",
       "isApiVersion": false,
       "isContentType": true,
       "isEndpoint": false,
       "explode": false,
       "isRequired": true,
       "kind": "Constant",
       "decorators": [],
       "skipUrlEncoding": false
      },
      {
       "$id": "50",
       "name": "body",
       "nameInRequest": "body",
       "type": {
        "$ref": "2"
       },
       "location": "Body",
       "isApiVersion": false,
       "isContentType": false,
       "isEndpoint": false,
       "explode": false,
       "isRequired": true,
       "kind": "Method",
       "decorators": [],
       "skipUrlEncoding": false
      }
     ],
     "responses": [
      {
       "$id": "51",
       "statusCodes": [
        204
>>>>>>> 676f47f0
       ],
       "bufferResponse": true,
       "generateProtocolMethod": true,
       "generateConvenienceMethod": true,
       "crossLanguageDefinitionId": "Type.Enum.Extensible.String.putUnknownValue",
       "decorators": []
      }
     ],
<<<<<<< HEAD
     "apiVersions": [],
     "crossLanguageDefinitionId": "Type.Enum.Extensible.String",
     "decorators": [],
     "parent": {
      "$ref": "18"
=======
     "httpMethod": "PUT",
     "uri": "{endpoint}",
     "path": "/type/enum/extensible/string/unknown-value",
     "requestMediaTypes": [
      "application/json"
     ],
     "bufferResponse": true,
     "generateProtocolMethod": true,
     "generateConvenienceMethod": true,
     "crossLanguageDefinitionId": "Type.Enum.Extensible.String.putUnknownValue",
     "decorators": []
    }
   ],
   "parent": "ExtensibleClient",
   "parameters": [
    {
     "$id": "52",
     "name": "endpoint",
     "nameInRequest": "endpoint",
     "doc": "Service host",
     "type": {
      "$id": "53",
      "kind": "url",
      "name": "url",
      "crossLanguageDefinitionId": "TypeSpec.url"
     },
     "location": "Uri",
     "isApiVersion": false,
     "isContentType": false,
     "isRequired": true,
     "isEndpoint": true,
     "skipUrlEncoding": false,
     "explode": false,
     "kind": "Client",
     "defaultValue": {
      "$id": "54",
      "type": {
       "$id": "55",
       "kind": "string",
       "name": "string",
       "crossLanguageDefinitionId": "TypeSpec.string"
      },
      "value": "http://localhost:3000"
>>>>>>> 676f47f0
     }
    }
   ]
  }
 ]
}<|MERGE_RESOLUTION|>--- conflicted
+++ resolved
@@ -267,7 +267,6 @@
          "skipUrlEncoding": false
         }
        ],
-<<<<<<< HEAD
        "responses": [
         {
          "$id": "32",
@@ -277,7 +276,26 @@
          "bodyType": {
           "$ref": "2"
          },
-         "headers": [],
+         "headers": [
+          {
+           "$id": "33",
+           "name": "contentType",
+           "nameInResponse": "content-type",
+           "type": {
+            "$id": "34",
+            "kind": "constant",
+            "valueType": {
+             "$id": "35",
+             "kind": "string",
+             "name": "string",
+             "crossLanguageDefinitionId": "TypeSpec.string",
+             "decorators": []
+            },
+            "value": "application/json",
+            "decorators": []
+           }
+          }
+         ],
          "isErrorResponse": false,
          "contentTypes": [
           "application/json"
@@ -294,20 +312,20 @@
        "decorators": []
       },
       {
-       "$id": "33",
+       "$id": "36",
        "name": "getUnknownValue",
        "resourceName": "String",
        "accessibility": "public",
        "parameters": [
         {
-         "$id": "34",
+         "$id": "37",
          "name": "accept",
          "nameInRequest": "Accept",
          "type": {
-          "$id": "35",
+          "$id": "38",
           "kind": "constant",
           "valueType": {
-           "$id": "36",
+           "$id": "39",
            "kind": "string",
            "name": "string",
            "crossLanguageDefinitionId": "TypeSpec.string",
@@ -329,14 +347,33 @@
        ],
        "responses": [
         {
-         "$id": "37",
+         "$id": "40",
          "statusCodes": [
           200
          ],
          "bodyType": {
           "$ref": "2"
          },
-         "headers": [],
+         "headers": [
+          {
+           "$id": "41",
+           "name": "contentType",
+           "nameInResponse": "content-type",
+           "type": {
+            "$id": "42",
+            "kind": "constant",
+            "valueType": {
+             "$id": "43",
+             "kind": "string",
+             "name": "string",
+             "crossLanguageDefinitionId": "TypeSpec.string",
+             "decorators": []
+            },
+            "value": "application/json",
+            "decorators": []
+           }
+          }
+         ],
          "isErrorResponse": false,
          "contentTypes": [
           "application/json"
@@ -353,90 +390,15 @@
        "decorators": []
       },
       {
-       "$id": "38",
+       "$id": "44",
        "name": "putKnownValue",
        "resourceName": "String",
        "accessibility": "public",
        "parameters": [
         {
-         "$id": "39",
-         "name": "contentType",
-         "nameInRequest": "Content-Type",
-         "doc": "Body parameter's content type. Known values are application/json",
-         "type": {
-          "$id": "40",
-          "kind": "constant",
-          "valueType": {
-           "$id": "41",
-           "kind": "string",
-           "name": "string",
-           "crossLanguageDefinitionId": "TypeSpec.string",
-           "decorators": []
-          },
-          "value": "application/json",
-          "decorators": []
-         },
-         "location": "Header",
-         "isApiVersion": false,
-         "isContentType": true,
-         "isEndpoint": false,
-         "explode": false,
-         "isRequired": true,
-         "kind": "Constant",
-         "decorators": [],
-         "skipUrlEncoding": false
-        },
-        {
-         "$id": "42",
-         "name": "body",
-         "nameInRequest": "body",
-         "type": {
-          "$ref": "2"
-         },
-         "location": "Body",
-         "isApiVersion": false,
-         "isContentType": false,
-         "isEndpoint": false,
-         "explode": false,
-         "isRequired": true,
-         "kind": "Method",
-         "decorators": [],
-         "skipUrlEncoding": false
-        }
-       ],
-       "responses": [
-        {
-         "$id": "43",
-         "statusCodes": [
-          204
-         ],
-         "headers": [],
-         "isErrorResponse": false
-        }
-       ],
-       "httpMethod": "PUT",
-       "uri": "{endpoint}",
-       "path": "/type/enum/extensible/string/known-value",
-       "requestMediaTypes": [
-        "application/json"
-       ],
-       "bufferResponse": true,
-       "generateProtocolMethod": true,
-       "generateConvenienceMethod": true,
-       "crossLanguageDefinitionId": "Type.Enum.Extensible.String.putKnownValue",
-       "decorators": []
-      },
-      {
-       "$id": "44",
-       "name": "putUnknownValue",
-       "resourceName": "String",
-       "accessibility": "public",
-       "parameters": [
-        {
          "$id": "45",
          "name": "contentType",
          "nameInRequest": "Content-Type",
-         "doc": "Body parameter's content type. Known values are application/json",
          "type": {
           "$id": "46",
           "kind": "constant",
@@ -490,23 +452,31 @@
        ],
        "httpMethod": "PUT",
        "uri": "{endpoint}",
-       "path": "/type/enum/extensible/string/unknown-value",
+       "path": "/type/enum/extensible/string/known-value",
        "requestMediaTypes": [
         "application/json"
-=======
-       "bodyType": {
-        "$ref": "2"
-       },
-       "headers": [
-        {
-         "$id": "29",
+       ],
+       "bufferResponse": true,
+       "generateProtocolMethod": true,
+       "generateConvenienceMethod": true,
+       "crossLanguageDefinitionId": "Type.Enum.Extensible.String.putKnownValue",
+       "decorators": []
+      },
+      {
+       "$id": "50",
+       "name": "putUnknownValue",
+       "resourceName": "String",
+       "accessibility": "public",
+       "parameters": [
+        {
+         "$id": "51",
          "name": "contentType",
-         "nameInResponse": "content-type",
+         "nameInRequest": "Content-Type",
          "type": {
-          "$id": "30",
+          "$id": "52",
           "kind": "constant",
           "valueType": {
-           "$id": "31",
+           "$id": "53",
            "kind": "string",
            "name": "string",
            "crossLanguageDefinitionId": "TypeSpec.string",
@@ -514,232 +484,50 @@
           },
           "value": "application/json",
           "decorators": []
-         }
-        }
-       ],
-       "isErrorResponse": false,
-       "contentTypes": [
+         },
+         "location": "Header",
+         "isApiVersion": false,
+         "isContentType": true,
+         "isEndpoint": false,
+         "explode": false,
+         "isRequired": true,
+         "kind": "Constant",
+         "decorators": [],
+         "skipUrlEncoding": false
+        },
+        {
+         "$id": "54",
+         "name": "body",
+         "nameInRequest": "body",
+         "type": {
+          "$ref": "2"
+         },
+         "location": "Body",
+         "isApiVersion": false,
+         "isContentType": false,
+         "isEndpoint": false,
+         "explode": false,
+         "isRequired": true,
+         "kind": "Method",
+         "decorators": [],
+         "skipUrlEncoding": false
+        }
+       ],
+       "responses": [
+        {
+         "$id": "55",
+         "statusCodes": [
+          204
+         ],
+         "headers": [],
+         "isErrorResponse": false
+        }
+       ],
+       "httpMethod": "PUT",
+       "uri": "{endpoint}",
+       "path": "/type/enum/extensible/string/unknown-value",
+       "requestMediaTypes": [
         "application/json"
-       ]
-      }
-     ],
-     "httpMethod": "GET",
-     "uri": "{endpoint}",
-     "path": "/type/enum/extensible/string/known-value",
-     "bufferResponse": true,
-     "generateProtocolMethod": true,
-     "generateConvenienceMethod": true,
-     "crossLanguageDefinitionId": "Type.Enum.Extensible.String.getKnownValue",
-     "decorators": []
-    },
-    {
-     "$id": "32",
-     "name": "getUnknownValue",
-     "resourceName": "String",
-     "accessibility": "public",
-     "parameters": [
-      {
-       "$id": "33",
-       "name": "accept",
-       "nameInRequest": "Accept",
-       "type": {
-        "$id": "34",
-        "kind": "constant",
-        "valueType": {
-         "$id": "35",
-         "kind": "string",
-         "name": "string",
-         "crossLanguageDefinitionId": "TypeSpec.string",
-         "decorators": []
-        },
-        "value": "application/json",
-        "decorators": []
-       },
-       "location": "Header",
-       "isApiVersion": false,
-       "isContentType": false,
-       "isEndpoint": false,
-       "explode": false,
-       "isRequired": true,
-       "kind": "Constant",
-       "decorators": [],
-       "skipUrlEncoding": false
-      }
-     ],
-     "responses": [
-      {
-       "$id": "36",
-       "statusCodes": [
-        200
-       ],
-       "bodyType": {
-        "$ref": "2"
-       },
-       "headers": [
-        {
-         "$id": "37",
-         "name": "contentType",
-         "nameInResponse": "content-type",
-         "type": {
-          "$id": "38",
-          "kind": "constant",
-          "valueType": {
-           "$id": "39",
-           "kind": "string",
-           "name": "string",
-           "crossLanguageDefinitionId": "TypeSpec.string",
-           "decorators": []
-          },
-          "value": "application/json",
-          "decorators": []
-         }
-        }
-       ],
-       "isErrorResponse": false,
-       "contentTypes": [
-        "application/json"
-       ]
-      }
-     ],
-     "httpMethod": "GET",
-     "uri": "{endpoint}",
-     "path": "/type/enum/extensible/string/unknown-value",
-     "bufferResponse": true,
-     "generateProtocolMethod": true,
-     "generateConvenienceMethod": true,
-     "crossLanguageDefinitionId": "Type.Enum.Extensible.String.getUnknownValue",
-     "decorators": []
-    },
-    {
-     "$id": "40",
-     "name": "putKnownValue",
-     "resourceName": "String",
-     "accessibility": "public",
-     "parameters": [
-      {
-       "$id": "41",
-       "name": "contentType",
-       "nameInRequest": "Content-Type",
-       "type": {
-        "$id": "42",
-        "kind": "constant",
-        "valueType": {
-         "$id": "43",
-         "kind": "string",
-         "name": "string",
-         "crossLanguageDefinitionId": "TypeSpec.string",
-         "decorators": []
-        },
-        "value": "application/json",
-        "decorators": []
-       },
-       "location": "Header",
-       "isApiVersion": false,
-       "isContentType": true,
-       "isEndpoint": false,
-       "explode": false,
-       "isRequired": true,
-       "kind": "Constant",
-       "decorators": [],
-       "skipUrlEncoding": false
-      },
-      {
-       "$id": "44",
-       "name": "body",
-       "nameInRequest": "body",
-       "type": {
-        "$ref": "2"
-       },
-       "location": "Body",
-       "isApiVersion": false,
-       "isContentType": false,
-       "isEndpoint": false,
-       "explode": false,
-       "isRequired": true,
-       "kind": "Method",
-       "decorators": [],
-       "skipUrlEncoding": false
-      }
-     ],
-     "responses": [
-      {
-       "$id": "45",
-       "statusCodes": [
-        204
-       ],
-       "headers": [],
-       "isErrorResponse": false
-      }
-     ],
-     "httpMethod": "PUT",
-     "uri": "{endpoint}",
-     "path": "/type/enum/extensible/string/known-value",
-     "requestMediaTypes": [
-      "application/json"
-     ],
-     "bufferResponse": true,
-     "generateProtocolMethod": true,
-     "generateConvenienceMethod": true,
-     "crossLanguageDefinitionId": "Type.Enum.Extensible.String.putKnownValue",
-     "decorators": []
-    },
-    {
-     "$id": "46",
-     "name": "putUnknownValue",
-     "resourceName": "String",
-     "accessibility": "public",
-     "parameters": [
-      {
-       "$id": "47",
-       "name": "contentType",
-       "nameInRequest": "Content-Type",
-       "type": {
-        "$id": "48",
-        "kind": "constant",
-        "valueType": {
-         "$id": "49",
-         "kind": "string",
-         "name": "string",
-         "crossLanguageDefinitionId": "TypeSpec.string",
-         "decorators": []
-        },
-        "value": "application/json",
-        "decorators": []
-       },
-       "location": "Header",
-       "isApiVersion": false,
-       "isContentType": true,
-       "isEndpoint": false,
-       "explode": false,
-       "isRequired": true,
-       "kind": "Constant",
-       "decorators": [],
-       "skipUrlEncoding": false
-      },
-      {
-       "$id": "50",
-       "name": "body",
-       "nameInRequest": "body",
-       "type": {
-        "$ref": "2"
-       },
-       "location": "Body",
-       "isApiVersion": false,
-       "isContentType": false,
-       "isEndpoint": false,
-       "explode": false,
-       "isRequired": true,
-       "kind": "Method",
-       "decorators": [],
-       "skipUrlEncoding": false
-      }
-     ],
-     "responses": [
-      {
-       "$id": "51",
-       "statusCodes": [
-        204
->>>>>>> 676f47f0
        ],
        "bufferResponse": true,
        "generateProtocolMethod": true,
@@ -748,57 +536,11 @@
        "decorators": []
       }
      ],
-<<<<<<< HEAD
      "apiVersions": [],
      "crossLanguageDefinitionId": "Type.Enum.Extensible.String",
      "decorators": [],
      "parent": {
       "$ref": "18"
-=======
-     "httpMethod": "PUT",
-     "uri": "{endpoint}",
-     "path": "/type/enum/extensible/string/unknown-value",
-     "requestMediaTypes": [
-      "application/json"
-     ],
-     "bufferResponse": true,
-     "generateProtocolMethod": true,
-     "generateConvenienceMethod": true,
-     "crossLanguageDefinitionId": "Type.Enum.Extensible.String.putUnknownValue",
-     "decorators": []
-    }
-   ],
-   "parent": "ExtensibleClient",
-   "parameters": [
-    {
-     "$id": "52",
-     "name": "endpoint",
-     "nameInRequest": "endpoint",
-     "doc": "Service host",
-     "type": {
-      "$id": "53",
-      "kind": "url",
-      "name": "url",
-      "crossLanguageDefinitionId": "TypeSpec.url"
-     },
-     "location": "Uri",
-     "isApiVersion": false,
-     "isContentType": false,
-     "isRequired": true,
-     "isEndpoint": true,
-     "skipUrlEncoding": false,
-     "explode": false,
-     "kind": "Client",
-     "defaultValue": {
-      "$id": "54",
-      "type": {
-       "$id": "55",
-       "kind": "string",
-       "name": "string",
-       "crossLanguageDefinitionId": "TypeSpec.string"
-      },
-      "value": "http://localhost:3000"
->>>>>>> 676f47f0
      }
     }
    ]
