{
 "$id": "1",
 "Name": "Type.Enum.Extensible",
 "ApiVersions": [],
 "Enums": [
  {
   "$id": "2",
   "kind": "enum",
   "name": "DaysOfWeekExtensibleEnum",
   "crossLanguageDefinitionId": "Type.Enum.Extensible.DaysOfWeekExtensibleEnum",
   "valueType": {
    "$id": "3",
    "kind": "string",
    "name": "string",
    "crossLanguageDefinitionId": "TypeSpec.string",
    "decorators": []
   },
   "values": [
    {
     "$id": "4",
     "kind": "enumvalue",
     "name": "Monday",
     "value": "Monday",
     "valueType": {
      "$id": "5",
      "kind": "string",
      "name": "string",
      "crossLanguageDefinitionId": "TypeSpec.string",
      "decorators": []
     },
     "enumType": {
      "$ref": "2"
     },
     "doc": "Monday.",
     "decorators": []
    },
    {
     "$id": "6",
     "kind": "enumvalue",
     "name": "Tuesday",
     "value": "Tuesday",
     "valueType": {
      "$id": "7",
      "kind": "string",
      "name": "string",
      "crossLanguageDefinitionId": "TypeSpec.string",
      "decorators": []
     },
     "enumType": {
      "$ref": "2"
     },
     "doc": "Tuesday.",
     "decorators": []
    },
    {
     "$id": "8",
     "kind": "enumvalue",
     "name": "Wednesday",
     "value": "Wednesday",
     "valueType": {
      "$id": "9",
      "kind": "string",
      "name": "string",
      "crossLanguageDefinitionId": "TypeSpec.string",
      "decorators": []
     },
     "enumType": {
      "$ref": "2"
     },
     "doc": "Wednesday.",
     "decorators": []
    },
    {
     "$id": "10",
     "kind": "enumvalue",
     "name": "Thursday",
     "value": "Thursday",
     "valueType": {
      "$id": "11",
      "kind": "string",
      "name": "string",
      "crossLanguageDefinitionId": "TypeSpec.string",
      "decorators": []
     },
     "enumType": {
      "$ref": "2"
     },
     "doc": "Thursday.",
     "decorators": []
    },
    {
     "$id": "12",
     "kind": "enumvalue",
     "name": "Friday",
     "value": "Friday",
     "valueType": {
      "$id": "13",
      "kind": "string",
      "name": "string",
      "crossLanguageDefinitionId": "TypeSpec.string",
      "decorators": []
     },
     "enumType": {
      "$ref": "2"
     },
     "doc": "Friday.",
     "decorators": []
    },
    {
     "$id": "14",
     "kind": "enumvalue",
     "name": "Saturday",
     "value": "Saturday",
     "valueType": {
      "$id": "15",
      "kind": "string",
      "name": "string",
      "crossLanguageDefinitionId": "TypeSpec.string",
      "decorators": []
     },
     "enumType": {
      "$ref": "2"
     },
     "doc": "Saturday.",
     "decorators": []
    },
    {
     "$id": "16",
     "kind": "enumvalue",
     "name": "Sunday",
     "value": "Sunday",
     "valueType": {
      "$id": "17",
      "kind": "string",
      "name": "string",
      "crossLanguageDefinitionId": "TypeSpec.string",
      "decorators": []
     },
     "enumType": {
      "$ref": "2"
     },
     "doc": "Sunday.",
     "decorators": []
    }
   ],
   "namespace": "Type.Enum.Extensible",
   "doc": "Days of the week",
   "isFixed": false,
   "isFlags": false,
   "usage": "Input,Output,Json",
   "decorators": []
  }
 ],
 "Models": [],
 "Clients": [
  {
   "$id": "18",
   "kind": "client",
   "name": "ExtensibleClient",
   "namespace": "Type.Enum.Extensible",
   "parameters": [
    {
     "$id": "19",
     "Name": "endpoint",
     "NameInRequest": "endpoint",
     "Doc": "Service host",
     "Type": {
      "$id": "20",
      "kind": "url",
      "name": "url",
      "crossLanguageDefinitionId": "TypeSpec.url"
     },
     "Location": "Uri",
     "IsApiVersion": false,
     "IsResourceParameter": false,
     "IsContentType": false,
     "IsRequired": true,
     "IsEndpoint": true,
     "SkipUrlEncoding": false,
     "Explode": false,
     "Kind": "Client",
     "DefaultValue": {
      "$id": "21",
      "Type": {
       "$id": "22",
       "kind": "string",
       "name": "string",
       "crossLanguageDefinitionId": "TypeSpec.string"
      },
      "Value": "http://localhost:3000"
     }
    }
   ],
   "operations": [],
   "apiVersions": [],
   "crossLanguageDefinitionId": "Type.Enum.Extensible",
   "children": [
    {
     "$id": "23",
     "kind": "client",
     "name": "String",
     "namespace": "Type.Enum.Extensible",
     "parameters": [
      {
       "$id": "24",
       "Name": "endpoint",
       "NameInRequest": "endpoint",
       "Doc": "Service host",
       "Type": {
        "$id": "25",
        "kind": "url",
        "name": "url",
        "crossLanguageDefinitionId": "TypeSpec.url"
       },
       "Location": "Uri",
       "IsApiVersion": false,
       "IsResourceParameter": false,
       "IsContentType": false,
       "IsRequired": true,
<<<<<<< HEAD
       "IsEndpoint": true,
       "SkipUrlEncoding": false,
       "Explode": false,
       "Kind": "Client",
       "DefaultValue": {
        "$id": "26",
        "Type": {
         "$id": "27",
=======
       "Kind": "Constant",
       "Decorators": [],
       "SkipUrlEncoding": false
      }
     ],
     "Responses": [
      {
       "$id": "29",
       "StatusCodes": [
        200
       ],
       "BodyType": {
        "$ref": "2"
       },
       "Headers": [],
       "IsErrorResponse": false,
       "ContentTypes": [
        "application/json"
       ]
      }
     ],
     "HttpMethod": "GET",
     "Uri": "{endpoint}",
     "Path": "/type/enum/extensible/string/known-value",
     "BufferResponse": true,
     "GenerateProtocolMethod": true,
     "GenerateConvenienceMethod": true,
     "CrossLanguageDefinitionId": "Type.Enum.Extensible.String.getKnownValue",
     "Decorators": []
    },
    {
     "$id": "30",
     "Name": "getUnknownValue",
     "ResourceName": "String",
     "Accessibility": "public",
     "Parameters": [
      {
       "$id": "31",
       "Name": "accept",
       "NameInRequest": "Accept",
       "Type": {
        "$id": "32",
        "kind": "constant",
        "valueType": {
         "$id": "33",
>>>>>>> 41efd5f9
         "kind": "string",
         "name": "string",
         "crossLanguageDefinitionId": "TypeSpec.string"
        },
        "Value": "http://localhost:3000"
       }
      }
     ],
     "operations": [
      {
       "$id": "28",
       "Name": "getKnownValue",
       "ResourceName": "String",
       "Accessibility": "public",
       "Parameters": [
        {
         "$id": "29",
         "Name": "accept",
         "NameInRequest": "Accept",
         "Type": {
          "$id": "30",
          "kind": "constant",
          "valueType": {
           "$id": "31",
           "kind": "string",
           "name": "string",
           "crossLanguageDefinitionId": "TypeSpec.string",
           "decorators": []
          },
          "value": "application/json",
          "decorators": []
         },
         "Location": "Header",
         "IsApiVersion": false,
         "IsContentType": false,
         "IsEndpoint": false,
         "Explode": false,
         "IsRequired": true,
         "Kind": "Constant",
         "Decorators": [],
         "SkipUrlEncoding": false
        }
       ],
<<<<<<< HEAD
       "Responses": [
        {
         "$id": "32",
         "StatusCodes": [
          200
         ],
         "BodyType": {
          "$ref": "2"
         },
         "BodyMediaType": "Json",
         "Headers": [],
         "IsErrorResponse": false,
         "ContentTypes": [
          "application/json"
         ]
        }
       ],
       "HttpMethod": "GET",
       "RequestBodyMediaType": "None",
       "Uri": "{endpoint}",
       "Path": "/type/enum/extensible/string/known-value",
       "BufferResponse": true,
       "GenerateProtocolMethod": true,
       "GenerateConvenienceMethod": true,
       "CrossLanguageDefinitionId": "Type.Enum.Extensible.String.getKnownValue",
       "Decorators": []
=======
       "BodyType": {
        "$ref": "2"
       },
       "Headers": [],
       "IsErrorResponse": false,
       "ContentTypes": [
        "application/json"
       ]
      }
     ],
     "HttpMethod": "GET",
     "Uri": "{endpoint}",
     "Path": "/type/enum/extensible/string/unknown-value",
     "BufferResponse": true,
     "GenerateProtocolMethod": true,
     "GenerateConvenienceMethod": true,
     "CrossLanguageDefinitionId": "Type.Enum.Extensible.String.getUnknownValue",
     "Decorators": []
    },
    {
     "$id": "35",
     "Name": "putKnownValue",
     "ResourceName": "String",
     "Accessibility": "public",
     "Parameters": [
      {
       "$id": "36",
       "Name": "contentType",
       "NameInRequest": "Content-Type",
       "Doc": "Body parameter's content type. Known values are application/json",
       "Type": {
        "$id": "37",
        "kind": "constant",
        "valueType": {
         "$id": "38",
         "kind": "string",
         "name": "string",
         "crossLanguageDefinitionId": "TypeSpec.string",
         "decorators": []
        },
        "value": "application/json",
        "decorators": []
       },
       "Location": "Header",
       "IsApiVersion": false,
       "IsContentType": true,
       "IsEndpoint": false,
       "Explode": false,
       "IsRequired": true,
       "Kind": "Constant",
       "Decorators": [],
       "SkipUrlEncoding": false
>>>>>>> 41efd5f9
      },
      {
       "$id": "33",
       "Name": "getUnknownValue",
       "ResourceName": "String",
       "Accessibility": "public",
       "Parameters": [
        {
         "$id": "34",
         "Name": "accept",
         "NameInRequest": "Accept",
         "Type": {
          "$id": "35",
          "kind": "constant",
          "valueType": {
           "$id": "36",
           "kind": "string",
           "name": "string",
           "crossLanguageDefinitionId": "TypeSpec.string",
           "decorators": []
          },
          "value": "application/json",
          "decorators": []
         },
         "Location": "Header",
         "IsApiVersion": false,
         "IsContentType": false,
         "IsEndpoint": false,
         "Explode": false,
         "IsRequired": true,
         "Kind": "Constant",
         "Decorators": [],
         "SkipUrlEncoding": false
        }
       ],
<<<<<<< HEAD
       "Responses": [
        {
         "$id": "37",
         "StatusCodes": [
          200
         ],
         "BodyType": {
          "$ref": "2"
         },
         "BodyMediaType": "Json",
         "Headers": [],
         "IsErrorResponse": false,
         "ContentTypes": [
          "application/json"
         ]
        }
       ],
       "HttpMethod": "GET",
       "RequestBodyMediaType": "None",
       "Uri": "{endpoint}",
       "Path": "/type/enum/extensible/string/unknown-value",
       "BufferResponse": true,
       "GenerateProtocolMethod": true,
       "GenerateConvenienceMethod": true,
       "CrossLanguageDefinitionId": "Type.Enum.Extensible.String.getUnknownValue",
       "Decorators": []
      },
=======
       "Headers": [],
       "IsErrorResponse": false
      }
     ],
     "HttpMethod": "PUT",
     "Uri": "{endpoint}",
     "Path": "/type/enum/extensible/string/known-value",
     "RequestMediaTypes": [
      "application/json"
     ],
     "BufferResponse": true,
     "GenerateProtocolMethod": true,
     "GenerateConvenienceMethod": true,
     "CrossLanguageDefinitionId": "Type.Enum.Extensible.String.putKnownValue",
     "Decorators": []
    },
    {
     "$id": "41",
     "Name": "putUnknownValue",
     "ResourceName": "String",
     "Accessibility": "public",
     "Parameters": [
>>>>>>> 41efd5f9
      {
       "$id": "38",
       "Name": "putKnownValue",
       "ResourceName": "String",
       "Accessibility": "public",
       "Parameters": [
        {
         "$id": "39",
         "Name": "contentType",
         "NameInRequest": "Content-Type",
         "Doc": "Body parameter's content type. Known values are application/json",
         "Type": {
          "$id": "40",
          "kind": "constant",
          "valueType": {
           "$id": "41",
           "kind": "string",
           "name": "string",
           "crossLanguageDefinitionId": "TypeSpec.string",
           "decorators": []
          },
          "value": "application/json",
          "decorators": []
         },
         "Location": "Header",
         "IsApiVersion": false,
         "IsContentType": true,
         "IsEndpoint": false,
         "Explode": false,
         "IsRequired": true,
         "Kind": "Constant",
         "Decorators": [],
         "SkipUrlEncoding": false
        },
        {
         "$id": "42",
         "Name": "body",
         "NameInRequest": "body",
         "Type": {
          "$ref": "2"
         },
         "Location": "Body",
         "IsApiVersion": false,
         "IsContentType": false,
         "IsEndpoint": false,
         "Explode": false,
         "IsRequired": true,
         "Kind": "Method",
         "Decorators": [],
         "SkipUrlEncoding": false
        }
       ],
       "Responses": [
        {
         "$id": "43",
         "StatusCodes": [
          204
         ],
         "BodyMediaType": "Json",
         "Headers": [],
         "IsErrorResponse": false
        }
       ],
       "HttpMethod": "PUT",
       "RequestBodyMediaType": "None",
       "Uri": "{endpoint}",
       "Path": "/type/enum/extensible/string/known-value",
       "RequestMediaTypes": [
        "application/json"
       ],
       "BufferResponse": true,
       "GenerateProtocolMethod": true,
       "GenerateConvenienceMethod": true,
       "CrossLanguageDefinitionId": "Type.Enum.Extensible.String.putKnownValue",
       "Decorators": []
      },
      {
       "$id": "44",
       "Name": "putUnknownValue",
       "ResourceName": "String",
       "Accessibility": "public",
       "Parameters": [
        {
         "$id": "45",
         "Name": "contentType",
         "NameInRequest": "Content-Type",
         "Doc": "Body parameter's content type. Known values are application/json",
         "Type": {
          "$id": "46",
          "kind": "constant",
          "valueType": {
           "$id": "47",
           "kind": "string",
           "name": "string",
           "crossLanguageDefinitionId": "TypeSpec.string",
           "decorators": []
          },
          "value": "application/json",
          "decorators": []
         },
         "Location": "Header",
         "IsApiVersion": false,
         "IsContentType": true,
         "IsEndpoint": false,
         "Explode": false,
         "IsRequired": true,
         "Kind": "Constant",
         "Decorators": [],
         "SkipUrlEncoding": false
        },
        {
         "$id": "48",
         "Name": "body",
         "NameInRequest": "body",
         "Type": {
          "$ref": "2"
         },
         "Location": "Body",
         "IsApiVersion": false,
         "IsContentType": false,
         "IsEndpoint": false,
         "Explode": false,
         "IsRequired": true,
         "Kind": "Method",
         "Decorators": [],
         "SkipUrlEncoding": false
        }
       ],
<<<<<<< HEAD
       "Responses": [
        {
         "$id": "49",
         "StatusCodes": [
          204
         ],
         "BodyMediaType": "Json",
         "Headers": [],
         "IsErrorResponse": false
        }
       ],
       "HttpMethod": "PUT",
       "RequestBodyMediaType": "None",
       "Uri": "{endpoint}",
       "Path": "/type/enum/extensible/string/unknown-value",
       "RequestMediaTypes": [
        "application/json"
       ],
       "BufferResponse": true,
       "GenerateProtocolMethod": true,
       "GenerateConvenienceMethod": true,
       "CrossLanguageDefinitionId": "Type.Enum.Extensible.String.putUnknownValue",
       "Decorators": []
      }
     ],
     "apiVersions": [],
     "crossLanguageDefinitionId": "Type.Enum.Extensible.String",
     "parent": {
      "$ref": "18"
=======
       "Headers": [],
       "IsErrorResponse": false
      }
     ],
     "HttpMethod": "PUT",
     "Uri": "{endpoint}",
     "Path": "/type/enum/extensible/string/unknown-value",
     "RequestMediaTypes": [
      "application/json"
     ],
     "BufferResponse": true,
     "GenerateProtocolMethod": true,
     "GenerateConvenienceMethod": true,
     "CrossLanguageDefinitionId": "Type.Enum.Extensible.String.putUnknownValue",
     "Decorators": []
    }
   ],
   "Protocol": {
    "$id": "47"
   },
   "Parent": "ExtensibleClient",
   "Parameters": [
    {
     "$id": "48",
     "Name": "endpoint",
     "NameInRequest": "endpoint",
     "Doc": "Service host",
     "Type": {
      "$id": "49",
      "kind": "url",
      "name": "url",
      "crossLanguageDefinitionId": "TypeSpec.url"
     },
     "Location": "Uri",
     "IsApiVersion": false,
     "IsResourceParameter": false,
     "IsContentType": false,
     "IsRequired": true,
     "IsEndpoint": true,
     "SkipUrlEncoding": false,
     "Explode": false,
     "Kind": "Client",
     "DefaultValue": {
      "$id": "50",
      "Type": {
       "$id": "51",
       "kind": "string",
       "name": "string",
       "crossLanguageDefinitionId": "TypeSpec.string"
      },
      "Value": "http://localhost:3000"
>>>>>>> 41efd5f9
     }
    }
   ]
  }
 ]
}<|MERGE_RESOLUTION|>--- conflicted
+++ resolved
@@ -155,17 +155,20 @@
  "Clients": [
   {
    "$id": "18",
-   "kind": "client",
-   "name": "ExtensibleClient",
-   "namespace": "Type.Enum.Extensible",
-   "parameters": [
-    {
-     "$id": "19",
+   "Name": "ExtensibleClient",
+   "Namespace": "Type.Enum.Extensible",
+   "Operations": [],
+   "Protocol": {
+    "$id": "19"
+   },
+   "Parameters": [
+    {
+     "$id": "20",
      "Name": "endpoint",
      "NameInRequest": "endpoint",
      "Doc": "Service host",
      "Type": {
-      "$id": "20",
+      "$id": "21",
       "kind": "url",
       "name": "url",
       "crossLanguageDefinitionId": "TypeSpec.url"
@@ -180,9 +183,9 @@
      "Explode": false,
      "Kind": "Client",
      "DefaultValue": {
-      "$id": "21",
+      "$id": "22",
       "Type": {
-       "$id": "22",
+       "$id": "23",
        "kind": "string",
        "name": "string",
        "crossLanguageDefinitionId": "TypeSpec.string"
@@ -191,42 +194,43 @@
      }
     }
    ],
-   "operations": [],
-   "apiVersions": [],
-   "crossLanguageDefinitionId": "Type.Enum.Extensible",
-   "children": [
-    {
-     "$id": "23",
-     "kind": "client",
-     "name": "String",
-     "namespace": "Type.Enum.Extensible",
-     "parameters": [
-      {
-       "$id": "24",
-       "Name": "endpoint",
-       "NameInRequest": "endpoint",
-       "Doc": "Service host",
+   "Decorators": [],
+   "CrossLanguageDefinitionId": "Type.Enum.Extensible"
+  },
+  {
+   "$id": "24",
+   "Name": "String",
+   "Namespace": "Type.Enum.Extensible",
+   "Operations": [
+    {
+     "$id": "25",
+     "Name": "getKnownValue",
+     "ResourceName": "String",
+     "Accessibility": "public",
+     "Parameters": [
+      {
+       "$id": "26",
+       "Name": "accept",
+       "NameInRequest": "Accept",
        "Type": {
-        "$id": "25",
-        "kind": "url",
-        "name": "url",
-        "crossLanguageDefinitionId": "TypeSpec.url"
-       },
-       "Location": "Uri",
+        "$id": "27",
+        "kind": "constant",
+        "valueType": {
+         "$id": "28",
+         "kind": "string",
+         "name": "string",
+         "crossLanguageDefinitionId": "TypeSpec.string",
+         "decorators": []
+        },
+        "value": "application/json",
+        "decorators": []
+       },
+       "Location": "Header",
        "IsApiVersion": false,
-       "IsResourceParameter": false,
        "IsContentType": false,
+       "IsEndpoint": false,
+       "Explode": false,
        "IsRequired": true,
-<<<<<<< HEAD
-       "IsEndpoint": true,
-       "SkipUrlEncoding": false,
-       "Explode": false,
-       "Kind": "Client",
-       "DefaultValue": {
-        "$id": "26",
-        "Type": {
-         "$id": "27",
-=======
        "Kind": "Constant",
        "Decorators": [],
        "SkipUrlEncoding": false
@@ -272,78 +276,31 @@
         "kind": "constant",
         "valueType": {
          "$id": "33",
->>>>>>> 41efd5f9
          "kind": "string",
          "name": "string",
-         "crossLanguageDefinitionId": "TypeSpec.string"
+         "crossLanguageDefinitionId": "TypeSpec.string",
+         "decorators": []
         },
-        "Value": "http://localhost:3000"
-       }
-      }
-     ],
-     "operations": [
-      {
-       "$id": "28",
-       "Name": "getKnownValue",
-       "ResourceName": "String",
-       "Accessibility": "public",
-       "Parameters": [
-        {
-         "$id": "29",
-         "Name": "accept",
-         "NameInRequest": "Accept",
-         "Type": {
-          "$id": "30",
-          "kind": "constant",
-          "valueType": {
-           "$id": "31",
-           "kind": "string",
-           "name": "string",
-           "crossLanguageDefinitionId": "TypeSpec.string",
-           "decorators": []
-          },
-          "value": "application/json",
-          "decorators": []
-         },
-         "Location": "Header",
-         "IsApiVersion": false,
-         "IsContentType": false,
-         "IsEndpoint": false,
-         "Explode": false,
-         "IsRequired": true,
-         "Kind": "Constant",
-         "Decorators": [],
-         "SkipUrlEncoding": false
-        }
+        "value": "application/json",
+        "decorators": []
+       },
+       "Location": "Header",
+       "IsApiVersion": false,
+       "IsContentType": false,
+       "IsEndpoint": false,
+       "Explode": false,
+       "IsRequired": true,
+       "Kind": "Constant",
+       "Decorators": [],
+       "SkipUrlEncoding": false
+      }
+     ],
+     "Responses": [
+      {
+       "$id": "34",
+       "StatusCodes": [
+        200
        ],
-<<<<<<< HEAD
-       "Responses": [
-        {
-         "$id": "32",
-         "StatusCodes": [
-          200
-         ],
-         "BodyType": {
-          "$ref": "2"
-         },
-         "BodyMediaType": "Json",
-         "Headers": [],
-         "IsErrorResponse": false,
-         "ContentTypes": [
-          "application/json"
-         ]
-        }
-       ],
-       "HttpMethod": "GET",
-       "RequestBodyMediaType": "None",
-       "Uri": "{endpoint}",
-       "Path": "/type/enum/extensible/string/known-value",
-       "BufferResponse": true,
-       "GenerateProtocolMethod": true,
-       "GenerateConvenienceMethod": true,
-       "CrossLanguageDefinitionId": "Type.Enum.Extensible.String.getKnownValue",
-       "Decorators": []
-=======
        "BodyType": {
         "$ref": "2"
        },
@@ -396,71 +353,31 @@
        "Kind": "Constant",
        "Decorators": [],
        "SkipUrlEncoding": false
->>>>>>> 41efd5f9
       },
       {
-       "$id": "33",
-       "Name": "getUnknownValue",
-       "ResourceName": "String",
-       "Accessibility": "public",
-       "Parameters": [
-        {
-         "$id": "34",
-         "Name": "accept",
-         "NameInRequest": "Accept",
-         "Type": {
-          "$id": "35",
-          "kind": "constant",
-          "valueType": {
-           "$id": "36",
-           "kind": "string",
-           "name": "string",
-           "crossLanguageDefinitionId": "TypeSpec.string",
-           "decorators": []
-          },
-          "value": "application/json",
-          "decorators": []
-         },
-         "Location": "Header",
-         "IsApiVersion": false,
-         "IsContentType": false,
-         "IsEndpoint": false,
-         "Explode": false,
-         "IsRequired": true,
-         "Kind": "Constant",
-         "Decorators": [],
-         "SkipUrlEncoding": false
-        }
+       "$id": "39",
+       "Name": "body",
+       "NameInRequest": "body",
+       "Type": {
+        "$ref": "2"
+       },
+       "Location": "Body",
+       "IsApiVersion": false,
+       "IsContentType": false,
+       "IsEndpoint": false,
+       "Explode": false,
+       "IsRequired": true,
+       "Kind": "Method",
+       "Decorators": [],
+       "SkipUrlEncoding": false
+      }
+     ],
+     "Responses": [
+      {
+       "$id": "40",
+       "StatusCodes": [
+        204
        ],
-<<<<<<< HEAD
-       "Responses": [
-        {
-         "$id": "37",
-         "StatusCodes": [
-          200
-         ],
-         "BodyType": {
-          "$ref": "2"
-         },
-         "BodyMediaType": "Json",
-         "Headers": [],
-         "IsErrorResponse": false,
-         "ContentTypes": [
-          "application/json"
-         ]
-        }
-       ],
-       "HttpMethod": "GET",
-       "RequestBodyMediaType": "None",
-       "Uri": "{endpoint}",
-       "Path": "/type/enum/extensible/string/unknown-value",
-       "BufferResponse": true,
-       "GenerateProtocolMethod": true,
-       "GenerateConvenienceMethod": true,
-       "CrossLanguageDefinitionId": "Type.Enum.Extensible.String.getUnknownValue",
-       "Decorators": []
-      },
-=======
        "Headers": [],
        "IsErrorResponse": false
       }
@@ -483,166 +400,58 @@
      "ResourceName": "String",
      "Accessibility": "public",
      "Parameters": [
->>>>>>> 41efd5f9
-      {
-       "$id": "38",
-       "Name": "putKnownValue",
-       "ResourceName": "String",
-       "Accessibility": "public",
-       "Parameters": [
-        {
-         "$id": "39",
-         "Name": "contentType",
-         "NameInRequest": "Content-Type",
-         "Doc": "Body parameter's content type. Known values are application/json",
-         "Type": {
-          "$id": "40",
-          "kind": "constant",
-          "valueType": {
-           "$id": "41",
-           "kind": "string",
-           "name": "string",
-           "crossLanguageDefinitionId": "TypeSpec.string",
-           "decorators": []
-          },
-          "value": "application/json",
-          "decorators": []
-         },
-         "Location": "Header",
-         "IsApiVersion": false,
-         "IsContentType": true,
-         "IsEndpoint": false,
-         "Explode": false,
-         "IsRequired": true,
-         "Kind": "Constant",
-         "Decorators": [],
-         "SkipUrlEncoding": false
+      {
+       "$id": "42",
+       "Name": "contentType",
+       "NameInRequest": "Content-Type",
+       "Doc": "Body parameter's content type. Known values are application/json",
+       "Type": {
+        "$id": "43",
+        "kind": "constant",
+        "valueType": {
+         "$id": "44",
+         "kind": "string",
+         "name": "string",
+         "crossLanguageDefinitionId": "TypeSpec.string",
+         "decorators": []
         },
-        {
-         "$id": "42",
-         "Name": "body",
-         "NameInRequest": "body",
-         "Type": {
-          "$ref": "2"
-         },
-         "Location": "Body",
-         "IsApiVersion": false,
-         "IsContentType": false,
-         "IsEndpoint": false,
-         "Explode": false,
-         "IsRequired": true,
-         "Kind": "Method",
-         "Decorators": [],
-         "SkipUrlEncoding": false
-        }
+        "value": "application/json",
+        "decorators": []
+       },
+       "Location": "Header",
+       "IsApiVersion": false,
+       "IsContentType": true,
+       "IsEndpoint": false,
+       "Explode": false,
+       "IsRequired": true,
+       "Kind": "Constant",
+       "Decorators": [],
+       "SkipUrlEncoding": false
+      },
+      {
+       "$id": "45",
+       "Name": "body",
+       "NameInRequest": "body",
+       "Type": {
+        "$ref": "2"
+       },
+       "Location": "Body",
+       "IsApiVersion": false,
+       "IsContentType": false,
+       "IsEndpoint": false,
+       "Explode": false,
+       "IsRequired": true,
+       "Kind": "Method",
+       "Decorators": [],
+       "SkipUrlEncoding": false
+      }
+     ],
+     "Responses": [
+      {
+       "$id": "46",
+       "StatusCodes": [
+        204
        ],
-       "Responses": [
-        {
-         "$id": "43",
-         "StatusCodes": [
-          204
-         ],
-         "BodyMediaType": "Json",
-         "Headers": [],
-         "IsErrorResponse": false
-        }
-       ],
-       "HttpMethod": "PUT",
-       "RequestBodyMediaType": "None",
-       "Uri": "{endpoint}",
-       "Path": "/type/enum/extensible/string/known-value",
-       "RequestMediaTypes": [
-        "application/json"
-       ],
-       "BufferResponse": true,
-       "GenerateProtocolMethod": true,
-       "GenerateConvenienceMethod": true,
-       "CrossLanguageDefinitionId": "Type.Enum.Extensible.String.putKnownValue",
-       "Decorators": []
-      },
-      {
-       "$id": "44",
-       "Name": "putUnknownValue",
-       "ResourceName": "String",
-       "Accessibility": "public",
-       "Parameters": [
-        {
-         "$id": "45",
-         "Name": "contentType",
-         "NameInRequest": "Content-Type",
-         "Doc": "Body parameter's content type. Known values are application/json",
-         "Type": {
-          "$id": "46",
-          "kind": "constant",
-          "valueType": {
-           "$id": "47",
-           "kind": "string",
-           "name": "string",
-           "crossLanguageDefinitionId": "TypeSpec.string",
-           "decorators": []
-          },
-          "value": "application/json",
-          "decorators": []
-         },
-         "Location": "Header",
-         "IsApiVersion": false,
-         "IsContentType": true,
-         "IsEndpoint": false,
-         "Explode": false,
-         "IsRequired": true,
-         "Kind": "Constant",
-         "Decorators": [],
-         "SkipUrlEncoding": false
-        },
-        {
-         "$id": "48",
-         "Name": "body",
-         "NameInRequest": "body",
-         "Type": {
-          "$ref": "2"
-         },
-         "Location": "Body",
-         "IsApiVersion": false,
-         "IsContentType": false,
-         "IsEndpoint": false,
-         "Explode": false,
-         "IsRequired": true,
-         "Kind": "Method",
-         "Decorators": [],
-         "SkipUrlEncoding": false
-        }
-       ],
-<<<<<<< HEAD
-       "Responses": [
-        {
-         "$id": "49",
-         "StatusCodes": [
-          204
-         ],
-         "BodyMediaType": "Json",
-         "Headers": [],
-         "IsErrorResponse": false
-        }
-       ],
-       "HttpMethod": "PUT",
-       "RequestBodyMediaType": "None",
-       "Uri": "{endpoint}",
-       "Path": "/type/enum/extensible/string/unknown-value",
-       "RequestMediaTypes": [
-        "application/json"
-       ],
-       "BufferResponse": true,
-       "GenerateProtocolMethod": true,
-       "GenerateConvenienceMethod": true,
-       "CrossLanguageDefinitionId": "Type.Enum.Extensible.String.putUnknownValue",
-       "Decorators": []
-      }
-     ],
-     "apiVersions": [],
-     "crossLanguageDefinitionId": "Type.Enum.Extensible.String",
-     "parent": {
-      "$ref": "18"
-=======
        "Headers": [],
        "IsErrorResponse": false
       }
@@ -694,10 +503,11 @@
        "crossLanguageDefinitionId": "TypeSpec.string"
       },
       "Value": "http://localhost:3000"
->>>>>>> 41efd5f9
      }
     }
-   ]
+   ],
+   "Decorators": [],
+   "CrossLanguageDefinitionId": "Type.Enum.Extensible.String"
   }
  ]
 }