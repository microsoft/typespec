--- conflicted
+++ resolved
@@ -155,21 +155,9 @@
  "clients": [
   {
    "$id": "18",
-<<<<<<< HEAD
    "kind": "client",
    "name": "ExtensibleClient",
    "namespace": "Type.Enum.Extensible",
-   "parameters": [
-    {
-     "$id": "19",
-     "Name": "endpoint",
-     "NameInRequest": "endpoint",
-     "Doc": "Service host",
-     "Type": {
-=======
-   "name": "ExtensibleClient",
-   "namespace": "Type.Enum.Extensible",
-   "operations": [],
    "parameters": [
     {
      "$id": "19",
@@ -177,26 +165,11 @@
      "nameInRequest": "endpoint",
      "doc": "Service host",
      "type": {
->>>>>>> 586a120e
       "$id": "20",
       "kind": "url",
       "name": "url",
       "crossLanguageDefinitionId": "TypeSpec.url"
      },
-<<<<<<< HEAD
-     "Location": "Uri",
-     "IsApiVersion": false,
-     "IsResourceParameter": false,
-     "IsContentType": false,
-     "IsRequired": true,
-     "IsEndpoint": true,
-     "SkipUrlEncoding": false,
-     "Explode": false,
-     "Kind": "Client",
-     "DefaultValue": {
-      "$id": "21",
-      "Type": {
-=======
      "location": "Uri",
      "isApiVersion": false,
      "isContentType": false,
@@ -208,7 +181,6 @@
      "defaultValue": {
       "$id": "21",
       "type": {
->>>>>>> 586a120e
        "$id": "22",
        "kind": "string",
        "name": "string",
@@ -218,7 +190,6 @@
      }
     }
    ],
-<<<<<<< HEAD
    "operations": [],
    "apiVersions": [],
    "crossLanguageDefinitionId": "Type.Enum.Extensible",
@@ -232,133 +203,47 @@
      "parameters": [
       {
        "$id": "24",
-       "Name": "endpoint",
-       "NameInRequest": "endpoint",
-       "Doc": "Service host",
-       "Type": {
+       "name": "endpoint",
+       "nameInRequest": "endpoint",
+       "doc": "Service host",
+       "type": {
         "$id": "25",
         "kind": "url",
         "name": "url",
         "crossLanguageDefinitionId": "TypeSpec.url"
        },
-       "Location": "Uri",
-       "IsApiVersion": false,
-       "IsResourceParameter": false,
-       "IsContentType": false,
-       "IsRequired": true,
-       "IsEndpoint": true,
-       "SkipUrlEncoding": false,
-       "Explode": false,
-       "Kind": "Client",
-       "DefaultValue": {
-        "$id": "26",
-        "Type": {
-         "$id": "27",
-=======
-   "decorators": [],
-   "crossLanguageDefinitionId": "Type.Enum.Extensible"
-  },
-  {
-   "$id": "23",
-   "name": "String",
-   "namespace": "Type.Enum.Extensible",
-   "operations": [
-    {
-     "$id": "24",
-     "name": "getKnownValue",
-     "resourceName": "String",
-     "accessibility": "public",
-     "parameters": [
-      {
-       "$id": "25",
-       "name": "accept",
-       "nameInRequest": "Accept",
-       "type": {
-        "$id": "26",
-        "kind": "constant",
-        "valueType": {
-         "$id": "27",
-         "kind": "string",
-         "name": "string",
-         "crossLanguageDefinitionId": "TypeSpec.string",
-         "decorators": []
-        },
-        "value": "application/json",
-        "decorators": []
-       },
-       "location": "Header",
+       "location": "Uri",
        "isApiVersion": false,
        "isContentType": false,
-       "isEndpoint": false,
+       "isRequired": true,
+       "isEndpoint": true,
+       "skipUrlEncoding": false,
        "explode": false,
-       "isRequired": true,
-       "kind": "Constant",
-       "decorators": [],
-       "skipUrlEncoding": false
-      }
-     ],
-     "responses": [
-      {
-       "$id": "28",
-       "statusCodes": [
-        200
-       ],
-       "bodyType": {
-        "$ref": "2"
-       },
-       "headers": [],
-       "isErrorResponse": false,
-       "contentTypes": [
-        "application/json"
-       ]
-      }
-     ],
-     "httpMethod": "GET",
-     "uri": "{endpoint}",
-     "path": "/type/enum/extensible/string/known-value",
-     "bufferResponse": true,
-     "generateProtocolMethod": true,
-     "generateConvenienceMethod": true,
-     "crossLanguageDefinitionId": "Type.Enum.Extensible.String.getKnownValue",
-     "decorators": []
-    },
-    {
-     "$id": "29",
-     "name": "getUnknownValue",
-     "resourceName": "String",
-     "accessibility": "public",
-     "parameters": [
-      {
-       "$id": "30",
-       "name": "accept",
-       "nameInRequest": "Accept",
-       "type": {
-        "$id": "31",
-        "kind": "constant",
-        "valueType": {
-         "$id": "32",
->>>>>>> 586a120e
+       "kind": "Client",
+       "defaultValue": {
+        "$id": "26",
+        "type": {
+         "$id": "27",
          "kind": "string",
          "name": "string",
          "crossLanguageDefinitionId": "TypeSpec.string"
         },
-<<<<<<< HEAD
-        "Value": "http://localhost:3000"
+        "value": "http://localhost:3000"
        }
       }
      ],
      "operations": [
       {
        "$id": "28",
-       "Name": "getKnownValue",
-       "ResourceName": "String",
-       "Accessibility": "public",
-       "Parameters": [
+       "name": "getKnownValue",
+       "resourceName": "String",
+       "accessibility": "public",
+       "parameters": [
         {
          "$id": "29",
-         "Name": "accept",
-         "NameInRequest": "Accept",
-         "Type": {
+         "name": "accept",
+         "nameInRequest": "Accept",
+         "type": {
           "$id": "30",
           "kind": "constant",
           "valueType": {
@@ -371,53 +256,53 @@
           "value": "application/json",
           "decorators": []
          },
-         "Location": "Header",
-         "IsApiVersion": false,
-         "IsContentType": false,
-         "IsEndpoint": false,
-         "Explode": false,
-         "IsRequired": true,
-         "Kind": "Constant",
-         "Decorators": [],
-         "SkipUrlEncoding": false
-        }
-       ],
-       "Responses": [
+         "location": "Header",
+         "isApiVersion": false,
+         "isContentType": false,
+         "isEndpoint": false,
+         "explode": false,
+         "isRequired": true,
+         "kind": "Constant",
+         "decorators": [],
+         "skipUrlEncoding": false
+        }
+       ],
+       "responses": [
         {
          "$id": "32",
-         "StatusCodes": [
+         "statusCodes": [
           200
          ],
-         "BodyType": {
+         "bodyType": {
           "$ref": "2"
          },
-         "Headers": [],
-         "IsErrorResponse": false,
-         "ContentTypes": [
+         "headers": [],
+         "isErrorResponse": false,
+         "contentTypes": [
           "application/json"
          ]
         }
        ],
-       "HttpMethod": "GET",
-       "Uri": "{endpoint}",
-       "Path": "/type/enum/extensible/string/known-value",
-       "BufferResponse": true,
-       "GenerateProtocolMethod": true,
-       "GenerateConvenienceMethod": true,
-       "CrossLanguageDefinitionId": "Type.Enum.Extensible.String.getKnownValue",
-       "Decorators": []
+       "httpMethod": "GET",
+       "uri": "{endpoint}",
+       "path": "/type/enum/extensible/string/known-value",
+       "bufferResponse": true,
+       "generateProtocolMethod": true,
+       "generateConvenienceMethod": true,
+       "crossLanguageDefinitionId": "Type.Enum.Extensible.String.getKnownValue",
+       "decorators": []
       },
       {
        "$id": "33",
-       "Name": "getUnknownValue",
-       "ResourceName": "String",
-       "Accessibility": "public",
-       "Parameters": [
+       "name": "getUnknownValue",
+       "resourceName": "String",
+       "accessibility": "public",
+       "parameters": [
         {
          "$id": "34",
-         "Name": "accept",
-         "NameInRequest": "Accept",
-         "Type": {
+         "name": "accept",
+         "nameInRequest": "Accept",
+         "type": {
           "$id": "35",
           "kind": "constant",
           "valueType": {
@@ -430,54 +315,54 @@
           "value": "application/json",
           "decorators": []
          },
-         "Location": "Header",
-         "IsApiVersion": false,
-         "IsContentType": false,
-         "IsEndpoint": false,
-         "Explode": false,
-         "IsRequired": true,
-         "Kind": "Constant",
-         "Decorators": [],
-         "SkipUrlEncoding": false
-        }
-       ],
-       "Responses": [
+         "location": "Header",
+         "isApiVersion": false,
+         "isContentType": false,
+         "isEndpoint": false,
+         "explode": false,
+         "isRequired": true,
+         "kind": "Constant",
+         "decorators": [],
+         "skipUrlEncoding": false
+        }
+       ],
+       "responses": [
         {
          "$id": "37",
-         "StatusCodes": [
+         "statusCodes": [
           200
          ],
-         "BodyType": {
+         "bodyType": {
           "$ref": "2"
          },
-         "Headers": [],
-         "IsErrorResponse": false,
-         "ContentTypes": [
+         "headers": [],
+         "isErrorResponse": false,
+         "contentTypes": [
           "application/json"
          ]
         }
        ],
-       "HttpMethod": "GET",
-       "Uri": "{endpoint}",
-       "Path": "/type/enum/extensible/string/unknown-value",
-       "BufferResponse": true,
-       "GenerateProtocolMethod": true,
-       "GenerateConvenienceMethod": true,
-       "CrossLanguageDefinitionId": "Type.Enum.Extensible.String.getUnknownValue",
-       "Decorators": []
+       "httpMethod": "GET",
+       "uri": "{endpoint}",
+       "path": "/type/enum/extensible/string/unknown-value",
+       "bufferResponse": true,
+       "generateProtocolMethod": true,
+       "generateConvenienceMethod": true,
+       "crossLanguageDefinitionId": "Type.Enum.Extensible.String.getUnknownValue",
+       "decorators": []
       },
       {
        "$id": "38",
-       "Name": "putKnownValue",
-       "ResourceName": "String",
-       "Accessibility": "public",
-       "Parameters": [
+       "name": "putKnownValue",
+       "resourceName": "String",
+       "accessibility": "public",
+       "parameters": [
         {
          "$id": "39",
-         "Name": "contentType",
-         "NameInRequest": "Content-Type",
-         "Doc": "Body parameter's content type. Known values are application/json",
-         "Type": {
+         "name": "contentType",
+         "nameInRequest": "Content-Type",
+         "doc": "Body parameter's content type. Known values are application/json",
+         "type": {
           "$id": "40",
           "kind": "constant",
           "valueType": {
@@ -490,68 +375,68 @@
           "value": "application/json",
           "decorators": []
          },
-         "Location": "Header",
-         "IsApiVersion": false,
-         "IsContentType": true,
-         "IsEndpoint": false,
-         "Explode": false,
-         "IsRequired": true,
-         "Kind": "Constant",
-         "Decorators": [],
-         "SkipUrlEncoding": false
+         "location": "Header",
+         "isApiVersion": false,
+         "isContentType": true,
+         "isEndpoint": false,
+         "explode": false,
+         "isRequired": true,
+         "kind": "Constant",
+         "decorators": [],
+         "skipUrlEncoding": false
         },
         {
          "$id": "42",
-         "Name": "body",
-         "NameInRequest": "body",
-         "Type": {
+         "name": "body",
+         "nameInRequest": "body",
+         "type": {
           "$ref": "2"
          },
-         "Location": "Body",
-         "IsApiVersion": false,
-         "IsContentType": false,
-         "IsEndpoint": false,
-         "Explode": false,
-         "IsRequired": true,
-         "Kind": "Method",
-         "Decorators": [],
-         "SkipUrlEncoding": false
-        }
-       ],
-       "Responses": [
+         "location": "Body",
+         "isApiVersion": false,
+         "isContentType": false,
+         "isEndpoint": false,
+         "explode": false,
+         "isRequired": true,
+         "kind": "Method",
+         "decorators": [],
+         "skipUrlEncoding": false
+        }
+       ],
+       "responses": [
         {
          "$id": "43",
-         "StatusCodes": [
+         "statusCodes": [
           204
          ],
-         "Headers": [],
-         "IsErrorResponse": false
-        }
-       ],
-       "HttpMethod": "PUT",
-       "Uri": "{endpoint}",
-       "Path": "/type/enum/extensible/string/known-value",
-       "RequestMediaTypes": [
+         "headers": [],
+         "isErrorResponse": false
+        }
+       ],
+       "httpMethod": "PUT",
+       "uri": "{endpoint}",
+       "path": "/type/enum/extensible/string/known-value",
+       "requestMediaTypes": [
         "application/json"
        ],
-       "BufferResponse": true,
-       "GenerateProtocolMethod": true,
-       "GenerateConvenienceMethod": true,
-       "CrossLanguageDefinitionId": "Type.Enum.Extensible.String.putKnownValue",
-       "Decorators": []
+       "bufferResponse": true,
+       "generateProtocolMethod": true,
+       "generateConvenienceMethod": true,
+       "crossLanguageDefinitionId": "Type.Enum.Extensible.String.putKnownValue",
+       "decorators": []
       },
       {
        "$id": "44",
-       "Name": "putUnknownValue",
-       "ResourceName": "String",
-       "Accessibility": "public",
-       "Parameters": [
+       "name": "putUnknownValue",
+       "resourceName": "String",
+       "accessibility": "public",
+       "parameters": [
         {
          "$id": "45",
-         "Name": "contentType",
-         "NameInRequest": "Content-Type",
-         "Doc": "Body parameter's content type. Known values are application/json",
-         "Type": {
+         "name": "contentType",
+         "nameInRequest": "Content-Type",
+         "doc": "Body parameter's content type. Known values are application/json",
+         "type": {
           "$id": "46",
           "kind": "constant",
           "valueType": {
@@ -564,55 +449,55 @@
           "value": "application/json",
           "decorators": []
          },
-         "Location": "Header",
-         "IsApiVersion": false,
-         "IsContentType": true,
-         "IsEndpoint": false,
-         "Explode": false,
-         "IsRequired": true,
-         "Kind": "Constant",
-         "Decorators": [],
-         "SkipUrlEncoding": false
+         "location": "Header",
+         "isApiVersion": false,
+         "isContentType": true,
+         "isEndpoint": false,
+         "explode": false,
+         "isRequired": true,
+         "kind": "Constant",
+         "decorators": [],
+         "skipUrlEncoding": false
         },
         {
          "$id": "48",
-         "Name": "body",
-         "NameInRequest": "body",
-         "Type": {
+         "name": "body",
+         "nameInRequest": "body",
+         "type": {
           "$ref": "2"
          },
-         "Location": "Body",
-         "IsApiVersion": false,
-         "IsContentType": false,
-         "IsEndpoint": false,
-         "Explode": false,
-         "IsRequired": true,
-         "Kind": "Method",
-         "Decorators": [],
-         "SkipUrlEncoding": false
-        }
-       ],
-       "Responses": [
+         "location": "Body",
+         "isApiVersion": false,
+         "isContentType": false,
+         "isEndpoint": false,
+         "explode": false,
+         "isRequired": true,
+         "kind": "Method",
+         "decorators": [],
+         "skipUrlEncoding": false
+        }
+       ],
+       "responses": [
         {
          "$id": "49",
-         "StatusCodes": [
+         "statusCodes": [
           204
          ],
-         "Headers": [],
-         "IsErrorResponse": false
-        }
-       ],
-       "HttpMethod": "PUT",
-       "Uri": "{endpoint}",
-       "Path": "/type/enum/extensible/string/unknown-value",
-       "RequestMediaTypes": [
+         "headers": [],
+         "isErrorResponse": false
+        }
+       ],
+       "httpMethod": "PUT",
+       "uri": "{endpoint}",
+       "path": "/type/enum/extensible/string/unknown-value",
+       "requestMediaTypes": [
         "application/json"
        ],
-       "BufferResponse": true,
-       "GenerateProtocolMethod": true,
-       "GenerateConvenienceMethod": true,
-       "CrossLanguageDefinitionId": "Type.Enum.Extensible.String.putUnknownValue",
-       "Decorators": []
+       "bufferResponse": true,
+       "generateProtocolMethod": true,
+       "generateConvenienceMethod": true,
+       "crossLanguageDefinitionId": "Type.Enum.Extensible.String.putUnknownValue",
+       "decorators": []
       }
      ],
      "apiVersions": [],
@@ -623,231 +508,6 @@
      }
     }
    ]
-=======
-        "value": "application/json",
-        "decorators": []
-       },
-       "location": "Header",
-       "isApiVersion": false,
-       "isContentType": false,
-       "isEndpoint": false,
-       "explode": false,
-       "isRequired": true,
-       "kind": "Constant",
-       "decorators": [],
-       "skipUrlEncoding": false
-      }
-     ],
-     "responses": [
-      {
-       "$id": "33",
-       "statusCodes": [
-        200
-       ],
-       "bodyType": {
-        "$ref": "2"
-       },
-       "headers": [],
-       "isErrorResponse": false,
-       "contentTypes": [
-        "application/json"
-       ]
-      }
-     ],
-     "httpMethod": "GET",
-     "uri": "{endpoint}",
-     "path": "/type/enum/extensible/string/unknown-value",
-     "bufferResponse": true,
-     "generateProtocolMethod": true,
-     "generateConvenienceMethod": true,
-     "crossLanguageDefinitionId": "Type.Enum.Extensible.String.getUnknownValue",
-     "decorators": []
-    },
-    {
-     "$id": "34",
-     "name": "putKnownValue",
-     "resourceName": "String",
-     "accessibility": "public",
-     "parameters": [
-      {
-       "$id": "35",
-       "name": "contentType",
-       "nameInRequest": "Content-Type",
-       "doc": "Body parameter's content type. Known values are application/json",
-       "type": {
-        "$id": "36",
-        "kind": "constant",
-        "valueType": {
-         "$id": "37",
-         "kind": "string",
-         "name": "string",
-         "crossLanguageDefinitionId": "TypeSpec.string",
-         "decorators": []
-        },
-        "value": "application/json",
-        "decorators": []
-       },
-       "location": "Header",
-       "isApiVersion": false,
-       "isContentType": true,
-       "isEndpoint": false,
-       "explode": false,
-       "isRequired": true,
-       "kind": "Constant",
-       "decorators": [],
-       "skipUrlEncoding": false
-      },
-      {
-       "$id": "38",
-       "name": "body",
-       "nameInRequest": "body",
-       "type": {
-        "$ref": "2"
-       },
-       "location": "Body",
-       "isApiVersion": false,
-       "isContentType": false,
-       "isEndpoint": false,
-       "explode": false,
-       "isRequired": true,
-       "kind": "Method",
-       "decorators": [],
-       "skipUrlEncoding": false
-      }
-     ],
-     "responses": [
-      {
-       "$id": "39",
-       "statusCodes": [
-        204
-       ],
-       "headers": [],
-       "isErrorResponse": false
-      }
-     ],
-     "httpMethod": "PUT",
-     "uri": "{endpoint}",
-     "path": "/type/enum/extensible/string/known-value",
-     "requestMediaTypes": [
-      "application/json"
-     ],
-     "bufferResponse": true,
-     "generateProtocolMethod": true,
-     "generateConvenienceMethod": true,
-     "crossLanguageDefinitionId": "Type.Enum.Extensible.String.putKnownValue",
-     "decorators": []
-    },
-    {
-     "$id": "40",
-     "name": "putUnknownValue",
-     "resourceName": "String",
-     "accessibility": "public",
-     "parameters": [
-      {
-       "$id": "41",
-       "name": "contentType",
-       "nameInRequest": "Content-Type",
-       "doc": "Body parameter's content type. Known values are application/json",
-       "type": {
-        "$id": "42",
-        "kind": "constant",
-        "valueType": {
-         "$id": "43",
-         "kind": "string",
-         "name": "string",
-         "crossLanguageDefinitionId": "TypeSpec.string",
-         "decorators": []
-        },
-        "value": "application/json",
-        "decorators": []
-       },
-       "location": "Header",
-       "isApiVersion": false,
-       "isContentType": true,
-       "isEndpoint": false,
-       "explode": false,
-       "isRequired": true,
-       "kind": "Constant",
-       "decorators": [],
-       "skipUrlEncoding": false
-      },
-      {
-       "$id": "44",
-       "name": "body",
-       "nameInRequest": "body",
-       "type": {
-        "$ref": "2"
-       },
-       "location": "Body",
-       "isApiVersion": false,
-       "isContentType": false,
-       "isEndpoint": false,
-       "explode": false,
-       "isRequired": true,
-       "kind": "Method",
-       "decorators": [],
-       "skipUrlEncoding": false
-      }
-     ],
-     "responses": [
-      {
-       "$id": "45",
-       "statusCodes": [
-        204
-       ],
-       "headers": [],
-       "isErrorResponse": false
-      }
-     ],
-     "httpMethod": "PUT",
-     "uri": "{endpoint}",
-     "path": "/type/enum/extensible/string/unknown-value",
-     "requestMediaTypes": [
-      "application/json"
-     ],
-     "bufferResponse": true,
-     "generateProtocolMethod": true,
-     "generateConvenienceMethod": true,
-     "crossLanguageDefinitionId": "Type.Enum.Extensible.String.putUnknownValue",
-     "decorators": []
-    }
-   ],
-   "parent": "ExtensibleClient",
-   "parameters": [
-    {
-     "$id": "46",
-     "name": "endpoint",
-     "nameInRequest": "endpoint",
-     "doc": "Service host",
-     "type": {
-      "$id": "47",
-      "kind": "url",
-      "name": "url",
-      "crossLanguageDefinitionId": "TypeSpec.url"
-     },
-     "location": "Uri",
-     "isApiVersion": false,
-     "isContentType": false,
-     "isRequired": true,
-     "isEndpoint": true,
-     "skipUrlEncoding": false,
-     "explode": false,
-     "kind": "Client",
-     "defaultValue": {
-      "$id": "48",
-      "type": {
-       "$id": "49",
-       "kind": "string",
-       "name": "string",
-       "crossLanguageDefinitionId": "TypeSpec.string"
-      },
-      "value": "http://localhost:3000"
-     }
-    }
-   ],
-   "decorators": [],
-   "crossLanguageDefinitionId": "Type.Enum.Extensible.String"
->>>>>>> 586a120e
   }
  ]
 }