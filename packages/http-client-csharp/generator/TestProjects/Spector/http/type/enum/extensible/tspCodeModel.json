{
 "$id": "1",
 "name": "Type.Enum.Extensible",
 "apiVersions": [],
 "enums": [
  {
   "$id": "2",
   "kind": "enum",
   "name": "DaysOfWeekExtensibleEnum",
   "crossLanguageDefinitionId": "Type.Enum.Extensible.DaysOfWeekExtensibleEnum",
   "valueType": {
    "$id": "3",
    "kind": "string",
    "name": "string",
    "crossLanguageDefinitionId": "TypeSpec.string",
    "decorators": []
   },
   "values": [
    {
     "$id": "4",
     "kind": "enumvalue",
     "name": "Monday",
     "value": "Monday",
     "valueType": {
      "$id": "5",
      "kind": "string",
      "name": "string",
      "crossLanguageDefinitionId": "TypeSpec.string",
      "decorators": []
     },
     "enumType": {
      "$ref": "2"
     },
     "doc": "Monday.",
     "decorators": []
    },
    {
     "$id": "6",
     "kind": "enumvalue",
     "name": "Tuesday",
     "value": "Tuesday",
     "valueType": {
      "$id": "7",
      "kind": "string",
      "name": "string",
      "crossLanguageDefinitionId": "TypeSpec.string",
      "decorators": []
     },
     "enumType": {
      "$ref": "2"
     },
     "doc": "Tuesday.",
     "decorators": []
    },
    {
     "$id": "8",
     "kind": "enumvalue",
     "name": "Wednesday",
     "value": "Wednesday",
     "valueType": {
      "$id": "9",
      "kind": "string",
      "name": "string",
      "crossLanguageDefinitionId": "TypeSpec.string",
      "decorators": []
     },
     "enumType": {
      "$ref": "2"
     },
     "doc": "Wednesday.",
     "decorators": []
    },
    {
     "$id": "10",
     "kind": "enumvalue",
     "name": "Thursday",
     "value": "Thursday",
     "valueType": {
      "$id": "11",
      "kind": "string",
      "name": "string",
      "crossLanguageDefinitionId": "TypeSpec.string",
      "decorators": []
     },
     "enumType": {
      "$ref": "2"
     },
     "doc": "Thursday.",
     "decorators": []
    },
    {
     "$id": "12",
     "kind": "enumvalue",
     "name": "Friday",
     "value": "Friday",
     "valueType": {
      "$id": "13",
      "kind": "string",
      "name": "string",
      "crossLanguageDefinitionId": "TypeSpec.string",
      "decorators": []
     },
     "enumType": {
      "$ref": "2"
     },
     "doc": "Friday.",
     "decorators": []
    },
    {
     "$id": "14",
     "kind": "enumvalue",
     "name": "Saturday",
     "value": "Saturday",
     "valueType": {
      "$id": "15",
      "kind": "string",
      "name": "string",
      "crossLanguageDefinitionId": "TypeSpec.string",
      "decorators": []
     },
     "enumType": {
      "$ref": "2"
     },
     "doc": "Saturday.",
     "decorators": []
    },
    {
     "$id": "16",
     "kind": "enumvalue",
     "name": "Sunday",
     "value": "Sunday",
     "valueType": {
      "$id": "17",
      "kind": "string",
      "name": "string",
      "crossLanguageDefinitionId": "TypeSpec.string",
      "decorators": []
     },
     "enumType": {
      "$ref": "2"
     },
     "doc": "Sunday.",
     "decorators": []
    }
   ],
   "namespace": "Type.Enum.Extensible",
   "doc": "Days of the week",
   "isFixed": false,
   "isFlags": false,
   "usage": "Input,Output,Json",
   "decorators": []
  }
 ],
 "models": [],
 "clients": [
  {
   "$id": "18",
   "name": "ExtensibleClient",
   "namespace": "Type.Enum.Extensible",
   "operations": [],
   "parameters": [
    {
     "$id": "19",
     "name": "endpoint",
     "nameInRequest": "endpoint",
     "doc": "Service host",
     "type": {
      "$id": "20",
      "kind": "url",
      "name": "url",
      "crossLanguageDefinitionId": "TypeSpec.url"
     },
<<<<<<< HEAD
     "Location": "Uri",
     "IsApiVersion": false,
     "IsContentType": false,
     "IsRequired": true,
     "IsEndpoint": true,
     "SkipUrlEncoding": false,
     "Explode": false,
     "Kind": "Client",
     "DefaultValue": {
      "$id": "22",
      "Type": {
       "$id": "23",
=======
     "location": "Uri",
     "isApiVersion": false,
     "isContentType": false,
     "isRequired": true,
     "isEndpoint": true,
     "skipUrlEncoding": false,
     "explode": false,
     "kind": "Client",
     "defaultValue": {
      "$id": "21",
      "type": {
       "$id": "22",
>>>>>>> c6990eba
       "kind": "string",
       "name": "string",
       "crossLanguageDefinitionId": "TypeSpec.string"
      },
      "value": "http://localhost:3000"
     }
    }
   ],
   "decorators": [],
   "crossLanguageDefinitionId": "Type.Enum.Extensible"
  },
  {
   "$id": "23",
   "name": "String",
   "namespace": "Type.Enum.Extensible",
   "operations": [
    {
     "$id": "24",
     "name": "getKnownValue",
     "resourceName": "String",
     "accessibility": "public",
     "parameters": [
      {
       "$id": "25",
       "name": "accept",
       "nameInRequest": "Accept",
       "type": {
        "$id": "26",
        "kind": "constant",
        "valueType": {
         "$id": "27",
         "kind": "string",
         "name": "string",
         "crossLanguageDefinitionId": "TypeSpec.string",
         "decorators": []
        },
        "value": "application/json",
        "decorators": []
       },
       "location": "Header",
       "isApiVersion": false,
       "isContentType": false,
       "isEndpoint": false,
       "explode": false,
       "isRequired": true,
       "kind": "Constant",
       "decorators": [],
       "skipUrlEncoding": false
      }
     ],
     "responses": [
      {
       "$id": "28",
       "statusCodes": [
        200
       ],
       "bodyType": {
        "$ref": "2"
       },
       "headers": [],
       "isErrorResponse": false,
       "contentTypes": [
        "application/json"
       ]
      }
     ],
     "httpMethod": "GET",
     "uri": "{endpoint}",
     "path": "/type/enum/extensible/string/known-value",
     "bufferResponse": true,
     "generateProtocolMethod": true,
     "generateConvenienceMethod": true,
     "crossLanguageDefinitionId": "Type.Enum.Extensible.String.getKnownValue",
     "decorators": []
    },
    {
     "$id": "29",
     "name": "getUnknownValue",
     "resourceName": "String",
     "accessibility": "public",
     "parameters": [
      {
       "$id": "30",
       "name": "accept",
       "nameInRequest": "Accept",
       "type": {
        "$id": "31",
        "kind": "constant",
        "valueType": {
         "$id": "32",
         "kind": "string",
         "name": "string",
         "crossLanguageDefinitionId": "TypeSpec.string",
         "decorators": []
        },
        "value": "application/json",
        "decorators": []
       },
       "location": "Header",
       "isApiVersion": false,
       "isContentType": false,
       "isEndpoint": false,
       "explode": false,
       "isRequired": true,
       "kind": "Constant",
       "decorators": [],
       "skipUrlEncoding": false
      }
     ],
     "responses": [
      {
       "$id": "33",
       "statusCodes": [
        200
       ],
       "bodyType": {
        "$ref": "2"
       },
       "headers": [],
       "isErrorResponse": false,
       "contentTypes": [
        "application/json"
       ]
      }
     ],
     "httpMethod": "GET",
     "uri": "{endpoint}",
     "path": "/type/enum/extensible/string/unknown-value",
     "bufferResponse": true,
     "generateProtocolMethod": true,
     "generateConvenienceMethod": true,
     "crossLanguageDefinitionId": "Type.Enum.Extensible.String.getUnknownValue",
     "decorators": []
    },
    {
     "$id": "34",
     "name": "putKnownValue",
     "resourceName": "String",
     "accessibility": "public",
     "parameters": [
      {
       "$id": "35",
       "name": "contentType",
       "nameInRequest": "Content-Type",
       "doc": "Body parameter's content type. Known values are application/json",
       "type": {
        "$id": "36",
        "kind": "constant",
        "valueType": {
         "$id": "37",
         "kind": "string",
         "name": "string",
         "crossLanguageDefinitionId": "TypeSpec.string",
         "decorators": []
        },
        "value": "application/json",
        "decorators": []
       },
       "location": "Header",
       "isApiVersion": false,
       "isContentType": true,
       "isEndpoint": false,
       "explode": false,
       "isRequired": true,
       "kind": "Constant",
       "decorators": [],
       "skipUrlEncoding": false
      },
      {
       "$id": "38",
       "name": "body",
       "nameInRequest": "body",
       "type": {
        "$ref": "2"
       },
       "location": "Body",
       "isApiVersion": false,
       "isContentType": false,
       "isEndpoint": false,
       "explode": false,
       "isRequired": true,
       "kind": "Method",
       "decorators": [],
       "skipUrlEncoding": false
      }
     ],
     "responses": [
      {
       "$id": "39",
       "statusCodes": [
        204
       ],
       "headers": [],
       "isErrorResponse": false
      }
     ],
     "httpMethod": "PUT",
     "uri": "{endpoint}",
     "path": "/type/enum/extensible/string/known-value",
     "requestMediaTypes": [
      "application/json"
     ],
     "bufferResponse": true,
     "generateProtocolMethod": true,
     "generateConvenienceMethod": true,
     "crossLanguageDefinitionId": "Type.Enum.Extensible.String.putKnownValue",
     "decorators": []
    },
    {
     "$id": "40",
     "name": "putUnknownValue",
     "resourceName": "String",
     "accessibility": "public",
     "parameters": [
      {
       "$id": "41",
       "name": "contentType",
       "nameInRequest": "Content-Type",
       "doc": "Body parameter's content type. Known values are application/json",
       "type": {
        "$id": "42",
        "kind": "constant",
        "valueType": {
         "$id": "43",
         "kind": "string",
         "name": "string",
         "crossLanguageDefinitionId": "TypeSpec.string",
         "decorators": []
        },
        "value": "application/json",
        "decorators": []
       },
       "location": "Header",
       "isApiVersion": false,
       "isContentType": true,
       "isEndpoint": false,
       "explode": false,
       "isRequired": true,
       "kind": "Constant",
       "decorators": [],
       "skipUrlEncoding": false
      },
      {
       "$id": "44",
       "name": "body",
       "nameInRequest": "body",
       "type": {
        "$ref": "2"
       },
       "location": "Body",
       "isApiVersion": false,
       "isContentType": false,
       "isEndpoint": false,
       "explode": false,
       "isRequired": true,
       "kind": "Method",
       "decorators": [],
       "skipUrlEncoding": false
      }
     ],
     "responses": [
      {
       "$id": "45",
       "statusCodes": [
        204
       ],
       "headers": [],
       "isErrorResponse": false
      }
     ],
     "httpMethod": "PUT",
     "uri": "{endpoint}",
     "path": "/type/enum/extensible/string/unknown-value",
     "requestMediaTypes": [
      "application/json"
     ],
     "bufferResponse": true,
     "generateProtocolMethod": true,
     "generateConvenienceMethod": true,
     "crossLanguageDefinitionId": "Type.Enum.Extensible.String.putUnknownValue",
     "decorators": []
    }
   ],
   "parent": "ExtensibleClient",
   "parameters": [
    {
     "$id": "46",
     "name": "endpoint",
     "nameInRequest": "endpoint",
     "doc": "Service host",
     "type": {
      "$id": "47",
      "kind": "url",
      "name": "url",
      "crossLanguageDefinitionId": "TypeSpec.url"
     },
<<<<<<< HEAD
     "Location": "Uri",
     "IsApiVersion": false,
     "IsContentType": false,
     "IsRequired": true,
     "IsEndpoint": true,
     "SkipUrlEncoding": false,
     "Explode": false,
     "Kind": "Client",
     "DefaultValue": {
      "$id": "50",
      "Type": {
       "$id": "51",
=======
     "location": "Uri",
     "isApiVersion": false,
     "isContentType": false,
     "isRequired": true,
     "isEndpoint": true,
     "skipUrlEncoding": false,
     "explode": false,
     "kind": "Client",
     "defaultValue": {
      "$id": "48",
      "type": {
       "$id": "49",
>>>>>>> c6990eba
       "kind": "string",
       "name": "string",
       "crossLanguageDefinitionId": "TypeSpec.string"
      },
      "value": "http://localhost:3000"
     }
    }
   ],
   "decorators": [],
   "crossLanguageDefinitionId": "Type.Enum.Extensible.String"
  }
 ]
}<|MERGE_RESOLUTION|>--- conflicted
+++ resolved
@@ -170,20 +170,6 @@
       "name": "url",
       "crossLanguageDefinitionId": "TypeSpec.url"
      },
-<<<<<<< HEAD
-     "Location": "Uri",
-     "IsApiVersion": false,
-     "IsContentType": false,
-     "IsRequired": true,
-     "IsEndpoint": true,
-     "SkipUrlEncoding": false,
-     "Explode": false,
-     "Kind": "Client",
-     "DefaultValue": {
-      "$id": "22",
-      "Type": {
-       "$id": "23",
-=======
      "location": "Uri",
      "isApiVersion": false,
      "isContentType": false,
@@ -196,7 +182,6 @@
       "$id": "21",
       "type": {
        "$id": "22",
->>>>>>> c6990eba
        "kind": "string",
        "name": "string",
        "crossLanguageDefinitionId": "TypeSpec.string"
@@ -493,20 +478,6 @@
       "name": "url",
       "crossLanguageDefinitionId": "TypeSpec.url"
      },
-<<<<<<< HEAD
-     "Location": "Uri",
-     "IsApiVersion": false,
-     "IsContentType": false,
-     "IsRequired": true,
-     "IsEndpoint": true,
-     "SkipUrlEncoding": false,
-     "Explode": false,
-     "Kind": "Client",
-     "DefaultValue": {
-      "$id": "50",
-      "Type": {
-       "$id": "51",
-=======
      "location": "Uri",
      "isApiVersion": false,
      "isContentType": false,
@@ -519,7 +490,6 @@
       "$id": "48",
       "type": {
        "$id": "49",
->>>>>>> c6990eba
        "kind": "string",
        "name": "string",
        "crossLanguageDefinitionId": "TypeSpec.string"
