{
 "$id": "1",
 "name": "Type.Scalar",
 "apiVersions": [],
 "enums": [],
 "models": [],
 "clients": [
  {
   "$id": "2",
   "name": "ScalarClient",
   "namespace": "Type.Scalar",
   "operations": [],
   "parameters": [
    {
     "$id": "3",
     "name": "endpoint",
     "nameInRequest": "endpoint",
     "doc": "Service host",
     "type": {
      "$id": "4",
      "kind": "url",
      "name": "url",
      "crossLanguageDefinitionId": "TypeSpec.url"
     },
<<<<<<< HEAD
     "Location": "Uri",
     "IsApiVersion": false,
     "IsContentType": false,
     "IsRequired": true,
     "IsEndpoint": true,
     "SkipUrlEncoding": false,
     "Explode": false,
     "Kind": "Client",
     "DefaultValue": {
      "$id": "6",
      "Type": {
       "$id": "7",
=======
     "location": "Uri",
     "isApiVersion": false,
     "isContentType": false,
     "isRequired": true,
     "isEndpoint": true,
     "skipUrlEncoding": false,
     "explode": false,
     "kind": "Client",
     "defaultValue": {
      "$id": "5",
      "type": {
       "$id": "6",
>>>>>>> c6990eba
       "kind": "string",
       "name": "string",
       "crossLanguageDefinitionId": "TypeSpec.string"
      },
      "value": "http://localhost:3000"
     }
    }
   ],
   "decorators": [],
   "crossLanguageDefinitionId": "Type.Scalar"
  },
  {
   "$id": "7",
   "name": "String",
   "namespace": "Type.Scalar",
   "operations": [
    {
     "$id": "8",
     "name": "get",
     "resourceName": "String",
     "doc": "get string value",
     "accessibility": "public",
     "parameters": [
      {
       "$id": "9",
       "name": "accept",
       "nameInRequest": "Accept",
       "type": {
        "$id": "10",
        "kind": "constant",
        "valueType": {
         "$id": "11",
         "kind": "string",
         "name": "string",
         "crossLanguageDefinitionId": "TypeSpec.string",
         "decorators": []
        },
        "value": "application/json",
        "decorators": []
       },
       "location": "Header",
       "isApiVersion": false,
       "isContentType": false,
       "isEndpoint": false,
       "explode": false,
       "isRequired": true,
       "kind": "Constant",
       "decorators": [],
       "skipUrlEncoding": false
      }
     ],
     "responses": [
      {
       "$id": "12",
       "statusCodes": [
        200
       ],
       "bodyType": {
        "$id": "13",
        "kind": "string",
        "name": "string",
        "crossLanguageDefinitionId": "TypeSpec.string",
        "decorators": []
       },
       "headers": [],
       "isErrorResponse": false,
       "contentTypes": [
        "application/json"
       ]
      }
     ],
     "httpMethod": "GET",
     "uri": "{endpoint}",
     "path": "/type/scalar/string",
     "bufferResponse": true,
     "generateProtocolMethod": true,
     "generateConvenienceMethod": true,
     "crossLanguageDefinitionId": "Type.Scalar.String.get",
     "decorators": []
    },
    {
     "$id": "14",
     "name": "put",
     "resourceName": "String",
     "doc": "put string value",
     "accessibility": "public",
     "parameters": [
      {
       "$id": "15",
       "name": "contentType",
       "nameInRequest": "Content-Type",
       "doc": "Body parameter's content type. Known values are application/json",
       "type": {
        "$id": "16",
        "kind": "constant",
        "valueType": {
         "$id": "17",
         "kind": "string",
         "name": "string",
         "crossLanguageDefinitionId": "TypeSpec.string",
         "decorators": []
        },
        "value": "application/json",
        "decorators": []
       },
       "location": "Header",
       "isApiVersion": false,
       "isContentType": true,
       "isEndpoint": false,
       "explode": false,
       "isRequired": true,
       "kind": "Constant",
       "decorators": [],
       "skipUrlEncoding": false
      },
      {
       "$id": "18",
       "name": "body",
       "nameInRequest": "body",
       "doc": "_",
       "type": {
        "$id": "19",
        "kind": "string",
        "name": "string",
        "crossLanguageDefinitionId": "TypeSpec.string",
        "decorators": []
       },
       "location": "Body",
       "isApiVersion": false,
       "isContentType": false,
       "isEndpoint": false,
       "explode": false,
       "isRequired": true,
       "kind": "Method",
       "decorators": [],
       "skipUrlEncoding": false
      }
     ],
     "responses": [
      {
       "$id": "20",
       "statusCodes": [
        204
       ],
       "headers": [],
       "isErrorResponse": false
      }
     ],
     "httpMethod": "PUT",
     "uri": "{endpoint}",
     "path": "/type/scalar/string",
     "requestMediaTypes": [
      "application/json"
     ],
     "bufferResponse": true,
     "generateProtocolMethod": true,
     "generateConvenienceMethod": true,
     "crossLanguageDefinitionId": "Type.Scalar.String.put",
     "decorators": []
    }
   ],
   "parent": "ScalarClient",
   "parameters": [
    {
     "$id": "21",
     "name": "endpoint",
     "nameInRequest": "endpoint",
     "doc": "Service host",
     "type": {
      "$id": "22",
      "kind": "url",
      "name": "url",
      "crossLanguageDefinitionId": "TypeSpec.url"
     },
<<<<<<< HEAD
     "Location": "Uri",
     "IsApiVersion": false,
     "IsContentType": false,
     "IsRequired": true,
     "IsEndpoint": true,
     "SkipUrlEncoding": false,
     "Explode": false,
     "Kind": "Client",
     "DefaultValue": {
      "$id": "25",
      "Type": {
       "$id": "26",
=======
     "location": "Uri",
     "isApiVersion": false,
     "isContentType": false,
     "isRequired": true,
     "isEndpoint": true,
     "skipUrlEncoding": false,
     "explode": false,
     "kind": "Client",
     "defaultValue": {
      "$id": "23",
      "type": {
       "$id": "24",
>>>>>>> c6990eba
       "kind": "string",
       "name": "string",
       "crossLanguageDefinitionId": "TypeSpec.string"
      },
      "value": "http://localhost:3000"
     }
    }
   ],
   "decorators": [],
   "crossLanguageDefinitionId": "Type.Scalar.String"
  },
  {
   "$id": "25",
   "name": "Boolean",
   "namespace": "Type.Scalar",
   "operations": [
    {
     "$id": "26",
     "name": "get",
     "resourceName": "Boolean",
     "doc": "get boolean value",
     "accessibility": "public",
     "parameters": [
      {
       "$id": "27",
       "name": "accept",
       "nameInRequest": "Accept",
       "type": {
        "$id": "28",
        "kind": "constant",
        "valueType": {
         "$id": "29",
         "kind": "string",
         "name": "string",
         "crossLanguageDefinitionId": "TypeSpec.string",
         "decorators": []
        },
        "value": "application/json",
        "decorators": []
       },
       "location": "Header",
       "isApiVersion": false,
       "isContentType": false,
       "isEndpoint": false,
       "explode": false,
       "isRequired": true,
       "kind": "Constant",
       "decorators": [],
       "skipUrlEncoding": false
      }
     ],
     "responses": [
      {
       "$id": "30",
       "statusCodes": [
        200
       ],
       "bodyType": {
        "$id": "31",
        "kind": "boolean",
        "name": "boolean",
        "crossLanguageDefinitionId": "TypeSpec.boolean",
        "decorators": []
       },
       "headers": [],
       "isErrorResponse": false,
       "contentTypes": [
        "application/json"
       ]
      }
     ],
     "httpMethod": "GET",
     "uri": "{endpoint}",
     "path": "/type/scalar/boolean",
     "bufferResponse": true,
     "generateProtocolMethod": true,
     "generateConvenienceMethod": true,
     "crossLanguageDefinitionId": "Type.Scalar.Boolean.get",
     "decorators": []
    },
    {
     "$id": "32",
     "name": "put",
     "resourceName": "Boolean",
     "doc": "put boolean value",
     "accessibility": "public",
     "parameters": [
      {
       "$id": "33",
       "name": "contentType",
       "nameInRequest": "Content-Type",
       "doc": "Body parameter's content type. Known values are application/json",
       "type": {
        "$id": "34",
        "kind": "constant",
        "valueType": {
         "$id": "35",
         "kind": "string",
         "name": "string",
         "crossLanguageDefinitionId": "TypeSpec.string",
         "decorators": []
        },
        "value": "application/json",
        "decorators": []
       },
       "location": "Header",
       "isApiVersion": false,
       "isContentType": true,
       "isEndpoint": false,
       "explode": false,
       "isRequired": true,
       "kind": "Constant",
       "decorators": [],
       "skipUrlEncoding": false
      },
      {
       "$id": "36",
       "name": "body",
       "nameInRequest": "body",
       "doc": "_",
       "type": {
        "$id": "37",
        "kind": "boolean",
        "name": "boolean",
        "crossLanguageDefinitionId": "TypeSpec.boolean",
        "decorators": []
       },
       "location": "Body",
       "isApiVersion": false,
       "isContentType": false,
       "isEndpoint": false,
       "explode": false,
       "isRequired": true,
       "kind": "Method",
       "decorators": [],
       "skipUrlEncoding": false
      }
     ],
     "responses": [
      {
       "$id": "38",
       "statusCodes": [
        204
       ],
       "headers": [],
       "isErrorResponse": false
      }
     ],
     "httpMethod": "PUT",
     "uri": "{endpoint}",
     "path": "/type/scalar/boolean",
     "requestMediaTypes": [
      "application/json"
     ],
     "bufferResponse": true,
     "generateProtocolMethod": true,
     "generateConvenienceMethod": true,
     "crossLanguageDefinitionId": "Type.Scalar.Boolean.put",
     "decorators": []
    }
   ],
   "parent": "ScalarClient",
   "parameters": [
    {
     "$id": "39",
     "name": "endpoint",
     "nameInRequest": "endpoint",
     "doc": "Service host",
     "type": {
      "$id": "40",
      "kind": "url",
      "name": "url",
      "crossLanguageDefinitionId": "TypeSpec.url"
     },
<<<<<<< HEAD
     "Location": "Uri",
     "IsApiVersion": false,
     "IsContentType": false,
     "IsRequired": true,
     "IsEndpoint": true,
     "SkipUrlEncoding": false,
     "Explode": false,
     "Kind": "Client",
     "DefaultValue": {
      "$id": "44",
      "Type": {
       "$id": "45",
=======
     "location": "Uri",
     "isApiVersion": false,
     "isContentType": false,
     "isRequired": true,
     "isEndpoint": true,
     "skipUrlEncoding": false,
     "explode": false,
     "kind": "Client",
     "defaultValue": {
      "$id": "41",
      "type": {
       "$id": "42",
>>>>>>> c6990eba
       "kind": "string",
       "name": "string",
       "crossLanguageDefinitionId": "TypeSpec.string"
      },
      "value": "http://localhost:3000"
     }
    }
   ],
   "decorators": [],
   "crossLanguageDefinitionId": "Type.Scalar.Boolean"
  },
  {
   "$id": "43",
   "name": "Unknown",
   "namespace": "Type.Scalar",
   "operations": [
    {
     "$id": "44",
     "name": "get",
     "resourceName": "Unknown",
     "doc": "get unknown value",
     "accessibility": "public",
     "parameters": [
      {
       "$id": "45",
       "name": "accept",
       "nameInRequest": "Accept",
       "type": {
        "$id": "46",
        "kind": "constant",
        "valueType": {
         "$id": "47",
         "kind": "string",
         "name": "string",
         "crossLanguageDefinitionId": "TypeSpec.string",
         "decorators": []
        },
        "value": "application/json",
        "decorators": []
       },
       "location": "Header",
       "isApiVersion": false,
       "isContentType": false,
       "isEndpoint": false,
       "explode": false,
       "isRequired": true,
       "kind": "Constant",
       "decorators": [],
       "skipUrlEncoding": false
      }
     ],
     "responses": [
      {
       "$id": "48",
       "statusCodes": [
        200
       ],
       "bodyType": {
        "$id": "49",
        "kind": "unknown",
        "name": "unknown",
        "crossLanguageDefinitionId": "",
        "decorators": []
       },
       "headers": [],
       "isErrorResponse": false,
       "contentTypes": [
        "application/json"
       ]
      }
     ],
     "httpMethod": "GET",
     "uri": "{endpoint}",
     "path": "/type/scalar/unknown",
     "bufferResponse": true,
     "generateProtocolMethod": true,
     "generateConvenienceMethod": true,
     "crossLanguageDefinitionId": "Type.Scalar.Unknown.get",
     "decorators": []
    },
    {
     "$id": "50",
     "name": "put",
     "resourceName": "Unknown",
     "doc": "put unknown value",
     "accessibility": "public",
     "parameters": [
      {
       "$id": "51",
       "name": "contentType",
       "nameInRequest": "Content-Type",
       "doc": "Body parameter's content type. Known values are application/json",
       "type": {
        "$id": "52",
        "kind": "constant",
        "valueType": {
         "$id": "53",
         "kind": "string",
         "name": "string",
         "crossLanguageDefinitionId": "TypeSpec.string",
         "decorators": []
        },
        "value": "application/json",
        "decorators": []
       },
       "location": "Header",
       "isApiVersion": false,
       "isContentType": true,
       "isEndpoint": false,
       "explode": false,
       "isRequired": true,
       "kind": "Constant",
       "decorators": [],
       "skipUrlEncoding": false
      },
      {
       "$id": "54",
       "name": "body",
       "nameInRequest": "body",
       "doc": "_",
       "type": {
        "$id": "55",
        "kind": "unknown",
        "name": "unknown",
        "crossLanguageDefinitionId": "",
        "decorators": []
       },
       "location": "Body",
       "isApiVersion": false,
       "isContentType": false,
       "isEndpoint": false,
       "explode": false,
       "isRequired": true,
       "kind": "Method",
       "decorators": [],
       "skipUrlEncoding": false
      }
     ],
     "responses": [
      {
       "$id": "56",
       "statusCodes": [
        204
       ],
       "headers": [],
       "isErrorResponse": false
      }
     ],
     "httpMethod": "PUT",
     "uri": "{endpoint}",
     "path": "/type/scalar/unknown",
     "requestMediaTypes": [
      "application/json"
     ],
     "bufferResponse": true,
     "generateProtocolMethod": true,
     "generateConvenienceMethod": true,
     "crossLanguageDefinitionId": "Type.Scalar.Unknown.put",
     "decorators": []
    }
   ],
   "parent": "ScalarClient",
   "parameters": [
    {
     "$id": "57",
     "name": "endpoint",
     "nameInRequest": "endpoint",
     "doc": "Service host",
     "type": {
      "$id": "58",
      "kind": "url",
      "name": "url",
      "crossLanguageDefinitionId": "TypeSpec.url"
     },
<<<<<<< HEAD
     "Location": "Uri",
     "IsApiVersion": false,
     "IsContentType": false,
     "IsRequired": true,
     "IsEndpoint": true,
     "SkipUrlEncoding": false,
     "Explode": false,
     "Kind": "Client",
     "DefaultValue": {
      "$id": "63",
      "Type": {
       "$id": "64",
=======
     "location": "Uri",
     "isApiVersion": false,
     "isContentType": false,
     "isRequired": true,
     "isEndpoint": true,
     "skipUrlEncoding": false,
     "explode": false,
     "kind": "Client",
     "defaultValue": {
      "$id": "59",
      "type": {
       "$id": "60",
>>>>>>> c6990eba
       "kind": "string",
       "name": "string",
       "crossLanguageDefinitionId": "TypeSpec.string"
      },
      "value": "http://localhost:3000"
     }
    }
   ],
   "decorators": [],
   "crossLanguageDefinitionId": "Type.Scalar.Unknown"
  },
  {
   "$id": "61",
   "name": "DecimalType",
   "namespace": "Type.Scalar",
   "doc": "Decimal type",
   "operations": [
    {
     "$id": "62",
     "name": "responseBody",
     "resourceName": "DecimalType",
     "accessibility": "public",
     "parameters": [
      {
       "$id": "63",
       "name": "accept",
       "nameInRequest": "Accept",
       "type": {
        "$id": "64",
        "kind": "constant",
        "valueType": {
         "$id": "65",
         "kind": "string",
         "name": "string",
         "crossLanguageDefinitionId": "TypeSpec.string",
         "decorators": []
        },
        "value": "application/json",
        "decorators": []
       },
       "location": "Header",
       "isApiVersion": false,
       "isContentType": false,
       "isEndpoint": false,
       "explode": false,
       "isRequired": true,
       "kind": "Constant",
       "decorators": [],
       "skipUrlEncoding": false
      }
     ],
     "responses": [
      {
       "$id": "66",
       "statusCodes": [
        200
       ],
       "bodyType": {
        "$id": "67",
        "kind": "decimal",
        "name": "decimal",
        "crossLanguageDefinitionId": "TypeSpec.decimal",
        "decorators": []
       },
       "headers": [],
       "isErrorResponse": false,
       "contentTypes": [
        "application/json"
       ]
      }
     ],
     "httpMethod": "GET",
     "uri": "{endpoint}",
     "path": "/type/scalar/decimal/response_body",
     "bufferResponse": true,
     "generateProtocolMethod": true,
     "generateConvenienceMethod": true,
     "crossLanguageDefinitionId": "Type.Scalar.DecimalType.responseBody",
     "decorators": []
    },
    {
     "$id": "68",
     "name": "requestBody",
     "resourceName": "DecimalType",
     "accessibility": "public",
     "parameters": [
      {
       "$id": "69",
       "name": "contentType",
       "nameInRequest": "Content-Type",
       "doc": "Body parameter's content type. Known values are application/json",
       "type": {
        "$id": "70",
        "kind": "constant",
        "valueType": {
         "$id": "71",
         "kind": "string",
         "name": "string",
         "crossLanguageDefinitionId": "TypeSpec.string",
         "decorators": []
        },
        "value": "application/json",
        "decorators": []
       },
       "location": "Header",
       "isApiVersion": false,
       "isContentType": true,
       "isEndpoint": false,
       "explode": false,
       "isRequired": true,
       "kind": "Constant",
       "decorators": [],
       "skipUrlEncoding": false
      },
      {
       "$id": "72",
       "name": "body",
       "nameInRequest": "body",
       "type": {
        "$id": "73",
        "kind": "decimal",
        "name": "decimal",
        "crossLanguageDefinitionId": "TypeSpec.decimal",
        "decorators": []
       },
       "location": "Body",
       "isApiVersion": false,
       "isContentType": false,
       "isEndpoint": false,
       "explode": false,
       "isRequired": true,
       "kind": "Method",
       "decorators": [],
       "skipUrlEncoding": false
      }
     ],
     "responses": [
      {
       "$id": "74",
       "statusCodes": [
        204
       ],
       "headers": [],
       "isErrorResponse": false
      }
     ],
     "httpMethod": "PUT",
     "uri": "{endpoint}",
     "path": "/type/scalar/decimal/resquest_body",
     "requestMediaTypes": [
      "application/json"
     ],
     "bufferResponse": true,
     "generateProtocolMethod": true,
     "generateConvenienceMethod": true,
     "crossLanguageDefinitionId": "Type.Scalar.DecimalType.requestBody",
     "decorators": []
    },
    {
     "$id": "75",
     "name": "requestParameter",
     "resourceName": "DecimalType",
     "accessibility": "public",
     "parameters": [
      {
       "$id": "76",
       "name": "value",
       "nameInRequest": "value",
       "type": {
        "$id": "77",
        "kind": "decimal",
        "name": "decimal",
        "crossLanguageDefinitionId": "TypeSpec.decimal",
        "decorators": []
       },
       "location": "Query",
       "isApiVersion": false,
       "isContentType": false,
       "isEndpoint": false,
       "explode": false,
       "isRequired": true,
       "kind": "Method",
       "decorators": [],
       "skipUrlEncoding": false
      }
     ],
     "responses": [
      {
       "$id": "78",
       "statusCodes": [
        204
       ],
       "headers": [],
       "isErrorResponse": false
      }
     ],
     "httpMethod": "GET",
     "uri": "{endpoint}",
     "path": "/type/scalar/decimal/request_parameter",
     "bufferResponse": true,
     "generateProtocolMethod": true,
     "generateConvenienceMethod": true,
     "crossLanguageDefinitionId": "Type.Scalar.DecimalType.requestParameter",
     "decorators": []
    }
   ],
   "parent": "ScalarClient",
   "parameters": [
    {
     "$id": "79",
     "name": "endpoint",
     "nameInRequest": "endpoint",
     "doc": "Service host",
     "type": {
      "$id": "80",
      "kind": "url",
      "name": "url",
      "crossLanguageDefinitionId": "TypeSpec.url"
     },
<<<<<<< HEAD
     "Location": "Uri",
     "IsApiVersion": false,
     "IsContentType": false,
     "IsRequired": true,
     "IsEndpoint": true,
     "SkipUrlEncoding": false,
     "Explode": false,
     "Kind": "Client",
     "DefaultValue": {
      "$id": "86",
      "Type": {
       "$id": "87",
=======
     "location": "Uri",
     "isApiVersion": false,
     "isContentType": false,
     "isRequired": true,
     "isEndpoint": true,
     "skipUrlEncoding": false,
     "explode": false,
     "kind": "Client",
     "defaultValue": {
      "$id": "81",
      "type": {
       "$id": "82",
>>>>>>> c6990eba
       "kind": "string",
       "name": "string",
       "crossLanguageDefinitionId": "TypeSpec.string"
      },
      "value": "http://localhost:3000"
     }
    }
   ],
   "decorators": [],
   "crossLanguageDefinitionId": "Type.Scalar.DecimalType"
  },
  {
   "$id": "83",
   "name": "Decimal128Type",
   "namespace": "Type.Scalar",
   "doc": "Decimal128 type",
   "operations": [
    {
     "$id": "84",
     "name": "responseBody",
     "resourceName": "Decimal128Type",
     "accessibility": "public",
     "parameters": [
      {
       "$id": "85",
       "name": "accept",
       "nameInRequest": "Accept",
       "type": {
        "$id": "86",
        "kind": "constant",
        "valueType": {
         "$id": "87",
         "kind": "string",
         "name": "string",
         "crossLanguageDefinitionId": "TypeSpec.string",
         "decorators": []
        },
        "value": "application/json",
        "decorators": []
       },
       "location": "Header",
       "isApiVersion": false,
       "isContentType": false,
       "isEndpoint": false,
       "explode": false,
       "isRequired": true,
       "kind": "Constant",
       "decorators": [],
       "skipUrlEncoding": false
      }
     ],
     "responses": [
      {
       "$id": "88",
       "statusCodes": [
        200
       ],
       "bodyType": {
        "$id": "89",
        "kind": "decimal128",
        "name": "decimal128",
        "crossLanguageDefinitionId": "TypeSpec.decimal128",
        "decorators": []
       },
       "headers": [],
       "isErrorResponse": false,
       "contentTypes": [
        "application/json"
       ]
      }
     ],
     "httpMethod": "GET",
     "uri": "{endpoint}",
     "path": "/type/scalar/decimal128/response_body",
     "bufferResponse": true,
     "generateProtocolMethod": true,
     "generateConvenienceMethod": true,
     "crossLanguageDefinitionId": "Type.Scalar.Decimal128Type.responseBody",
     "decorators": []
    },
    {
     "$id": "90",
     "name": "requestBody",
     "resourceName": "Decimal128Type",
     "accessibility": "public",
     "parameters": [
      {
       "$id": "91",
       "name": "contentType",
       "nameInRequest": "Content-Type",
       "doc": "Body parameter's content type. Known values are application/json",
       "type": {
        "$id": "92",
        "kind": "constant",
        "valueType": {
         "$id": "93",
         "kind": "string",
         "name": "string",
         "crossLanguageDefinitionId": "TypeSpec.string",
         "decorators": []
        },
        "value": "application/json",
        "decorators": []
       },
       "location": "Header",
       "isApiVersion": false,
       "isContentType": true,
       "isEndpoint": false,
       "explode": false,
       "isRequired": true,
       "kind": "Constant",
       "decorators": [],
       "skipUrlEncoding": false
      },
      {
       "$id": "94",
       "name": "body",
       "nameInRequest": "body",
       "type": {
        "$id": "95",
        "kind": "decimal128",
        "name": "decimal128",
        "crossLanguageDefinitionId": "TypeSpec.decimal128",
        "decorators": []
       },
       "location": "Body",
       "isApiVersion": false,
       "isContentType": false,
       "isEndpoint": false,
       "explode": false,
       "isRequired": true,
       "kind": "Method",
       "decorators": [],
       "skipUrlEncoding": false
      }
     ],
     "responses": [
      {
       "$id": "96",
       "statusCodes": [
        204
       ],
       "headers": [],
       "isErrorResponse": false
      }
     ],
     "httpMethod": "PUT",
     "uri": "{endpoint}",
     "path": "/type/scalar/decimal128/resquest_body",
     "requestMediaTypes": [
      "application/json"
     ],
     "bufferResponse": true,
     "generateProtocolMethod": true,
     "generateConvenienceMethod": true,
     "crossLanguageDefinitionId": "Type.Scalar.Decimal128Type.requestBody",
     "decorators": []
    },
    {
     "$id": "97",
     "name": "requestParameter",
     "resourceName": "Decimal128Type",
     "accessibility": "public",
     "parameters": [
      {
       "$id": "98",
       "name": "value",
       "nameInRequest": "value",
       "type": {
        "$id": "99",
        "kind": "decimal128",
        "name": "decimal128",
        "crossLanguageDefinitionId": "TypeSpec.decimal128",
        "decorators": []
       },
       "location": "Query",
       "isApiVersion": false,
       "isContentType": false,
       "isEndpoint": false,
       "explode": false,
       "isRequired": true,
       "kind": "Method",
       "decorators": [],
       "skipUrlEncoding": false
      }
     ],
     "responses": [
      {
       "$id": "100",
       "statusCodes": [
        204
       ],
       "headers": [],
       "isErrorResponse": false
      }
     ],
     "httpMethod": "GET",
     "uri": "{endpoint}",
     "path": "/type/scalar/decimal128/request_parameter",
     "bufferResponse": true,
     "generateProtocolMethod": true,
     "generateConvenienceMethod": true,
     "crossLanguageDefinitionId": "Type.Scalar.Decimal128Type.requestParameter",
     "decorators": []
    }
   ],
   "parent": "ScalarClient",
   "parameters": [
    {
     "$id": "101",
     "name": "endpoint",
     "nameInRequest": "endpoint",
     "doc": "Service host",
     "type": {
      "$id": "102",
      "kind": "url",
      "name": "url",
      "crossLanguageDefinitionId": "TypeSpec.url"
     },
<<<<<<< HEAD
     "Location": "Uri",
     "IsApiVersion": false,
     "IsContentType": false,
     "IsRequired": true,
     "IsEndpoint": true,
     "SkipUrlEncoding": false,
     "Explode": false,
     "Kind": "Client",
     "DefaultValue": {
      "$id": "109",
      "Type": {
       "$id": "110",
=======
     "location": "Uri",
     "isApiVersion": false,
     "isContentType": false,
     "isRequired": true,
     "isEndpoint": true,
     "skipUrlEncoding": false,
     "explode": false,
     "kind": "Client",
     "defaultValue": {
      "$id": "103",
      "type": {
       "$id": "104",
>>>>>>> c6990eba
       "kind": "string",
       "name": "string",
       "crossLanguageDefinitionId": "TypeSpec.string"
      },
      "value": "http://localhost:3000"
     }
    }
   ],
   "decorators": [],
   "crossLanguageDefinitionId": "Type.Scalar.Decimal128Type"
  },
  {
   "$id": "105",
   "name": "DecimalVerify",
   "namespace": "Type.Scalar",
   "doc": "Decimal type verification",
   "operations": [
    {
     "$id": "106",
     "name": "prepareVerify",
     "resourceName": "DecimalVerify",
     "accessibility": "public",
     "parameters": [
      {
       "$id": "107",
       "name": "accept",
       "nameInRequest": "Accept",
       "type": {
        "$id": "108",
        "kind": "constant",
        "valueType": {
         "$id": "109",
         "kind": "string",
         "name": "string",
         "crossLanguageDefinitionId": "TypeSpec.string",
         "decorators": []
        },
        "value": "application/json",
        "decorators": []
       },
       "location": "Header",
       "isApiVersion": false,
       "isContentType": false,
       "isEndpoint": false,
       "explode": false,
       "isRequired": true,
       "kind": "Constant",
       "decorators": [],
       "skipUrlEncoding": false
      }
     ],
     "responses": [
      {
       "$id": "110",
       "statusCodes": [
        200
       ],
       "bodyType": {
        "$id": "111",
        "kind": "array",
        "name": "Array",
        "valueType": {
         "$id": "112",
         "kind": "decimal",
         "name": "decimal",
         "crossLanguageDefinitionId": "TypeSpec.decimal",
         "decorators": []
        },
        "crossLanguageDefinitionId": "TypeSpec.Array",
        "decorators": []
       },
       "headers": [],
       "isErrorResponse": false,
       "contentTypes": [
        "application/json"
       ]
      }
     ],
     "httpMethod": "GET",
     "uri": "{endpoint}",
     "path": "/type/scalar/decimal/prepare_verify",
     "bufferResponse": true,
     "generateProtocolMethod": true,
     "generateConvenienceMethod": true,
     "crossLanguageDefinitionId": "Type.Scalar.DecimalVerify.prepareVerify",
     "decorators": []
    },
    {
     "$id": "113",
     "name": "verify",
     "resourceName": "DecimalVerify",
     "accessibility": "public",
     "parameters": [
      {
       "$id": "114",
       "name": "contentType",
       "nameInRequest": "Content-Type",
       "doc": "Body parameter's content type. Known values are application/json",
       "type": {
        "$id": "115",
        "kind": "constant",
        "valueType": {
         "$id": "116",
         "kind": "string",
         "name": "string",
         "crossLanguageDefinitionId": "TypeSpec.string",
         "decorators": []
        },
        "value": "application/json",
        "decorators": []
       },
       "location": "Header",
       "isApiVersion": false,
       "isContentType": true,
       "isEndpoint": false,
       "explode": false,
       "isRequired": true,
       "kind": "Constant",
       "decorators": [],
       "skipUrlEncoding": false
      },
      {
       "$id": "117",
       "name": "body",
       "nameInRequest": "body",
       "type": {
        "$id": "118",
        "kind": "decimal",
        "name": "decimal",
        "crossLanguageDefinitionId": "TypeSpec.decimal",
        "decorators": []
       },
       "location": "Body",
       "isApiVersion": false,
       "isContentType": false,
       "isEndpoint": false,
       "explode": false,
       "isRequired": true,
       "kind": "Method",
       "decorators": [],
       "skipUrlEncoding": false
      }
     ],
     "responses": [
      {
       "$id": "119",
       "statusCodes": [
        204
       ],
       "headers": [],
       "isErrorResponse": false
      }
     ],
     "httpMethod": "POST",
     "uri": "{endpoint}",
     "path": "/type/scalar/decimal/verify",
     "requestMediaTypes": [
      "application/json"
     ],
     "bufferResponse": true,
     "generateProtocolMethod": true,
     "generateConvenienceMethod": true,
     "crossLanguageDefinitionId": "Type.Scalar.DecimalVerify.verify",
     "decorators": []
    }
   ],
   "parent": "ScalarClient",
   "parameters": [
    {
     "$id": "120",
     "name": "endpoint",
     "nameInRequest": "endpoint",
     "doc": "Service host",
     "type": {
      "$id": "121",
      "kind": "url",
      "name": "url",
      "crossLanguageDefinitionId": "TypeSpec.url"
     },
<<<<<<< HEAD
     "Location": "Uri",
     "IsApiVersion": false,
     "IsContentType": false,
     "IsRequired": true,
     "IsEndpoint": true,
     "SkipUrlEncoding": false,
     "Explode": false,
     "Kind": "Client",
     "DefaultValue": {
      "$id": "129",
      "Type": {
       "$id": "130",
=======
     "location": "Uri",
     "isApiVersion": false,
     "isContentType": false,
     "isRequired": true,
     "isEndpoint": true,
     "skipUrlEncoding": false,
     "explode": false,
     "kind": "Client",
     "defaultValue": {
      "$id": "122",
      "type": {
       "$id": "123",
>>>>>>> c6990eba
       "kind": "string",
       "name": "string",
       "crossLanguageDefinitionId": "TypeSpec.string"
      },
      "value": "http://localhost:3000"
     }
    }
   ],
   "decorators": [],
   "crossLanguageDefinitionId": "Type.Scalar.DecimalVerify"
  },
  {
   "$id": "124",
   "name": "Decimal128Verify",
   "namespace": "Type.Scalar",
   "doc": "Decimal128 type verification",
   "operations": [
    {
     "$id": "125",
     "name": "prepareVerify",
     "resourceName": "Decimal128Verify",
     "accessibility": "public",
     "parameters": [
      {
       "$id": "126",
       "name": "accept",
       "nameInRequest": "Accept",
       "type": {
        "$id": "127",
        "kind": "constant",
        "valueType": {
         "$id": "128",
         "kind": "string",
         "name": "string",
         "crossLanguageDefinitionId": "TypeSpec.string",
         "decorators": []
        },
        "value": "application/json",
        "decorators": []
       },
       "location": "Header",
       "isApiVersion": false,
       "isContentType": false,
       "isEndpoint": false,
       "explode": false,
       "isRequired": true,
       "kind": "Constant",
       "decorators": [],
       "skipUrlEncoding": false
      }
     ],
     "responses": [
      {
       "$id": "129",
       "statusCodes": [
        200
       ],
       "bodyType": {
        "$id": "130",
        "kind": "array",
        "name": "Array",
        "valueType": {
         "$id": "131",
         "kind": "decimal",
         "name": "decimal",
         "crossLanguageDefinitionId": "TypeSpec.decimal",
         "decorators": []
        },
        "crossLanguageDefinitionId": "TypeSpec.Array",
        "decorators": []
       },
       "headers": [],
       "isErrorResponse": false,
       "contentTypes": [
        "application/json"
       ]
      }
     ],
     "httpMethod": "GET",
     "uri": "{endpoint}",
     "path": "/type/scalar/decimal128/prepare_verify",
     "bufferResponse": true,
     "generateProtocolMethod": true,
     "generateConvenienceMethod": true,
     "crossLanguageDefinitionId": "Type.Scalar.Decimal128Verify.prepareVerify",
     "decorators": []
    },
    {
     "$id": "132",
     "name": "verify",
     "resourceName": "Decimal128Verify",
     "accessibility": "public",
     "parameters": [
      {
       "$id": "133",
       "name": "contentType",
       "nameInRequest": "Content-Type",
       "doc": "Body parameter's content type. Known values are application/json",
       "type": {
        "$id": "134",
        "kind": "constant",
        "valueType": {
         "$id": "135",
         "kind": "string",
         "name": "string",
         "crossLanguageDefinitionId": "TypeSpec.string",
         "decorators": []
        },
        "value": "application/json",
        "decorators": []
       },
       "location": "Header",
       "isApiVersion": false,
       "isContentType": true,
       "isEndpoint": false,
       "explode": false,
       "isRequired": true,
       "kind": "Constant",
       "decorators": [],
       "skipUrlEncoding": false
      },
      {
       "$id": "136",
       "name": "body",
       "nameInRequest": "body",
       "type": {
        "$id": "137",
        "kind": "decimal",
        "name": "decimal",
        "crossLanguageDefinitionId": "TypeSpec.decimal",
        "decorators": []
       },
       "location": "Body",
       "isApiVersion": false,
       "isContentType": false,
       "isEndpoint": false,
       "explode": false,
       "isRequired": true,
       "kind": "Method",
       "decorators": [],
       "skipUrlEncoding": false
      }
     ],
     "responses": [
      {
       "$id": "138",
       "statusCodes": [
        204
       ],
       "headers": [],
       "isErrorResponse": false
      }
     ],
     "httpMethod": "POST",
     "uri": "{endpoint}",
     "path": "/type/scalar/decimal128/verify",
     "requestMediaTypes": [
      "application/json"
     ],
     "bufferResponse": true,
     "generateProtocolMethod": true,
     "generateConvenienceMethod": true,
     "crossLanguageDefinitionId": "Type.Scalar.Decimal128Verify.verify",
     "decorators": []
    }
   ],
   "parent": "ScalarClient",
   "parameters": [
    {
     "$id": "139",
     "name": "endpoint",
     "nameInRequest": "endpoint",
     "doc": "Service host",
     "type": {
      "$id": "140",
      "kind": "url",
      "name": "url",
      "crossLanguageDefinitionId": "TypeSpec.url"
     },
<<<<<<< HEAD
     "Location": "Uri",
     "IsApiVersion": false,
     "IsContentType": false,
     "IsRequired": true,
     "IsEndpoint": true,
     "SkipUrlEncoding": false,
     "Explode": false,
     "Kind": "Client",
     "DefaultValue": {
      "$id": "149",
      "Type": {
       "$id": "150",
=======
     "location": "Uri",
     "isApiVersion": false,
     "isContentType": false,
     "isRequired": true,
     "isEndpoint": true,
     "skipUrlEncoding": false,
     "explode": false,
     "kind": "Client",
     "defaultValue": {
      "$id": "141",
      "type": {
       "$id": "142",
>>>>>>> c6990eba
       "kind": "string",
       "name": "string",
       "crossLanguageDefinitionId": "TypeSpec.string"
      },
      "value": "http://localhost:3000"
     }
    }
   ],
   "decorators": [],
   "crossLanguageDefinitionId": "Type.Scalar.Decimal128Verify"
  }
 ]
}<|MERGE_RESOLUTION|>--- conflicted
+++ resolved
@@ -22,20 +22,6 @@
       "name": "url",
       "crossLanguageDefinitionId": "TypeSpec.url"
      },
-<<<<<<< HEAD
-     "Location": "Uri",
-     "IsApiVersion": false,
-     "IsContentType": false,
-     "IsRequired": true,
-     "IsEndpoint": true,
-     "SkipUrlEncoding": false,
-     "Explode": false,
-     "Kind": "Client",
-     "DefaultValue": {
-      "$id": "6",
-      "Type": {
-       "$id": "7",
-=======
      "location": "Uri",
      "isApiVersion": false,
      "isContentType": false,
@@ -48,7 +34,6 @@
       "$id": "5",
       "type": {
        "$id": "6",
->>>>>>> c6990eba
        "kind": "string",
        "name": "string",
        "crossLanguageDefinitionId": "TypeSpec.string"
@@ -223,20 +208,6 @@
       "name": "url",
       "crossLanguageDefinitionId": "TypeSpec.url"
      },
-<<<<<<< HEAD
-     "Location": "Uri",
-     "IsApiVersion": false,
-     "IsContentType": false,
-     "IsRequired": true,
-     "IsEndpoint": true,
-     "SkipUrlEncoding": false,
-     "Explode": false,
-     "Kind": "Client",
-     "DefaultValue": {
-      "$id": "25",
-      "Type": {
-       "$id": "26",
-=======
      "location": "Uri",
      "isApiVersion": false,
      "isContentType": false,
@@ -249,7 +220,6 @@
       "$id": "23",
       "type": {
        "$id": "24",
->>>>>>> c6990eba
        "kind": "string",
        "name": "string",
        "crossLanguageDefinitionId": "TypeSpec.string"
@@ -424,20 +394,6 @@
       "name": "url",
       "crossLanguageDefinitionId": "TypeSpec.url"
      },
-<<<<<<< HEAD
-     "Location": "Uri",
-     "IsApiVersion": false,
-     "IsContentType": false,
-     "IsRequired": true,
-     "IsEndpoint": true,
-     "SkipUrlEncoding": false,
-     "Explode": false,
-     "Kind": "Client",
-     "DefaultValue": {
-      "$id": "44",
-      "Type": {
-       "$id": "45",
-=======
      "location": "Uri",
      "isApiVersion": false,
      "isContentType": false,
@@ -450,7 +406,6 @@
       "$id": "41",
       "type": {
        "$id": "42",
->>>>>>> c6990eba
        "kind": "string",
        "name": "string",
        "crossLanguageDefinitionId": "TypeSpec.string"
@@ -625,20 +580,6 @@
       "name": "url",
       "crossLanguageDefinitionId": "TypeSpec.url"
      },
-<<<<<<< HEAD
-     "Location": "Uri",
-     "IsApiVersion": false,
-     "IsContentType": false,
-     "IsRequired": true,
-     "IsEndpoint": true,
-     "SkipUrlEncoding": false,
-     "Explode": false,
-     "Kind": "Client",
-     "DefaultValue": {
-      "$id": "63",
-      "Type": {
-       "$id": "64",
-=======
      "location": "Uri",
      "isApiVersion": false,
      "isContentType": false,
@@ -651,7 +592,6 @@
       "$id": "59",
       "type": {
        "$id": "60",
->>>>>>> c6990eba
        "kind": "string",
        "name": "string",
        "crossLanguageDefinitionId": "TypeSpec.string"
@@ -871,20 +811,6 @@
       "name": "url",
       "crossLanguageDefinitionId": "TypeSpec.url"
      },
-<<<<<<< HEAD
-     "Location": "Uri",
-     "IsApiVersion": false,
-     "IsContentType": false,
-     "IsRequired": true,
-     "IsEndpoint": true,
-     "SkipUrlEncoding": false,
-     "Explode": false,
-     "Kind": "Client",
-     "DefaultValue": {
-      "$id": "86",
-      "Type": {
-       "$id": "87",
-=======
      "location": "Uri",
      "isApiVersion": false,
      "isContentType": false,
@@ -897,7 +823,6 @@
       "$id": "81",
       "type": {
        "$id": "82",
->>>>>>> c6990eba
        "kind": "string",
        "name": "string",
        "crossLanguageDefinitionId": "TypeSpec.string"
@@ -1117,20 +1042,6 @@
       "name": "url",
       "crossLanguageDefinitionId": "TypeSpec.url"
      },
-<<<<<<< HEAD
-     "Location": "Uri",
-     "IsApiVersion": false,
-     "IsContentType": false,
-     "IsRequired": true,
-     "IsEndpoint": true,
-     "SkipUrlEncoding": false,
-     "Explode": false,
-     "Kind": "Client",
-     "DefaultValue": {
-      "$id": "109",
-      "Type": {
-       "$id": "110",
-=======
      "location": "Uri",
      "isApiVersion": false,
      "isContentType": false,
@@ -1143,7 +1054,6 @@
       "$id": "103",
       "type": {
        "$id": "104",
->>>>>>> c6990eba
        "kind": "string",
        "name": "string",
        "crossLanguageDefinitionId": "TypeSpec.string"
@@ -1323,20 +1233,6 @@
       "name": "url",
       "crossLanguageDefinitionId": "TypeSpec.url"
      },
-<<<<<<< HEAD
-     "Location": "Uri",
-     "IsApiVersion": false,
-     "IsContentType": false,
-     "IsRequired": true,
-     "IsEndpoint": true,
-     "SkipUrlEncoding": false,
-     "Explode": false,
-     "Kind": "Client",
-     "DefaultValue": {
-      "$id": "129",
-      "Type": {
-       "$id": "130",
-=======
      "location": "Uri",
      "isApiVersion": false,
      "isContentType": false,
@@ -1349,7 +1245,6 @@
       "$id": "122",
       "type": {
        "$id": "123",
->>>>>>> c6990eba
        "kind": "string",
        "name": "string",
        "crossLanguageDefinitionId": "TypeSpec.string"
@@ -1529,20 +1424,6 @@
       "name": "url",
       "crossLanguageDefinitionId": "TypeSpec.url"
      },
-<<<<<<< HEAD
-     "Location": "Uri",
-     "IsApiVersion": false,
-     "IsContentType": false,
-     "IsRequired": true,
-     "IsEndpoint": true,
-     "SkipUrlEncoding": false,
-     "Explode": false,
-     "Kind": "Client",
-     "DefaultValue": {
-      "$id": "149",
-      "Type": {
-       "$id": "150",
-=======
      "location": "Uri",
      "isApiVersion": false,
      "isContentType": false,
@@ -1555,7 +1436,6 @@
       "$id": "141",
       "type": {
        "$id": "142",
->>>>>>> c6990eba
        "kind": "string",
        "name": "string",
        "crossLanguageDefinitionId": "TypeSpec.string"
