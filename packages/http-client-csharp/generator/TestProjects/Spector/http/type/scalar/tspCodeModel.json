{
 "$id": "1",
 "name": "Type.Scalar",
 "apiVersions": [],
 "enums": [],
 "models": [],
 "clients": [
  {
   "$id": "2",
<<<<<<< HEAD
   "kind": "client",
   "name": "ScalarClient",
   "namespace": "Type.Scalar",
   "parameters": [
    {
     "$id": "3",
     "Name": "endpoint",
     "NameInRequest": "endpoint",
     "Doc": "Service host",
     "Type": {
=======
   "name": "ScalarClient",
   "namespace": "Type.Scalar",
   "operations": [],
   "parameters": [
    {
     "$id": "3",
     "name": "endpoint",
     "nameInRequest": "endpoint",
     "doc": "Service host",
     "type": {
>>>>>>> 586a120e
      "$id": "4",
      "kind": "url",
      "name": "url",
      "crossLanguageDefinitionId": "TypeSpec.url"
     },
<<<<<<< HEAD
     "Location": "Uri",
     "IsApiVersion": false,
     "IsResourceParameter": false,
     "IsContentType": false,
     "IsRequired": true,
     "IsEndpoint": true,
     "SkipUrlEncoding": false,
     "Explode": false,
     "Kind": "Client",
     "DefaultValue": {
      "$id": "5",
      "Type": {
=======
     "location": "Uri",
     "isApiVersion": false,
     "isContentType": false,
     "isRequired": true,
     "isEndpoint": true,
     "skipUrlEncoding": false,
     "explode": false,
     "kind": "Client",
     "defaultValue": {
      "$id": "5",
      "type": {
>>>>>>> 586a120e
       "$id": "6",
       "kind": "string",
       "name": "string",
       "crossLanguageDefinitionId": "TypeSpec.string"
      },
      "value": "http://localhost:3000"
     }
    }
   ],
<<<<<<< HEAD
   "operations": [],
   "apiVersions": [],
   "crossLanguageDefinitionId": "Type.Scalar",
   "decorators": [],
   "children": [
    {
     "$id": "7",
     "kind": "client",
     "name": "String",
     "namespace": "Type.Scalar",
     "parameters": [
      {
       "$id": "8",
       "Name": "endpoint",
       "NameInRequest": "endpoint",
       "Doc": "Service host",
       "Type": {
        "$id": "9",
        "kind": "url",
        "name": "url",
        "crossLanguageDefinitionId": "TypeSpec.url"
       },
       "Location": "Uri",
       "IsApiVersion": false,
       "IsResourceParameter": false,
       "IsContentType": false,
       "IsRequired": true,
       "IsEndpoint": true,
       "SkipUrlEncoding": false,
       "Explode": false,
       "Kind": "Client",
       "DefaultValue": {
        "$id": "10",
        "Type": {
         "$id": "11",
         "kind": "string",
         "name": "string",
         "crossLanguageDefinitionId": "TypeSpec.string"
        },
        "Value": "http://localhost:3000"
       }
      }
     ],
     "operations": [
      {
       "$id": "12",
       "Name": "get",
       "ResourceName": "String",
       "Doc": "get string value",
       "Accessibility": "public",
       "Parameters": [
        {
         "$id": "13",
         "Name": "accept",
         "NameInRequest": "Accept",
         "Type": {
          "$id": "14",
          "kind": "constant",
          "valueType": {
           "$id": "15",
           "kind": "string",
           "name": "string",
           "crossLanguageDefinitionId": "TypeSpec.string",
           "decorators": []
          },
          "value": "application/json",
          "decorators": []
         },
         "Location": "Header",
         "IsApiVersion": false,
         "IsContentType": false,
         "IsEndpoint": false,
         "Explode": false,
         "IsRequired": true,
         "Kind": "Constant",
         "Decorators": [],
         "SkipUrlEncoding": false
        }
       ],
       "Responses": [
        {
         "$id": "16",
         "StatusCodes": [
          200
         ],
         "BodyType": {
          "$id": "17",
          "kind": "string",
          "name": "string",
          "crossLanguageDefinitionId": "TypeSpec.string",
          "decorators": []
         },
         "Headers": [],
         "IsErrorResponse": false,
         "ContentTypes": [
          "application/json"
         ]
        }
       ],
       "HttpMethod": "GET",
       "Uri": "{endpoint}",
       "Path": "/type/scalar/string",
       "BufferResponse": true,
       "GenerateProtocolMethod": true,
       "GenerateConvenienceMethod": true,
       "CrossLanguageDefinitionId": "Type.Scalar.String.get",
       "Decorators": []
      },
      {
       "$id": "18",
       "Name": "put",
       "ResourceName": "String",
       "Doc": "put string value",
       "Accessibility": "public",
       "Parameters": [
        {
         "$id": "19",
         "Name": "contentType",
         "NameInRequest": "Content-Type",
         "Doc": "Body parameter's content type. Known values are application/json",
         "Type": {
          "$id": "20",
          "kind": "constant",
          "valueType": {
           "$id": "21",
           "kind": "string",
           "name": "string",
           "crossLanguageDefinitionId": "TypeSpec.string",
           "decorators": []
          },
          "value": "application/json",
          "decorators": []
         },
         "Location": "Header",
         "IsApiVersion": false,
         "IsContentType": true,
         "IsEndpoint": false,
         "Explode": false,
         "IsRequired": true,
         "Kind": "Constant",
         "Decorators": [],
         "SkipUrlEncoding": false
        },
        {
         "$id": "22",
         "Name": "body",
         "NameInRequest": "body",
         "Doc": "_",
         "Type": {
          "$id": "23",
          "kind": "string",
          "name": "string",
          "crossLanguageDefinitionId": "TypeSpec.string",
          "decorators": []
         },
         "Location": "Body",
         "IsApiVersion": false,
         "IsContentType": false,
         "IsEndpoint": false,
         "Explode": false,
         "IsRequired": true,
         "Kind": "Method",
         "Decorators": [],
         "SkipUrlEncoding": false
        }
       ],
       "Responses": [
        {
         "$id": "24",
         "StatusCodes": [
          204
         ],
         "Headers": [],
         "IsErrorResponse": false
        }
       ],
       "HttpMethod": "PUT",
       "Uri": "{endpoint}",
       "Path": "/type/scalar/string",
       "RequestMediaTypes": [
=======
   "decorators": [],
   "crossLanguageDefinitionId": "Type.Scalar"
  },
  {
   "$id": "7",
   "name": "String",
   "namespace": "Type.Scalar",
   "operations": [
    {
     "$id": "8",
     "name": "get",
     "resourceName": "String",
     "doc": "get string value",
     "accessibility": "public",
     "parameters": [
      {
       "$id": "9",
       "name": "accept",
       "nameInRequest": "Accept",
       "type": {
        "$id": "10",
        "kind": "constant",
        "valueType": {
         "$id": "11",
         "kind": "string",
         "name": "string",
         "crossLanguageDefinitionId": "TypeSpec.string",
         "decorators": []
        },
        "value": "application/json",
        "decorators": []
       },
       "location": "Header",
       "isApiVersion": false,
       "isContentType": false,
       "isEndpoint": false,
       "explode": false,
       "isRequired": true,
       "kind": "Constant",
       "decorators": [],
       "skipUrlEncoding": false
      }
     ],
     "responses": [
      {
       "$id": "12",
       "statusCodes": [
        200
       ],
       "bodyType": {
        "$id": "13",
        "kind": "string",
        "name": "string",
        "crossLanguageDefinitionId": "TypeSpec.string",
        "decorators": []
       },
       "headers": [],
       "isErrorResponse": false,
       "contentTypes": [
>>>>>>> 586a120e
        "application/json"
       ],
       "BufferResponse": true,
       "GenerateProtocolMethod": true,
       "GenerateConvenienceMethod": true,
       "CrossLanguageDefinitionId": "Type.Scalar.String.put",
       "Decorators": []
      }
     ],
<<<<<<< HEAD
     "apiVersions": [],
     "crossLanguageDefinitionId": "Type.Scalar.String",
     "decorators": [],
     "parent": {
      "$ref": "2"
     }
    },
    {
     "$id": "25",
     "kind": "client",
     "name": "Boolean",
     "namespace": "Type.Scalar",
     "parameters": [
      {
       "$id": "26",
       "Name": "endpoint",
       "NameInRequest": "endpoint",
       "Doc": "Service host",
       "Type": {
        "$id": "27",
        "kind": "url",
        "name": "url",
        "crossLanguageDefinitionId": "TypeSpec.url"
       },
       "Location": "Uri",
       "IsApiVersion": false,
       "IsResourceParameter": false,
       "IsContentType": false,
       "IsRequired": true,
       "IsEndpoint": true,
       "SkipUrlEncoding": false,
       "Explode": false,
       "Kind": "Client",
       "DefaultValue": {
        "$id": "28",
        "Type": {
         "$id": "29",
         "kind": "string",
         "name": "string",
         "crossLanguageDefinitionId": "TypeSpec.string"
        },
        "Value": "http://localhost:3000"
       }
      }
     ],
     "operations": [
      {
       "$id": "30",
       "Name": "get",
       "ResourceName": "Boolean",
       "Doc": "get boolean value",
       "Accessibility": "public",
       "Parameters": [
        {
         "$id": "31",
         "Name": "accept",
         "NameInRequest": "Accept",
         "Type": {
          "$id": "32",
          "kind": "constant",
          "valueType": {
           "$id": "33",
           "kind": "string",
           "name": "string",
           "crossLanguageDefinitionId": "TypeSpec.string",
           "decorators": []
          },
          "value": "application/json",
          "decorators": []
         },
         "Location": "Header",
         "IsApiVersion": false,
         "IsContentType": false,
         "IsEndpoint": false,
         "Explode": false,
         "IsRequired": true,
         "Kind": "Constant",
         "Decorators": [],
         "SkipUrlEncoding": false
        }
       ],
       "Responses": [
        {
         "$id": "34",
         "StatusCodes": [
          200
         ],
         "BodyType": {
          "$id": "35",
          "kind": "boolean",
          "name": "boolean",
          "crossLanguageDefinitionId": "TypeSpec.boolean",
          "decorators": []
         },
         "Headers": [],
         "IsErrorResponse": false,
         "ContentTypes": [
          "application/json"
         ]
        }
       ],
       "HttpMethod": "GET",
       "Uri": "{endpoint}",
       "Path": "/type/scalar/boolean",
       "BufferResponse": true,
       "GenerateProtocolMethod": true,
       "GenerateConvenienceMethod": true,
       "CrossLanguageDefinitionId": "Type.Scalar.Boolean.get",
       "Decorators": []
      },
      {
       "$id": "36",
       "Name": "put",
       "ResourceName": "Boolean",
       "Doc": "put boolean value",
       "Accessibility": "public",
       "Parameters": [
        {
         "$id": "37",
         "Name": "contentType",
         "NameInRequest": "Content-Type",
         "Doc": "Body parameter's content type. Known values are application/json",
         "Type": {
          "$id": "38",
          "kind": "constant",
          "valueType": {
           "$id": "39",
           "kind": "string",
           "name": "string",
           "crossLanguageDefinitionId": "TypeSpec.string",
           "decorators": []
          },
          "value": "application/json",
          "decorators": []
         },
         "Location": "Header",
         "IsApiVersion": false,
         "IsContentType": true,
         "IsEndpoint": false,
         "Explode": false,
         "IsRequired": true,
         "Kind": "Constant",
         "Decorators": [],
         "SkipUrlEncoding": false
        },
        {
         "$id": "40",
         "Name": "body",
         "NameInRequest": "body",
         "Doc": "_",
         "Type": {
          "$id": "41",
          "kind": "boolean",
          "name": "boolean",
          "crossLanguageDefinitionId": "TypeSpec.boolean",
          "decorators": []
         },
         "Location": "Body",
         "IsApiVersion": false,
         "IsContentType": false,
         "IsEndpoint": false,
         "Explode": false,
         "IsRequired": true,
         "Kind": "Method",
         "Decorators": [],
         "SkipUrlEncoding": false
        }
       ],
       "Responses": [
        {
         "$id": "42",
         "StatusCodes": [
          204
         ],
         "Headers": [],
         "IsErrorResponse": false
        }
       ],
       "HttpMethod": "PUT",
       "Uri": "{endpoint}",
       "Path": "/type/scalar/boolean",
       "RequestMediaTypes": [
        "application/json"
       ],
       "BufferResponse": true,
       "GenerateProtocolMethod": true,
       "GenerateConvenienceMethod": true,
       "CrossLanguageDefinitionId": "Type.Scalar.Boolean.put",
       "Decorators": []
      }
     ],
     "apiVersions": [],
     "crossLanguageDefinitionId": "Type.Scalar.Boolean",
     "decorators": [],
     "parent": {
      "$ref": "2"
     }
    },
    {
     "$id": "43",
     "kind": "client",
     "name": "Unknown",
     "namespace": "Type.Scalar",
     "parameters": [
      {
       "$id": "44",
       "Name": "endpoint",
       "NameInRequest": "endpoint",
       "Doc": "Service host",
       "Type": {
        "$id": "45",
        "kind": "url",
        "name": "url",
        "crossLanguageDefinitionId": "TypeSpec.url"
       },
       "Location": "Uri",
       "IsApiVersion": false,
       "IsResourceParameter": false,
       "IsContentType": false,
       "IsRequired": true,
       "IsEndpoint": true,
       "SkipUrlEncoding": false,
       "Explode": false,
       "Kind": "Client",
       "DefaultValue": {
        "$id": "46",
        "Type": {
         "$id": "47",
         "kind": "string",
         "name": "string",
         "crossLanguageDefinitionId": "TypeSpec.string"
        },
        "Value": "http://localhost:3000"
       }
      }
     ],
     "operations": [
      {
       "$id": "48",
       "Name": "get",
       "ResourceName": "Unknown",
       "Doc": "get unknown value",
       "Accessibility": "public",
       "Parameters": [
        {
         "$id": "49",
         "Name": "accept",
         "NameInRequest": "Accept",
         "Type": {
          "$id": "50",
          "kind": "constant",
          "valueType": {
           "$id": "51",
           "kind": "string",
           "name": "string",
           "crossLanguageDefinitionId": "TypeSpec.string",
           "decorators": []
          },
          "value": "application/json",
          "decorators": []
         },
         "Location": "Header",
         "IsApiVersion": false,
         "IsContentType": false,
         "IsEndpoint": false,
         "Explode": false,
         "IsRequired": true,
         "Kind": "Constant",
         "Decorators": [],
         "SkipUrlEncoding": false
        }
       ],
       "Responses": [
        {
         "$id": "52",
         "StatusCodes": [
          200
         ],
         "BodyType": {
          "$id": "53",
          "kind": "unknown",
          "name": "unknown",
          "crossLanguageDefinitionId": "",
          "decorators": []
         },
         "Headers": [],
         "IsErrorResponse": false,
         "ContentTypes": [
          "application/json"
         ]
        }
       ],
       "HttpMethod": "GET",
       "Uri": "{endpoint}",
       "Path": "/type/scalar/unknown",
       "BufferResponse": true,
       "GenerateProtocolMethod": true,
       "GenerateConvenienceMethod": true,
       "CrossLanguageDefinitionId": "Type.Scalar.Unknown.get",
       "Decorators": []
      },
      {
       "$id": "54",
       "Name": "put",
       "ResourceName": "Unknown",
       "Doc": "put unknown value",
       "Accessibility": "public",
       "Parameters": [
        {
         "$id": "55",
         "Name": "contentType",
         "NameInRequest": "Content-Type",
         "Doc": "Body parameter's content type. Known values are application/json",
         "Type": {
          "$id": "56",
          "kind": "constant",
          "valueType": {
           "$id": "57",
           "kind": "string",
           "name": "string",
           "crossLanguageDefinitionId": "TypeSpec.string",
           "decorators": []
          },
          "value": "application/json",
          "decorators": []
         },
         "Location": "Header",
         "IsApiVersion": false,
         "IsContentType": true,
         "IsEndpoint": false,
         "Explode": false,
         "IsRequired": true,
         "Kind": "Constant",
         "Decorators": [],
         "SkipUrlEncoding": false
        },
        {
         "$id": "58",
         "Name": "body",
         "NameInRequest": "body",
         "Doc": "_",
         "Type": {
          "$id": "59",
          "kind": "unknown",
          "name": "unknown",
          "crossLanguageDefinitionId": "",
          "decorators": []
         },
         "Location": "Body",
         "IsApiVersion": false,
         "IsContentType": false,
         "IsEndpoint": false,
         "Explode": false,
         "IsRequired": true,
         "Kind": "Method",
         "Decorators": [],
         "SkipUrlEncoding": false
        }
       ],
       "Responses": [
        {
         "$id": "60",
         "StatusCodes": [
          204
         ],
         "Headers": [],
         "IsErrorResponse": false
        }
       ],
       "HttpMethod": "PUT",
       "Uri": "{endpoint}",
       "Path": "/type/scalar/unknown",
       "RequestMediaTypes": [
=======
     "httpMethod": "GET",
     "uri": "{endpoint}",
     "path": "/type/scalar/string",
     "bufferResponse": true,
     "generateProtocolMethod": true,
     "generateConvenienceMethod": true,
     "crossLanguageDefinitionId": "Type.Scalar.String.get",
     "decorators": []
    },
    {
     "$id": "14",
     "name": "put",
     "resourceName": "String",
     "doc": "put string value",
     "accessibility": "public",
     "parameters": [
      {
       "$id": "15",
       "name": "contentType",
       "nameInRequest": "Content-Type",
       "doc": "Body parameter's content type. Known values are application/json",
       "type": {
        "$id": "16",
        "kind": "constant",
        "valueType": {
         "$id": "17",
         "kind": "string",
         "name": "string",
         "crossLanguageDefinitionId": "TypeSpec.string",
         "decorators": []
        },
        "value": "application/json",
        "decorators": []
       },
       "location": "Header",
       "isApiVersion": false,
       "isContentType": true,
       "isEndpoint": false,
       "explode": false,
       "isRequired": true,
       "kind": "Constant",
       "decorators": [],
       "skipUrlEncoding": false
      },
      {
       "$id": "18",
       "name": "body",
       "nameInRequest": "body",
       "doc": "_",
       "type": {
        "$id": "19",
        "kind": "string",
        "name": "string",
        "crossLanguageDefinitionId": "TypeSpec.string",
        "decorators": []
       },
       "location": "Body",
       "isApiVersion": false,
       "isContentType": false,
       "isEndpoint": false,
       "explode": false,
       "isRequired": true,
       "kind": "Method",
       "decorators": [],
       "skipUrlEncoding": false
      }
     ],
     "responses": [
      {
       "$id": "20",
       "statusCodes": [
        204
       ],
       "headers": [],
       "isErrorResponse": false
      }
     ],
     "httpMethod": "PUT",
     "uri": "{endpoint}",
     "path": "/type/scalar/string",
     "requestMediaTypes": [
      "application/json"
     ],
     "bufferResponse": true,
     "generateProtocolMethod": true,
     "generateConvenienceMethod": true,
     "crossLanguageDefinitionId": "Type.Scalar.String.put",
     "decorators": []
    }
   ],
   "parent": "ScalarClient",
   "parameters": [
    {
     "$id": "21",
     "name": "endpoint",
     "nameInRequest": "endpoint",
     "doc": "Service host",
     "type": {
      "$id": "22",
      "kind": "url",
      "name": "url",
      "crossLanguageDefinitionId": "TypeSpec.url"
     },
     "location": "Uri",
     "isApiVersion": false,
     "isContentType": false,
     "isRequired": true,
     "isEndpoint": true,
     "skipUrlEncoding": false,
     "explode": false,
     "kind": "Client",
     "defaultValue": {
      "$id": "23",
      "type": {
       "$id": "24",
       "kind": "string",
       "name": "string",
       "crossLanguageDefinitionId": "TypeSpec.string"
      },
      "value": "http://localhost:3000"
     }
    }
   ],
   "decorators": [],
   "crossLanguageDefinitionId": "Type.Scalar.String"
  },
  {
   "$id": "25",
   "name": "Boolean",
   "namespace": "Type.Scalar",
   "operations": [
    {
     "$id": "26",
     "name": "get",
     "resourceName": "Boolean",
     "doc": "get boolean value",
     "accessibility": "public",
     "parameters": [
      {
       "$id": "27",
       "name": "accept",
       "nameInRequest": "Accept",
       "type": {
        "$id": "28",
        "kind": "constant",
        "valueType": {
         "$id": "29",
         "kind": "string",
         "name": "string",
         "crossLanguageDefinitionId": "TypeSpec.string",
         "decorators": []
        },
        "value": "application/json",
        "decorators": []
       },
       "location": "Header",
       "isApiVersion": false,
       "isContentType": false,
       "isEndpoint": false,
       "explode": false,
       "isRequired": true,
       "kind": "Constant",
       "decorators": [],
       "skipUrlEncoding": false
      }
     ],
     "responses": [
      {
       "$id": "30",
       "statusCodes": [
        200
       ],
       "bodyType": {
        "$id": "31",
        "kind": "boolean",
        "name": "boolean",
        "crossLanguageDefinitionId": "TypeSpec.boolean",
        "decorators": []
       },
       "headers": [],
       "isErrorResponse": false,
       "contentTypes": [
>>>>>>> 586a120e
        "application/json"
       ],
       "BufferResponse": true,
       "GenerateProtocolMethod": true,
       "GenerateConvenienceMethod": true,
       "CrossLanguageDefinitionId": "Type.Scalar.Unknown.put",
       "Decorators": []
      }
     ],
<<<<<<< HEAD
     "apiVersions": [],
     "crossLanguageDefinitionId": "Type.Scalar.Unknown",
     "decorators": [],
     "parent": {
      "$ref": "2"
     }
    },
    {
     "$id": "61",
     "kind": "client",
     "name": "DecimalType",
     "namespace": "Type.Scalar",
     "doc": "Decimal type",
     "parameters": [
      {
       "$id": "62",
       "Name": "endpoint",
       "NameInRequest": "endpoint",
       "Doc": "Service host",
       "Type": {
        "$id": "63",
        "kind": "url",
        "name": "url",
        "crossLanguageDefinitionId": "TypeSpec.url"
       },
       "Location": "Uri",
       "IsApiVersion": false,
       "IsResourceParameter": false,
       "IsContentType": false,
       "IsRequired": true,
       "IsEndpoint": true,
       "SkipUrlEncoding": false,
       "Explode": false,
       "Kind": "Client",
       "DefaultValue": {
        "$id": "64",
        "Type": {
         "$id": "65",
         "kind": "string",
         "name": "string",
         "crossLanguageDefinitionId": "TypeSpec.string"
        },
        "Value": "http://localhost:3000"
       }
      }
     ],
     "operations": [
      {
       "$id": "66",
       "Name": "responseBody",
       "ResourceName": "DecimalType",
       "Accessibility": "public",
       "Parameters": [
        {
         "$id": "67",
         "Name": "accept",
         "NameInRequest": "Accept",
         "Type": {
          "$id": "68",
          "kind": "constant",
          "valueType": {
           "$id": "69",
           "kind": "string",
           "name": "string",
           "crossLanguageDefinitionId": "TypeSpec.string",
           "decorators": []
          },
          "value": "application/json",
          "decorators": []
         },
         "Location": "Header",
         "IsApiVersion": false,
         "IsContentType": false,
         "IsEndpoint": false,
         "Explode": false,
         "IsRequired": true,
         "Kind": "Constant",
         "Decorators": [],
         "SkipUrlEncoding": false
        }
       ],
       "Responses": [
        {
         "$id": "70",
         "StatusCodes": [
          200
         ],
         "BodyType": {
          "$id": "71",
          "kind": "decimal",
          "name": "decimal",
          "crossLanguageDefinitionId": "TypeSpec.decimal",
          "decorators": []
         },
         "Headers": [],
         "IsErrorResponse": false,
         "ContentTypes": [
          "application/json"
         ]
        }
       ],
       "HttpMethod": "GET",
       "Uri": "{endpoint}",
       "Path": "/type/scalar/decimal/response_body",
       "BufferResponse": true,
       "GenerateProtocolMethod": true,
       "GenerateConvenienceMethod": true,
       "CrossLanguageDefinitionId": "Type.Scalar.DecimalType.responseBody",
       "Decorators": []
      },
      {
       "$id": "72",
       "Name": "requestBody",
       "ResourceName": "DecimalType",
       "Accessibility": "public",
       "Parameters": [
        {
         "$id": "73",
         "Name": "contentType",
         "NameInRequest": "Content-Type",
         "Doc": "Body parameter's content type. Known values are application/json",
         "Type": {
          "$id": "74",
          "kind": "constant",
          "valueType": {
           "$id": "75",
           "kind": "string",
           "name": "string",
           "crossLanguageDefinitionId": "TypeSpec.string",
           "decorators": []
          },
          "value": "application/json",
          "decorators": []
         },
         "Location": "Header",
         "IsApiVersion": false,
         "IsContentType": true,
         "IsEndpoint": false,
         "Explode": false,
         "IsRequired": true,
         "Kind": "Constant",
         "Decorators": [],
         "SkipUrlEncoding": false
        },
        {
         "$id": "76",
         "Name": "body",
         "NameInRequest": "body",
         "Type": {
          "$id": "77",
          "kind": "decimal",
          "name": "decimal",
          "crossLanguageDefinitionId": "TypeSpec.decimal",
          "decorators": []
         },
         "Location": "Body",
         "IsApiVersion": false,
         "IsContentType": false,
         "IsEndpoint": false,
         "Explode": false,
         "IsRequired": true,
         "Kind": "Method",
         "Decorators": [],
         "SkipUrlEncoding": false
        }
       ],
       "Responses": [
        {
         "$id": "78",
         "StatusCodes": [
          204
         ],
         "Headers": [],
         "IsErrorResponse": false
        }
       ],
       "HttpMethod": "PUT",
       "Uri": "{endpoint}",
       "Path": "/type/scalar/decimal/resquest_body",
       "RequestMediaTypes": [
        "application/json"
       ],
       "BufferResponse": true,
       "GenerateProtocolMethod": true,
       "GenerateConvenienceMethod": true,
       "CrossLanguageDefinitionId": "Type.Scalar.DecimalType.requestBody",
       "Decorators": []
      },
      {
       "$id": "79",
       "Name": "requestParameter",
       "ResourceName": "DecimalType",
       "Accessibility": "public",
       "Parameters": [
        {
         "$id": "80",
         "Name": "value",
         "NameInRequest": "value",
         "Type": {
          "$id": "81",
          "kind": "decimal",
          "name": "decimal",
          "crossLanguageDefinitionId": "TypeSpec.decimal",
          "decorators": []
         },
         "Location": "Query",
         "IsApiVersion": false,
         "IsContentType": false,
         "IsEndpoint": false,
         "Explode": false,
         "IsRequired": true,
         "Kind": "Method",
         "Decorators": [],
         "SkipUrlEncoding": false
        }
       ],
       "Responses": [
        {
         "$id": "82",
         "StatusCodes": [
          204
         ],
         "Headers": [],
         "IsErrorResponse": false
        }
       ],
       "HttpMethod": "GET",
       "Uri": "{endpoint}",
       "Path": "/type/scalar/decimal/request_parameter",
       "BufferResponse": true,
       "GenerateProtocolMethod": true,
       "GenerateConvenienceMethod": true,
       "CrossLanguageDefinitionId": "Type.Scalar.DecimalType.requestParameter",
       "Decorators": []
      }
     ],
     "apiVersions": [],
     "crossLanguageDefinitionId": "Type.Scalar.DecimalType",
     "decorators": [],
     "parent": {
      "$ref": "2"
     }
    },
    {
     "$id": "83",
     "kind": "client",
     "name": "Decimal128Type",
     "namespace": "Type.Scalar",
     "doc": "Decimal128 type",
     "parameters": [
      {
       "$id": "84",
       "Name": "endpoint",
       "NameInRequest": "endpoint",
       "Doc": "Service host",
       "Type": {
        "$id": "85",
        "kind": "url",
        "name": "url",
        "crossLanguageDefinitionId": "TypeSpec.url"
       },
       "Location": "Uri",
       "IsApiVersion": false,
       "IsResourceParameter": false,
       "IsContentType": false,
       "IsRequired": true,
       "IsEndpoint": true,
       "SkipUrlEncoding": false,
       "Explode": false,
       "Kind": "Client",
       "DefaultValue": {
        "$id": "86",
        "Type": {
         "$id": "87",
         "kind": "string",
         "name": "string",
         "crossLanguageDefinitionId": "TypeSpec.string"
        },
        "Value": "http://localhost:3000"
       }
      }
     ],
     "operations": [
      {
       "$id": "88",
       "Name": "responseBody",
       "ResourceName": "Decimal128Type",
       "Accessibility": "public",
       "Parameters": [
        {
         "$id": "89",
         "Name": "accept",
         "NameInRequest": "Accept",
         "Type": {
          "$id": "90",
          "kind": "constant",
          "valueType": {
           "$id": "91",
           "kind": "string",
           "name": "string",
           "crossLanguageDefinitionId": "TypeSpec.string",
           "decorators": []
          },
          "value": "application/json",
          "decorators": []
         },
         "Location": "Header",
         "IsApiVersion": false,
         "IsContentType": false,
         "IsEndpoint": false,
         "Explode": false,
         "IsRequired": true,
         "Kind": "Constant",
         "Decorators": [],
         "SkipUrlEncoding": false
        }
       ],
       "Responses": [
        {
         "$id": "92",
         "StatusCodes": [
          200
         ],
         "BodyType": {
          "$id": "93",
          "kind": "decimal128",
          "name": "decimal128",
          "crossLanguageDefinitionId": "TypeSpec.decimal128",
          "decorators": []
         },
         "Headers": [],
         "IsErrorResponse": false,
         "ContentTypes": [
          "application/json"
         ]
        }
       ],
       "HttpMethod": "GET",
       "Uri": "{endpoint}",
       "Path": "/type/scalar/decimal128/response_body",
       "BufferResponse": true,
       "GenerateProtocolMethod": true,
       "GenerateConvenienceMethod": true,
       "CrossLanguageDefinitionId": "Type.Scalar.Decimal128Type.responseBody",
       "Decorators": []
      },
      {
       "$id": "94",
       "Name": "requestBody",
       "ResourceName": "Decimal128Type",
       "Accessibility": "public",
       "Parameters": [
        {
         "$id": "95",
         "Name": "contentType",
         "NameInRequest": "Content-Type",
         "Doc": "Body parameter's content type. Known values are application/json",
         "Type": {
          "$id": "96",
          "kind": "constant",
          "valueType": {
           "$id": "97",
           "kind": "string",
           "name": "string",
           "crossLanguageDefinitionId": "TypeSpec.string",
           "decorators": []
          },
          "value": "application/json",
          "decorators": []
         },
         "Location": "Header",
         "IsApiVersion": false,
         "IsContentType": true,
         "IsEndpoint": false,
         "Explode": false,
         "IsRequired": true,
         "Kind": "Constant",
         "Decorators": [],
         "SkipUrlEncoding": false
        },
        {
         "$id": "98",
         "Name": "body",
         "NameInRequest": "body",
         "Type": {
          "$id": "99",
          "kind": "decimal128",
          "name": "decimal128",
          "crossLanguageDefinitionId": "TypeSpec.decimal128",
          "decorators": []
         },
         "Location": "Body",
         "IsApiVersion": false,
         "IsContentType": false,
         "IsEndpoint": false,
         "Explode": false,
         "IsRequired": true,
         "Kind": "Method",
         "Decorators": [],
         "SkipUrlEncoding": false
        }
       ],
       "Responses": [
        {
         "$id": "100",
         "StatusCodes": [
          204
         ],
         "Headers": [],
         "IsErrorResponse": false
        }
       ],
       "HttpMethod": "PUT",
       "Uri": "{endpoint}",
       "Path": "/type/scalar/decimal128/resquest_body",
       "RequestMediaTypes": [
=======
     "httpMethod": "GET",
     "uri": "{endpoint}",
     "path": "/type/scalar/boolean",
     "bufferResponse": true,
     "generateProtocolMethod": true,
     "generateConvenienceMethod": true,
     "crossLanguageDefinitionId": "Type.Scalar.Boolean.get",
     "decorators": []
    },
    {
     "$id": "32",
     "name": "put",
     "resourceName": "Boolean",
     "doc": "put boolean value",
     "accessibility": "public",
     "parameters": [
      {
       "$id": "33",
       "name": "contentType",
       "nameInRequest": "Content-Type",
       "doc": "Body parameter's content type. Known values are application/json",
       "type": {
        "$id": "34",
        "kind": "constant",
        "valueType": {
         "$id": "35",
         "kind": "string",
         "name": "string",
         "crossLanguageDefinitionId": "TypeSpec.string",
         "decorators": []
        },
        "value": "application/json",
        "decorators": []
       },
       "location": "Header",
       "isApiVersion": false,
       "isContentType": true,
       "isEndpoint": false,
       "explode": false,
       "isRequired": true,
       "kind": "Constant",
       "decorators": [],
       "skipUrlEncoding": false
      },
      {
       "$id": "36",
       "name": "body",
       "nameInRequest": "body",
       "doc": "_",
       "type": {
        "$id": "37",
        "kind": "boolean",
        "name": "boolean",
        "crossLanguageDefinitionId": "TypeSpec.boolean",
        "decorators": []
       },
       "location": "Body",
       "isApiVersion": false,
       "isContentType": false,
       "isEndpoint": false,
       "explode": false,
       "isRequired": true,
       "kind": "Method",
       "decorators": [],
       "skipUrlEncoding": false
      }
     ],
     "responses": [
      {
       "$id": "38",
       "statusCodes": [
        204
       ],
       "headers": [],
       "isErrorResponse": false
      }
     ],
     "httpMethod": "PUT",
     "uri": "{endpoint}",
     "path": "/type/scalar/boolean",
     "requestMediaTypes": [
      "application/json"
     ],
     "bufferResponse": true,
     "generateProtocolMethod": true,
     "generateConvenienceMethod": true,
     "crossLanguageDefinitionId": "Type.Scalar.Boolean.put",
     "decorators": []
    }
   ],
   "parent": "ScalarClient",
   "parameters": [
    {
     "$id": "39",
     "name": "endpoint",
     "nameInRequest": "endpoint",
     "doc": "Service host",
     "type": {
      "$id": "40",
      "kind": "url",
      "name": "url",
      "crossLanguageDefinitionId": "TypeSpec.url"
     },
     "location": "Uri",
     "isApiVersion": false,
     "isContentType": false,
     "isRequired": true,
     "isEndpoint": true,
     "skipUrlEncoding": false,
     "explode": false,
     "kind": "Client",
     "defaultValue": {
      "$id": "41",
      "type": {
       "$id": "42",
       "kind": "string",
       "name": "string",
       "crossLanguageDefinitionId": "TypeSpec.string"
      },
      "value": "http://localhost:3000"
     }
    }
   ],
   "decorators": [],
   "crossLanguageDefinitionId": "Type.Scalar.Boolean"
  },
  {
   "$id": "43",
   "name": "Unknown",
   "namespace": "Type.Scalar",
   "operations": [
    {
     "$id": "44",
     "name": "get",
     "resourceName": "Unknown",
     "doc": "get unknown value",
     "accessibility": "public",
     "parameters": [
      {
       "$id": "45",
       "name": "accept",
       "nameInRequest": "Accept",
       "type": {
        "$id": "46",
        "kind": "constant",
        "valueType": {
         "$id": "47",
         "kind": "string",
         "name": "string",
         "crossLanguageDefinitionId": "TypeSpec.string",
         "decorators": []
        },
        "value": "application/json",
        "decorators": []
       },
       "location": "Header",
       "isApiVersion": false,
       "isContentType": false,
       "isEndpoint": false,
       "explode": false,
       "isRequired": true,
       "kind": "Constant",
       "decorators": [],
       "skipUrlEncoding": false
      }
     ],
     "responses": [
      {
       "$id": "48",
       "statusCodes": [
        200
       ],
       "bodyType": {
        "$id": "49",
        "kind": "unknown",
        "name": "unknown",
        "crossLanguageDefinitionId": "",
        "decorators": []
       },
       "headers": [],
       "isErrorResponse": false,
       "contentTypes": [
>>>>>>> 586a120e
        "application/json"
       ],
       "BufferResponse": true,
       "GenerateProtocolMethod": true,
       "GenerateConvenienceMethod": true,
       "CrossLanguageDefinitionId": "Type.Scalar.Decimal128Type.requestBody",
       "Decorators": []
      },
      {
       "$id": "101",
       "Name": "requestParameter",
       "ResourceName": "Decimal128Type",
       "Accessibility": "public",
       "Parameters": [
        {
         "$id": "102",
         "Name": "value",
         "NameInRequest": "value",
         "Type": {
          "$id": "103",
          "kind": "decimal128",
          "name": "decimal128",
          "crossLanguageDefinitionId": "TypeSpec.decimal128",
          "decorators": []
         },
         "Location": "Query",
         "IsApiVersion": false,
         "IsContentType": false,
         "IsEndpoint": false,
         "Explode": false,
         "IsRequired": true,
         "Kind": "Method",
         "Decorators": [],
         "SkipUrlEncoding": false
        }
       ],
       "Responses": [
        {
         "$id": "104",
         "StatusCodes": [
          204
         ],
         "Headers": [],
         "IsErrorResponse": false
        }
       ],
       "HttpMethod": "GET",
       "Uri": "{endpoint}",
       "Path": "/type/scalar/decimal128/request_parameter",
       "BufferResponse": true,
       "GenerateProtocolMethod": true,
       "GenerateConvenienceMethod": true,
       "CrossLanguageDefinitionId": "Type.Scalar.Decimal128Type.requestParameter",
       "Decorators": []
      }
     ],
<<<<<<< HEAD
     "apiVersions": [],
     "crossLanguageDefinitionId": "Type.Scalar.Decimal128Type",
     "decorators": [],
     "parent": {
      "$ref": "2"
     }
    },
    {
     "$id": "105",
     "kind": "client",
     "name": "DecimalVerify",
     "namespace": "Type.Scalar",
     "doc": "Decimal type verification",
     "parameters": [
      {
       "$id": "106",
       "Name": "endpoint",
       "NameInRequest": "endpoint",
       "Doc": "Service host",
       "Type": {
        "$id": "107",
        "kind": "url",
        "name": "url",
        "crossLanguageDefinitionId": "TypeSpec.url"
       },
       "Location": "Uri",
       "IsApiVersion": false,
       "IsResourceParameter": false,
       "IsContentType": false,
       "IsRequired": true,
       "IsEndpoint": true,
       "SkipUrlEncoding": false,
       "Explode": false,
       "Kind": "Client",
       "DefaultValue": {
        "$id": "108",
        "Type": {
         "$id": "109",
         "kind": "string",
         "name": "string",
         "crossLanguageDefinitionId": "TypeSpec.string"
        },
        "Value": "http://localhost:3000"
       }
      }
     ],
     "operations": [
      {
       "$id": "110",
       "Name": "prepareVerify",
       "ResourceName": "DecimalVerify",
       "Accessibility": "public",
       "Parameters": [
        {
         "$id": "111",
         "Name": "accept",
         "NameInRequest": "Accept",
         "Type": {
          "$id": "112",
          "kind": "constant",
          "valueType": {
           "$id": "113",
           "kind": "string",
           "name": "string",
           "crossLanguageDefinitionId": "TypeSpec.string",
           "decorators": []
          },
          "value": "application/json",
          "decorators": []
         },
         "Location": "Header",
         "IsApiVersion": false,
         "IsContentType": false,
         "IsEndpoint": false,
         "Explode": false,
         "IsRequired": true,
         "Kind": "Constant",
         "Decorators": [],
         "SkipUrlEncoding": false
        }
       ],
       "Responses": [
        {
         "$id": "114",
         "StatusCodes": [
          200
         ],
         "BodyType": {
          "$id": "115",
          "kind": "array",
          "name": "Array",
          "valueType": {
           "$id": "116",
           "kind": "decimal",
           "name": "decimal",
           "crossLanguageDefinitionId": "TypeSpec.decimal",
           "decorators": []
          },
          "crossLanguageDefinitionId": "TypeSpec.Array",
          "decorators": []
         },
         "Headers": [],
         "IsErrorResponse": false,
         "ContentTypes": [
          "application/json"
         ]
        }
       ],
       "HttpMethod": "GET",
       "Uri": "{endpoint}",
       "Path": "/type/scalar/decimal/prepare_verify",
       "BufferResponse": true,
       "GenerateProtocolMethod": true,
       "GenerateConvenienceMethod": true,
       "CrossLanguageDefinitionId": "Type.Scalar.DecimalVerify.prepareVerify",
       "Decorators": []
      },
      {
       "$id": "117",
       "Name": "verify",
       "ResourceName": "DecimalVerify",
       "Accessibility": "public",
       "Parameters": [
        {
         "$id": "118",
         "Name": "contentType",
         "NameInRequest": "Content-Type",
         "Doc": "Body parameter's content type. Known values are application/json",
         "Type": {
          "$id": "119",
          "kind": "constant",
          "valueType": {
           "$id": "120",
           "kind": "string",
           "name": "string",
           "crossLanguageDefinitionId": "TypeSpec.string",
           "decorators": []
          },
          "value": "application/json",
          "decorators": []
         },
         "Location": "Header",
         "IsApiVersion": false,
         "IsContentType": true,
         "IsEndpoint": false,
         "Explode": false,
         "IsRequired": true,
         "Kind": "Constant",
         "Decorators": [],
         "SkipUrlEncoding": false
        },
        {
         "$id": "121",
         "Name": "body",
         "NameInRequest": "body",
         "Type": {
          "$id": "122",
          "kind": "decimal",
          "name": "decimal",
          "crossLanguageDefinitionId": "TypeSpec.decimal",
          "decorators": []
         },
         "Location": "Body",
         "IsApiVersion": false,
         "IsContentType": false,
         "IsEndpoint": false,
         "Explode": false,
         "IsRequired": true,
         "Kind": "Method",
         "Decorators": [],
         "SkipUrlEncoding": false
        }
       ],
       "Responses": [
        {
         "$id": "123",
         "StatusCodes": [
          204
         ],
         "Headers": [],
         "IsErrorResponse": false
        }
       ],
       "HttpMethod": "POST",
       "Uri": "{endpoint}",
       "Path": "/type/scalar/decimal/verify",
       "RequestMediaTypes": [
        "application/json"
       ],
       "BufferResponse": true,
       "GenerateProtocolMethod": true,
       "GenerateConvenienceMethod": true,
       "CrossLanguageDefinitionId": "Type.Scalar.DecimalVerify.verify",
       "Decorators": []
      }
     ],
     "apiVersions": [],
     "crossLanguageDefinitionId": "Type.Scalar.DecimalVerify",
     "decorators": [],
     "parent": {
      "$ref": "2"
     }
    },
    {
     "$id": "124",
     "kind": "client",
     "name": "Decimal128Verify",
     "namespace": "Type.Scalar",
     "doc": "Decimal128 type verification",
     "parameters": [
      {
       "$id": "125",
       "Name": "endpoint",
       "NameInRequest": "endpoint",
       "Doc": "Service host",
       "Type": {
        "$id": "126",
        "kind": "url",
        "name": "url",
        "crossLanguageDefinitionId": "TypeSpec.url"
       },
       "Location": "Uri",
       "IsApiVersion": false,
       "IsResourceParameter": false,
       "IsContentType": false,
       "IsRequired": true,
       "IsEndpoint": true,
       "SkipUrlEncoding": false,
       "Explode": false,
       "Kind": "Client",
       "DefaultValue": {
        "$id": "127",
        "Type": {
         "$id": "128",
         "kind": "string",
         "name": "string",
         "crossLanguageDefinitionId": "TypeSpec.string"
        },
        "Value": "http://localhost:3000"
       }
      }
     ],
     "operations": [
      {
       "$id": "129",
       "Name": "prepareVerify",
       "ResourceName": "Decimal128Verify",
       "Accessibility": "public",
       "Parameters": [
        {
         "$id": "130",
         "Name": "accept",
         "NameInRequest": "Accept",
         "Type": {
          "$id": "131",
          "kind": "constant",
          "valueType": {
           "$id": "132",
           "kind": "string",
           "name": "string",
           "crossLanguageDefinitionId": "TypeSpec.string",
           "decorators": []
          },
          "value": "application/json",
          "decorators": []
         },
         "Location": "Header",
         "IsApiVersion": false,
         "IsContentType": false,
         "IsEndpoint": false,
         "Explode": false,
         "IsRequired": true,
         "Kind": "Constant",
         "Decorators": [],
         "SkipUrlEncoding": false
        }
       ],
       "Responses": [
        {
         "$id": "133",
         "StatusCodes": [
          200
         ],
         "BodyType": {
          "$id": "134",
          "kind": "array",
          "name": "Array",
          "valueType": {
           "$id": "135",
           "kind": "decimal",
           "name": "decimal",
           "crossLanguageDefinitionId": "TypeSpec.decimal",
           "decorators": []
          },
          "crossLanguageDefinitionId": "TypeSpec.Array",
          "decorators": []
         },
         "Headers": [],
         "IsErrorResponse": false,
         "ContentTypes": [
          "application/json"
         ]
        }
       ],
       "HttpMethod": "GET",
       "Uri": "{endpoint}",
       "Path": "/type/scalar/decimal128/prepare_verify",
       "BufferResponse": true,
       "GenerateProtocolMethod": true,
       "GenerateConvenienceMethod": true,
       "CrossLanguageDefinitionId": "Type.Scalar.Decimal128Verify.prepareVerify",
       "Decorators": []
      },
      {
       "$id": "136",
       "Name": "verify",
       "ResourceName": "Decimal128Verify",
       "Accessibility": "public",
       "Parameters": [
        {
         "$id": "137",
         "Name": "contentType",
         "NameInRequest": "Content-Type",
         "Doc": "Body parameter's content type. Known values are application/json",
         "Type": {
          "$id": "138",
          "kind": "constant",
          "valueType": {
           "$id": "139",
           "kind": "string",
           "name": "string",
           "crossLanguageDefinitionId": "TypeSpec.string",
           "decorators": []
          },
          "value": "application/json",
          "decorators": []
         },
         "Location": "Header",
         "IsApiVersion": false,
         "IsContentType": true,
         "IsEndpoint": false,
         "Explode": false,
         "IsRequired": true,
         "Kind": "Constant",
         "Decorators": [],
         "SkipUrlEncoding": false
        },
        {
         "$id": "140",
         "Name": "body",
         "NameInRequest": "body",
         "Type": {
          "$id": "141",
          "kind": "decimal",
          "name": "decimal",
          "crossLanguageDefinitionId": "TypeSpec.decimal",
          "decorators": []
         },
         "Location": "Body",
         "IsApiVersion": false,
         "IsContentType": false,
         "IsEndpoint": false,
         "Explode": false,
         "IsRequired": true,
         "Kind": "Method",
         "Decorators": [],
         "SkipUrlEncoding": false
        }
       ],
       "Responses": [
        {
         "$id": "142",
         "StatusCodes": [
          204
         ],
         "Headers": [],
         "IsErrorResponse": false
        }
       ],
       "HttpMethod": "POST",
       "Uri": "{endpoint}",
       "Path": "/type/scalar/decimal128/verify",
       "RequestMediaTypes": [
        "application/json"
       ],
       "BufferResponse": true,
       "GenerateProtocolMethod": true,
       "GenerateConvenienceMethod": true,
       "CrossLanguageDefinitionId": "Type.Scalar.Decimal128Verify.verify",
       "Decorators": []
      }
     ],
     "apiVersions": [],
     "crossLanguageDefinitionId": "Type.Scalar.Decimal128Verify",
     "decorators": [],
     "parent": {
      "$ref": "2"
     }
    }
   ]
=======
     "httpMethod": "GET",
     "uri": "{endpoint}",
     "path": "/type/scalar/unknown",
     "bufferResponse": true,
     "generateProtocolMethod": true,
     "generateConvenienceMethod": true,
     "crossLanguageDefinitionId": "Type.Scalar.Unknown.get",
     "decorators": []
    },
    {
     "$id": "50",
     "name": "put",
     "resourceName": "Unknown",
     "doc": "put unknown value",
     "accessibility": "public",
     "parameters": [
      {
       "$id": "51",
       "name": "contentType",
       "nameInRequest": "Content-Type",
       "doc": "Body parameter's content type. Known values are application/json",
       "type": {
        "$id": "52",
        "kind": "constant",
        "valueType": {
         "$id": "53",
         "kind": "string",
         "name": "string",
         "crossLanguageDefinitionId": "TypeSpec.string",
         "decorators": []
        },
        "value": "application/json",
        "decorators": []
       },
       "location": "Header",
       "isApiVersion": false,
       "isContentType": true,
       "isEndpoint": false,
       "explode": false,
       "isRequired": true,
       "kind": "Constant",
       "decorators": [],
       "skipUrlEncoding": false
      },
      {
       "$id": "54",
       "name": "body",
       "nameInRequest": "body",
       "doc": "_",
       "type": {
        "$id": "55",
        "kind": "unknown",
        "name": "unknown",
        "crossLanguageDefinitionId": "",
        "decorators": []
       },
       "location": "Body",
       "isApiVersion": false,
       "isContentType": false,
       "isEndpoint": false,
       "explode": false,
       "isRequired": true,
       "kind": "Method",
       "decorators": [],
       "skipUrlEncoding": false
      }
     ],
     "responses": [
      {
       "$id": "56",
       "statusCodes": [
        204
       ],
       "headers": [],
       "isErrorResponse": false
      }
     ],
     "httpMethod": "PUT",
     "uri": "{endpoint}",
     "path": "/type/scalar/unknown",
     "requestMediaTypes": [
      "application/json"
     ],
     "bufferResponse": true,
     "generateProtocolMethod": true,
     "generateConvenienceMethod": true,
     "crossLanguageDefinitionId": "Type.Scalar.Unknown.put",
     "decorators": []
    }
   ],
   "parent": "ScalarClient",
   "parameters": [
    {
     "$id": "57",
     "name": "endpoint",
     "nameInRequest": "endpoint",
     "doc": "Service host",
     "type": {
      "$id": "58",
      "kind": "url",
      "name": "url",
      "crossLanguageDefinitionId": "TypeSpec.url"
     },
     "location": "Uri",
     "isApiVersion": false,
     "isContentType": false,
     "isRequired": true,
     "isEndpoint": true,
     "skipUrlEncoding": false,
     "explode": false,
     "kind": "Client",
     "defaultValue": {
      "$id": "59",
      "type": {
       "$id": "60",
       "kind": "string",
       "name": "string",
       "crossLanguageDefinitionId": "TypeSpec.string"
      },
      "value": "http://localhost:3000"
     }
    }
   ],
   "decorators": [],
   "crossLanguageDefinitionId": "Type.Scalar.Unknown"
  },
  {
   "$id": "61",
   "name": "DecimalType",
   "namespace": "Type.Scalar",
   "doc": "Decimal type",
   "operations": [
    {
     "$id": "62",
     "name": "responseBody",
     "resourceName": "DecimalType",
     "accessibility": "public",
     "parameters": [
      {
       "$id": "63",
       "name": "accept",
       "nameInRequest": "Accept",
       "type": {
        "$id": "64",
        "kind": "constant",
        "valueType": {
         "$id": "65",
         "kind": "string",
         "name": "string",
         "crossLanguageDefinitionId": "TypeSpec.string",
         "decorators": []
        },
        "value": "application/json",
        "decorators": []
       },
       "location": "Header",
       "isApiVersion": false,
       "isContentType": false,
       "isEndpoint": false,
       "explode": false,
       "isRequired": true,
       "kind": "Constant",
       "decorators": [],
       "skipUrlEncoding": false
      }
     ],
     "responses": [
      {
       "$id": "66",
       "statusCodes": [
        200
       ],
       "bodyType": {
        "$id": "67",
        "kind": "decimal",
        "name": "decimal",
        "crossLanguageDefinitionId": "TypeSpec.decimal",
        "decorators": []
       },
       "headers": [],
       "isErrorResponse": false,
       "contentTypes": [
        "application/json"
       ]
      }
     ],
     "httpMethod": "GET",
     "uri": "{endpoint}",
     "path": "/type/scalar/decimal/response_body",
     "bufferResponse": true,
     "generateProtocolMethod": true,
     "generateConvenienceMethod": true,
     "crossLanguageDefinitionId": "Type.Scalar.DecimalType.responseBody",
     "decorators": []
    },
    {
     "$id": "68",
     "name": "requestBody",
     "resourceName": "DecimalType",
     "accessibility": "public",
     "parameters": [
      {
       "$id": "69",
       "name": "contentType",
       "nameInRequest": "Content-Type",
       "doc": "Body parameter's content type. Known values are application/json",
       "type": {
        "$id": "70",
        "kind": "constant",
        "valueType": {
         "$id": "71",
         "kind": "string",
         "name": "string",
         "crossLanguageDefinitionId": "TypeSpec.string",
         "decorators": []
        },
        "value": "application/json",
        "decorators": []
       },
       "location": "Header",
       "isApiVersion": false,
       "isContentType": true,
       "isEndpoint": false,
       "explode": false,
       "isRequired": true,
       "kind": "Constant",
       "decorators": [],
       "skipUrlEncoding": false
      },
      {
       "$id": "72",
       "name": "body",
       "nameInRequest": "body",
       "type": {
        "$id": "73",
        "kind": "decimal",
        "name": "decimal",
        "crossLanguageDefinitionId": "TypeSpec.decimal",
        "decorators": []
       },
       "location": "Body",
       "isApiVersion": false,
       "isContentType": false,
       "isEndpoint": false,
       "explode": false,
       "isRequired": true,
       "kind": "Method",
       "decorators": [],
       "skipUrlEncoding": false
      }
     ],
     "responses": [
      {
       "$id": "74",
       "statusCodes": [
        204
       ],
       "headers": [],
       "isErrorResponse": false
      }
     ],
     "httpMethod": "PUT",
     "uri": "{endpoint}",
     "path": "/type/scalar/decimal/resquest_body",
     "requestMediaTypes": [
      "application/json"
     ],
     "bufferResponse": true,
     "generateProtocolMethod": true,
     "generateConvenienceMethod": true,
     "crossLanguageDefinitionId": "Type.Scalar.DecimalType.requestBody",
     "decorators": []
    },
    {
     "$id": "75",
     "name": "requestParameter",
     "resourceName": "DecimalType",
     "accessibility": "public",
     "parameters": [
      {
       "$id": "76",
       "name": "value",
       "nameInRequest": "value",
       "type": {
        "$id": "77",
        "kind": "decimal",
        "name": "decimal",
        "crossLanguageDefinitionId": "TypeSpec.decimal",
        "decorators": []
       },
       "location": "Query",
       "isApiVersion": false,
       "isContentType": false,
       "isEndpoint": false,
       "explode": false,
       "isRequired": true,
       "kind": "Method",
       "decorators": [],
       "skipUrlEncoding": false
      }
     ],
     "responses": [
      {
       "$id": "78",
       "statusCodes": [
        204
       ],
       "headers": [],
       "isErrorResponse": false
      }
     ],
     "httpMethod": "GET",
     "uri": "{endpoint}",
     "path": "/type/scalar/decimal/request_parameter",
     "bufferResponse": true,
     "generateProtocolMethod": true,
     "generateConvenienceMethod": true,
     "crossLanguageDefinitionId": "Type.Scalar.DecimalType.requestParameter",
     "decorators": []
    }
   ],
   "parent": "ScalarClient",
   "parameters": [
    {
     "$id": "79",
     "name": "endpoint",
     "nameInRequest": "endpoint",
     "doc": "Service host",
     "type": {
      "$id": "80",
      "kind": "url",
      "name": "url",
      "crossLanguageDefinitionId": "TypeSpec.url"
     },
     "location": "Uri",
     "isApiVersion": false,
     "isContentType": false,
     "isRequired": true,
     "isEndpoint": true,
     "skipUrlEncoding": false,
     "explode": false,
     "kind": "Client",
     "defaultValue": {
      "$id": "81",
      "type": {
       "$id": "82",
       "kind": "string",
       "name": "string",
       "crossLanguageDefinitionId": "TypeSpec.string"
      },
      "value": "http://localhost:3000"
     }
    }
   ],
   "decorators": [],
   "crossLanguageDefinitionId": "Type.Scalar.DecimalType"
  },
  {
   "$id": "83",
   "name": "Decimal128Type",
   "namespace": "Type.Scalar",
   "doc": "Decimal128 type",
   "operations": [
    {
     "$id": "84",
     "name": "responseBody",
     "resourceName": "Decimal128Type",
     "accessibility": "public",
     "parameters": [
      {
       "$id": "85",
       "name": "accept",
       "nameInRequest": "Accept",
       "type": {
        "$id": "86",
        "kind": "constant",
        "valueType": {
         "$id": "87",
         "kind": "string",
         "name": "string",
         "crossLanguageDefinitionId": "TypeSpec.string",
         "decorators": []
        },
        "value": "application/json",
        "decorators": []
       },
       "location": "Header",
       "isApiVersion": false,
       "isContentType": false,
       "isEndpoint": false,
       "explode": false,
       "isRequired": true,
       "kind": "Constant",
       "decorators": [],
       "skipUrlEncoding": false
      }
     ],
     "responses": [
      {
       "$id": "88",
       "statusCodes": [
        200
       ],
       "bodyType": {
        "$id": "89",
        "kind": "decimal128",
        "name": "decimal128",
        "crossLanguageDefinitionId": "TypeSpec.decimal128",
        "decorators": []
       },
       "headers": [],
       "isErrorResponse": false,
       "contentTypes": [
        "application/json"
       ]
      }
     ],
     "httpMethod": "GET",
     "uri": "{endpoint}",
     "path": "/type/scalar/decimal128/response_body",
     "bufferResponse": true,
     "generateProtocolMethod": true,
     "generateConvenienceMethod": true,
     "crossLanguageDefinitionId": "Type.Scalar.Decimal128Type.responseBody",
     "decorators": []
    },
    {
     "$id": "90",
     "name": "requestBody",
     "resourceName": "Decimal128Type",
     "accessibility": "public",
     "parameters": [
      {
       "$id": "91",
       "name": "contentType",
       "nameInRequest": "Content-Type",
       "doc": "Body parameter's content type. Known values are application/json",
       "type": {
        "$id": "92",
        "kind": "constant",
        "valueType": {
         "$id": "93",
         "kind": "string",
         "name": "string",
         "crossLanguageDefinitionId": "TypeSpec.string",
         "decorators": []
        },
        "value": "application/json",
        "decorators": []
       },
       "location": "Header",
       "isApiVersion": false,
       "isContentType": true,
       "isEndpoint": false,
       "explode": false,
       "isRequired": true,
       "kind": "Constant",
       "decorators": [],
       "skipUrlEncoding": false
      },
      {
       "$id": "94",
       "name": "body",
       "nameInRequest": "body",
       "type": {
        "$id": "95",
        "kind": "decimal128",
        "name": "decimal128",
        "crossLanguageDefinitionId": "TypeSpec.decimal128",
        "decorators": []
       },
       "location": "Body",
       "isApiVersion": false,
       "isContentType": false,
       "isEndpoint": false,
       "explode": false,
       "isRequired": true,
       "kind": "Method",
       "decorators": [],
       "skipUrlEncoding": false
      }
     ],
     "responses": [
      {
       "$id": "96",
       "statusCodes": [
        204
       ],
       "headers": [],
       "isErrorResponse": false
      }
     ],
     "httpMethod": "PUT",
     "uri": "{endpoint}",
     "path": "/type/scalar/decimal128/resquest_body",
     "requestMediaTypes": [
      "application/json"
     ],
     "bufferResponse": true,
     "generateProtocolMethod": true,
     "generateConvenienceMethod": true,
     "crossLanguageDefinitionId": "Type.Scalar.Decimal128Type.requestBody",
     "decorators": []
    },
    {
     "$id": "97",
     "name": "requestParameter",
     "resourceName": "Decimal128Type",
     "accessibility": "public",
     "parameters": [
      {
       "$id": "98",
       "name": "value",
       "nameInRequest": "value",
       "type": {
        "$id": "99",
        "kind": "decimal128",
        "name": "decimal128",
        "crossLanguageDefinitionId": "TypeSpec.decimal128",
        "decorators": []
       },
       "location": "Query",
       "isApiVersion": false,
       "isContentType": false,
       "isEndpoint": false,
       "explode": false,
       "isRequired": true,
       "kind": "Method",
       "decorators": [],
       "skipUrlEncoding": false
      }
     ],
     "responses": [
      {
       "$id": "100",
       "statusCodes": [
        204
       ],
       "headers": [],
       "isErrorResponse": false
      }
     ],
     "httpMethod": "GET",
     "uri": "{endpoint}",
     "path": "/type/scalar/decimal128/request_parameter",
     "bufferResponse": true,
     "generateProtocolMethod": true,
     "generateConvenienceMethod": true,
     "crossLanguageDefinitionId": "Type.Scalar.Decimal128Type.requestParameter",
     "decorators": []
    }
   ],
   "parent": "ScalarClient",
   "parameters": [
    {
     "$id": "101",
     "name": "endpoint",
     "nameInRequest": "endpoint",
     "doc": "Service host",
     "type": {
      "$id": "102",
      "kind": "url",
      "name": "url",
      "crossLanguageDefinitionId": "TypeSpec.url"
     },
     "location": "Uri",
     "isApiVersion": false,
     "isContentType": false,
     "isRequired": true,
     "isEndpoint": true,
     "skipUrlEncoding": false,
     "explode": false,
     "kind": "Client",
     "defaultValue": {
      "$id": "103",
      "type": {
       "$id": "104",
       "kind": "string",
       "name": "string",
       "crossLanguageDefinitionId": "TypeSpec.string"
      },
      "value": "http://localhost:3000"
     }
    }
   ],
   "decorators": [],
   "crossLanguageDefinitionId": "Type.Scalar.Decimal128Type"
  },
  {
   "$id": "105",
   "name": "DecimalVerify",
   "namespace": "Type.Scalar",
   "doc": "Decimal type verification",
   "operations": [
    {
     "$id": "106",
     "name": "prepareVerify",
     "resourceName": "DecimalVerify",
     "accessibility": "public",
     "parameters": [
      {
       "$id": "107",
       "name": "accept",
       "nameInRequest": "Accept",
       "type": {
        "$id": "108",
        "kind": "constant",
        "valueType": {
         "$id": "109",
         "kind": "string",
         "name": "string",
         "crossLanguageDefinitionId": "TypeSpec.string",
         "decorators": []
        },
        "value": "application/json",
        "decorators": []
       },
       "location": "Header",
       "isApiVersion": false,
       "isContentType": false,
       "isEndpoint": false,
       "explode": false,
       "isRequired": true,
       "kind": "Constant",
       "decorators": [],
       "skipUrlEncoding": false
      }
     ],
     "responses": [
      {
       "$id": "110",
       "statusCodes": [
        200
       ],
       "bodyType": {
        "$id": "111",
        "kind": "array",
        "name": "Array",
        "valueType": {
         "$id": "112",
         "kind": "decimal",
         "name": "decimal",
         "crossLanguageDefinitionId": "TypeSpec.decimal",
         "decorators": []
        },
        "crossLanguageDefinitionId": "TypeSpec.Array",
        "decorators": []
       },
       "headers": [],
       "isErrorResponse": false,
       "contentTypes": [
        "application/json"
       ]
      }
     ],
     "httpMethod": "GET",
     "uri": "{endpoint}",
     "path": "/type/scalar/decimal/prepare_verify",
     "bufferResponse": true,
     "generateProtocolMethod": true,
     "generateConvenienceMethod": true,
     "crossLanguageDefinitionId": "Type.Scalar.DecimalVerify.prepareVerify",
     "decorators": []
    },
    {
     "$id": "113",
     "name": "verify",
     "resourceName": "DecimalVerify",
     "accessibility": "public",
     "parameters": [
      {
       "$id": "114",
       "name": "contentType",
       "nameInRequest": "Content-Type",
       "doc": "Body parameter's content type. Known values are application/json",
       "type": {
        "$id": "115",
        "kind": "constant",
        "valueType": {
         "$id": "116",
         "kind": "string",
         "name": "string",
         "crossLanguageDefinitionId": "TypeSpec.string",
         "decorators": []
        },
        "value": "application/json",
        "decorators": []
       },
       "location": "Header",
       "isApiVersion": false,
       "isContentType": true,
       "isEndpoint": false,
       "explode": false,
       "isRequired": true,
       "kind": "Constant",
       "decorators": [],
       "skipUrlEncoding": false
      },
      {
       "$id": "117",
       "name": "body",
       "nameInRequest": "body",
       "type": {
        "$id": "118",
        "kind": "decimal",
        "name": "decimal",
        "crossLanguageDefinitionId": "TypeSpec.decimal",
        "decorators": []
       },
       "location": "Body",
       "isApiVersion": false,
       "isContentType": false,
       "isEndpoint": false,
       "explode": false,
       "isRequired": true,
       "kind": "Method",
       "decorators": [],
       "skipUrlEncoding": false
      }
     ],
     "responses": [
      {
       "$id": "119",
       "statusCodes": [
        204
       ],
       "headers": [],
       "isErrorResponse": false
      }
     ],
     "httpMethod": "POST",
     "uri": "{endpoint}",
     "path": "/type/scalar/decimal/verify",
     "requestMediaTypes": [
      "application/json"
     ],
     "bufferResponse": true,
     "generateProtocolMethod": true,
     "generateConvenienceMethod": true,
     "crossLanguageDefinitionId": "Type.Scalar.DecimalVerify.verify",
     "decorators": []
    }
   ],
   "parent": "ScalarClient",
   "parameters": [
    {
     "$id": "120",
     "name": "endpoint",
     "nameInRequest": "endpoint",
     "doc": "Service host",
     "type": {
      "$id": "121",
      "kind": "url",
      "name": "url",
      "crossLanguageDefinitionId": "TypeSpec.url"
     },
     "location": "Uri",
     "isApiVersion": false,
     "isContentType": false,
     "isRequired": true,
     "isEndpoint": true,
     "skipUrlEncoding": false,
     "explode": false,
     "kind": "Client",
     "defaultValue": {
      "$id": "122",
      "type": {
       "$id": "123",
       "kind": "string",
       "name": "string",
       "crossLanguageDefinitionId": "TypeSpec.string"
      },
      "value": "http://localhost:3000"
     }
    }
   ],
   "decorators": [],
   "crossLanguageDefinitionId": "Type.Scalar.DecimalVerify"
  },
  {
   "$id": "124",
   "name": "Decimal128Verify",
   "namespace": "Type.Scalar",
   "doc": "Decimal128 type verification",
   "operations": [
    {
     "$id": "125",
     "name": "prepareVerify",
     "resourceName": "Decimal128Verify",
     "accessibility": "public",
     "parameters": [
      {
       "$id": "126",
       "name": "accept",
       "nameInRequest": "Accept",
       "type": {
        "$id": "127",
        "kind": "constant",
        "valueType": {
         "$id": "128",
         "kind": "string",
         "name": "string",
         "crossLanguageDefinitionId": "TypeSpec.string",
         "decorators": []
        },
        "value": "application/json",
        "decorators": []
       },
       "location": "Header",
       "isApiVersion": false,
       "isContentType": false,
       "isEndpoint": false,
       "explode": false,
       "isRequired": true,
       "kind": "Constant",
       "decorators": [],
       "skipUrlEncoding": false
      }
     ],
     "responses": [
      {
       "$id": "129",
       "statusCodes": [
        200
       ],
       "bodyType": {
        "$id": "130",
        "kind": "array",
        "name": "Array",
        "valueType": {
         "$id": "131",
         "kind": "decimal",
         "name": "decimal",
         "crossLanguageDefinitionId": "TypeSpec.decimal",
         "decorators": []
        },
        "crossLanguageDefinitionId": "TypeSpec.Array",
        "decorators": []
       },
       "headers": [],
       "isErrorResponse": false,
       "contentTypes": [
        "application/json"
       ]
      }
     ],
     "httpMethod": "GET",
     "uri": "{endpoint}",
     "path": "/type/scalar/decimal128/prepare_verify",
     "bufferResponse": true,
     "generateProtocolMethod": true,
     "generateConvenienceMethod": true,
     "crossLanguageDefinitionId": "Type.Scalar.Decimal128Verify.prepareVerify",
     "decorators": []
    },
    {
     "$id": "132",
     "name": "verify",
     "resourceName": "Decimal128Verify",
     "accessibility": "public",
     "parameters": [
      {
       "$id": "133",
       "name": "contentType",
       "nameInRequest": "Content-Type",
       "doc": "Body parameter's content type. Known values are application/json",
       "type": {
        "$id": "134",
        "kind": "constant",
        "valueType": {
         "$id": "135",
         "kind": "string",
         "name": "string",
         "crossLanguageDefinitionId": "TypeSpec.string",
         "decorators": []
        },
        "value": "application/json",
        "decorators": []
       },
       "location": "Header",
       "isApiVersion": false,
       "isContentType": true,
       "isEndpoint": false,
       "explode": false,
       "isRequired": true,
       "kind": "Constant",
       "decorators": [],
       "skipUrlEncoding": false
      },
      {
       "$id": "136",
       "name": "body",
       "nameInRequest": "body",
       "type": {
        "$id": "137",
        "kind": "decimal",
        "name": "decimal",
        "crossLanguageDefinitionId": "TypeSpec.decimal",
        "decorators": []
       },
       "location": "Body",
       "isApiVersion": false,
       "isContentType": false,
       "isEndpoint": false,
       "explode": false,
       "isRequired": true,
       "kind": "Method",
       "decorators": [],
       "skipUrlEncoding": false
      }
     ],
     "responses": [
      {
       "$id": "138",
       "statusCodes": [
        204
       ],
       "headers": [],
       "isErrorResponse": false
      }
     ],
     "httpMethod": "POST",
     "uri": "{endpoint}",
     "path": "/type/scalar/decimal128/verify",
     "requestMediaTypes": [
      "application/json"
     ],
     "bufferResponse": true,
     "generateProtocolMethod": true,
     "generateConvenienceMethod": true,
     "crossLanguageDefinitionId": "Type.Scalar.Decimal128Verify.verify",
     "decorators": []
    }
   ],
   "parent": "ScalarClient",
   "parameters": [
    {
     "$id": "139",
     "name": "endpoint",
     "nameInRequest": "endpoint",
     "doc": "Service host",
     "type": {
      "$id": "140",
      "kind": "url",
      "name": "url",
      "crossLanguageDefinitionId": "TypeSpec.url"
     },
     "location": "Uri",
     "isApiVersion": false,
     "isContentType": false,
     "isRequired": true,
     "isEndpoint": true,
     "skipUrlEncoding": false,
     "explode": false,
     "kind": "Client",
     "defaultValue": {
      "$id": "141",
      "type": {
       "$id": "142",
       "kind": "string",
       "name": "string",
       "crossLanguageDefinitionId": "TypeSpec.string"
      },
      "value": "http://localhost:3000"
     }
    }
   ],
   "decorators": [],
   "crossLanguageDefinitionId": "Type.Scalar.Decimal128Verify"
>>>>>>> 586a120e
  }
 ]
}<|MERGE_RESOLUTION|>--- conflicted
+++ resolved
@@ -7,21 +7,9 @@
  "clients": [
   {
    "$id": "2",
-<<<<<<< HEAD
    "kind": "client",
    "name": "ScalarClient",
    "namespace": "Type.Scalar",
-   "parameters": [
-    {
-     "$id": "3",
-     "Name": "endpoint",
-     "NameInRequest": "endpoint",
-     "Doc": "Service host",
-     "Type": {
-=======
-   "name": "ScalarClient",
-   "namespace": "Type.Scalar",
-   "operations": [],
    "parameters": [
     {
      "$id": "3",
@@ -29,26 +17,11 @@
      "nameInRequest": "endpoint",
      "doc": "Service host",
      "type": {
->>>>>>> 586a120e
       "$id": "4",
       "kind": "url",
       "name": "url",
       "crossLanguageDefinitionId": "TypeSpec.url"
      },
-<<<<<<< HEAD
-     "Location": "Uri",
-     "IsApiVersion": false,
-     "IsResourceParameter": false,
-     "IsContentType": false,
-     "IsRequired": true,
-     "IsEndpoint": true,
-     "SkipUrlEncoding": false,
-     "Explode": false,
-     "Kind": "Client",
-     "DefaultValue": {
-      "$id": "5",
-      "Type": {
-=======
      "location": "Uri",
      "isApiVersion": false,
      "isContentType": false,
@@ -60,7 +33,6 @@
      "defaultValue": {
       "$id": "5",
       "type": {
->>>>>>> 586a120e
        "$id": "6",
        "kind": "string",
        "name": "string",
@@ -70,7 +42,6 @@
      }
     }
    ],
-<<<<<<< HEAD
    "operations": [],
    "apiVersions": [],
    "crossLanguageDefinitionId": "Type.Scalar",
@@ -84,49 +55,48 @@
      "parameters": [
       {
        "$id": "8",
-       "Name": "endpoint",
-       "NameInRequest": "endpoint",
-       "Doc": "Service host",
-       "Type": {
+       "name": "endpoint",
+       "nameInRequest": "endpoint",
+       "doc": "Service host",
+       "type": {
         "$id": "9",
         "kind": "url",
         "name": "url",
         "crossLanguageDefinitionId": "TypeSpec.url"
        },
-       "Location": "Uri",
-       "IsApiVersion": false,
-       "IsResourceParameter": false,
-       "IsContentType": false,
-       "IsRequired": true,
-       "IsEndpoint": true,
-       "SkipUrlEncoding": false,
-       "Explode": false,
-       "Kind": "Client",
-       "DefaultValue": {
+       "location": "Uri",
+       "isApiVersion": false,
+       "isContentType": false,
+       "isRequired": true,
+       "isEndpoint": true,
+       "skipUrlEncoding": false,
+       "explode": false,
+       "kind": "Client",
+       "defaultValue": {
         "$id": "10",
-        "Type": {
+        "type": {
          "$id": "11",
          "kind": "string",
          "name": "string",
          "crossLanguageDefinitionId": "TypeSpec.string"
         },
-        "Value": "http://localhost:3000"
+        "value": "http://localhost:3000"
        }
       }
      ],
      "operations": [
       {
        "$id": "12",
-       "Name": "get",
-       "ResourceName": "String",
-       "Doc": "get string value",
-       "Accessibility": "public",
-       "Parameters": [
+       "name": "get",
+       "resourceName": "String",
+       "doc": "get string value",
+       "accessibility": "public",
+       "parameters": [
         {
          "$id": "13",
-         "Name": "accept",
-         "NameInRequest": "Accept",
-         "Type": {
+         "name": "accept",
+         "nameInRequest": "Accept",
+         "type": {
           "$id": "14",
           "kind": "constant",
           "valueType": {
@@ -139,59 +109,59 @@
           "value": "application/json",
           "decorators": []
          },
-         "Location": "Header",
-         "IsApiVersion": false,
-         "IsContentType": false,
-         "IsEndpoint": false,
-         "Explode": false,
-         "IsRequired": true,
-         "Kind": "Constant",
-         "Decorators": [],
-         "SkipUrlEncoding": false
-        }
-       ],
-       "Responses": [
+         "location": "Header",
+         "isApiVersion": false,
+         "isContentType": false,
+         "isEndpoint": false,
+         "explode": false,
+         "isRequired": true,
+         "kind": "Constant",
+         "decorators": [],
+         "skipUrlEncoding": false
+        }
+       ],
+       "responses": [
         {
          "$id": "16",
-         "StatusCodes": [
+         "statusCodes": [
           200
          ],
-         "BodyType": {
+         "bodyType": {
           "$id": "17",
           "kind": "string",
           "name": "string",
           "crossLanguageDefinitionId": "TypeSpec.string",
           "decorators": []
          },
-         "Headers": [],
-         "IsErrorResponse": false,
-         "ContentTypes": [
+         "headers": [],
+         "isErrorResponse": false,
+         "contentTypes": [
           "application/json"
          ]
         }
        ],
-       "HttpMethod": "GET",
-       "Uri": "{endpoint}",
-       "Path": "/type/scalar/string",
-       "BufferResponse": true,
-       "GenerateProtocolMethod": true,
-       "GenerateConvenienceMethod": true,
-       "CrossLanguageDefinitionId": "Type.Scalar.String.get",
-       "Decorators": []
+       "httpMethod": "GET",
+       "uri": "{endpoint}",
+       "path": "/type/scalar/string",
+       "bufferResponse": true,
+       "generateProtocolMethod": true,
+       "generateConvenienceMethod": true,
+       "crossLanguageDefinitionId": "Type.Scalar.String.get",
+       "decorators": []
       },
       {
        "$id": "18",
-       "Name": "put",
-       "ResourceName": "String",
-       "Doc": "put string value",
-       "Accessibility": "public",
-       "Parameters": [
+       "name": "put",
+       "resourceName": "String",
+       "doc": "put string value",
+       "accessibility": "public",
+       "parameters": [
         {
          "$id": "19",
-         "Name": "contentType",
-         "NameInRequest": "Content-Type",
-         "Doc": "Body parameter's content type. Known values are application/json",
-         "Type": {
+         "name": "contentType",
+         "nameInRequest": "Content-Type",
+         "doc": "Body parameter's content type. Known values are application/json",
+         "type": {
           "$id": "20",
           "kind": "constant",
           "valueType": {
@@ -204,124 +174,62 @@
           "value": "application/json",
           "decorators": []
          },
-         "Location": "Header",
-         "IsApiVersion": false,
-         "IsContentType": true,
-         "IsEndpoint": false,
-         "Explode": false,
-         "IsRequired": true,
-         "Kind": "Constant",
-         "Decorators": [],
-         "SkipUrlEncoding": false
+         "location": "Header",
+         "isApiVersion": false,
+         "isContentType": true,
+         "isEndpoint": false,
+         "explode": false,
+         "isRequired": true,
+         "kind": "Constant",
+         "decorators": [],
+         "skipUrlEncoding": false
         },
         {
          "$id": "22",
-         "Name": "body",
-         "NameInRequest": "body",
-         "Doc": "_",
-         "Type": {
+         "name": "body",
+         "nameInRequest": "body",
+         "doc": "_",
+         "type": {
           "$id": "23",
           "kind": "string",
           "name": "string",
           "crossLanguageDefinitionId": "TypeSpec.string",
           "decorators": []
          },
-         "Location": "Body",
-         "IsApiVersion": false,
-         "IsContentType": false,
-         "IsEndpoint": false,
-         "Explode": false,
-         "IsRequired": true,
-         "Kind": "Method",
-         "Decorators": [],
-         "SkipUrlEncoding": false
-        }
-       ],
-       "Responses": [
+         "location": "Body",
+         "isApiVersion": false,
+         "isContentType": false,
+         "isEndpoint": false,
+         "explode": false,
+         "isRequired": true,
+         "kind": "Method",
+         "decorators": [],
+         "skipUrlEncoding": false
+        }
+       ],
+       "responses": [
         {
          "$id": "24",
-         "StatusCodes": [
+         "statusCodes": [
           204
          ],
-         "Headers": [],
-         "IsErrorResponse": false
-        }
-       ],
-       "HttpMethod": "PUT",
-       "Uri": "{endpoint}",
-       "Path": "/type/scalar/string",
-       "RequestMediaTypes": [
-=======
-   "decorators": [],
-   "crossLanguageDefinitionId": "Type.Scalar"
-  },
-  {
-   "$id": "7",
-   "name": "String",
-   "namespace": "Type.Scalar",
-   "operations": [
-    {
-     "$id": "8",
-     "name": "get",
-     "resourceName": "String",
-     "doc": "get string value",
-     "accessibility": "public",
-     "parameters": [
-      {
-       "$id": "9",
-       "name": "accept",
-       "nameInRequest": "Accept",
-       "type": {
-        "$id": "10",
-        "kind": "constant",
-        "valueType": {
-         "$id": "11",
-         "kind": "string",
-         "name": "string",
-         "crossLanguageDefinitionId": "TypeSpec.string",
-         "decorators": []
-        },
-        "value": "application/json",
-        "decorators": []
-       },
-       "location": "Header",
-       "isApiVersion": false,
-       "isContentType": false,
-       "isEndpoint": false,
-       "explode": false,
-       "isRequired": true,
-       "kind": "Constant",
-       "decorators": [],
-       "skipUrlEncoding": false
+         "headers": [],
+         "isErrorResponse": false
+        }
+       ],
+       "httpMethod": "PUT",
+       "uri": "{endpoint}",
+       "path": "/type/scalar/string",
+       "requestMediaTypes": [
+        "application/json"
+       ],
+       "bufferResponse": true,
+       "generateProtocolMethod": true,
+       "generateConvenienceMethod": true,
+       "crossLanguageDefinitionId": "Type.Scalar.String.put",
+       "decorators": []
       }
      ],
-     "responses": [
-      {
-       "$id": "12",
-       "statusCodes": [
-        200
-       ],
-       "bodyType": {
-        "$id": "13",
-        "kind": "string",
-        "name": "string",
-        "crossLanguageDefinitionId": "TypeSpec.string",
-        "decorators": []
-       },
-       "headers": [],
-       "isErrorResponse": false,
-       "contentTypes": [
->>>>>>> 586a120e
-        "application/json"
-       ],
-       "BufferResponse": true,
-       "GenerateProtocolMethod": true,
-       "GenerateConvenienceMethod": true,
-       "CrossLanguageDefinitionId": "Type.Scalar.String.put",
-       "Decorators": []
-      }
-     ],
-<<<<<<< HEAD
      "apiVersions": [],
      "crossLanguageDefinitionId": "Type.Scalar.String",
      "decorators": [],
@@ -337,49 +245,48 @@
      "parameters": [
       {
        "$id": "26",
-       "Name": "endpoint",
-       "NameInRequest": "endpoint",
-       "Doc": "Service host",
-       "Type": {
+       "name": "endpoint",
+       "nameInRequest": "endpoint",
+       "doc": "Service host",
+       "type": {
         "$id": "27",
         "kind": "url",
         "name": "url",
         "crossLanguageDefinitionId": "TypeSpec.url"
        },
-       "Location": "Uri",
-       "IsApiVersion": false,
-       "IsResourceParameter": false,
-       "IsContentType": false,
-       "IsRequired": true,
-       "IsEndpoint": true,
-       "SkipUrlEncoding": false,
-       "Explode": false,
-       "Kind": "Client",
-       "DefaultValue": {
+       "location": "Uri",
+       "isApiVersion": false,
+       "isContentType": false,
+       "isRequired": true,
+       "isEndpoint": true,
+       "skipUrlEncoding": false,
+       "explode": false,
+       "kind": "Client",
+       "defaultValue": {
         "$id": "28",
-        "Type": {
+        "type": {
          "$id": "29",
          "kind": "string",
          "name": "string",
          "crossLanguageDefinitionId": "TypeSpec.string"
         },
-        "Value": "http://localhost:3000"
+        "value": "http://localhost:3000"
        }
       }
      ],
      "operations": [
       {
        "$id": "30",
-       "Name": "get",
-       "ResourceName": "Boolean",
-       "Doc": "get boolean value",
-       "Accessibility": "public",
-       "Parameters": [
+       "name": "get",
+       "resourceName": "Boolean",
+       "doc": "get boolean value",
+       "accessibility": "public",
+       "parameters": [
         {
          "$id": "31",
-         "Name": "accept",
-         "NameInRequest": "Accept",
-         "Type": {
+         "name": "accept",
+         "nameInRequest": "Accept",
+         "type": {
           "$id": "32",
           "kind": "constant",
           "valueType": {
@@ -392,59 +299,59 @@
           "value": "application/json",
           "decorators": []
          },
-         "Location": "Header",
-         "IsApiVersion": false,
-         "IsContentType": false,
-         "IsEndpoint": false,
-         "Explode": false,
-         "IsRequired": true,
-         "Kind": "Constant",
-         "Decorators": [],
-         "SkipUrlEncoding": false
-        }
-       ],
-       "Responses": [
+         "location": "Header",
+         "isApiVersion": false,
+         "isContentType": false,
+         "isEndpoint": false,
+         "explode": false,
+         "isRequired": true,
+         "kind": "Constant",
+         "decorators": [],
+         "skipUrlEncoding": false
+        }
+       ],
+       "responses": [
         {
          "$id": "34",
-         "StatusCodes": [
+         "statusCodes": [
           200
          ],
-         "BodyType": {
+         "bodyType": {
           "$id": "35",
           "kind": "boolean",
           "name": "boolean",
           "crossLanguageDefinitionId": "TypeSpec.boolean",
           "decorators": []
          },
-         "Headers": [],
-         "IsErrorResponse": false,
-         "ContentTypes": [
+         "headers": [],
+         "isErrorResponse": false,
+         "contentTypes": [
           "application/json"
          ]
         }
        ],
-       "HttpMethod": "GET",
-       "Uri": "{endpoint}",
-       "Path": "/type/scalar/boolean",
-       "BufferResponse": true,
-       "GenerateProtocolMethod": true,
-       "GenerateConvenienceMethod": true,
-       "CrossLanguageDefinitionId": "Type.Scalar.Boolean.get",
-       "Decorators": []
+       "httpMethod": "GET",
+       "uri": "{endpoint}",
+       "path": "/type/scalar/boolean",
+       "bufferResponse": true,
+       "generateProtocolMethod": true,
+       "generateConvenienceMethod": true,
+       "crossLanguageDefinitionId": "Type.Scalar.Boolean.get",
+       "decorators": []
       },
       {
        "$id": "36",
-       "Name": "put",
-       "ResourceName": "Boolean",
-       "Doc": "put boolean value",
-       "Accessibility": "public",
-       "Parameters": [
+       "name": "put",
+       "resourceName": "Boolean",
+       "doc": "put boolean value",
+       "accessibility": "public",
+       "parameters": [
         {
          "$id": "37",
-         "Name": "contentType",
-         "NameInRequest": "Content-Type",
-         "Doc": "Body parameter's content type. Known values are application/json",
-         "Type": {
+         "name": "contentType",
+         "nameInRequest": "Content-Type",
+         "doc": "Body parameter's content type. Known values are application/json",
+         "type": {
           "$id": "38",
           "kind": "constant",
           "valueType": {
@@ -457,60 +364,60 @@
           "value": "application/json",
           "decorators": []
          },
-         "Location": "Header",
-         "IsApiVersion": false,
-         "IsContentType": true,
-         "IsEndpoint": false,
-         "Explode": false,
-         "IsRequired": true,
-         "Kind": "Constant",
-         "Decorators": [],
-         "SkipUrlEncoding": false
+         "location": "Header",
+         "isApiVersion": false,
+         "isContentType": true,
+         "isEndpoint": false,
+         "explode": false,
+         "isRequired": true,
+         "kind": "Constant",
+         "decorators": [],
+         "skipUrlEncoding": false
         },
         {
          "$id": "40",
-         "Name": "body",
-         "NameInRequest": "body",
-         "Doc": "_",
-         "Type": {
+         "name": "body",
+         "nameInRequest": "body",
+         "doc": "_",
+         "type": {
           "$id": "41",
           "kind": "boolean",
           "name": "boolean",
           "crossLanguageDefinitionId": "TypeSpec.boolean",
           "decorators": []
          },
-         "Location": "Body",
-         "IsApiVersion": false,
-         "IsContentType": false,
-         "IsEndpoint": false,
-         "Explode": false,
-         "IsRequired": true,
-         "Kind": "Method",
-         "Decorators": [],
-         "SkipUrlEncoding": false
-        }
-       ],
-       "Responses": [
+         "location": "Body",
+         "isApiVersion": false,
+         "isContentType": false,
+         "isEndpoint": false,
+         "explode": false,
+         "isRequired": true,
+         "kind": "Method",
+         "decorators": [],
+         "skipUrlEncoding": false
+        }
+       ],
+       "responses": [
         {
          "$id": "42",
-         "StatusCodes": [
+         "statusCodes": [
           204
          ],
-         "Headers": [],
-         "IsErrorResponse": false
-        }
-       ],
-       "HttpMethod": "PUT",
-       "Uri": "{endpoint}",
-       "Path": "/type/scalar/boolean",
-       "RequestMediaTypes": [
+         "headers": [],
+         "isErrorResponse": false
+        }
+       ],
+       "httpMethod": "PUT",
+       "uri": "{endpoint}",
+       "path": "/type/scalar/boolean",
+       "requestMediaTypes": [
         "application/json"
        ],
-       "BufferResponse": true,
-       "GenerateProtocolMethod": true,
-       "GenerateConvenienceMethod": true,
-       "CrossLanguageDefinitionId": "Type.Scalar.Boolean.put",
-       "Decorators": []
+       "bufferResponse": true,
+       "generateProtocolMethod": true,
+       "generateConvenienceMethod": true,
+       "crossLanguageDefinitionId": "Type.Scalar.Boolean.put",
+       "decorators": []
       }
      ],
      "apiVersions": [],
@@ -528,49 +435,48 @@
      "parameters": [
       {
        "$id": "44",
-       "Name": "endpoint",
-       "NameInRequest": "endpoint",
-       "Doc": "Service host",
-       "Type": {
+       "name": "endpoint",
+       "nameInRequest": "endpoint",
+       "doc": "Service host",
+       "type": {
         "$id": "45",
         "kind": "url",
         "name": "url",
         "crossLanguageDefinitionId": "TypeSpec.url"
        },
-       "Location": "Uri",
-       "IsApiVersion": false,
-       "IsResourceParameter": false,
-       "IsContentType": false,
-       "IsRequired": true,
-       "IsEndpoint": true,
-       "SkipUrlEncoding": false,
-       "Explode": false,
-       "Kind": "Client",
-       "DefaultValue": {
+       "location": "Uri",
+       "isApiVersion": false,
+       "isContentType": false,
+       "isRequired": true,
+       "isEndpoint": true,
+       "skipUrlEncoding": false,
+       "explode": false,
+       "kind": "Client",
+       "defaultValue": {
         "$id": "46",
-        "Type": {
+        "type": {
          "$id": "47",
          "kind": "string",
          "name": "string",
          "crossLanguageDefinitionId": "TypeSpec.string"
         },
-        "Value": "http://localhost:3000"
+        "value": "http://localhost:3000"
        }
       }
      ],
      "operations": [
       {
        "$id": "48",
-       "Name": "get",
-       "ResourceName": "Unknown",
-       "Doc": "get unknown value",
-       "Accessibility": "public",
-       "Parameters": [
+       "name": "get",
+       "resourceName": "Unknown",
+       "doc": "get unknown value",
+       "accessibility": "public",
+       "parameters": [
         {
          "$id": "49",
-         "Name": "accept",
-         "NameInRequest": "Accept",
-         "Type": {
+         "name": "accept",
+         "nameInRequest": "Accept",
+         "type": {
           "$id": "50",
           "kind": "constant",
           "valueType": {
@@ -583,59 +489,59 @@
           "value": "application/json",
           "decorators": []
          },
-         "Location": "Header",
-         "IsApiVersion": false,
-         "IsContentType": false,
-         "IsEndpoint": false,
-         "Explode": false,
-         "IsRequired": true,
-         "Kind": "Constant",
-         "Decorators": [],
-         "SkipUrlEncoding": false
-        }
-       ],
-       "Responses": [
+         "location": "Header",
+         "isApiVersion": false,
+         "isContentType": false,
+         "isEndpoint": false,
+         "explode": false,
+         "isRequired": true,
+         "kind": "Constant",
+         "decorators": [],
+         "skipUrlEncoding": false
+        }
+       ],
+       "responses": [
         {
          "$id": "52",
-         "StatusCodes": [
+         "statusCodes": [
           200
          ],
-         "BodyType": {
+         "bodyType": {
           "$id": "53",
           "kind": "unknown",
           "name": "unknown",
           "crossLanguageDefinitionId": "",
           "decorators": []
          },
-         "Headers": [],
-         "IsErrorResponse": false,
-         "ContentTypes": [
+         "headers": [],
+         "isErrorResponse": false,
+         "contentTypes": [
           "application/json"
          ]
         }
        ],
-       "HttpMethod": "GET",
-       "Uri": "{endpoint}",
-       "Path": "/type/scalar/unknown",
-       "BufferResponse": true,
-       "GenerateProtocolMethod": true,
-       "GenerateConvenienceMethod": true,
-       "CrossLanguageDefinitionId": "Type.Scalar.Unknown.get",
-       "Decorators": []
+       "httpMethod": "GET",
+       "uri": "{endpoint}",
+       "path": "/type/scalar/unknown",
+       "bufferResponse": true,
+       "generateProtocolMethod": true,
+       "generateConvenienceMethod": true,
+       "crossLanguageDefinitionId": "Type.Scalar.Unknown.get",
+       "decorators": []
       },
       {
        "$id": "54",
-       "Name": "put",
-       "ResourceName": "Unknown",
-       "Doc": "put unknown value",
-       "Accessibility": "public",
-       "Parameters": [
+       "name": "put",
+       "resourceName": "Unknown",
+       "doc": "put unknown value",
+       "accessibility": "public",
+       "parameters": [
         {
          "$id": "55",
-         "Name": "contentType",
-         "NameInRequest": "Content-Type",
-         "Doc": "Body parameter's content type. Known values are application/json",
-         "Type": {
+         "name": "contentType",
+         "nameInRequest": "Content-Type",
+         "doc": "Body parameter's content type. Known values are application/json",
+         "type": {
           "$id": "56",
           "kind": "constant",
           "valueType": {
@@ -648,247 +554,62 @@
           "value": "application/json",
           "decorators": []
          },
-         "Location": "Header",
-         "IsApiVersion": false,
-         "IsContentType": true,
-         "IsEndpoint": false,
-         "Explode": false,
-         "IsRequired": true,
-         "Kind": "Constant",
-         "Decorators": [],
-         "SkipUrlEncoding": false
+         "location": "Header",
+         "isApiVersion": false,
+         "isContentType": true,
+         "isEndpoint": false,
+         "explode": false,
+         "isRequired": true,
+         "kind": "Constant",
+         "decorators": [],
+         "skipUrlEncoding": false
         },
         {
          "$id": "58",
-         "Name": "body",
-         "NameInRequest": "body",
-         "Doc": "_",
-         "Type": {
+         "name": "body",
+         "nameInRequest": "body",
+         "doc": "_",
+         "type": {
           "$id": "59",
           "kind": "unknown",
           "name": "unknown",
           "crossLanguageDefinitionId": "",
           "decorators": []
          },
-         "Location": "Body",
-         "IsApiVersion": false,
-         "IsContentType": false,
-         "IsEndpoint": false,
-         "Explode": false,
-         "IsRequired": true,
-         "Kind": "Method",
-         "Decorators": [],
-         "SkipUrlEncoding": false
-        }
-       ],
-       "Responses": [
+         "location": "Body",
+         "isApiVersion": false,
+         "isContentType": false,
+         "isEndpoint": false,
+         "explode": false,
+         "isRequired": true,
+         "kind": "Method",
+         "decorators": [],
+         "skipUrlEncoding": false
+        }
+       ],
+       "responses": [
         {
          "$id": "60",
-         "StatusCodes": [
+         "statusCodes": [
           204
          ],
-         "Headers": [],
-         "IsErrorResponse": false
-        }
-       ],
-       "HttpMethod": "PUT",
-       "Uri": "{endpoint}",
-       "Path": "/type/scalar/unknown",
-       "RequestMediaTypes": [
-=======
-     "httpMethod": "GET",
-     "uri": "{endpoint}",
-     "path": "/type/scalar/string",
-     "bufferResponse": true,
-     "generateProtocolMethod": true,
-     "generateConvenienceMethod": true,
-     "crossLanguageDefinitionId": "Type.Scalar.String.get",
-     "decorators": []
-    },
-    {
-     "$id": "14",
-     "name": "put",
-     "resourceName": "String",
-     "doc": "put string value",
-     "accessibility": "public",
-     "parameters": [
-      {
-       "$id": "15",
-       "name": "contentType",
-       "nameInRequest": "Content-Type",
-       "doc": "Body parameter's content type. Known values are application/json",
-       "type": {
-        "$id": "16",
-        "kind": "constant",
-        "valueType": {
-         "$id": "17",
-         "kind": "string",
-         "name": "string",
-         "crossLanguageDefinitionId": "TypeSpec.string",
-         "decorators": []
-        },
-        "value": "application/json",
-        "decorators": []
-       },
-       "location": "Header",
-       "isApiVersion": false,
-       "isContentType": true,
-       "isEndpoint": false,
-       "explode": false,
-       "isRequired": true,
-       "kind": "Constant",
-       "decorators": [],
-       "skipUrlEncoding": false
-      },
-      {
-       "$id": "18",
-       "name": "body",
-       "nameInRequest": "body",
-       "doc": "_",
-       "type": {
-        "$id": "19",
-        "kind": "string",
-        "name": "string",
-        "crossLanguageDefinitionId": "TypeSpec.string",
-        "decorators": []
-       },
-       "location": "Body",
-       "isApiVersion": false,
-       "isContentType": false,
-       "isEndpoint": false,
-       "explode": false,
-       "isRequired": true,
-       "kind": "Method",
-       "decorators": [],
-       "skipUrlEncoding": false
+         "headers": [],
+         "isErrorResponse": false
+        }
+       ],
+       "httpMethod": "PUT",
+       "uri": "{endpoint}",
+       "path": "/type/scalar/unknown",
+       "requestMediaTypes": [
+        "application/json"
+       ],
+       "bufferResponse": true,
+       "generateProtocolMethod": true,
+       "generateConvenienceMethod": true,
+       "crossLanguageDefinitionId": "Type.Scalar.Unknown.put",
+       "decorators": []
       }
      ],
-     "responses": [
-      {
-       "$id": "20",
-       "statusCodes": [
-        204
-       ],
-       "headers": [],
-       "isErrorResponse": false
-      }
-     ],
-     "httpMethod": "PUT",
-     "uri": "{endpoint}",
-     "path": "/type/scalar/string",
-     "requestMediaTypes": [
-      "application/json"
-     ],
-     "bufferResponse": true,
-     "generateProtocolMethod": true,
-     "generateConvenienceMethod": true,
-     "crossLanguageDefinitionId": "Type.Scalar.String.put",
-     "decorators": []
-    }
-   ],
-   "parent": "ScalarClient",
-   "parameters": [
-    {
-     "$id": "21",
-     "name": "endpoint",
-     "nameInRequest": "endpoint",
-     "doc": "Service host",
-     "type": {
-      "$id": "22",
-      "kind": "url",
-      "name": "url",
-      "crossLanguageDefinitionId": "TypeSpec.url"
-     },
-     "location": "Uri",
-     "isApiVersion": false,
-     "isContentType": false,
-     "isRequired": true,
-     "isEndpoint": true,
-     "skipUrlEncoding": false,
-     "explode": false,
-     "kind": "Client",
-     "defaultValue": {
-      "$id": "23",
-      "type": {
-       "$id": "24",
-       "kind": "string",
-       "name": "string",
-       "crossLanguageDefinitionId": "TypeSpec.string"
-      },
-      "value": "http://localhost:3000"
-     }
-    }
-   ],
-   "decorators": [],
-   "crossLanguageDefinitionId": "Type.Scalar.String"
-  },
-  {
-   "$id": "25",
-   "name": "Boolean",
-   "namespace": "Type.Scalar",
-   "operations": [
-    {
-     "$id": "26",
-     "name": "get",
-     "resourceName": "Boolean",
-     "doc": "get boolean value",
-     "accessibility": "public",
-     "parameters": [
-      {
-       "$id": "27",
-       "name": "accept",
-       "nameInRequest": "Accept",
-       "type": {
-        "$id": "28",
-        "kind": "constant",
-        "valueType": {
-         "$id": "29",
-         "kind": "string",
-         "name": "string",
-         "crossLanguageDefinitionId": "TypeSpec.string",
-         "decorators": []
-        },
-        "value": "application/json",
-        "decorators": []
-       },
-       "location": "Header",
-       "isApiVersion": false,
-       "isContentType": false,
-       "isEndpoint": false,
-       "explode": false,
-       "isRequired": true,
-       "kind": "Constant",
-       "decorators": [],
-       "skipUrlEncoding": false
-      }
-     ],
-     "responses": [
-      {
-       "$id": "30",
-       "statusCodes": [
-        200
-       ],
-       "bodyType": {
-        "$id": "31",
-        "kind": "boolean",
-        "name": "boolean",
-        "crossLanguageDefinitionId": "TypeSpec.boolean",
-        "decorators": []
-       },
-       "headers": [],
-       "isErrorResponse": false,
-       "contentTypes": [
->>>>>>> 586a120e
-        "application/json"
-       ],
-       "BufferResponse": true,
-       "GenerateProtocolMethod": true,
-       "GenerateConvenienceMethod": true,
-       "CrossLanguageDefinitionId": "Type.Scalar.Unknown.put",
-       "Decorators": []
-      }
-     ],
-<<<<<<< HEAD
      "apiVersions": [],
      "crossLanguageDefinitionId": "Type.Scalar.Unknown",
      "decorators": [],
@@ -905,48 +626,47 @@
      "parameters": [
       {
        "$id": "62",
-       "Name": "endpoint",
-       "NameInRequest": "endpoint",
-       "Doc": "Service host",
-       "Type": {
+       "name": "endpoint",
+       "nameInRequest": "endpoint",
+       "doc": "Service host",
+       "type": {
         "$id": "63",
         "kind": "url",
         "name": "url",
         "crossLanguageDefinitionId": "TypeSpec.url"
        },
-       "Location": "Uri",
-       "IsApiVersion": false,
-       "IsResourceParameter": false,
-       "IsContentType": false,
-       "IsRequired": true,
-       "IsEndpoint": true,
-       "SkipUrlEncoding": false,
-       "Explode": false,
-       "Kind": "Client",
-       "DefaultValue": {
+       "location": "Uri",
+       "isApiVersion": false,
+       "isContentType": false,
+       "isRequired": true,
+       "isEndpoint": true,
+       "skipUrlEncoding": false,
+       "explode": false,
+       "kind": "Client",
+       "defaultValue": {
         "$id": "64",
-        "Type": {
+        "type": {
          "$id": "65",
          "kind": "string",
          "name": "string",
          "crossLanguageDefinitionId": "TypeSpec.string"
         },
-        "Value": "http://localhost:3000"
+        "value": "http://localhost:3000"
        }
       }
      ],
      "operations": [
       {
        "$id": "66",
-       "Name": "responseBody",
-       "ResourceName": "DecimalType",
-       "Accessibility": "public",
-       "Parameters": [
+       "name": "responseBody",
+       "resourceName": "DecimalType",
+       "accessibility": "public",
+       "parameters": [
         {
          "$id": "67",
-         "Name": "accept",
-         "NameInRequest": "Accept",
-         "Type": {
+         "name": "accept",
+         "nameInRequest": "Accept",
+         "type": {
           "$id": "68",
           "kind": "constant",
           "valueType": {
@@ -959,58 +679,58 @@
           "value": "application/json",
           "decorators": []
          },
-         "Location": "Header",
-         "IsApiVersion": false,
-         "IsContentType": false,
-         "IsEndpoint": false,
-         "Explode": false,
-         "IsRequired": true,
-         "Kind": "Constant",
-         "Decorators": [],
-         "SkipUrlEncoding": false
-        }
-       ],
-       "Responses": [
+         "location": "Header",
+         "isApiVersion": false,
+         "isContentType": false,
+         "isEndpoint": false,
+         "explode": false,
+         "isRequired": true,
+         "kind": "Constant",
+         "decorators": [],
+         "skipUrlEncoding": false
+        }
+       ],
+       "responses": [
         {
          "$id": "70",
-         "StatusCodes": [
+         "statusCodes": [
           200
          ],
-         "BodyType": {
+         "bodyType": {
           "$id": "71",
           "kind": "decimal",
           "name": "decimal",
           "crossLanguageDefinitionId": "TypeSpec.decimal",
           "decorators": []
          },
-         "Headers": [],
-         "IsErrorResponse": false,
-         "ContentTypes": [
+         "headers": [],
+         "isErrorResponse": false,
+         "contentTypes": [
           "application/json"
          ]
         }
        ],
-       "HttpMethod": "GET",
-       "Uri": "{endpoint}",
-       "Path": "/type/scalar/decimal/response_body",
-       "BufferResponse": true,
-       "GenerateProtocolMethod": true,
-       "GenerateConvenienceMethod": true,
-       "CrossLanguageDefinitionId": "Type.Scalar.DecimalType.responseBody",
-       "Decorators": []
+       "httpMethod": "GET",
+       "uri": "{endpoint}",
+       "path": "/type/scalar/decimal/response_body",
+       "bufferResponse": true,
+       "generateProtocolMethod": true,
+       "generateConvenienceMethod": true,
+       "crossLanguageDefinitionId": "Type.Scalar.DecimalType.responseBody",
+       "decorators": []
       },
       {
        "$id": "72",
-       "Name": "requestBody",
-       "ResourceName": "DecimalType",
-       "Accessibility": "public",
-       "Parameters": [
+       "name": "requestBody",
+       "resourceName": "DecimalType",
+       "accessibility": "public",
+       "parameters": [
         {
          "$id": "73",
-         "Name": "contentType",
-         "NameInRequest": "Content-Type",
-         "Doc": "Body parameter's content type. Known values are application/json",
-         "Type": {
+         "name": "contentType",
+         "nameInRequest": "Content-Type",
+         "doc": "Body parameter's content type. Known values are application/json",
+         "type": {
           "$id": "74",
           "kind": "constant",
           "valueType": {
@@ -1023,106 +743,106 @@
           "value": "application/json",
           "decorators": []
          },
-         "Location": "Header",
-         "IsApiVersion": false,
-         "IsContentType": true,
-         "IsEndpoint": false,
-         "Explode": false,
-         "IsRequired": true,
-         "Kind": "Constant",
-         "Decorators": [],
-         "SkipUrlEncoding": false
+         "location": "Header",
+         "isApiVersion": false,
+         "isContentType": true,
+         "isEndpoint": false,
+         "explode": false,
+         "isRequired": true,
+         "kind": "Constant",
+         "decorators": [],
+         "skipUrlEncoding": false
         },
         {
          "$id": "76",
-         "Name": "body",
-         "NameInRequest": "body",
-         "Type": {
+         "name": "body",
+         "nameInRequest": "body",
+         "type": {
           "$id": "77",
           "kind": "decimal",
           "name": "decimal",
           "crossLanguageDefinitionId": "TypeSpec.decimal",
           "decorators": []
          },
-         "Location": "Body",
-         "IsApiVersion": false,
-         "IsContentType": false,
-         "IsEndpoint": false,
-         "Explode": false,
-         "IsRequired": true,
-         "Kind": "Method",
-         "Decorators": [],
-         "SkipUrlEncoding": false
-        }
-       ],
-       "Responses": [
+         "location": "Body",
+         "isApiVersion": false,
+         "isContentType": false,
+         "isEndpoint": false,
+         "explode": false,
+         "isRequired": true,
+         "kind": "Method",
+         "decorators": [],
+         "skipUrlEncoding": false
+        }
+       ],
+       "responses": [
         {
          "$id": "78",
-         "StatusCodes": [
+         "statusCodes": [
           204
          ],
-         "Headers": [],
-         "IsErrorResponse": false
-        }
-       ],
-       "HttpMethod": "PUT",
-       "Uri": "{endpoint}",
-       "Path": "/type/scalar/decimal/resquest_body",
-       "RequestMediaTypes": [
+         "headers": [],
+         "isErrorResponse": false
+        }
+       ],
+       "httpMethod": "PUT",
+       "uri": "{endpoint}",
+       "path": "/type/scalar/decimal/resquest_body",
+       "requestMediaTypes": [
         "application/json"
        ],
-       "BufferResponse": true,
-       "GenerateProtocolMethod": true,
-       "GenerateConvenienceMethod": true,
-       "CrossLanguageDefinitionId": "Type.Scalar.DecimalType.requestBody",
-       "Decorators": []
+       "bufferResponse": true,
+       "generateProtocolMethod": true,
+       "generateConvenienceMethod": true,
+       "crossLanguageDefinitionId": "Type.Scalar.DecimalType.requestBody",
+       "decorators": []
       },
       {
        "$id": "79",
-       "Name": "requestParameter",
-       "ResourceName": "DecimalType",
-       "Accessibility": "public",
-       "Parameters": [
+       "name": "requestParameter",
+       "resourceName": "DecimalType",
+       "accessibility": "public",
+       "parameters": [
         {
          "$id": "80",
-         "Name": "value",
-         "NameInRequest": "value",
-         "Type": {
+         "name": "value",
+         "nameInRequest": "value",
+         "type": {
           "$id": "81",
           "kind": "decimal",
           "name": "decimal",
           "crossLanguageDefinitionId": "TypeSpec.decimal",
           "decorators": []
          },
-         "Location": "Query",
-         "IsApiVersion": false,
-         "IsContentType": false,
-         "IsEndpoint": false,
-         "Explode": false,
-         "IsRequired": true,
-         "Kind": "Method",
-         "Decorators": [],
-         "SkipUrlEncoding": false
-        }
-       ],
-       "Responses": [
+         "location": "Query",
+         "isApiVersion": false,
+         "isContentType": false,
+         "isEndpoint": false,
+         "explode": false,
+         "isRequired": true,
+         "kind": "Method",
+         "decorators": [],
+         "skipUrlEncoding": false
+        }
+       ],
+       "responses": [
         {
          "$id": "82",
-         "StatusCodes": [
+         "statusCodes": [
           204
          ],
-         "Headers": [],
-         "IsErrorResponse": false
-        }
-       ],
-       "HttpMethod": "GET",
-       "Uri": "{endpoint}",
-       "Path": "/type/scalar/decimal/request_parameter",
-       "BufferResponse": true,
-       "GenerateProtocolMethod": true,
-       "GenerateConvenienceMethod": true,
-       "CrossLanguageDefinitionId": "Type.Scalar.DecimalType.requestParameter",
-       "Decorators": []
+         "headers": [],
+         "isErrorResponse": false
+        }
+       ],
+       "httpMethod": "GET",
+       "uri": "{endpoint}",
+       "path": "/type/scalar/decimal/request_parameter",
+       "bufferResponse": true,
+       "generateProtocolMethod": true,
+       "generateConvenienceMethod": true,
+       "crossLanguageDefinitionId": "Type.Scalar.DecimalType.requestParameter",
+       "decorators": []
       }
      ],
      "apiVersions": [],
@@ -1141,48 +861,47 @@
      "parameters": [
       {
        "$id": "84",
-       "Name": "endpoint",
-       "NameInRequest": "endpoint",
-       "Doc": "Service host",
-       "Type": {
+       "name": "endpoint",
+       "nameInRequest": "endpoint",
+       "doc": "Service host",
+       "type": {
         "$id": "85",
         "kind": "url",
         "name": "url",
         "crossLanguageDefinitionId": "TypeSpec.url"
        },
-       "Location": "Uri",
-       "IsApiVersion": false,
-       "IsResourceParameter": false,
-       "IsContentType": false,
-       "IsRequired": true,
-       "IsEndpoint": true,
-       "SkipUrlEncoding": false,
-       "Explode": false,
-       "Kind": "Client",
-       "DefaultValue": {
+       "location": "Uri",
+       "isApiVersion": false,
+       "isContentType": false,
+       "isRequired": true,
+       "isEndpoint": true,
+       "skipUrlEncoding": false,
+       "explode": false,
+       "kind": "Client",
+       "defaultValue": {
         "$id": "86",
-        "Type": {
+        "type": {
          "$id": "87",
          "kind": "string",
          "name": "string",
          "crossLanguageDefinitionId": "TypeSpec.string"
         },
-        "Value": "http://localhost:3000"
+        "value": "http://localhost:3000"
        }
       }
      ],
      "operations": [
       {
        "$id": "88",
-       "Name": "responseBody",
-       "ResourceName": "Decimal128Type",
-       "Accessibility": "public",
-       "Parameters": [
+       "name": "responseBody",
+       "resourceName": "Decimal128Type",
+       "accessibility": "public",
+       "parameters": [
         {
          "$id": "89",
-         "Name": "accept",
-         "NameInRequest": "Accept",
-         "Type": {
+         "name": "accept",
+         "nameInRequest": "Accept",
+         "type": {
           "$id": "90",
           "kind": "constant",
           "valueType": {
@@ -1195,58 +914,58 @@
           "value": "application/json",
           "decorators": []
          },
-         "Location": "Header",
-         "IsApiVersion": false,
-         "IsContentType": false,
-         "IsEndpoint": false,
-         "Explode": false,
-         "IsRequired": true,
-         "Kind": "Constant",
-         "Decorators": [],
-         "SkipUrlEncoding": false
-        }
-       ],
-       "Responses": [
+         "location": "Header",
+         "isApiVersion": false,
+         "isContentType": false,
+         "isEndpoint": false,
+         "explode": false,
+         "isRequired": true,
+         "kind": "Constant",
+         "decorators": [],
+         "skipUrlEncoding": false
+        }
+       ],
+       "responses": [
         {
          "$id": "92",
-         "StatusCodes": [
+         "statusCodes": [
           200
          ],
-         "BodyType": {
+         "bodyType": {
           "$id": "93",
           "kind": "decimal128",
           "name": "decimal128",
           "crossLanguageDefinitionId": "TypeSpec.decimal128",
           "decorators": []
          },
-         "Headers": [],
-         "IsErrorResponse": false,
-         "ContentTypes": [
+         "headers": [],
+         "isErrorResponse": false,
+         "contentTypes": [
           "application/json"
          ]
         }
        ],
-       "HttpMethod": "GET",
-       "Uri": "{endpoint}",
-       "Path": "/type/scalar/decimal128/response_body",
-       "BufferResponse": true,
-       "GenerateProtocolMethod": true,
-       "GenerateConvenienceMethod": true,
-       "CrossLanguageDefinitionId": "Type.Scalar.Decimal128Type.responseBody",
-       "Decorators": []
+       "httpMethod": "GET",
+       "uri": "{endpoint}",
+       "path": "/type/scalar/decimal128/response_body",
+       "bufferResponse": true,
+       "generateProtocolMethod": true,
+       "generateConvenienceMethod": true,
+       "crossLanguageDefinitionId": "Type.Scalar.Decimal128Type.responseBody",
+       "decorators": []
       },
       {
        "$id": "94",
-       "Name": "requestBody",
-       "ResourceName": "Decimal128Type",
-       "Accessibility": "public",
-       "Parameters": [
+       "name": "requestBody",
+       "resourceName": "Decimal128Type",
+       "accessibility": "public",
+       "parameters": [
         {
          "$id": "95",
-         "Name": "contentType",
-         "NameInRequest": "Content-Type",
-         "Doc": "Body parameter's content type. Known values are application/json",
-         "Type": {
+         "name": "contentType",
+         "nameInRequest": "Content-Type",
+         "doc": "Body parameter's content type. Known values are application/json",
+         "type": {
           "$id": "96",
           "kind": "constant",
           "valueType": {
@@ -1259,293 +978,108 @@
           "value": "application/json",
           "decorators": []
          },
-         "Location": "Header",
-         "IsApiVersion": false,
-         "IsContentType": true,
-         "IsEndpoint": false,
-         "Explode": false,
-         "IsRequired": true,
-         "Kind": "Constant",
-         "Decorators": [],
-         "SkipUrlEncoding": false
+         "location": "Header",
+         "isApiVersion": false,
+         "isContentType": true,
+         "isEndpoint": false,
+         "explode": false,
+         "isRequired": true,
+         "kind": "Constant",
+         "decorators": [],
+         "skipUrlEncoding": false
         },
         {
          "$id": "98",
-         "Name": "body",
-         "NameInRequest": "body",
-         "Type": {
+         "name": "body",
+         "nameInRequest": "body",
+         "type": {
           "$id": "99",
           "kind": "decimal128",
           "name": "decimal128",
           "crossLanguageDefinitionId": "TypeSpec.decimal128",
           "decorators": []
          },
-         "Location": "Body",
-         "IsApiVersion": false,
-         "IsContentType": false,
-         "IsEndpoint": false,
-         "Explode": false,
-         "IsRequired": true,
-         "Kind": "Method",
-         "Decorators": [],
-         "SkipUrlEncoding": false
-        }
-       ],
-       "Responses": [
+         "location": "Body",
+         "isApiVersion": false,
+         "isContentType": false,
+         "isEndpoint": false,
+         "explode": false,
+         "isRequired": true,
+         "kind": "Method",
+         "decorators": [],
+         "skipUrlEncoding": false
+        }
+       ],
+       "responses": [
         {
          "$id": "100",
-         "StatusCodes": [
+         "statusCodes": [
           204
          ],
-         "Headers": [],
-         "IsErrorResponse": false
-        }
-       ],
-       "HttpMethod": "PUT",
-       "Uri": "{endpoint}",
-       "Path": "/type/scalar/decimal128/resquest_body",
-       "RequestMediaTypes": [
-=======
-     "httpMethod": "GET",
-     "uri": "{endpoint}",
-     "path": "/type/scalar/boolean",
-     "bufferResponse": true,
-     "generateProtocolMethod": true,
-     "generateConvenienceMethod": true,
-     "crossLanguageDefinitionId": "Type.Scalar.Boolean.get",
-     "decorators": []
-    },
-    {
-     "$id": "32",
-     "name": "put",
-     "resourceName": "Boolean",
-     "doc": "put boolean value",
-     "accessibility": "public",
-     "parameters": [
-      {
-       "$id": "33",
-       "name": "contentType",
-       "nameInRequest": "Content-Type",
-       "doc": "Body parameter's content type. Known values are application/json",
-       "type": {
-        "$id": "34",
-        "kind": "constant",
-        "valueType": {
-         "$id": "35",
-         "kind": "string",
-         "name": "string",
-         "crossLanguageDefinitionId": "TypeSpec.string",
-         "decorators": []
-        },
-        "value": "application/json",
-        "decorators": []
-       },
-       "location": "Header",
-       "isApiVersion": false,
-       "isContentType": true,
-       "isEndpoint": false,
-       "explode": false,
-       "isRequired": true,
-       "kind": "Constant",
-       "decorators": [],
-       "skipUrlEncoding": false
+         "headers": [],
+         "isErrorResponse": false
+        }
+       ],
+       "httpMethod": "PUT",
+       "uri": "{endpoint}",
+       "path": "/type/scalar/decimal128/resquest_body",
+       "requestMediaTypes": [
+        "application/json"
+       ],
+       "bufferResponse": true,
+       "generateProtocolMethod": true,
+       "generateConvenienceMethod": true,
+       "crossLanguageDefinitionId": "Type.Scalar.Decimal128Type.requestBody",
+       "decorators": []
       },
       {
-       "$id": "36",
-       "name": "body",
-       "nameInRequest": "body",
-       "doc": "_",
-       "type": {
-        "$id": "37",
-        "kind": "boolean",
-        "name": "boolean",
-        "crossLanguageDefinitionId": "TypeSpec.boolean",
-        "decorators": []
-       },
-       "location": "Body",
-       "isApiVersion": false,
-       "isContentType": false,
-       "isEndpoint": false,
-       "explode": false,
-       "isRequired": true,
-       "kind": "Method",
-       "decorators": [],
-       "skipUrlEncoding": false
-      }
-     ],
-     "responses": [
-      {
-       "$id": "38",
-       "statusCodes": [
-        204
-       ],
-       "headers": [],
-       "isErrorResponse": false
-      }
-     ],
-     "httpMethod": "PUT",
-     "uri": "{endpoint}",
-     "path": "/type/scalar/boolean",
-     "requestMediaTypes": [
-      "application/json"
-     ],
-     "bufferResponse": true,
-     "generateProtocolMethod": true,
-     "generateConvenienceMethod": true,
-     "crossLanguageDefinitionId": "Type.Scalar.Boolean.put",
-     "decorators": []
-    }
-   ],
-   "parent": "ScalarClient",
-   "parameters": [
-    {
-     "$id": "39",
-     "name": "endpoint",
-     "nameInRequest": "endpoint",
-     "doc": "Service host",
-     "type": {
-      "$id": "40",
-      "kind": "url",
-      "name": "url",
-      "crossLanguageDefinitionId": "TypeSpec.url"
-     },
-     "location": "Uri",
-     "isApiVersion": false,
-     "isContentType": false,
-     "isRequired": true,
-     "isEndpoint": true,
-     "skipUrlEncoding": false,
-     "explode": false,
-     "kind": "Client",
-     "defaultValue": {
-      "$id": "41",
-      "type": {
-       "$id": "42",
-       "kind": "string",
-       "name": "string",
-       "crossLanguageDefinitionId": "TypeSpec.string"
-      },
-      "value": "http://localhost:3000"
-     }
-    }
-   ],
-   "decorators": [],
-   "crossLanguageDefinitionId": "Type.Scalar.Boolean"
-  },
-  {
-   "$id": "43",
-   "name": "Unknown",
-   "namespace": "Type.Scalar",
-   "operations": [
-    {
-     "$id": "44",
-     "name": "get",
-     "resourceName": "Unknown",
-     "doc": "get unknown value",
-     "accessibility": "public",
-     "parameters": [
-      {
-       "$id": "45",
-       "name": "accept",
-       "nameInRequest": "Accept",
-       "type": {
-        "$id": "46",
-        "kind": "constant",
-        "valueType": {
-         "$id": "47",
-         "kind": "string",
-         "name": "string",
-         "crossLanguageDefinitionId": "TypeSpec.string",
-         "decorators": []
-        },
-        "value": "application/json",
-        "decorators": []
-       },
-       "location": "Header",
-       "isApiVersion": false,
-       "isContentType": false,
-       "isEndpoint": false,
-       "explode": false,
-       "isRequired": true,
-       "kind": "Constant",
-       "decorators": [],
-       "skipUrlEncoding": false
-      }
-     ],
-     "responses": [
-      {
-       "$id": "48",
-       "statusCodes": [
-        200
-       ],
-       "bodyType": {
-        "$id": "49",
-        "kind": "unknown",
-        "name": "unknown",
-        "crossLanguageDefinitionId": "",
-        "decorators": []
-       },
-       "headers": [],
-       "isErrorResponse": false,
-       "contentTypes": [
->>>>>>> 586a120e
-        "application/json"
-       ],
-       "BufferResponse": true,
-       "GenerateProtocolMethod": true,
-       "GenerateConvenienceMethod": true,
-       "CrossLanguageDefinitionId": "Type.Scalar.Decimal128Type.requestBody",
-       "Decorators": []
-      },
-      {
        "$id": "101",
-       "Name": "requestParameter",
-       "ResourceName": "Decimal128Type",
-       "Accessibility": "public",
-       "Parameters": [
+       "name": "requestParameter",
+       "resourceName": "Decimal128Type",
+       "accessibility": "public",
+       "parameters": [
         {
          "$id": "102",
-         "Name": "value",
-         "NameInRequest": "value",
-         "Type": {
+         "name": "value",
+         "nameInRequest": "value",
+         "type": {
           "$id": "103",
           "kind": "decimal128",
           "name": "decimal128",
           "crossLanguageDefinitionId": "TypeSpec.decimal128",
           "decorators": []
          },
-         "Location": "Query",
-         "IsApiVersion": false,
-         "IsContentType": false,
-         "IsEndpoint": false,
-         "Explode": false,
-         "IsRequired": true,
-         "Kind": "Method",
-         "Decorators": [],
-         "SkipUrlEncoding": false
-        }
-       ],
-       "Responses": [
+         "location": "Query",
+         "isApiVersion": false,
+         "isContentType": false,
+         "isEndpoint": false,
+         "explode": false,
+         "isRequired": true,
+         "kind": "Method",
+         "decorators": [],
+         "skipUrlEncoding": false
+        }
+       ],
+       "responses": [
         {
          "$id": "104",
-         "StatusCodes": [
+         "statusCodes": [
           204
          ],
-         "Headers": [],
-         "IsErrorResponse": false
-        }
-       ],
-       "HttpMethod": "GET",
-       "Uri": "{endpoint}",
-       "Path": "/type/scalar/decimal128/request_parameter",
-       "BufferResponse": true,
-       "GenerateProtocolMethod": true,
-       "GenerateConvenienceMethod": true,
-       "CrossLanguageDefinitionId": "Type.Scalar.Decimal128Type.requestParameter",
-       "Decorators": []
+         "headers": [],
+         "isErrorResponse": false
+        }
+       ],
+       "httpMethod": "GET",
+       "uri": "{endpoint}",
+       "path": "/type/scalar/decimal128/request_parameter",
+       "bufferResponse": true,
+       "generateProtocolMethod": true,
+       "generateConvenienceMethod": true,
+       "crossLanguageDefinitionId": "Type.Scalar.Decimal128Type.requestParameter",
+       "decorators": []
       }
      ],
-<<<<<<< HEAD
      "apiVersions": [],
      "crossLanguageDefinitionId": "Type.Scalar.Decimal128Type",
      "decorators": [],
@@ -1562,48 +1096,47 @@
      "parameters": [
       {
        "$id": "106",
-       "Name": "endpoint",
-       "NameInRequest": "endpoint",
-       "Doc": "Service host",
-       "Type": {
+       "name": "endpoint",
+       "nameInRequest": "endpoint",
+       "doc": "Service host",
+       "type": {
         "$id": "107",
         "kind": "url",
         "name": "url",
         "crossLanguageDefinitionId": "TypeSpec.url"
        },
-       "Location": "Uri",
-       "IsApiVersion": false,
-       "IsResourceParameter": false,
-       "IsContentType": false,
-       "IsRequired": true,
-       "IsEndpoint": true,
-       "SkipUrlEncoding": false,
-       "Explode": false,
-       "Kind": "Client",
-       "DefaultValue": {
+       "location": "Uri",
+       "isApiVersion": false,
+       "isContentType": false,
+       "isRequired": true,
+       "isEndpoint": true,
+       "skipUrlEncoding": false,
+       "explode": false,
+       "kind": "Client",
+       "defaultValue": {
         "$id": "108",
-        "Type": {
+        "type": {
          "$id": "109",
          "kind": "string",
          "name": "string",
          "crossLanguageDefinitionId": "TypeSpec.string"
         },
-        "Value": "http://localhost:3000"
+        "value": "http://localhost:3000"
        }
       }
      ],
      "operations": [
       {
        "$id": "110",
-       "Name": "prepareVerify",
-       "ResourceName": "DecimalVerify",
-       "Accessibility": "public",
-       "Parameters": [
+       "name": "prepareVerify",
+       "resourceName": "DecimalVerify",
+       "accessibility": "public",
+       "parameters": [
         {
          "$id": "111",
-         "Name": "accept",
-         "NameInRequest": "Accept",
-         "Type": {
+         "name": "accept",
+         "nameInRequest": "Accept",
+         "type": {
           "$id": "112",
           "kind": "constant",
           "valueType": {
@@ -1616,24 +1149,24 @@
           "value": "application/json",
           "decorators": []
          },
-         "Location": "Header",
-         "IsApiVersion": false,
-         "IsContentType": false,
-         "IsEndpoint": false,
-         "Explode": false,
-         "IsRequired": true,
-         "Kind": "Constant",
-         "Decorators": [],
-         "SkipUrlEncoding": false
-        }
-       ],
-       "Responses": [
+         "location": "Header",
+         "isApiVersion": false,
+         "isContentType": false,
+         "isEndpoint": false,
+         "explode": false,
+         "isRequired": true,
+         "kind": "Constant",
+         "decorators": [],
+         "skipUrlEncoding": false
+        }
+       ],
+       "responses": [
         {
          "$id": "114",
-         "StatusCodes": [
+         "statusCodes": [
           200
          ],
-         "BodyType": {
+         "bodyType": {
           "$id": "115",
           "kind": "array",
           "name": "Array",
@@ -1647,34 +1180,34 @@
           "crossLanguageDefinitionId": "TypeSpec.Array",
           "decorators": []
          },
-         "Headers": [],
-         "IsErrorResponse": false,
-         "ContentTypes": [
+         "headers": [],
+         "isErrorResponse": false,
+         "contentTypes": [
           "application/json"
          ]
         }
        ],
-       "HttpMethod": "GET",
-       "Uri": "{endpoint}",
-       "Path": "/type/scalar/decimal/prepare_verify",
-       "BufferResponse": true,
-       "GenerateProtocolMethod": true,
-       "GenerateConvenienceMethod": true,
-       "CrossLanguageDefinitionId": "Type.Scalar.DecimalVerify.prepareVerify",
-       "Decorators": []
+       "httpMethod": "GET",
+       "uri": "{endpoint}",
+       "path": "/type/scalar/decimal/prepare_verify",
+       "bufferResponse": true,
+       "generateProtocolMethod": true,
+       "generateConvenienceMethod": true,
+       "crossLanguageDefinitionId": "Type.Scalar.DecimalVerify.prepareVerify",
+       "decorators": []
       },
       {
        "$id": "117",
-       "Name": "verify",
-       "ResourceName": "DecimalVerify",
-       "Accessibility": "public",
-       "Parameters": [
+       "name": "verify",
+       "resourceName": "DecimalVerify",
+       "accessibility": "public",
+       "parameters": [
         {
          "$id": "118",
-         "Name": "contentType",
-         "NameInRequest": "Content-Type",
-         "Doc": "Body parameter's content type. Known values are application/json",
-         "Type": {
+         "name": "contentType",
+         "nameInRequest": "Content-Type",
+         "doc": "Body parameter's content type. Known values are application/json",
+         "type": {
           "$id": "119",
           "kind": "constant",
           "valueType": {
@@ -1687,59 +1220,59 @@
           "value": "application/json",
           "decorators": []
          },
-         "Location": "Header",
-         "IsApiVersion": false,
-         "IsContentType": true,
-         "IsEndpoint": false,
-         "Explode": false,
-         "IsRequired": true,
-         "Kind": "Constant",
-         "Decorators": [],
-         "SkipUrlEncoding": false
+         "location": "Header",
+         "isApiVersion": false,
+         "isContentType": true,
+         "isEndpoint": false,
+         "explode": false,
+         "isRequired": true,
+         "kind": "Constant",
+         "decorators": [],
+         "skipUrlEncoding": false
         },
         {
          "$id": "121",
-         "Name": "body",
-         "NameInRequest": "body",
-         "Type": {
+         "name": "body",
+         "nameInRequest": "body",
+         "type": {
           "$id": "122",
           "kind": "decimal",
           "name": "decimal",
           "crossLanguageDefinitionId": "TypeSpec.decimal",
           "decorators": []
          },
-         "Location": "Body",
-         "IsApiVersion": false,
-         "IsContentType": false,
-         "IsEndpoint": false,
-         "Explode": false,
-         "IsRequired": true,
-         "Kind": "Method",
-         "Decorators": [],
-         "SkipUrlEncoding": false
-        }
-       ],
-       "Responses": [
+         "location": "Body",
+         "isApiVersion": false,
+         "isContentType": false,
+         "isEndpoint": false,
+         "explode": false,
+         "isRequired": true,
+         "kind": "Method",
+         "decorators": [],
+         "skipUrlEncoding": false
+        }
+       ],
+       "responses": [
         {
          "$id": "123",
-         "StatusCodes": [
+         "statusCodes": [
           204
          ],
-         "Headers": [],
-         "IsErrorResponse": false
-        }
-       ],
-       "HttpMethod": "POST",
-       "Uri": "{endpoint}",
-       "Path": "/type/scalar/decimal/verify",
-       "RequestMediaTypes": [
+         "headers": [],
+         "isErrorResponse": false
+        }
+       ],
+       "httpMethod": "POST",
+       "uri": "{endpoint}",
+       "path": "/type/scalar/decimal/verify",
+       "requestMediaTypes": [
         "application/json"
        ],
-       "BufferResponse": true,
-       "GenerateProtocolMethod": true,
-       "GenerateConvenienceMethod": true,
-       "CrossLanguageDefinitionId": "Type.Scalar.DecimalVerify.verify",
-       "Decorators": []
+       "bufferResponse": true,
+       "generateProtocolMethod": true,
+       "generateConvenienceMethod": true,
+       "crossLanguageDefinitionId": "Type.Scalar.DecimalVerify.verify",
+       "decorators": []
       }
      ],
      "apiVersions": [],
@@ -1758,48 +1291,47 @@
      "parameters": [
       {
        "$id": "125",
-       "Name": "endpoint",
-       "NameInRequest": "endpoint",
-       "Doc": "Service host",
-       "Type": {
+       "name": "endpoint",
+       "nameInRequest": "endpoint",
+       "doc": "Service host",
+       "type": {
         "$id": "126",
         "kind": "url",
         "name": "url",
         "crossLanguageDefinitionId": "TypeSpec.url"
        },
-       "Location": "Uri",
-       "IsApiVersion": false,
-       "IsResourceParameter": false,
-       "IsContentType": false,
-       "IsRequired": true,
-       "IsEndpoint": true,
-       "SkipUrlEncoding": false,
-       "Explode": false,
-       "Kind": "Client",
-       "DefaultValue": {
+       "location": "Uri",
+       "isApiVersion": false,
+       "isContentType": false,
+       "isRequired": true,
+       "isEndpoint": true,
+       "skipUrlEncoding": false,
+       "explode": false,
+       "kind": "Client",
+       "defaultValue": {
         "$id": "127",
-        "Type": {
+        "type": {
          "$id": "128",
          "kind": "string",
          "name": "string",
          "crossLanguageDefinitionId": "TypeSpec.string"
         },
-        "Value": "http://localhost:3000"
+        "value": "http://localhost:3000"
        }
       }
      ],
      "operations": [
       {
        "$id": "129",
-       "Name": "prepareVerify",
-       "ResourceName": "Decimal128Verify",
-       "Accessibility": "public",
-       "Parameters": [
+       "name": "prepareVerify",
+       "resourceName": "Decimal128Verify",
+       "accessibility": "public",
+       "parameters": [
         {
          "$id": "130",
-         "Name": "accept",
-         "NameInRequest": "Accept",
-         "Type": {
+         "name": "accept",
+         "nameInRequest": "Accept",
+         "type": {
           "$id": "131",
           "kind": "constant",
           "valueType": {
@@ -1812,24 +1344,24 @@
           "value": "application/json",
           "decorators": []
          },
-         "Location": "Header",
-         "IsApiVersion": false,
-         "IsContentType": false,
-         "IsEndpoint": false,
-         "Explode": false,
-         "IsRequired": true,
-         "Kind": "Constant",
-         "Decorators": [],
-         "SkipUrlEncoding": false
-        }
-       ],
-       "Responses": [
+         "location": "Header",
+         "isApiVersion": false,
+         "isContentType": false,
+         "isEndpoint": false,
+         "explode": false,
+         "isRequired": true,
+         "kind": "Constant",
+         "decorators": [],
+         "skipUrlEncoding": false
+        }
+       ],
+       "responses": [
         {
          "$id": "133",
-         "StatusCodes": [
+         "statusCodes": [
           200
          ],
-         "BodyType": {
+         "bodyType": {
           "$id": "134",
           "kind": "array",
           "name": "Array",
@@ -1843,34 +1375,34 @@
           "crossLanguageDefinitionId": "TypeSpec.Array",
           "decorators": []
          },
-         "Headers": [],
-         "IsErrorResponse": false,
-         "ContentTypes": [
+         "headers": [],
+         "isErrorResponse": false,
+         "contentTypes": [
           "application/json"
          ]
         }
        ],
-       "HttpMethod": "GET",
-       "Uri": "{endpoint}",
-       "Path": "/type/scalar/decimal128/prepare_verify",
-       "BufferResponse": true,
-       "GenerateProtocolMethod": true,
-       "GenerateConvenienceMethod": true,
-       "CrossLanguageDefinitionId": "Type.Scalar.Decimal128Verify.prepareVerify",
-       "Decorators": []
+       "httpMethod": "GET",
+       "uri": "{endpoint}",
+       "path": "/type/scalar/decimal128/prepare_verify",
+       "bufferResponse": true,
+       "generateProtocolMethod": true,
+       "generateConvenienceMethod": true,
+       "crossLanguageDefinitionId": "Type.Scalar.Decimal128Verify.prepareVerify",
+       "decorators": []
       },
       {
        "$id": "136",
-       "Name": "verify",
-       "ResourceName": "Decimal128Verify",
-       "Accessibility": "public",
-       "Parameters": [
+       "name": "verify",
+       "resourceName": "Decimal128Verify",
+       "accessibility": "public",
+       "parameters": [
         {
          "$id": "137",
-         "Name": "contentType",
-         "NameInRequest": "Content-Type",
-         "Doc": "Body parameter's content type. Known values are application/json",
-         "Type": {
+         "name": "contentType",
+         "nameInRequest": "Content-Type",
+         "doc": "Body parameter's content type. Known values are application/json",
+         "type": {
           "$id": "138",
           "kind": "constant",
           "valueType": {
@@ -1883,59 +1415,59 @@
           "value": "application/json",
           "decorators": []
          },
-         "Location": "Header",
-         "IsApiVersion": false,
-         "IsContentType": true,
-         "IsEndpoint": false,
-         "Explode": false,
-         "IsRequired": true,
-         "Kind": "Constant",
-         "Decorators": [],
-         "SkipUrlEncoding": false
+         "location": "Header",
+         "isApiVersion": false,
+         "isContentType": true,
+         "isEndpoint": false,
+         "explode": false,
+         "isRequired": true,
+         "kind": "Constant",
+         "decorators": [],
+         "skipUrlEncoding": false
         },
         {
          "$id": "140",
-         "Name": "body",
-         "NameInRequest": "body",
-         "Type": {
+         "name": "body",
+         "nameInRequest": "body",
+         "type": {
           "$id": "141",
           "kind": "decimal",
           "name": "decimal",
           "crossLanguageDefinitionId": "TypeSpec.decimal",
           "decorators": []
          },
-         "Location": "Body",
-         "IsApiVersion": false,
-         "IsContentType": false,
-         "IsEndpoint": false,
-         "Explode": false,
-         "IsRequired": true,
-         "Kind": "Method",
-         "Decorators": [],
-         "SkipUrlEncoding": false
-        }
-       ],
-       "Responses": [
+         "location": "Body",
+         "isApiVersion": false,
+         "isContentType": false,
+         "isEndpoint": false,
+         "explode": false,
+         "isRequired": true,
+         "kind": "Method",
+         "decorators": [],
+         "skipUrlEncoding": false
+        }
+       ],
+       "responses": [
         {
          "$id": "142",
-         "StatusCodes": [
+         "statusCodes": [
           204
          ],
-         "Headers": [],
-         "IsErrorResponse": false
-        }
-       ],
-       "HttpMethod": "POST",
-       "Uri": "{endpoint}",
-       "Path": "/type/scalar/decimal128/verify",
-       "RequestMediaTypes": [
+         "headers": [],
+         "isErrorResponse": false
+        }
+       ],
+       "httpMethod": "POST",
+       "uri": "{endpoint}",
+       "path": "/type/scalar/decimal128/verify",
+       "requestMediaTypes": [
         "application/json"
        ],
-       "BufferResponse": true,
-       "GenerateProtocolMethod": true,
-       "GenerateConvenienceMethod": true,
-       "CrossLanguageDefinitionId": "Type.Scalar.Decimal128Verify.verify",
-       "Decorators": []
+       "bufferResponse": true,
+       "generateProtocolMethod": true,
+       "generateConvenienceMethod": true,
+       "crossLanguageDefinitionId": "Type.Scalar.Decimal128Verify.verify",
+       "decorators": []
       }
      ],
      "apiVersions": [],
@@ -1946,977 +1478,6 @@
      }
     }
    ]
-=======
-     "httpMethod": "GET",
-     "uri": "{endpoint}",
-     "path": "/type/scalar/unknown",
-     "bufferResponse": true,
-     "generateProtocolMethod": true,
-     "generateConvenienceMethod": true,
-     "crossLanguageDefinitionId": "Type.Scalar.Unknown.get",
-     "decorators": []
-    },
-    {
-     "$id": "50",
-     "name": "put",
-     "resourceName": "Unknown",
-     "doc": "put unknown value",
-     "accessibility": "public",
-     "parameters": [
-      {
-       "$id": "51",
-       "name": "contentType",
-       "nameInRequest": "Content-Type",
-       "doc": "Body parameter's content type. Known values are application/json",
-       "type": {
-        "$id": "52",
-        "kind": "constant",
-        "valueType": {
-         "$id": "53",
-         "kind": "string",
-         "name": "string",
-         "crossLanguageDefinitionId": "TypeSpec.string",
-         "decorators": []
-        },
-        "value": "application/json",
-        "decorators": []
-       },
-       "location": "Header",
-       "isApiVersion": false,
-       "isContentType": true,
-       "isEndpoint": false,
-       "explode": false,
-       "isRequired": true,
-       "kind": "Constant",
-       "decorators": [],
-       "skipUrlEncoding": false
-      },
-      {
-       "$id": "54",
-       "name": "body",
-       "nameInRequest": "body",
-       "doc": "_",
-       "type": {
-        "$id": "55",
-        "kind": "unknown",
-        "name": "unknown",
-        "crossLanguageDefinitionId": "",
-        "decorators": []
-       },
-       "location": "Body",
-       "isApiVersion": false,
-       "isContentType": false,
-       "isEndpoint": false,
-       "explode": false,
-       "isRequired": true,
-       "kind": "Method",
-       "decorators": [],
-       "skipUrlEncoding": false
-      }
-     ],
-     "responses": [
-      {
-       "$id": "56",
-       "statusCodes": [
-        204
-       ],
-       "headers": [],
-       "isErrorResponse": false
-      }
-     ],
-     "httpMethod": "PUT",
-     "uri": "{endpoint}",
-     "path": "/type/scalar/unknown",
-     "requestMediaTypes": [
-      "application/json"
-     ],
-     "bufferResponse": true,
-     "generateProtocolMethod": true,
-     "generateConvenienceMethod": true,
-     "crossLanguageDefinitionId": "Type.Scalar.Unknown.put",
-     "decorators": []
-    }
-   ],
-   "parent": "ScalarClient",
-   "parameters": [
-    {
-     "$id": "57",
-     "name": "endpoint",
-     "nameInRequest": "endpoint",
-     "doc": "Service host",
-     "type": {
-      "$id": "58",
-      "kind": "url",
-      "name": "url",
-      "crossLanguageDefinitionId": "TypeSpec.url"
-     },
-     "location": "Uri",
-     "isApiVersion": false,
-     "isContentType": false,
-     "isRequired": true,
-     "isEndpoint": true,
-     "skipUrlEncoding": false,
-     "explode": false,
-     "kind": "Client",
-     "defaultValue": {
-      "$id": "59",
-      "type": {
-       "$id": "60",
-       "kind": "string",
-       "name": "string",
-       "crossLanguageDefinitionId": "TypeSpec.string"
-      },
-      "value": "http://localhost:3000"
-     }
-    }
-   ],
-   "decorators": [],
-   "crossLanguageDefinitionId": "Type.Scalar.Unknown"
-  },
-  {
-   "$id": "61",
-   "name": "DecimalType",
-   "namespace": "Type.Scalar",
-   "doc": "Decimal type",
-   "operations": [
-    {
-     "$id": "62",
-     "name": "responseBody",
-     "resourceName": "DecimalType",
-     "accessibility": "public",
-     "parameters": [
-      {
-       "$id": "63",
-       "name": "accept",
-       "nameInRequest": "Accept",
-       "type": {
-        "$id": "64",
-        "kind": "constant",
-        "valueType": {
-         "$id": "65",
-         "kind": "string",
-         "name": "string",
-         "crossLanguageDefinitionId": "TypeSpec.string",
-         "decorators": []
-        },
-        "value": "application/json",
-        "decorators": []
-       },
-       "location": "Header",
-       "isApiVersion": false,
-       "isContentType": false,
-       "isEndpoint": false,
-       "explode": false,
-       "isRequired": true,
-       "kind": "Constant",
-       "decorators": [],
-       "skipUrlEncoding": false
-      }
-     ],
-     "responses": [
-      {
-       "$id": "66",
-       "statusCodes": [
-        200
-       ],
-       "bodyType": {
-        "$id": "67",
-        "kind": "decimal",
-        "name": "decimal",
-        "crossLanguageDefinitionId": "TypeSpec.decimal",
-        "decorators": []
-       },
-       "headers": [],
-       "isErrorResponse": false,
-       "contentTypes": [
-        "application/json"
-       ]
-      }
-     ],
-     "httpMethod": "GET",
-     "uri": "{endpoint}",
-     "path": "/type/scalar/decimal/response_body",
-     "bufferResponse": true,
-     "generateProtocolMethod": true,
-     "generateConvenienceMethod": true,
-     "crossLanguageDefinitionId": "Type.Scalar.DecimalType.responseBody",
-     "decorators": []
-    },
-    {
-     "$id": "68",
-     "name": "requestBody",
-     "resourceName": "DecimalType",
-     "accessibility": "public",
-     "parameters": [
-      {
-       "$id": "69",
-       "name": "contentType",
-       "nameInRequest": "Content-Type",
-       "doc": "Body parameter's content type. Known values are application/json",
-       "type": {
-        "$id": "70",
-        "kind": "constant",
-        "valueType": {
-         "$id": "71",
-         "kind": "string",
-         "name": "string",
-         "crossLanguageDefinitionId": "TypeSpec.string",
-         "decorators": []
-        },
-        "value": "application/json",
-        "decorators": []
-       },
-       "location": "Header",
-       "isApiVersion": false,
-       "isContentType": true,
-       "isEndpoint": false,
-       "explode": false,
-       "isRequired": true,
-       "kind": "Constant",
-       "decorators": [],
-       "skipUrlEncoding": false
-      },
-      {
-       "$id": "72",
-       "name": "body",
-       "nameInRequest": "body",
-       "type": {
-        "$id": "73",
-        "kind": "decimal",
-        "name": "decimal",
-        "crossLanguageDefinitionId": "TypeSpec.decimal",
-        "decorators": []
-       },
-       "location": "Body",
-       "isApiVersion": false,
-       "isContentType": false,
-       "isEndpoint": false,
-       "explode": false,
-       "isRequired": true,
-       "kind": "Method",
-       "decorators": [],
-       "skipUrlEncoding": false
-      }
-     ],
-     "responses": [
-      {
-       "$id": "74",
-       "statusCodes": [
-        204
-       ],
-       "headers": [],
-       "isErrorResponse": false
-      }
-     ],
-     "httpMethod": "PUT",
-     "uri": "{endpoint}",
-     "path": "/type/scalar/decimal/resquest_body",
-     "requestMediaTypes": [
-      "application/json"
-     ],
-     "bufferResponse": true,
-     "generateProtocolMethod": true,
-     "generateConvenienceMethod": true,
-     "crossLanguageDefinitionId": "Type.Scalar.DecimalType.requestBody",
-     "decorators": []
-    },
-    {
-     "$id": "75",
-     "name": "requestParameter",
-     "resourceName": "DecimalType",
-     "accessibility": "public",
-     "parameters": [
-      {
-       "$id": "76",
-       "name": "value",
-       "nameInRequest": "value",
-       "type": {
-        "$id": "77",
-        "kind": "decimal",
-        "name": "decimal",
-        "crossLanguageDefinitionId": "TypeSpec.decimal",
-        "decorators": []
-       },
-       "location": "Query",
-       "isApiVersion": false,
-       "isContentType": false,
-       "isEndpoint": false,
-       "explode": false,
-       "isRequired": true,
-       "kind": "Method",
-       "decorators": [],
-       "skipUrlEncoding": false
-      }
-     ],
-     "responses": [
-      {
-       "$id": "78",
-       "statusCodes": [
-        204
-       ],
-       "headers": [],
-       "isErrorResponse": false
-      }
-     ],
-     "httpMethod": "GET",
-     "uri": "{endpoint}",
-     "path": "/type/scalar/decimal/request_parameter",
-     "bufferResponse": true,
-     "generateProtocolMethod": true,
-     "generateConvenienceMethod": true,
-     "crossLanguageDefinitionId": "Type.Scalar.DecimalType.requestParameter",
-     "decorators": []
-    }
-   ],
-   "parent": "ScalarClient",
-   "parameters": [
-    {
-     "$id": "79",
-     "name": "endpoint",
-     "nameInRequest": "endpoint",
-     "doc": "Service host",
-     "type": {
-      "$id": "80",
-      "kind": "url",
-      "name": "url",
-      "crossLanguageDefinitionId": "TypeSpec.url"
-     },
-     "location": "Uri",
-     "isApiVersion": false,
-     "isContentType": false,
-     "isRequired": true,
-     "isEndpoint": true,
-     "skipUrlEncoding": false,
-     "explode": false,
-     "kind": "Client",
-     "defaultValue": {
-      "$id": "81",
-      "type": {
-       "$id": "82",
-       "kind": "string",
-       "name": "string",
-       "crossLanguageDefinitionId": "TypeSpec.string"
-      },
-      "value": "http://localhost:3000"
-     }
-    }
-   ],
-   "decorators": [],
-   "crossLanguageDefinitionId": "Type.Scalar.DecimalType"
-  },
-  {
-   "$id": "83",
-   "name": "Decimal128Type",
-   "namespace": "Type.Scalar",
-   "doc": "Decimal128 type",
-   "operations": [
-    {
-     "$id": "84",
-     "name": "responseBody",
-     "resourceName": "Decimal128Type",
-     "accessibility": "public",
-     "parameters": [
-      {
-       "$id": "85",
-       "name": "accept",
-       "nameInRequest": "Accept",
-       "type": {
-        "$id": "86",
-        "kind": "constant",
-        "valueType": {
-         "$id": "87",
-         "kind": "string",
-         "name": "string",
-         "crossLanguageDefinitionId": "TypeSpec.string",
-         "decorators": []
-        },
-        "value": "application/json",
-        "decorators": []
-       },
-       "location": "Header",
-       "isApiVersion": false,
-       "isContentType": false,
-       "isEndpoint": false,
-       "explode": false,
-       "isRequired": true,
-       "kind": "Constant",
-       "decorators": [],
-       "skipUrlEncoding": false
-      }
-     ],
-     "responses": [
-      {
-       "$id": "88",
-       "statusCodes": [
-        200
-       ],
-       "bodyType": {
-        "$id": "89",
-        "kind": "decimal128",
-        "name": "decimal128",
-        "crossLanguageDefinitionId": "TypeSpec.decimal128",
-        "decorators": []
-       },
-       "headers": [],
-       "isErrorResponse": false,
-       "contentTypes": [
-        "application/json"
-       ]
-      }
-     ],
-     "httpMethod": "GET",
-     "uri": "{endpoint}",
-     "path": "/type/scalar/decimal128/response_body",
-     "bufferResponse": true,
-     "generateProtocolMethod": true,
-     "generateConvenienceMethod": true,
-     "crossLanguageDefinitionId": "Type.Scalar.Decimal128Type.responseBody",
-     "decorators": []
-    },
-    {
-     "$id": "90",
-     "name": "requestBody",
-     "resourceName": "Decimal128Type",
-     "accessibility": "public",
-     "parameters": [
-      {
-       "$id": "91",
-       "name": "contentType",
-       "nameInRequest": "Content-Type",
-       "doc": "Body parameter's content type. Known values are application/json",
-       "type": {
-        "$id": "92",
-        "kind": "constant",
-        "valueType": {
-         "$id": "93",
-         "kind": "string",
-         "name": "string",
-         "crossLanguageDefinitionId": "TypeSpec.string",
-         "decorators": []
-        },
-        "value": "application/json",
-        "decorators": []
-       },
-       "location": "Header",
-       "isApiVersion": false,
-       "isContentType": true,
-       "isEndpoint": false,
-       "explode": false,
-       "isRequired": true,
-       "kind": "Constant",
-       "decorators": [],
-       "skipUrlEncoding": false
-      },
-      {
-       "$id": "94",
-       "name": "body",
-       "nameInRequest": "body",
-       "type": {
-        "$id": "95",
-        "kind": "decimal128",
-        "name": "decimal128",
-        "crossLanguageDefinitionId": "TypeSpec.decimal128",
-        "decorators": []
-       },
-       "location": "Body",
-       "isApiVersion": false,
-       "isContentType": false,
-       "isEndpoint": false,
-       "explode": false,
-       "isRequired": true,
-       "kind": "Method",
-       "decorators": [],
-       "skipUrlEncoding": false
-      }
-     ],
-     "responses": [
-      {
-       "$id": "96",
-       "statusCodes": [
-        204
-       ],
-       "headers": [],
-       "isErrorResponse": false
-      }
-     ],
-     "httpMethod": "PUT",
-     "uri": "{endpoint}",
-     "path": "/type/scalar/decimal128/resquest_body",
-     "requestMediaTypes": [
-      "application/json"
-     ],
-     "bufferResponse": true,
-     "generateProtocolMethod": true,
-     "generateConvenienceMethod": true,
-     "crossLanguageDefinitionId": "Type.Scalar.Decimal128Type.requestBody",
-     "decorators": []
-    },
-    {
-     "$id": "97",
-     "name": "requestParameter",
-     "resourceName": "Decimal128Type",
-     "accessibility": "public",
-     "parameters": [
-      {
-       "$id": "98",
-       "name": "value",
-       "nameInRequest": "value",
-       "type": {
-        "$id": "99",
-        "kind": "decimal128",
-        "name": "decimal128",
-        "crossLanguageDefinitionId": "TypeSpec.decimal128",
-        "decorators": []
-       },
-       "location": "Query",
-       "isApiVersion": false,
-       "isContentType": false,
-       "isEndpoint": false,
-       "explode": false,
-       "isRequired": true,
-       "kind": "Method",
-       "decorators": [],
-       "skipUrlEncoding": false
-      }
-     ],
-     "responses": [
-      {
-       "$id": "100",
-       "statusCodes": [
-        204
-       ],
-       "headers": [],
-       "isErrorResponse": false
-      }
-     ],
-     "httpMethod": "GET",
-     "uri": "{endpoint}",
-     "path": "/type/scalar/decimal128/request_parameter",
-     "bufferResponse": true,
-     "generateProtocolMethod": true,
-     "generateConvenienceMethod": true,
-     "crossLanguageDefinitionId": "Type.Scalar.Decimal128Type.requestParameter",
-     "decorators": []
-    }
-   ],
-   "parent": "ScalarClient",
-   "parameters": [
-    {
-     "$id": "101",
-     "name": "endpoint",
-     "nameInRequest": "endpoint",
-     "doc": "Service host",
-     "type": {
-      "$id": "102",
-      "kind": "url",
-      "name": "url",
-      "crossLanguageDefinitionId": "TypeSpec.url"
-     },
-     "location": "Uri",
-     "isApiVersion": false,
-     "isContentType": false,
-     "isRequired": true,
-     "isEndpoint": true,
-     "skipUrlEncoding": false,
-     "explode": false,
-     "kind": "Client",
-     "defaultValue": {
-      "$id": "103",
-      "type": {
-       "$id": "104",
-       "kind": "string",
-       "name": "string",
-       "crossLanguageDefinitionId": "TypeSpec.string"
-      },
-      "value": "http://localhost:3000"
-     }
-    }
-   ],
-   "decorators": [],
-   "crossLanguageDefinitionId": "Type.Scalar.Decimal128Type"
-  },
-  {
-   "$id": "105",
-   "name": "DecimalVerify",
-   "namespace": "Type.Scalar",
-   "doc": "Decimal type verification",
-   "operations": [
-    {
-     "$id": "106",
-     "name": "prepareVerify",
-     "resourceName": "DecimalVerify",
-     "accessibility": "public",
-     "parameters": [
-      {
-       "$id": "107",
-       "name": "accept",
-       "nameInRequest": "Accept",
-       "type": {
-        "$id": "108",
-        "kind": "constant",
-        "valueType": {
-         "$id": "109",
-         "kind": "string",
-         "name": "string",
-         "crossLanguageDefinitionId": "TypeSpec.string",
-         "decorators": []
-        },
-        "value": "application/json",
-        "decorators": []
-       },
-       "location": "Header",
-       "isApiVersion": false,
-       "isContentType": false,
-       "isEndpoint": false,
-       "explode": false,
-       "isRequired": true,
-       "kind": "Constant",
-       "decorators": [],
-       "skipUrlEncoding": false
-      }
-     ],
-     "responses": [
-      {
-       "$id": "110",
-       "statusCodes": [
-        200
-       ],
-       "bodyType": {
-        "$id": "111",
-        "kind": "array",
-        "name": "Array",
-        "valueType": {
-         "$id": "112",
-         "kind": "decimal",
-         "name": "decimal",
-         "crossLanguageDefinitionId": "TypeSpec.decimal",
-         "decorators": []
-        },
-        "crossLanguageDefinitionId": "TypeSpec.Array",
-        "decorators": []
-       },
-       "headers": [],
-       "isErrorResponse": false,
-       "contentTypes": [
-        "application/json"
-       ]
-      }
-     ],
-     "httpMethod": "GET",
-     "uri": "{endpoint}",
-     "path": "/type/scalar/decimal/prepare_verify",
-     "bufferResponse": true,
-     "generateProtocolMethod": true,
-     "generateConvenienceMethod": true,
-     "crossLanguageDefinitionId": "Type.Scalar.DecimalVerify.prepareVerify",
-     "decorators": []
-    },
-    {
-     "$id": "113",
-     "name": "verify",
-     "resourceName": "DecimalVerify",
-     "accessibility": "public",
-     "parameters": [
-      {
-       "$id": "114",
-       "name": "contentType",
-       "nameInRequest": "Content-Type",
-       "doc": "Body parameter's content type. Known values are application/json",
-       "type": {
-        "$id": "115",
-        "kind": "constant",
-        "valueType": {
-         "$id": "116",
-         "kind": "string",
-         "name": "string",
-         "crossLanguageDefinitionId": "TypeSpec.string",
-         "decorators": []
-        },
-        "value": "application/json",
-        "decorators": []
-       },
-       "location": "Header",
-       "isApiVersion": false,
-       "isContentType": true,
-       "isEndpoint": false,
-       "explode": false,
-       "isRequired": true,
-       "kind": "Constant",
-       "decorators": [],
-       "skipUrlEncoding": false
-      },
-      {
-       "$id": "117",
-       "name": "body",
-       "nameInRequest": "body",
-       "type": {
-        "$id": "118",
-        "kind": "decimal",
-        "name": "decimal",
-        "crossLanguageDefinitionId": "TypeSpec.decimal",
-        "decorators": []
-       },
-       "location": "Body",
-       "isApiVersion": false,
-       "isContentType": false,
-       "isEndpoint": false,
-       "explode": false,
-       "isRequired": true,
-       "kind": "Method",
-       "decorators": [],
-       "skipUrlEncoding": false
-      }
-     ],
-     "responses": [
-      {
-       "$id": "119",
-       "statusCodes": [
-        204
-       ],
-       "headers": [],
-       "isErrorResponse": false
-      }
-     ],
-     "httpMethod": "POST",
-     "uri": "{endpoint}",
-     "path": "/type/scalar/decimal/verify",
-     "requestMediaTypes": [
-      "application/json"
-     ],
-     "bufferResponse": true,
-     "generateProtocolMethod": true,
-     "generateConvenienceMethod": true,
-     "crossLanguageDefinitionId": "Type.Scalar.DecimalVerify.verify",
-     "decorators": []
-    }
-   ],
-   "parent": "ScalarClient",
-   "parameters": [
-    {
-     "$id": "120",
-     "name": "endpoint",
-     "nameInRequest": "endpoint",
-     "doc": "Service host",
-     "type": {
-      "$id": "121",
-      "kind": "url",
-      "name": "url",
-      "crossLanguageDefinitionId": "TypeSpec.url"
-     },
-     "location": "Uri",
-     "isApiVersion": false,
-     "isContentType": false,
-     "isRequired": true,
-     "isEndpoint": true,
-     "skipUrlEncoding": false,
-     "explode": false,
-     "kind": "Client",
-     "defaultValue": {
-      "$id": "122",
-      "type": {
-       "$id": "123",
-       "kind": "string",
-       "name": "string",
-       "crossLanguageDefinitionId": "TypeSpec.string"
-      },
-      "value": "http://localhost:3000"
-     }
-    }
-   ],
-   "decorators": [],
-   "crossLanguageDefinitionId": "Type.Scalar.DecimalVerify"
-  },
-  {
-   "$id": "124",
-   "name": "Decimal128Verify",
-   "namespace": "Type.Scalar",
-   "doc": "Decimal128 type verification",
-   "operations": [
-    {
-     "$id": "125",
-     "name": "prepareVerify",
-     "resourceName": "Decimal128Verify",
-     "accessibility": "public",
-     "parameters": [
-      {
-       "$id": "126",
-       "name": "accept",
-       "nameInRequest": "Accept",
-       "type": {
-        "$id": "127",
-        "kind": "constant",
-        "valueType": {
-         "$id": "128",
-         "kind": "string",
-         "name": "string",
-         "crossLanguageDefinitionId": "TypeSpec.string",
-         "decorators": []
-        },
-        "value": "application/json",
-        "decorators": []
-       },
-       "location": "Header",
-       "isApiVersion": false,
-       "isContentType": false,
-       "isEndpoint": false,
-       "explode": false,
-       "isRequired": true,
-       "kind": "Constant",
-       "decorators": [],
-       "skipUrlEncoding": false
-      }
-     ],
-     "responses": [
-      {
-       "$id": "129",
-       "statusCodes": [
-        200
-       ],
-       "bodyType": {
-        "$id": "130",
-        "kind": "array",
-        "name": "Array",
-        "valueType": {
-         "$id": "131",
-         "kind": "decimal",
-         "name": "decimal",
-         "crossLanguageDefinitionId": "TypeSpec.decimal",
-         "decorators": []
-        },
-        "crossLanguageDefinitionId": "TypeSpec.Array",
-        "decorators": []
-       },
-       "headers": [],
-       "isErrorResponse": false,
-       "contentTypes": [
-        "application/json"
-       ]
-      }
-     ],
-     "httpMethod": "GET",
-     "uri": "{endpoint}",
-     "path": "/type/scalar/decimal128/prepare_verify",
-     "bufferResponse": true,
-     "generateProtocolMethod": true,
-     "generateConvenienceMethod": true,
-     "crossLanguageDefinitionId": "Type.Scalar.Decimal128Verify.prepareVerify",
-     "decorators": []
-    },
-    {
-     "$id": "132",
-     "name": "verify",
-     "resourceName": "Decimal128Verify",
-     "accessibility": "public",
-     "parameters": [
-      {
-       "$id": "133",
-       "name": "contentType",
-       "nameInRequest": "Content-Type",
-       "doc": "Body parameter's content type. Known values are application/json",
-       "type": {
-        "$id": "134",
-        "kind": "constant",
-        "valueType": {
-         "$id": "135",
-         "kind": "string",
-         "name": "string",
-         "crossLanguageDefinitionId": "TypeSpec.string",
-         "decorators": []
-        },
-        "value": "application/json",
-        "decorators": []
-       },
-       "location": "Header",
-       "isApiVersion": false,
-       "isContentType": true,
-       "isEndpoint": false,
-       "explode": false,
-       "isRequired": true,
-       "kind": "Constant",
-       "decorators": [],
-       "skipUrlEncoding": false
-      },
-      {
-       "$id": "136",
-       "name": "body",
-       "nameInRequest": "body",
-       "type": {
-        "$id": "137",
-        "kind": "decimal",
-        "name": "decimal",
-        "crossLanguageDefinitionId": "TypeSpec.decimal",
-        "decorators": []
-       },
-       "location": "Body",
-       "isApiVersion": false,
-       "isContentType": false,
-       "isEndpoint": false,
-       "explode": false,
-       "isRequired": true,
-       "kind": "Method",
-       "decorators": [],
-       "skipUrlEncoding": false
-      }
-     ],
-     "responses": [
-      {
-       "$id": "138",
-       "statusCodes": [
-        204
-       ],
-       "headers": [],
-       "isErrorResponse": false
-      }
-     ],
-     "httpMethod": "POST",
-     "uri": "{endpoint}",
-     "path": "/type/scalar/decimal128/verify",
-     "requestMediaTypes": [
-      "application/json"
-     ],
-     "bufferResponse": true,
-     "generateProtocolMethod": true,
-     "generateConvenienceMethod": true,
-     "crossLanguageDefinitionId": "Type.Scalar.Decimal128Verify.verify",
-     "decorators": []
-    }
-   ],
-   "parent": "ScalarClient",
-   "parameters": [
-    {
-     "$id": "139",
-     "name": "endpoint",
-     "nameInRequest": "endpoint",
-     "doc": "Service host",
-     "type": {
-      "$id": "140",
-      "kind": "url",
-      "name": "url",
-      "crossLanguageDefinitionId": "TypeSpec.url"
-     },
-     "location": "Uri",
-     "isApiVersion": false,
-     "isContentType": false,
-     "isRequired": true,
-     "isEndpoint": true,
-     "skipUrlEncoding": false,
-     "explode": false,
-     "kind": "Client",
-     "defaultValue": {
-      "$id": "141",
-      "type": {
-       "$id": "142",
-       "kind": "string",
-       "name": "string",
-       "crossLanguageDefinitionId": "TypeSpec.string"
-      },
-      "value": "http://localhost:3000"
-     }
-    }
-   ],
-   "decorators": [],
-   "crossLanguageDefinitionId": "Type.Scalar.Decimal128Verify"
->>>>>>> 586a120e
   }
  ]
 }