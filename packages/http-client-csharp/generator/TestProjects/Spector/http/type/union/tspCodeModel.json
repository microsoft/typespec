--- conflicted
+++ resolved
@@ -1732,20 +1732,6 @@
       "name": "url",
       "crossLanguageDefinitionId": "TypeSpec.url"
      },
-<<<<<<< HEAD
-     "Location": "Uri",
-     "IsApiVersion": false,
-     "IsContentType": false,
-     "IsRequired": true,
-     "IsEndpoint": true,
-     "SkipUrlEncoding": false,
-     "Explode": false,
-     "Kind": "Client",
-     "DefaultValue": {
-      "$id": "215",
-      "Type": {
-       "$id": "216",
-=======
      "location": "Uri",
      "isApiVersion": false,
      "isContentType": false,
@@ -1758,7 +1744,6 @@
       "$id": "214",
       "type": {
        "$id": "215",
->>>>>>> c6990eba
        "kind": "string",
        "name": "string",
        "crossLanguageDefinitionId": "TypeSpec.string"
@@ -1923,20 +1908,6 @@
       "name": "url",
       "crossLanguageDefinitionId": "TypeSpec.url"
      },
-<<<<<<< HEAD
-     "Location": "Uri",
-     "IsApiVersion": false,
-     "IsContentType": false,
-     "IsRequired": true,
-     "IsEndpoint": true,
-     "SkipUrlEncoding": false,
-     "Explode": false,
-     "Kind": "Client",
-     "DefaultValue": {
-      "$id": "232",
-      "Type": {
-       "$id": "233",
-=======
      "location": "Uri",
      "isApiVersion": false,
      "isContentType": false,
@@ -1949,7 +1920,6 @@
       "$id": "230",
       "type": {
        "$id": "231",
->>>>>>> c6990eba
        "kind": "string",
        "name": "string",
        "crossLanguageDefinitionId": "TypeSpec.string"
@@ -2114,20 +2084,6 @@
       "name": "url",
       "crossLanguageDefinitionId": "TypeSpec.url"
      },
-<<<<<<< HEAD
-     "Location": "Uri",
-     "IsApiVersion": false,
-     "IsContentType": false,
-     "IsRequired": true,
-     "IsEndpoint": true,
-     "SkipUrlEncoding": false,
-     "Explode": false,
-     "Kind": "Client",
-     "DefaultValue": {
-      "$id": "249",
-      "Type": {
-       "$id": "250",
-=======
      "location": "Uri",
      "isApiVersion": false,
      "isContentType": false,
@@ -2140,7 +2096,6 @@
       "$id": "246",
       "type": {
        "$id": "247",
->>>>>>> c6990eba
        "kind": "string",
        "name": "string",
        "crossLanguageDefinitionId": "TypeSpec.string"
@@ -2305,20 +2260,6 @@
       "name": "url",
       "crossLanguageDefinitionId": "TypeSpec.url"
      },
-<<<<<<< HEAD
-     "Location": "Uri",
-     "IsApiVersion": false,
-     "IsContentType": false,
-     "IsRequired": true,
-     "IsEndpoint": true,
-     "SkipUrlEncoding": false,
-     "Explode": false,
-     "Kind": "Client",
-     "DefaultValue": {
-      "$id": "266",
-      "Type": {
-       "$id": "267",
-=======
      "location": "Uri",
      "isApiVersion": false,
      "isContentType": false,
@@ -2331,7 +2272,6 @@
       "$id": "262",
       "type": {
        "$id": "263",
->>>>>>> c6990eba
        "kind": "string",
        "name": "string",
        "crossLanguageDefinitionId": "TypeSpec.string"
@@ -2496,20 +2436,6 @@
       "name": "url",
       "crossLanguageDefinitionId": "TypeSpec.url"
      },
-<<<<<<< HEAD
-     "Location": "Uri",
-     "IsApiVersion": false,
-     "IsContentType": false,
-     "IsRequired": true,
-     "IsEndpoint": true,
-     "SkipUrlEncoding": false,
-     "Explode": false,
-     "Kind": "Client",
-     "DefaultValue": {
-      "$id": "283",
-      "Type": {
-       "$id": "284",
-=======
      "location": "Uri",
      "isApiVersion": false,
      "isContentType": false,
@@ -2522,7 +2448,6 @@
       "$id": "278",
       "type": {
        "$id": "279",
->>>>>>> c6990eba
        "kind": "string",
        "name": "string",
        "crossLanguageDefinitionId": "TypeSpec.string"
@@ -2687,20 +2612,6 @@
       "name": "url",
       "crossLanguageDefinitionId": "TypeSpec.url"
      },
-<<<<<<< HEAD
-     "Location": "Uri",
-     "IsApiVersion": false,
-     "IsContentType": false,
-     "IsRequired": true,
-     "IsEndpoint": true,
-     "SkipUrlEncoding": false,
-     "Explode": false,
-     "Kind": "Client",
-     "DefaultValue": {
-      "$id": "300",
-      "Type": {
-       "$id": "301",
-=======
      "location": "Uri",
      "isApiVersion": false,
      "isContentType": false,
@@ -2713,7 +2624,6 @@
       "$id": "294",
       "type": {
        "$id": "295",
->>>>>>> c6990eba
        "kind": "string",
        "name": "string",
        "crossLanguageDefinitionId": "TypeSpec.string"
@@ -2878,20 +2788,6 @@
       "name": "url",
       "crossLanguageDefinitionId": "TypeSpec.url"
      },
-<<<<<<< HEAD
-     "Location": "Uri",
-     "IsApiVersion": false,
-     "IsContentType": false,
-     "IsRequired": true,
-     "IsEndpoint": true,
-     "SkipUrlEncoding": false,
-     "Explode": false,
-     "Kind": "Client",
-     "DefaultValue": {
-      "$id": "317",
-      "Type": {
-       "$id": "318",
-=======
      "location": "Uri",
      "isApiVersion": false,
      "isContentType": false,
@@ -2904,7 +2800,6 @@
       "$id": "310",
       "type": {
        "$id": "311",
->>>>>>> c6990eba
        "kind": "string",
        "name": "string",
        "crossLanguageDefinitionId": "TypeSpec.string"
@@ -3069,20 +2964,6 @@
       "name": "url",
       "crossLanguageDefinitionId": "TypeSpec.url"
      },
-<<<<<<< HEAD
-     "Location": "Uri",
-     "IsApiVersion": false,
-     "IsContentType": false,
-     "IsRequired": true,
-     "IsEndpoint": true,
-     "SkipUrlEncoding": false,
-     "Explode": false,
-     "Kind": "Client",
-     "DefaultValue": {
-      "$id": "334",
-      "Type": {
-       "$id": "335",
-=======
      "location": "Uri",
      "isApiVersion": false,
      "isContentType": false,
@@ -3095,7 +2976,6 @@
       "$id": "326",
       "type": {
        "$id": "327",
->>>>>>> c6990eba
        "kind": "string",
        "name": "string",
        "crossLanguageDefinitionId": "TypeSpec.string"
@@ -3260,20 +3140,6 @@
       "name": "url",
       "crossLanguageDefinitionId": "TypeSpec.url"
      },
-<<<<<<< HEAD
-     "Location": "Uri",
-     "IsApiVersion": false,
-     "IsContentType": false,
-     "IsRequired": true,
-     "IsEndpoint": true,
-     "SkipUrlEncoding": false,
-     "Explode": false,
-     "Kind": "Client",
-     "DefaultValue": {
-      "$id": "351",
-      "Type": {
-       "$id": "352",
-=======
      "location": "Uri",
      "isApiVersion": false,
      "isContentType": false,
@@ -3286,7 +3152,6 @@
       "$id": "342",
       "type": {
        "$id": "343",
->>>>>>> c6990eba
        "kind": "string",
        "name": "string",
        "crossLanguageDefinitionId": "TypeSpec.string"
@@ -3451,20 +3316,6 @@
       "name": "url",
       "crossLanguageDefinitionId": "TypeSpec.url"
      },
-<<<<<<< HEAD
-     "Location": "Uri",
-     "IsApiVersion": false,
-     "IsContentType": false,
-     "IsRequired": true,
-     "IsEndpoint": true,
-     "SkipUrlEncoding": false,
-     "Explode": false,
-     "Kind": "Client",
-     "DefaultValue": {
-      "$id": "368",
-      "Type": {
-       "$id": "369",
-=======
      "location": "Uri",
      "isApiVersion": false,
      "isContentType": false,
@@ -3477,7 +3328,6 @@
       "$id": "358",
       "type": {
        "$id": "359",
->>>>>>> c6990eba
        "kind": "string",
        "name": "string",
        "crossLanguageDefinitionId": "TypeSpec.string"
@@ -3642,20 +3492,6 @@
       "name": "url",
       "crossLanguageDefinitionId": "TypeSpec.url"
      },
-<<<<<<< HEAD
-     "Location": "Uri",
-     "IsApiVersion": false,
-     "IsContentType": false,
-     "IsRequired": true,
-     "IsEndpoint": true,
-     "SkipUrlEncoding": false,
-     "Explode": false,
-     "Kind": "Client",
-     "DefaultValue": {
-      "$id": "385",
-      "Type": {
-       "$id": "386",
-=======
      "location": "Uri",
      "isApiVersion": false,
      "isContentType": false,
@@ -3668,7 +3504,6 @@
       "$id": "374",
       "type": {
        "$id": "375",
->>>>>>> c6990eba
        "kind": "string",
        "name": "string",
        "crossLanguageDefinitionId": "TypeSpec.string"
