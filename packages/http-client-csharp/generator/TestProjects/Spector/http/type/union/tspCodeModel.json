--- conflicted
+++ resolved
@@ -1716,7 +1716,6 @@
  "clients": [
   {
    "$id": "211",
-<<<<<<< HEAD
    "kind": "client",
    "name": "UnionClient",
    "namespace": "Type.Union",
@@ -1724,42 +1723,15 @@
    "parameters": [
     {
      "$id": "212",
-     "Name": "endpoint",
-     "NameInRequest": "endpoint",
-     "Doc": "Service host",
-     "Type": {
-=======
-   "name": "UnionClient",
-   "namespace": "Type.Union",
-   "doc": "Describe scenarios for various combinations of unions.",
-   "operations": [],
-   "parameters": [
-    {
-     "$id": "212",
      "name": "endpoint",
      "nameInRequest": "endpoint",
      "doc": "Service host",
      "type": {
->>>>>>> 586a120e
       "$id": "213",
       "kind": "url",
       "name": "url",
       "crossLanguageDefinitionId": "TypeSpec.url"
      },
-<<<<<<< HEAD
-     "Location": "Uri",
-     "IsApiVersion": false,
-     "IsResourceParameter": false,
-     "IsContentType": false,
-     "IsRequired": true,
-     "IsEndpoint": true,
-     "SkipUrlEncoding": false,
-     "Explode": false,
-     "Kind": "Client",
-     "DefaultValue": {
-      "$id": "214",
-      "Type": {
-=======
      "location": "Uri",
      "isApiVersion": false,
      "isContentType": false,
@@ -1771,7 +1743,6 @@
      "defaultValue": {
       "$id": "214",
       "type": {
->>>>>>> 586a120e
        "$id": "215",
        "kind": "string",
        "name": "string",
@@ -1781,7 +1752,6 @@
      }
     }
    ],
-<<<<<<< HEAD
    "operations": [],
    "apiVersions": [],
    "crossLanguageDefinitionId": "Type.Union",
@@ -1796,48 +1766,47 @@
      "parameters": [
       {
        "$id": "217",
-       "Name": "endpoint",
-       "NameInRequest": "endpoint",
-       "Doc": "Service host",
-       "Type": {
+       "name": "endpoint",
+       "nameInRequest": "endpoint",
+       "doc": "Service host",
+       "type": {
         "$id": "218",
         "kind": "url",
         "name": "url",
         "crossLanguageDefinitionId": "TypeSpec.url"
        },
-       "Location": "Uri",
-       "IsApiVersion": false,
-       "IsResourceParameter": false,
-       "IsContentType": false,
-       "IsRequired": true,
-       "IsEndpoint": true,
-       "SkipUrlEncoding": false,
-       "Explode": false,
-       "Kind": "Client",
-       "DefaultValue": {
+       "location": "Uri",
+       "isApiVersion": false,
+       "isContentType": false,
+       "isRequired": true,
+       "isEndpoint": true,
+       "skipUrlEncoding": false,
+       "explode": false,
+       "kind": "Client",
+       "defaultValue": {
         "$id": "219",
-        "Type": {
+        "type": {
          "$id": "220",
          "kind": "string",
          "name": "string",
          "crossLanguageDefinitionId": "TypeSpec.string"
         },
-        "Value": "http://localhost:3000"
+        "value": "http://localhost:3000"
        }
       }
      ],
      "operations": [
       {
        "$id": "221",
-       "Name": "get",
-       "ResourceName": "StringsOnly",
-       "Accessibility": "public",
-       "Parameters": [
+       "name": "get",
+       "resourceName": "StringsOnly",
+       "accessibility": "public",
+       "parameters": [
         {
          "$id": "222",
-         "Name": "accept",
-         "NameInRequest": "Accept",
-         "Type": {
+         "name": "accept",
+         "nameInRequest": "Accept",
+         "type": {
           "$id": "223",
           "kind": "constant",
           "valueType": {
@@ -1850,54 +1819,54 @@
           "value": "application/json",
           "decorators": []
          },
-         "Location": "Header",
-         "IsApiVersion": false,
-         "IsContentType": false,
-         "IsEndpoint": false,
-         "Explode": false,
-         "IsRequired": true,
-         "Kind": "Constant",
-         "Decorators": [],
-         "SkipUrlEncoding": false
-        }
-       ],
-       "Responses": [
+         "location": "Header",
+         "isApiVersion": false,
+         "isContentType": false,
+         "isEndpoint": false,
+         "explode": false,
+         "isRequired": true,
+         "kind": "Constant",
+         "decorators": [],
+         "skipUrlEncoding": false
+        }
+       ],
+       "responses": [
         {
          "$id": "225",
-         "StatusCodes": [
+         "statusCodes": [
           200
          ],
-         "BodyType": {
+         "bodyType": {
           "$ref": "203"
          },
-         "Headers": [],
-         "IsErrorResponse": false,
-         "ContentTypes": [
+         "headers": [],
+         "isErrorResponse": false,
+         "contentTypes": [
           "application/json"
          ]
         }
        ],
-       "HttpMethod": "GET",
-       "Uri": "{endpoint}",
-       "Path": "/type/union/strings-only",
-       "BufferResponse": true,
-       "GenerateProtocolMethod": true,
-       "GenerateConvenienceMethod": true,
-       "CrossLanguageDefinitionId": "Type.Union.StringsOnly.get",
-       "Decorators": []
+       "httpMethod": "GET",
+       "uri": "{endpoint}",
+       "path": "/type/union/strings-only",
+       "bufferResponse": true,
+       "generateProtocolMethod": true,
+       "generateConvenienceMethod": true,
+       "crossLanguageDefinitionId": "Type.Union.StringsOnly.get",
+       "decorators": []
       },
       {
        "$id": "226",
-       "Name": "send",
-       "ResourceName": "StringsOnly",
-       "Accessibility": "public",
-       "Parameters": [
+       "name": "send",
+       "resourceName": "StringsOnly",
+       "accessibility": "public",
+       "parameters": [
         {
          "$id": "227",
-         "Name": "contentType",
-         "NameInRequest": "Content-Type",
-         "Doc": "Body parameter's content type. Known values are application/json",
-         "Type": {
+         "name": "contentType",
+         "nameInRequest": "Content-Type",
+         "doc": "Body parameter's content type. Known values are application/json",
+         "type": {
           "$id": "228",
           "kind": "constant",
           "valueType": {
@@ -1910,115 +1879,57 @@
           "value": "application/json",
           "decorators": []
          },
-         "Location": "Header",
-         "IsApiVersion": false,
-         "IsContentType": true,
-         "IsEndpoint": false,
-         "Explode": false,
-         "IsRequired": true,
-         "Kind": "Constant",
-         "Decorators": [],
-         "SkipUrlEncoding": false
+         "location": "Header",
+         "isApiVersion": false,
+         "isContentType": true,
+         "isEndpoint": false,
+         "explode": false,
+         "isRequired": true,
+         "kind": "Constant",
+         "decorators": [],
+         "skipUrlEncoding": false
         },
         {
          "$id": "230",
-         "Name": "sendRequest9",
-         "NameInRequest": "sendRequest9",
-         "Type": {
+         "name": "sendRequest9",
+         "nameInRequest": "sendRequest9",
+         "type": {
           "$ref": "207"
          },
-         "Location": "Body",
-         "IsApiVersion": false,
-         "IsContentType": false,
-         "IsEndpoint": false,
-         "Explode": false,
-         "IsRequired": true,
-         "Kind": "Spread",
-         "Decorators": [],
-         "SkipUrlEncoding": false
-        }
-       ],
-       "Responses": [
+         "location": "Body",
+         "isApiVersion": false,
+         "isContentType": false,
+         "isEndpoint": false,
+         "explode": false,
+         "isRequired": true,
+         "kind": "Spread",
+         "decorators": [],
+         "skipUrlEncoding": false
+        }
+       ],
+       "responses": [
         {
          "$id": "231",
-         "StatusCodes": [
+         "statusCodes": [
           204
          ],
-         "Headers": [],
-         "IsErrorResponse": false
-        }
-       ],
-       "HttpMethod": "POST",
-       "Uri": "{endpoint}",
-       "Path": "/type/union/strings-only",
-       "RequestMediaTypes": [
-=======
-   "decorators": [],
-   "crossLanguageDefinitionId": "Type.Union"
-  },
-  {
-   "$id": "216",
-   "name": "StringsOnly",
-   "namespace": "Type.Union",
-   "doc": "Describe union of string \"a\" | \"b\" | \"c\"",
-   "operations": [
-    {
-     "$id": "217",
-     "name": "get",
-     "resourceName": "StringsOnly",
-     "accessibility": "public",
-     "parameters": [
-      {
-       "$id": "218",
-       "name": "accept",
-       "nameInRequest": "Accept",
-       "type": {
-        "$id": "219",
-        "kind": "constant",
-        "valueType": {
-         "$id": "220",
-         "kind": "string",
-         "name": "string",
-         "crossLanguageDefinitionId": "TypeSpec.string",
-         "decorators": []
-        },
-        "value": "application/json",
-        "decorators": []
-       },
-       "location": "Header",
-       "isApiVersion": false,
-       "isContentType": false,
-       "isEndpoint": false,
-       "explode": false,
-       "isRequired": true,
-       "kind": "Constant",
-       "decorators": [],
-       "skipUrlEncoding": false
+         "headers": [],
+         "isErrorResponse": false
+        }
+       ],
+       "httpMethod": "POST",
+       "uri": "{endpoint}",
+       "path": "/type/union/strings-only",
+       "requestMediaTypes": [
+        "application/json"
+       ],
+       "bufferResponse": true,
+       "generateProtocolMethod": true,
+       "generateConvenienceMethod": true,
+       "crossLanguageDefinitionId": "Type.Union.StringsOnly.send",
+       "decorators": []
       }
      ],
-     "responses": [
-      {
-       "$id": "221",
-       "statusCodes": [
-        200
-       ],
-       "bodyType": {
-        "$ref": "203"
-       },
-       "headers": [],
-       "isErrorResponse": false,
-       "contentTypes": [
->>>>>>> 586a120e
-        "application/json"
-       ],
-       "BufferResponse": true,
-       "GenerateProtocolMethod": true,
-       "GenerateConvenienceMethod": true,
-       "CrossLanguageDefinitionId": "Type.Union.StringsOnly.send",
-       "Decorators": []
-      }
-     ],
-<<<<<<< HEAD
      "apiVersions": [],
      "crossLanguageDefinitionId": "Type.Union.StringsOnly",
      "decorators": [],
@@ -2035,48 +1946,47 @@
      "parameters": [
       {
        "$id": "233",
-       "Name": "endpoint",
-       "NameInRequest": "endpoint",
-       "Doc": "Service host",
-       "Type": {
+       "name": "endpoint",
+       "nameInRequest": "endpoint",
+       "doc": "Service host",
+       "type": {
         "$id": "234",
         "kind": "url",
         "name": "url",
         "crossLanguageDefinitionId": "TypeSpec.url"
        },
-       "Location": "Uri",
-       "IsApiVersion": false,
-       "IsResourceParameter": false,
-       "IsContentType": false,
-       "IsRequired": true,
-       "IsEndpoint": true,
-       "SkipUrlEncoding": false,
-       "Explode": false,
-       "Kind": "Client",
-       "DefaultValue": {
+       "location": "Uri",
+       "isApiVersion": false,
+       "isContentType": false,
+       "isRequired": true,
+       "isEndpoint": true,
+       "skipUrlEncoding": false,
+       "explode": false,
+       "kind": "Client",
+       "defaultValue": {
         "$id": "235",
-        "Type": {
+        "type": {
          "$id": "236",
          "kind": "string",
          "name": "string",
          "crossLanguageDefinitionId": "TypeSpec.string"
         },
-        "Value": "http://localhost:3000"
+        "value": "http://localhost:3000"
        }
       }
      ],
      "operations": [
       {
        "$id": "237",
-       "Name": "get",
-       "ResourceName": "StringExtensible",
-       "Accessibility": "public",
-       "Parameters": [
+       "name": "get",
+       "resourceName": "StringExtensible",
+       "accessibility": "public",
+       "parameters": [
         {
          "$id": "238",
-         "Name": "accept",
-         "NameInRequest": "Accept",
-         "Type": {
+         "name": "accept",
+         "nameInRequest": "Accept",
+         "type": {
           "$id": "239",
           "kind": "constant",
           "valueType": {
@@ -2089,54 +1999,54 @@
           "value": "application/json",
           "decorators": []
          },
-         "Location": "Header",
-         "IsApiVersion": false,
-         "IsContentType": false,
-         "IsEndpoint": false,
-         "Explode": false,
-         "IsRequired": true,
-         "Kind": "Constant",
-         "Decorators": [],
-         "SkipUrlEncoding": false
-        }
-       ],
-       "Responses": [
+         "location": "Header",
+         "isApiVersion": false,
+         "isContentType": false,
+         "isEndpoint": false,
+         "explode": false,
+         "isRequired": true,
+         "kind": "Constant",
+         "decorators": [],
+         "skipUrlEncoding": false
+        }
+       ],
+       "responses": [
         {
          "$id": "241",
-         "StatusCodes": [
+         "statusCodes": [
           200
          ],
-         "BodyType": {
+         "bodyType": {
           "$ref": "195"
          },
-         "Headers": [],
-         "IsErrorResponse": false,
-         "ContentTypes": [
+         "headers": [],
+         "isErrorResponse": false,
+         "contentTypes": [
           "application/json"
          ]
         }
        ],
-       "HttpMethod": "GET",
-       "Uri": "{endpoint}",
-       "Path": "/type/union/string-extensible",
-       "BufferResponse": true,
-       "GenerateProtocolMethod": true,
-       "GenerateConvenienceMethod": true,
-       "CrossLanguageDefinitionId": "Type.Union.StringExtensible.get",
-       "Decorators": []
+       "httpMethod": "GET",
+       "uri": "{endpoint}",
+       "path": "/type/union/string-extensible",
+       "bufferResponse": true,
+       "generateProtocolMethod": true,
+       "generateConvenienceMethod": true,
+       "crossLanguageDefinitionId": "Type.Union.StringExtensible.get",
+       "decorators": []
       },
       {
        "$id": "242",
-       "Name": "send",
-       "ResourceName": "StringExtensible",
-       "Accessibility": "public",
-       "Parameters": [
+       "name": "send",
+       "resourceName": "StringExtensible",
+       "accessibility": "public",
+       "parameters": [
         {
          "$id": "243",
-         "Name": "contentType",
-         "NameInRequest": "Content-Type",
-         "Doc": "Body parameter's content type. Known values are application/json",
-         "Type": {
+         "name": "contentType",
+         "nameInRequest": "Content-Type",
+         "doc": "Body parameter's content type. Known values are application/json",
+         "type": {
           "$id": "244",
           "kind": "constant",
           "valueType": {
@@ -2149,55 +2059,55 @@
           "value": "application/json",
           "decorators": []
          },
-         "Location": "Header",
-         "IsApiVersion": false,
-         "IsContentType": true,
-         "IsEndpoint": false,
-         "Explode": false,
-         "IsRequired": true,
-         "Kind": "Constant",
-         "Decorators": [],
-         "SkipUrlEncoding": false
+         "location": "Header",
+         "isApiVersion": false,
+         "isContentType": true,
+         "isEndpoint": false,
+         "explode": false,
+         "isRequired": true,
+         "kind": "Constant",
+         "decorators": [],
+         "skipUrlEncoding": false
         },
         {
          "$id": "246",
-         "Name": "sendRequest8",
-         "NameInRequest": "sendRequest8",
-         "Type": {
+         "name": "sendRequest8",
+         "nameInRequest": "sendRequest8",
+         "type": {
           "$ref": "199"
          },
-         "Location": "Body",
-         "IsApiVersion": false,
-         "IsContentType": false,
-         "IsEndpoint": false,
-         "Explode": false,
-         "IsRequired": true,
-         "Kind": "Spread",
-         "Decorators": [],
-         "SkipUrlEncoding": false
-        }
-       ],
-       "Responses": [
+         "location": "Body",
+         "isApiVersion": false,
+         "isContentType": false,
+         "isEndpoint": false,
+         "explode": false,
+         "isRequired": true,
+         "kind": "Spread",
+         "decorators": [],
+         "skipUrlEncoding": false
+        }
+       ],
+       "responses": [
         {
          "$id": "247",
-         "StatusCodes": [
+         "statusCodes": [
           204
          ],
-         "Headers": [],
-         "IsErrorResponse": false
-        }
-       ],
-       "HttpMethod": "POST",
-       "Uri": "{endpoint}",
-       "Path": "/type/union/string-extensible",
-       "RequestMediaTypes": [
+         "headers": [],
+         "isErrorResponse": false
+        }
+       ],
+       "httpMethod": "POST",
+       "uri": "{endpoint}",
+       "path": "/type/union/string-extensible",
+       "requestMediaTypes": [
         "application/json"
        ],
-       "BufferResponse": true,
-       "GenerateProtocolMethod": true,
-       "GenerateConvenienceMethod": true,
-       "CrossLanguageDefinitionId": "Type.Union.StringExtensible.send",
-       "Decorators": []
+       "bufferResponse": true,
+       "generateProtocolMethod": true,
+       "generateConvenienceMethod": true,
+       "crossLanguageDefinitionId": "Type.Union.StringExtensible.send",
+       "decorators": []
       }
      ],
      "apiVersions": [],
@@ -2216,48 +2126,47 @@
      "parameters": [
       {
        "$id": "249",
-       "Name": "endpoint",
-       "NameInRequest": "endpoint",
-       "Doc": "Service host",
-       "Type": {
+       "name": "endpoint",
+       "nameInRequest": "endpoint",
+       "doc": "Service host",
+       "type": {
         "$id": "250",
         "kind": "url",
         "name": "url",
         "crossLanguageDefinitionId": "TypeSpec.url"
        },
-       "Location": "Uri",
-       "IsApiVersion": false,
-       "IsResourceParameter": false,
-       "IsContentType": false,
-       "IsRequired": true,
-       "IsEndpoint": true,
-       "SkipUrlEncoding": false,
-       "Explode": false,
-       "Kind": "Client",
-       "DefaultValue": {
+       "location": "Uri",
+       "isApiVersion": false,
+       "isContentType": false,
+       "isRequired": true,
+       "isEndpoint": true,
+       "skipUrlEncoding": false,
+       "explode": false,
+       "kind": "Client",
+       "defaultValue": {
         "$id": "251",
-        "Type": {
+        "type": {
          "$id": "252",
          "kind": "string",
          "name": "string",
          "crossLanguageDefinitionId": "TypeSpec.string"
         },
-        "Value": "http://localhost:3000"
+        "value": "http://localhost:3000"
        }
       }
      ],
      "operations": [
       {
        "$id": "253",
-       "Name": "get",
-       "ResourceName": "StringExtensibleNamed",
-       "Accessibility": "public",
-       "Parameters": [
+       "name": "get",
+       "resourceName": "StringExtensibleNamed",
+       "accessibility": "public",
+       "parameters": [
         {
          "$id": "254",
-         "Name": "accept",
-         "NameInRequest": "Accept",
-         "Type": {
+         "name": "accept",
+         "nameInRequest": "Accept",
+         "type": {
           "$id": "255",
           "kind": "constant",
           "valueType": {
@@ -2270,54 +2179,54 @@
           "value": "application/json",
           "decorators": []
          },
-         "Location": "Header",
-         "IsApiVersion": false,
-         "IsContentType": false,
-         "IsEndpoint": false,
-         "Explode": false,
-         "IsRequired": true,
-         "Kind": "Constant",
-         "Decorators": [],
-         "SkipUrlEncoding": false
-        }
-       ],
-       "Responses": [
+         "location": "Header",
+         "isApiVersion": false,
+         "isContentType": false,
+         "isEndpoint": false,
+         "explode": false,
+         "isRequired": true,
+         "kind": "Constant",
+         "decorators": [],
+         "skipUrlEncoding": false
+        }
+       ],
+       "responses": [
         {
          "$id": "257",
-         "StatusCodes": [
+         "statusCodes": [
           200
          ],
-         "BodyType": {
+         "bodyType": {
           "$ref": "187"
          },
-         "Headers": [],
-         "IsErrorResponse": false,
-         "ContentTypes": [
+         "headers": [],
+         "isErrorResponse": false,
+         "contentTypes": [
           "application/json"
          ]
         }
        ],
-       "HttpMethod": "GET",
-       "Uri": "{endpoint}",
-       "Path": "/type/union/string-extensible-named",
-       "BufferResponse": true,
-       "GenerateProtocolMethod": true,
-       "GenerateConvenienceMethod": true,
-       "CrossLanguageDefinitionId": "Type.Union.StringExtensibleNamed.get",
-       "Decorators": []
+       "httpMethod": "GET",
+       "uri": "{endpoint}",
+       "path": "/type/union/string-extensible-named",
+       "bufferResponse": true,
+       "generateProtocolMethod": true,
+       "generateConvenienceMethod": true,
+       "crossLanguageDefinitionId": "Type.Union.StringExtensibleNamed.get",
+       "decorators": []
       },
       {
        "$id": "258",
-       "Name": "send",
-       "ResourceName": "StringExtensibleNamed",
-       "Accessibility": "public",
-       "Parameters": [
+       "name": "send",
+       "resourceName": "StringExtensibleNamed",
+       "accessibility": "public",
+       "parameters": [
         {
          "$id": "259",
-         "Name": "contentType",
-         "NameInRequest": "Content-Type",
-         "Doc": "Body parameter's content type. Known values are application/json",
-         "Type": {
+         "name": "contentType",
+         "nameInRequest": "Content-Type",
+         "doc": "Body parameter's content type. Known values are application/json",
+         "type": {
           "$id": "260",
           "kind": "constant",
           "valueType": {
@@ -2330,232 +2239,57 @@
           "value": "application/json",
           "decorators": []
          },
-         "Location": "Header",
-         "IsApiVersion": false,
-         "IsContentType": true,
-         "IsEndpoint": false,
-         "Explode": false,
-         "IsRequired": true,
-         "Kind": "Constant",
-         "Decorators": [],
-         "SkipUrlEncoding": false
+         "location": "Header",
+         "isApiVersion": false,
+         "isContentType": true,
+         "isEndpoint": false,
+         "explode": false,
+         "isRequired": true,
+         "kind": "Constant",
+         "decorators": [],
+         "skipUrlEncoding": false
         },
         {
          "$id": "262",
-         "Name": "sendRequest7",
-         "NameInRequest": "sendRequest7",
-         "Type": {
+         "name": "sendRequest7",
+         "nameInRequest": "sendRequest7",
+         "type": {
           "$ref": "191"
          },
-         "Location": "Body",
-         "IsApiVersion": false,
-         "IsContentType": false,
-         "IsEndpoint": false,
-         "Explode": false,
-         "IsRequired": true,
-         "Kind": "Spread",
-         "Decorators": [],
-         "SkipUrlEncoding": false
-        }
-       ],
-       "Responses": [
+         "location": "Body",
+         "isApiVersion": false,
+         "isContentType": false,
+         "isEndpoint": false,
+         "explode": false,
+         "isRequired": true,
+         "kind": "Spread",
+         "decorators": [],
+         "skipUrlEncoding": false
+        }
+       ],
+       "responses": [
         {
          "$id": "263",
-         "StatusCodes": [
+         "statusCodes": [
           204
          ],
-         "Headers": [],
-         "IsErrorResponse": false
-        }
-       ],
-       "HttpMethod": "POST",
-       "Uri": "{endpoint}",
-       "Path": "/type/union/string-extensible-named",
-       "RequestMediaTypes": [
-=======
-     "httpMethod": "GET",
-     "uri": "{endpoint}",
-     "path": "/type/union/strings-only",
-     "bufferResponse": true,
-     "generateProtocolMethod": true,
-     "generateConvenienceMethod": true,
-     "crossLanguageDefinitionId": "Type.Union.StringsOnly.get",
-     "decorators": []
-    },
-    {
-     "$id": "222",
-     "name": "send",
-     "resourceName": "StringsOnly",
-     "accessibility": "public",
-     "parameters": [
-      {
-       "$id": "223",
-       "name": "contentType",
-       "nameInRequest": "Content-Type",
-       "doc": "Body parameter's content type. Known values are application/json",
-       "type": {
-        "$id": "224",
-        "kind": "constant",
-        "valueType": {
-         "$id": "225",
-         "kind": "string",
-         "name": "string",
-         "crossLanguageDefinitionId": "TypeSpec.string",
-         "decorators": []
-        },
-        "value": "application/json",
-        "decorators": []
-       },
-       "location": "Header",
-       "isApiVersion": false,
-       "isContentType": true,
-       "isEndpoint": false,
-       "explode": false,
-       "isRequired": true,
-       "kind": "Constant",
-       "decorators": [],
-       "skipUrlEncoding": false
-      },
-      {
-       "$id": "226",
-       "name": "sendRequest9",
-       "nameInRequest": "sendRequest9",
-       "type": {
-        "$ref": "207"
-       },
-       "location": "Body",
-       "isApiVersion": false,
-       "isContentType": false,
-       "isEndpoint": false,
-       "explode": false,
-       "isRequired": true,
-       "kind": "Spread",
-       "decorators": [],
-       "skipUrlEncoding": false
+         "headers": [],
+         "isErrorResponse": false
+        }
+       ],
+       "httpMethod": "POST",
+       "uri": "{endpoint}",
+       "path": "/type/union/string-extensible-named",
+       "requestMediaTypes": [
+        "application/json"
+       ],
+       "bufferResponse": true,
+       "generateProtocolMethod": true,
+       "generateConvenienceMethod": true,
+       "crossLanguageDefinitionId": "Type.Union.StringExtensibleNamed.send",
+       "decorators": []
       }
      ],
-     "responses": [
-      {
-       "$id": "227",
-       "statusCodes": [
-        204
-       ],
-       "headers": [],
-       "isErrorResponse": false
-      }
-     ],
-     "httpMethod": "POST",
-     "uri": "{endpoint}",
-     "path": "/type/union/strings-only",
-     "requestMediaTypes": [
-      "application/json"
-     ],
-     "bufferResponse": true,
-     "generateProtocolMethod": true,
-     "generateConvenienceMethod": true,
-     "crossLanguageDefinitionId": "Type.Union.StringsOnly.send",
-     "decorators": []
-    }
-   ],
-   "parent": "UnionClient",
-   "parameters": [
-    {
-     "$id": "228",
-     "name": "endpoint",
-     "nameInRequest": "endpoint",
-     "doc": "Service host",
-     "type": {
-      "$id": "229",
-      "kind": "url",
-      "name": "url",
-      "crossLanguageDefinitionId": "TypeSpec.url"
-     },
-     "location": "Uri",
-     "isApiVersion": false,
-     "isContentType": false,
-     "isRequired": true,
-     "isEndpoint": true,
-     "skipUrlEncoding": false,
-     "explode": false,
-     "kind": "Client",
-     "defaultValue": {
-      "$id": "230",
-      "type": {
-       "$id": "231",
-       "kind": "string",
-       "name": "string",
-       "crossLanguageDefinitionId": "TypeSpec.string"
-      },
-      "value": "http://localhost:3000"
-     }
-    }
-   ],
-   "decorators": [],
-   "crossLanguageDefinitionId": "Type.Union.StringsOnly"
-  },
-  {
-   "$id": "232",
-   "name": "StringExtensible",
-   "namespace": "Type.Union",
-   "doc": "Describe union of string string | \"b\" | \"c\"",
-   "operations": [
-    {
-     "$id": "233",
-     "name": "get",
-     "resourceName": "StringExtensible",
-     "accessibility": "public",
-     "parameters": [
-      {
-       "$id": "234",
-       "name": "accept",
-       "nameInRequest": "Accept",
-       "type": {
-        "$id": "235",
-        "kind": "constant",
-        "valueType": {
-         "$id": "236",
-         "kind": "string",
-         "name": "string",
-         "crossLanguageDefinitionId": "TypeSpec.string",
-         "decorators": []
-        },
-        "value": "application/json",
-        "decorators": []
-       },
-       "location": "Header",
-       "isApiVersion": false,
-       "isContentType": false,
-       "isEndpoint": false,
-       "explode": false,
-       "isRequired": true,
-       "kind": "Constant",
-       "decorators": [],
-       "skipUrlEncoding": false
-      }
-     ],
-     "responses": [
-      {
-       "$id": "237",
-       "statusCodes": [
-        200
-       ],
-       "bodyType": {
-        "$ref": "195"
-       },
-       "headers": [],
-       "isErrorResponse": false,
-       "contentTypes": [
->>>>>>> 586a120e
-        "application/json"
-       ],
-       "BufferResponse": true,
-       "GenerateProtocolMethod": true,
-       "GenerateConvenienceMethod": true,
-       "CrossLanguageDefinitionId": "Type.Union.StringExtensibleNamed.send",
-       "Decorators": []
-      }
-     ],
-<<<<<<< HEAD
      "apiVersions": [],
      "crossLanguageDefinitionId": "Type.Union.StringExtensibleNamed",
      "decorators": [],
@@ -2572,48 +2306,47 @@
      "parameters": [
       {
        "$id": "265",
-       "Name": "endpoint",
-       "NameInRequest": "endpoint",
-       "Doc": "Service host",
-       "Type": {
+       "name": "endpoint",
+       "nameInRequest": "endpoint",
+       "doc": "Service host",
+       "type": {
         "$id": "266",
         "kind": "url",
         "name": "url",
         "crossLanguageDefinitionId": "TypeSpec.url"
        },
-       "Location": "Uri",
-       "IsApiVersion": false,
-       "IsResourceParameter": false,
-       "IsContentType": false,
-       "IsRequired": true,
-       "IsEndpoint": true,
-       "SkipUrlEncoding": false,
-       "Explode": false,
-       "Kind": "Client",
-       "DefaultValue": {
+       "location": "Uri",
+       "isApiVersion": false,
+       "isContentType": false,
+       "isRequired": true,
+       "isEndpoint": true,
+       "skipUrlEncoding": false,
+       "explode": false,
+       "kind": "Client",
+       "defaultValue": {
         "$id": "267",
-        "Type": {
+        "type": {
          "$id": "268",
          "kind": "string",
          "name": "string",
          "crossLanguageDefinitionId": "TypeSpec.string"
         },
-        "Value": "http://localhost:3000"
+        "value": "http://localhost:3000"
        }
       }
      ],
      "operations": [
       {
        "$id": "269",
-       "Name": "get",
-       "ResourceName": "IntsOnly",
-       "Accessibility": "public",
-       "Parameters": [
+       "name": "get",
+       "resourceName": "IntsOnly",
+       "accessibility": "public",
+       "parameters": [
         {
          "$id": "270",
-         "Name": "accept",
-         "NameInRequest": "Accept",
-         "Type": {
+         "name": "accept",
+         "nameInRequest": "Accept",
+         "type": {
           "$id": "271",
           "kind": "constant",
           "valueType": {
@@ -2626,54 +2359,54 @@
           "value": "application/json",
           "decorators": []
          },
-         "Location": "Header",
-         "IsApiVersion": false,
-         "IsContentType": false,
-         "IsEndpoint": false,
-         "Explode": false,
-         "IsRequired": true,
-         "Kind": "Constant",
-         "Decorators": [],
-         "SkipUrlEncoding": false
-        }
-       ],
-       "Responses": [
+         "location": "Header",
+         "isApiVersion": false,
+         "isContentType": false,
+         "isEndpoint": false,
+         "explode": false,
+         "isRequired": true,
+         "kind": "Constant",
+         "decorators": [],
+         "skipUrlEncoding": false
+        }
+       ],
+       "responses": [
         {
          "$id": "273",
-         "StatusCodes": [
+         "statusCodes": [
           200
          ],
-         "BodyType": {
+         "bodyType": {
           "$ref": "179"
          },
-         "Headers": [],
-         "IsErrorResponse": false,
-         "ContentTypes": [
+         "headers": [],
+         "isErrorResponse": false,
+         "contentTypes": [
           "application/json"
          ]
         }
        ],
-       "HttpMethod": "GET",
-       "Uri": "{endpoint}",
-       "Path": "/type/union/ints-only",
-       "BufferResponse": true,
-       "GenerateProtocolMethod": true,
-       "GenerateConvenienceMethod": true,
-       "CrossLanguageDefinitionId": "Type.Union.IntsOnly.get",
-       "Decorators": []
+       "httpMethod": "GET",
+       "uri": "{endpoint}",
+       "path": "/type/union/ints-only",
+       "bufferResponse": true,
+       "generateProtocolMethod": true,
+       "generateConvenienceMethod": true,
+       "crossLanguageDefinitionId": "Type.Union.IntsOnly.get",
+       "decorators": []
       },
       {
        "$id": "274",
-       "Name": "send",
-       "ResourceName": "IntsOnly",
-       "Accessibility": "public",
-       "Parameters": [
+       "name": "send",
+       "resourceName": "IntsOnly",
+       "accessibility": "public",
+       "parameters": [
         {
          "$id": "275",
-         "Name": "contentType",
-         "NameInRequest": "Content-Type",
-         "Doc": "Body parameter's content type. Known values are application/json",
-         "Type": {
+         "name": "contentType",
+         "nameInRequest": "Content-Type",
+         "doc": "Body parameter's content type. Known values are application/json",
+         "type": {
           "$id": "276",
           "kind": "constant",
           "valueType": {
@@ -2686,55 +2419,55 @@
           "value": "application/json",
           "decorators": []
          },
-         "Location": "Header",
-         "IsApiVersion": false,
-         "IsContentType": true,
-         "IsEndpoint": false,
-         "Explode": false,
-         "IsRequired": true,
-         "Kind": "Constant",
-         "Decorators": [],
-         "SkipUrlEncoding": false
+         "location": "Header",
+         "isApiVersion": false,
+         "isContentType": true,
+         "isEndpoint": false,
+         "explode": false,
+         "isRequired": true,
+         "kind": "Constant",
+         "decorators": [],
+         "skipUrlEncoding": false
         },
         {
          "$id": "278",
-         "Name": "sendRequest6",
-         "NameInRequest": "sendRequest6",
-         "Type": {
+         "name": "sendRequest6",
+         "nameInRequest": "sendRequest6",
+         "type": {
           "$ref": "183"
          },
-         "Location": "Body",
-         "IsApiVersion": false,
-         "IsContentType": false,
-         "IsEndpoint": false,
-         "Explode": false,
-         "IsRequired": true,
-         "Kind": "Spread",
-         "Decorators": [],
-         "SkipUrlEncoding": false
-        }
-       ],
-       "Responses": [
+         "location": "Body",
+         "isApiVersion": false,
+         "isContentType": false,
+         "isEndpoint": false,
+         "explode": false,
+         "isRequired": true,
+         "kind": "Spread",
+         "decorators": [],
+         "skipUrlEncoding": false
+        }
+       ],
+       "responses": [
         {
          "$id": "279",
-         "StatusCodes": [
+         "statusCodes": [
           204
          ],
-         "Headers": [],
-         "IsErrorResponse": false
-        }
-       ],
-       "HttpMethod": "POST",
-       "Uri": "{endpoint}",
-       "Path": "/type/union/ints-only",
-       "RequestMediaTypes": [
+         "headers": [],
+         "isErrorResponse": false
+        }
+       ],
+       "httpMethod": "POST",
+       "uri": "{endpoint}",
+       "path": "/type/union/ints-only",
+       "requestMediaTypes": [
         "application/json"
        ],
-       "BufferResponse": true,
-       "GenerateProtocolMethod": true,
-       "GenerateConvenienceMethod": true,
-       "CrossLanguageDefinitionId": "Type.Union.IntsOnly.send",
-       "Decorators": []
+       "bufferResponse": true,
+       "generateProtocolMethod": true,
+       "generateConvenienceMethod": true,
+       "crossLanguageDefinitionId": "Type.Union.IntsOnly.send",
+       "decorators": []
       }
      ],
      "apiVersions": [],
@@ -2753,48 +2486,47 @@
      "parameters": [
       {
        "$id": "281",
-       "Name": "endpoint",
-       "NameInRequest": "endpoint",
-       "Doc": "Service host",
-       "Type": {
+       "name": "endpoint",
+       "nameInRequest": "endpoint",
+       "doc": "Service host",
+       "type": {
         "$id": "282",
         "kind": "url",
         "name": "url",
         "crossLanguageDefinitionId": "TypeSpec.url"
        },
-       "Location": "Uri",
-       "IsApiVersion": false,
-       "IsResourceParameter": false,
-       "IsContentType": false,
-       "IsRequired": true,
-       "IsEndpoint": true,
-       "SkipUrlEncoding": false,
-       "Explode": false,
-       "Kind": "Client",
-       "DefaultValue": {
+       "location": "Uri",
+       "isApiVersion": false,
+       "isContentType": false,
+       "isRequired": true,
+       "isEndpoint": true,
+       "skipUrlEncoding": false,
+       "explode": false,
+       "kind": "Client",
+       "defaultValue": {
         "$id": "283",
-        "Type": {
+        "type": {
          "$id": "284",
          "kind": "string",
          "name": "string",
          "crossLanguageDefinitionId": "TypeSpec.string"
         },
-        "Value": "http://localhost:3000"
+        "value": "http://localhost:3000"
        }
       }
      ],
      "operations": [
       {
        "$id": "285",
-       "Name": "get",
-       "ResourceName": "FloatsOnly",
-       "Accessibility": "public",
-       "Parameters": [
+       "name": "get",
+       "resourceName": "FloatsOnly",
+       "accessibility": "public",
+       "parameters": [
         {
          "$id": "286",
-         "Name": "accept",
-         "NameInRequest": "Accept",
-         "Type": {
+         "name": "accept",
+         "nameInRequest": "Accept",
+         "type": {
           "$id": "287",
           "kind": "constant",
           "valueType": {
@@ -2807,54 +2539,54 @@
           "value": "application/json",
           "decorators": []
          },
-         "Location": "Header",
-         "IsApiVersion": false,
-         "IsContentType": false,
-         "IsEndpoint": false,
-         "Explode": false,
-         "IsRequired": true,
-         "Kind": "Constant",
-         "Decorators": [],
-         "SkipUrlEncoding": false
-        }
-       ],
-       "Responses": [
+         "location": "Header",
+         "isApiVersion": false,
+         "isContentType": false,
+         "isEndpoint": false,
+         "explode": false,
+         "isRequired": true,
+         "kind": "Constant",
+         "decorators": [],
+         "skipUrlEncoding": false
+        }
+       ],
+       "responses": [
         {
          "$id": "289",
-         "StatusCodes": [
+         "statusCodes": [
           200
          ],
-         "BodyType": {
+         "bodyType": {
           "$ref": "171"
          },
-         "Headers": [],
-         "IsErrorResponse": false,
-         "ContentTypes": [
+         "headers": [],
+         "isErrorResponse": false,
+         "contentTypes": [
           "application/json"
          ]
         }
        ],
-       "HttpMethod": "GET",
-       "Uri": "{endpoint}",
-       "Path": "/type/union/floats-only",
-       "BufferResponse": true,
-       "GenerateProtocolMethod": true,
-       "GenerateConvenienceMethod": true,
-       "CrossLanguageDefinitionId": "Type.Union.FloatsOnly.get",
-       "Decorators": []
+       "httpMethod": "GET",
+       "uri": "{endpoint}",
+       "path": "/type/union/floats-only",
+       "bufferResponse": true,
+       "generateProtocolMethod": true,
+       "generateConvenienceMethod": true,
+       "crossLanguageDefinitionId": "Type.Union.FloatsOnly.get",
+       "decorators": []
       },
       {
        "$id": "290",
-       "Name": "send",
-       "ResourceName": "FloatsOnly",
-       "Accessibility": "public",
-       "Parameters": [
+       "name": "send",
+       "resourceName": "FloatsOnly",
+       "accessibility": "public",
+       "parameters": [
         {
          "$id": "291",
-         "Name": "contentType",
-         "NameInRequest": "Content-Type",
-         "Doc": "Body parameter's content type. Known values are application/json",
-         "Type": {
+         "name": "contentType",
+         "nameInRequest": "Content-Type",
+         "doc": "Body parameter's content type. Known values are application/json",
+         "type": {
           "$id": "292",
           "kind": "constant",
           "valueType": {
@@ -2867,55 +2599,55 @@
           "value": "application/json",
           "decorators": []
          },
-         "Location": "Header",
-         "IsApiVersion": false,
-         "IsContentType": true,
-         "IsEndpoint": false,
-         "Explode": false,
-         "IsRequired": true,
-         "Kind": "Constant",
-         "Decorators": [],
-         "SkipUrlEncoding": false
+         "location": "Header",
+         "isApiVersion": false,
+         "isContentType": true,
+         "isEndpoint": false,
+         "explode": false,
+         "isRequired": true,
+         "kind": "Constant",
+         "decorators": [],
+         "skipUrlEncoding": false
         },
         {
          "$id": "294",
-         "Name": "sendRequest5",
-         "NameInRequest": "sendRequest5",
-         "Type": {
+         "name": "sendRequest5",
+         "nameInRequest": "sendRequest5",
+         "type": {
           "$ref": "175"
          },
-         "Location": "Body",
-         "IsApiVersion": false,
-         "IsContentType": false,
-         "IsEndpoint": false,
-         "Explode": false,
-         "IsRequired": true,
-         "Kind": "Spread",
-         "Decorators": [],
-         "SkipUrlEncoding": false
-        }
-       ],
-       "Responses": [
+         "location": "Body",
+         "isApiVersion": false,
+         "isContentType": false,
+         "isEndpoint": false,
+         "explode": false,
+         "isRequired": true,
+         "kind": "Spread",
+         "decorators": [],
+         "skipUrlEncoding": false
+        }
+       ],
+       "responses": [
         {
          "$id": "295",
-         "StatusCodes": [
+         "statusCodes": [
           204
          ],
-         "Headers": [],
-         "IsErrorResponse": false
-        }
-       ],
-       "HttpMethod": "POST",
-       "Uri": "{endpoint}",
-       "Path": "/type/union/floats-only",
-       "RequestMediaTypes": [
+         "headers": [],
+         "isErrorResponse": false
+        }
+       ],
+       "httpMethod": "POST",
+       "uri": "{endpoint}",
+       "path": "/type/union/floats-only",
+       "requestMediaTypes": [
         "application/json"
        ],
-       "BufferResponse": true,
-       "GenerateProtocolMethod": true,
-       "GenerateConvenienceMethod": true,
-       "CrossLanguageDefinitionId": "Type.Union.FloatsOnly.send",
-       "Decorators": []
+       "bufferResponse": true,
+       "generateProtocolMethod": true,
+       "generateConvenienceMethod": true,
+       "crossLanguageDefinitionId": "Type.Union.FloatsOnly.send",
+       "decorators": []
       }
      ],
      "apiVersions": [],
@@ -2934,544 +2666,47 @@
      "parameters": [
       {
        "$id": "297",
-       "Name": "endpoint",
-       "NameInRequest": "endpoint",
-       "Doc": "Service host",
-       "Type": {
+       "name": "endpoint",
+       "nameInRequest": "endpoint",
+       "doc": "Service host",
+       "type": {
         "$id": "298",
         "kind": "url",
         "name": "url",
         "crossLanguageDefinitionId": "TypeSpec.url"
        },
-       "Location": "Uri",
-       "IsApiVersion": false,
-       "IsResourceParameter": false,
-       "IsContentType": false,
-       "IsRequired": true,
-       "IsEndpoint": true,
-       "SkipUrlEncoding": false,
-       "Explode": false,
-       "Kind": "Client",
-       "DefaultValue": {
-        "$id": "299",
-        "Type": {
-         "$id": "300",
-=======
-     "httpMethod": "GET",
-     "uri": "{endpoint}",
-     "path": "/type/union/string-extensible",
-     "bufferResponse": true,
-     "generateProtocolMethod": true,
-     "generateConvenienceMethod": true,
-     "crossLanguageDefinitionId": "Type.Union.StringExtensible.get",
-     "decorators": []
-    },
-    {
-     "$id": "238",
-     "name": "send",
-     "resourceName": "StringExtensible",
-     "accessibility": "public",
-     "parameters": [
-      {
-       "$id": "239",
-       "name": "contentType",
-       "nameInRequest": "Content-Type",
-       "doc": "Body parameter's content type. Known values are application/json",
-       "type": {
-        "$id": "240",
-        "kind": "constant",
-        "valueType": {
-         "$id": "241",
-         "kind": "string",
-         "name": "string",
-         "crossLanguageDefinitionId": "TypeSpec.string",
-         "decorators": []
-        },
-        "value": "application/json",
-        "decorators": []
-       },
-       "location": "Header",
-       "isApiVersion": false,
-       "isContentType": true,
-       "isEndpoint": false,
-       "explode": false,
-       "isRequired": true,
-       "kind": "Constant",
-       "decorators": [],
-       "skipUrlEncoding": false
-      },
-      {
-       "$id": "242",
-       "name": "sendRequest8",
-       "nameInRequest": "sendRequest8",
-       "type": {
-        "$ref": "199"
-       },
-       "location": "Body",
+       "location": "Uri",
        "isApiVersion": false,
        "isContentType": false,
-       "isEndpoint": false,
+       "isRequired": true,
+       "isEndpoint": true,
+       "skipUrlEncoding": false,
        "explode": false,
-       "isRequired": true,
-       "kind": "Spread",
-       "decorators": [],
-       "skipUrlEncoding": false
-      }
-     ],
-     "responses": [
-      {
-       "$id": "243",
-       "statusCodes": [
-        204
-       ],
-       "headers": [],
-       "isErrorResponse": false
-      }
-     ],
-     "httpMethod": "POST",
-     "uri": "{endpoint}",
-     "path": "/type/union/string-extensible",
-     "requestMediaTypes": [
-      "application/json"
-     ],
-     "bufferResponse": true,
-     "generateProtocolMethod": true,
-     "generateConvenienceMethod": true,
-     "crossLanguageDefinitionId": "Type.Union.StringExtensible.send",
-     "decorators": []
-    }
-   ],
-   "parent": "UnionClient",
-   "parameters": [
-    {
-     "$id": "244",
-     "name": "endpoint",
-     "nameInRequest": "endpoint",
-     "doc": "Service host",
-     "type": {
-      "$id": "245",
-      "kind": "url",
-      "name": "url",
-      "crossLanguageDefinitionId": "TypeSpec.url"
-     },
-     "location": "Uri",
-     "isApiVersion": false,
-     "isContentType": false,
-     "isRequired": true,
-     "isEndpoint": true,
-     "skipUrlEncoding": false,
-     "explode": false,
-     "kind": "Client",
-     "defaultValue": {
-      "$id": "246",
-      "type": {
-       "$id": "247",
-       "kind": "string",
-       "name": "string",
-       "crossLanguageDefinitionId": "TypeSpec.string"
-      },
-      "value": "http://localhost:3000"
-     }
-    }
-   ],
-   "decorators": [],
-   "crossLanguageDefinitionId": "Type.Union.StringExtensible"
-  },
-  {
-   "$id": "248",
-   "name": "StringExtensibleNamed",
-   "namespace": "Type.Union",
-   "doc": "Describe union of string string | \"b\" | \"c\" but where the union is named and some of the variants are named",
-   "operations": [
-    {
-     "$id": "249",
-     "name": "get",
-     "resourceName": "StringExtensibleNamed",
-     "accessibility": "public",
-     "parameters": [
-      {
-       "$id": "250",
-       "name": "accept",
-       "nameInRequest": "Accept",
-       "type": {
-        "$id": "251",
-        "kind": "constant",
-        "valueType": {
-         "$id": "252",
-         "kind": "string",
-         "name": "string",
-         "crossLanguageDefinitionId": "TypeSpec.string",
-         "decorators": []
-        },
-        "value": "application/json",
-        "decorators": []
-       },
-       "location": "Header",
-       "isApiVersion": false,
-       "isContentType": false,
-       "isEndpoint": false,
-       "explode": false,
-       "isRequired": true,
-       "kind": "Constant",
-       "decorators": [],
-       "skipUrlEncoding": false
-      }
-     ],
-     "responses": [
-      {
-       "$id": "253",
-       "statusCodes": [
-        200
-       ],
-       "bodyType": {
-        "$ref": "187"
-       },
-       "headers": [],
-       "isErrorResponse": false,
-       "contentTypes": [
-        "application/json"
-       ]
-      }
-     ],
-     "httpMethod": "GET",
-     "uri": "{endpoint}",
-     "path": "/type/union/string-extensible-named",
-     "bufferResponse": true,
-     "generateProtocolMethod": true,
-     "generateConvenienceMethod": true,
-     "crossLanguageDefinitionId": "Type.Union.StringExtensibleNamed.get",
-     "decorators": []
-    },
-    {
-     "$id": "254",
-     "name": "send",
-     "resourceName": "StringExtensibleNamed",
-     "accessibility": "public",
-     "parameters": [
-      {
-       "$id": "255",
-       "name": "contentType",
-       "nameInRequest": "Content-Type",
-       "doc": "Body parameter's content type. Known values are application/json",
-       "type": {
-        "$id": "256",
-        "kind": "constant",
-        "valueType": {
-         "$id": "257",
-         "kind": "string",
-         "name": "string",
-         "crossLanguageDefinitionId": "TypeSpec.string",
-         "decorators": []
-        },
-        "value": "application/json",
-        "decorators": []
-       },
-       "location": "Header",
-       "isApiVersion": false,
-       "isContentType": true,
-       "isEndpoint": false,
-       "explode": false,
-       "isRequired": true,
-       "kind": "Constant",
-       "decorators": [],
-       "skipUrlEncoding": false
-      },
-      {
-       "$id": "258",
-       "name": "sendRequest7",
-       "nameInRequest": "sendRequest7",
-       "type": {
-        "$ref": "191"
-       },
-       "location": "Body",
-       "isApiVersion": false,
-       "isContentType": false,
-       "isEndpoint": false,
-       "explode": false,
-       "isRequired": true,
-       "kind": "Spread",
-       "decorators": [],
-       "skipUrlEncoding": false
-      }
-     ],
-     "responses": [
-      {
-       "$id": "259",
-       "statusCodes": [
-        204
-       ],
-       "headers": [],
-       "isErrorResponse": false
-      }
-     ],
-     "httpMethod": "POST",
-     "uri": "{endpoint}",
-     "path": "/type/union/string-extensible-named",
-     "requestMediaTypes": [
-      "application/json"
-     ],
-     "bufferResponse": true,
-     "generateProtocolMethod": true,
-     "generateConvenienceMethod": true,
-     "crossLanguageDefinitionId": "Type.Union.StringExtensibleNamed.send",
-     "decorators": []
-    }
-   ],
-   "parent": "UnionClient",
-   "parameters": [
-    {
-     "$id": "260",
-     "name": "endpoint",
-     "nameInRequest": "endpoint",
-     "doc": "Service host",
-     "type": {
-      "$id": "261",
-      "kind": "url",
-      "name": "url",
-      "crossLanguageDefinitionId": "TypeSpec.url"
-     },
-     "location": "Uri",
-     "isApiVersion": false,
-     "isContentType": false,
-     "isRequired": true,
-     "isEndpoint": true,
-     "skipUrlEncoding": false,
-     "explode": false,
-     "kind": "Client",
-     "defaultValue": {
-      "$id": "262",
-      "type": {
-       "$id": "263",
-       "kind": "string",
-       "name": "string",
-       "crossLanguageDefinitionId": "TypeSpec.string"
-      },
-      "value": "http://localhost:3000"
-     }
-    }
-   ],
-   "decorators": [],
-   "crossLanguageDefinitionId": "Type.Union.StringExtensibleNamed"
-  },
-  {
-   "$id": "264",
-   "name": "IntsOnly",
-   "namespace": "Type.Union",
-   "doc": "Describe union of integer 1 | 2 | 3",
-   "operations": [
-    {
-     "$id": "265",
-     "name": "get",
-     "resourceName": "IntsOnly",
-     "accessibility": "public",
-     "parameters": [
-      {
-       "$id": "266",
-       "name": "accept",
-       "nameInRequest": "Accept",
-       "type": {
-        "$id": "267",
-        "kind": "constant",
-        "valueType": {
-         "$id": "268",
-         "kind": "string",
-         "name": "string",
-         "crossLanguageDefinitionId": "TypeSpec.string",
-         "decorators": []
-        },
-        "value": "application/json",
-        "decorators": []
-       },
-       "location": "Header",
-       "isApiVersion": false,
-       "isContentType": false,
-       "isEndpoint": false,
-       "explode": false,
-       "isRequired": true,
-       "kind": "Constant",
-       "decorators": [],
-       "skipUrlEncoding": false
-      }
-     ],
-     "responses": [
-      {
-       "$id": "269",
-       "statusCodes": [
-        200
-       ],
-       "bodyType": {
-        "$ref": "179"
-       },
-       "headers": [],
-       "isErrorResponse": false,
-       "contentTypes": [
-        "application/json"
-       ]
-      }
-     ],
-     "httpMethod": "GET",
-     "uri": "{endpoint}",
-     "path": "/type/union/ints-only",
-     "bufferResponse": true,
-     "generateProtocolMethod": true,
-     "generateConvenienceMethod": true,
-     "crossLanguageDefinitionId": "Type.Union.IntsOnly.get",
-     "decorators": []
-    },
-    {
-     "$id": "270",
-     "name": "send",
-     "resourceName": "IntsOnly",
-     "accessibility": "public",
-     "parameters": [
-      {
-       "$id": "271",
-       "name": "contentType",
-       "nameInRequest": "Content-Type",
-       "doc": "Body parameter's content type. Known values are application/json",
-       "type": {
-        "$id": "272",
-        "kind": "constant",
-        "valueType": {
-         "$id": "273",
-         "kind": "string",
-         "name": "string",
-         "crossLanguageDefinitionId": "TypeSpec.string",
-         "decorators": []
-        },
-        "value": "application/json",
-        "decorators": []
-       },
-       "location": "Header",
-       "isApiVersion": false,
-       "isContentType": true,
-       "isEndpoint": false,
-       "explode": false,
-       "isRequired": true,
-       "kind": "Constant",
-       "decorators": [],
-       "skipUrlEncoding": false
-      },
-      {
-       "$id": "274",
-       "name": "sendRequest6",
-       "nameInRequest": "sendRequest6",
-       "type": {
-        "$ref": "183"
-       },
-       "location": "Body",
-       "isApiVersion": false,
-       "isContentType": false,
-       "isEndpoint": false,
-       "explode": false,
-       "isRequired": true,
-       "kind": "Spread",
-       "decorators": [],
-       "skipUrlEncoding": false
-      }
-     ],
-     "responses": [
-      {
-       "$id": "275",
-       "statusCodes": [
-        204
-       ],
-       "headers": [],
-       "isErrorResponse": false
-      }
-     ],
-     "httpMethod": "POST",
-     "uri": "{endpoint}",
-     "path": "/type/union/ints-only",
-     "requestMediaTypes": [
-      "application/json"
-     ],
-     "bufferResponse": true,
-     "generateProtocolMethod": true,
-     "generateConvenienceMethod": true,
-     "crossLanguageDefinitionId": "Type.Union.IntsOnly.send",
-     "decorators": []
-    }
-   ],
-   "parent": "UnionClient",
-   "parameters": [
-    {
-     "$id": "276",
-     "name": "endpoint",
-     "nameInRequest": "endpoint",
-     "doc": "Service host",
-     "type": {
-      "$id": "277",
-      "kind": "url",
-      "name": "url",
-      "crossLanguageDefinitionId": "TypeSpec.url"
-     },
-     "location": "Uri",
-     "isApiVersion": false,
-     "isContentType": false,
-     "isRequired": true,
-     "isEndpoint": true,
-     "skipUrlEncoding": false,
-     "explode": false,
-     "kind": "Client",
-     "defaultValue": {
-      "$id": "278",
-      "type": {
-       "$id": "279",
-       "kind": "string",
-       "name": "string",
-       "crossLanguageDefinitionId": "TypeSpec.string"
-      },
-      "value": "http://localhost:3000"
-     }
-    }
-   ],
-   "decorators": [],
-   "crossLanguageDefinitionId": "Type.Union.IntsOnly"
-  },
-  {
-   "$id": "280",
-   "name": "FloatsOnly",
-   "namespace": "Type.Union",
-   "doc": "Describe union of floats 1.1 | 2.2 | 3.3",
-   "operations": [
-    {
-     "$id": "281",
-     "name": "get",
-     "resourceName": "FloatsOnly",
-     "accessibility": "public",
-     "parameters": [
-      {
-       "$id": "282",
-       "name": "accept",
-       "nameInRequest": "Accept",
-       "type": {
-        "$id": "283",
-        "kind": "constant",
-        "valueType": {
-         "$id": "284",
->>>>>>> 586a120e
+       "kind": "Client",
+       "defaultValue": {
+        "$id": "299",
+        "type": {
+         "$id": "300",
          "kind": "string",
          "name": "string",
          "crossLanguageDefinitionId": "TypeSpec.string"
         },
-<<<<<<< HEAD
-        "Value": "http://localhost:3000"
+        "value": "http://localhost:3000"
        }
       }
      ],
      "operations": [
       {
        "$id": "301",
-       "Name": "get",
-       "ResourceName": "ModelsOnly",
-       "Accessibility": "public",
-       "Parameters": [
+       "name": "get",
+       "resourceName": "ModelsOnly",
+       "accessibility": "public",
+       "parameters": [
         {
          "$id": "302",
-         "Name": "accept",
-         "NameInRequest": "Accept",
-         "Type": {
+         "name": "accept",
+         "nameInRequest": "Accept",
+         "type": {
           "$id": "303",
           "kind": "constant",
           "valueType": {
@@ -3484,54 +2719,54 @@
           "value": "application/json",
           "decorators": []
          },
-         "Location": "Header",
-         "IsApiVersion": false,
-         "IsContentType": false,
-         "IsEndpoint": false,
-         "Explode": false,
-         "IsRequired": true,
-         "Kind": "Constant",
-         "Decorators": [],
-         "SkipUrlEncoding": false
-        }
-       ],
-       "Responses": [
+         "location": "Header",
+         "isApiVersion": false,
+         "isContentType": false,
+         "isEndpoint": false,
+         "explode": false,
+         "isRequired": true,
+         "kind": "Constant",
+         "decorators": [],
+         "skipUrlEncoding": false
+        }
+       ],
+       "responses": [
         {
          "$id": "305",
-         "StatusCodes": [
+         "statusCodes": [
           200
          ],
-         "BodyType": {
+         "bodyType": {
           "$ref": "157"
          },
-         "Headers": [],
-         "IsErrorResponse": false,
-         "ContentTypes": [
+         "headers": [],
+         "isErrorResponse": false,
+         "contentTypes": [
           "application/json"
          ]
         }
        ],
-       "HttpMethod": "GET",
-       "Uri": "{endpoint}",
-       "Path": "/type/union/models-only",
-       "BufferResponse": true,
-       "GenerateProtocolMethod": true,
-       "GenerateConvenienceMethod": true,
-       "CrossLanguageDefinitionId": "Type.Union.ModelsOnly.get",
-       "Decorators": []
+       "httpMethod": "GET",
+       "uri": "{endpoint}",
+       "path": "/type/union/models-only",
+       "bufferResponse": true,
+       "generateProtocolMethod": true,
+       "generateConvenienceMethod": true,
+       "crossLanguageDefinitionId": "Type.Union.ModelsOnly.get",
+       "decorators": []
       },
       {
        "$id": "306",
-       "Name": "send",
-       "ResourceName": "ModelsOnly",
-       "Accessibility": "public",
-       "Parameters": [
+       "name": "send",
+       "resourceName": "ModelsOnly",
+       "accessibility": "public",
+       "parameters": [
         {
          "$id": "307",
-         "Name": "contentType",
-         "NameInRequest": "Content-Type",
-         "Doc": "Body parameter's content type. Known values are application/json",
-         "Type": {
+         "name": "contentType",
+         "nameInRequest": "Content-Type",
+         "doc": "Body parameter's content type. Known values are application/json",
+         "type": {
           "$id": "308",
           "kind": "constant",
           "valueType": {
@@ -3544,55 +2779,55 @@
           "value": "application/json",
           "decorators": []
          },
-         "Location": "Header",
-         "IsApiVersion": false,
-         "IsContentType": true,
-         "IsEndpoint": false,
-         "Explode": false,
-         "IsRequired": true,
-         "Kind": "Constant",
-         "Decorators": [],
-         "SkipUrlEncoding": false
+         "location": "Header",
+         "isApiVersion": false,
+         "isContentType": true,
+         "isEndpoint": false,
+         "explode": false,
+         "isRequired": true,
+         "kind": "Constant",
+         "decorators": [],
+         "skipUrlEncoding": false
         },
         {
          "$id": "310",
-         "Name": "sendRequest4",
-         "NameInRequest": "sendRequest4",
-         "Type": {
+         "name": "sendRequest4",
+         "nameInRequest": "sendRequest4",
+         "type": {
           "$ref": "167"
          },
-         "Location": "Body",
-         "IsApiVersion": false,
-         "IsContentType": false,
-         "IsEndpoint": false,
-         "Explode": false,
-         "IsRequired": true,
-         "Kind": "Spread",
-         "Decorators": [],
-         "SkipUrlEncoding": false
-        }
-       ],
-       "Responses": [
+         "location": "Body",
+         "isApiVersion": false,
+         "isContentType": false,
+         "isEndpoint": false,
+         "explode": false,
+         "isRequired": true,
+         "kind": "Spread",
+         "decorators": [],
+         "skipUrlEncoding": false
+        }
+       ],
+       "responses": [
         {
          "$id": "311",
-         "StatusCodes": [
+         "statusCodes": [
           204
          ],
-         "Headers": [],
-         "IsErrorResponse": false
-        }
-       ],
-       "HttpMethod": "POST",
-       "Uri": "{endpoint}",
-       "Path": "/type/union/models-only",
-       "RequestMediaTypes": [
+         "headers": [],
+         "isErrorResponse": false
+        }
+       ],
+       "httpMethod": "POST",
+       "uri": "{endpoint}",
+       "path": "/type/union/models-only",
+       "requestMediaTypes": [
         "application/json"
        ],
-       "BufferResponse": true,
-       "GenerateProtocolMethod": true,
-       "GenerateConvenienceMethod": true,
-       "CrossLanguageDefinitionId": "Type.Union.ModelsOnly.send",
-       "Decorators": []
+       "bufferResponse": true,
+       "generateProtocolMethod": true,
+       "generateConvenienceMethod": true,
+       "crossLanguageDefinitionId": "Type.Union.ModelsOnly.send",
+       "decorators": []
       }
      ],
      "apiVersions": [],
@@ -3611,48 +2846,47 @@
      "parameters": [
       {
        "$id": "313",
-       "Name": "endpoint",
-       "NameInRequest": "endpoint",
-       "Doc": "Service host",
-       "Type": {
+       "name": "endpoint",
+       "nameInRequest": "endpoint",
+       "doc": "Service host",
+       "type": {
         "$id": "314",
         "kind": "url",
         "name": "url",
         "crossLanguageDefinitionId": "TypeSpec.url"
        },
-       "Location": "Uri",
-       "IsApiVersion": false,
-       "IsResourceParameter": false,
-       "IsContentType": false,
-       "IsRequired": true,
-       "IsEndpoint": true,
-       "SkipUrlEncoding": false,
-       "Explode": false,
-       "Kind": "Client",
-       "DefaultValue": {
+       "location": "Uri",
+       "isApiVersion": false,
+       "isContentType": false,
+       "isRequired": true,
+       "isEndpoint": true,
+       "skipUrlEncoding": false,
+       "explode": false,
+       "kind": "Client",
+       "defaultValue": {
         "$id": "315",
-        "Type": {
+        "type": {
          "$id": "316",
          "kind": "string",
          "name": "string",
          "crossLanguageDefinitionId": "TypeSpec.string"
         },
-        "Value": "http://localhost:3000"
+        "value": "http://localhost:3000"
        }
       }
      ],
      "operations": [
       {
        "$id": "317",
-       "Name": "get",
-       "ResourceName": "EnumsOnly",
-       "Accessibility": "public",
-       "Parameters": [
+       "name": "get",
+       "resourceName": "EnumsOnly",
+       "accessibility": "public",
+       "parameters": [
         {
          "$id": "318",
-         "Name": "accept",
-         "NameInRequest": "Accept",
-         "Type": {
+         "name": "accept",
+         "nameInRequest": "Accept",
+         "type": {
           "$id": "319",
           "kind": "constant",
           "valueType": {
@@ -3665,54 +2899,54 @@
           "value": "application/json",
           "decorators": []
          },
-         "Location": "Header",
-         "IsApiVersion": false,
-         "IsContentType": false,
-         "IsEndpoint": false,
-         "Explode": false,
-         "IsRequired": true,
-         "Kind": "Constant",
-         "Decorators": [],
-         "SkipUrlEncoding": false
-        }
-       ],
-       "Responses": [
+         "location": "Header",
+         "isApiVersion": false,
+         "isContentType": false,
+         "isEndpoint": false,
+         "explode": false,
+         "isRequired": true,
+         "kind": "Constant",
+         "decorators": [],
+         "skipUrlEncoding": false
+        }
+       ],
+       "responses": [
         {
          "$id": "321",
-         "StatusCodes": [
+         "statusCodes": [
           200
          ],
-         "BodyType": {
+         "bodyType": {
           "$ref": "142"
          },
-         "Headers": [],
-         "IsErrorResponse": false,
-         "ContentTypes": [
+         "headers": [],
+         "isErrorResponse": false,
+         "contentTypes": [
           "application/json"
          ]
         }
        ],
-       "HttpMethod": "GET",
-       "Uri": "{endpoint}",
-       "Path": "/type/union/enums-only",
-       "BufferResponse": true,
-       "GenerateProtocolMethod": true,
-       "GenerateConvenienceMethod": true,
-       "CrossLanguageDefinitionId": "Type.Union.EnumsOnly.get",
-       "Decorators": []
+       "httpMethod": "GET",
+       "uri": "{endpoint}",
+       "path": "/type/union/enums-only",
+       "bufferResponse": true,
+       "generateProtocolMethod": true,
+       "generateConvenienceMethod": true,
+       "crossLanguageDefinitionId": "Type.Union.EnumsOnly.get",
+       "decorators": []
       },
       {
        "$id": "322",
-       "Name": "send",
-       "ResourceName": "EnumsOnly",
-       "Accessibility": "public",
-       "Parameters": [
+       "name": "send",
+       "resourceName": "EnumsOnly",
+       "accessibility": "public",
+       "parameters": [
         {
          "$id": "323",
-         "Name": "contentType",
-         "NameInRequest": "Content-Type",
-         "Doc": "Body parameter's content type. Known values are application/json",
-         "Type": {
+         "name": "contentType",
+         "nameInRequest": "Content-Type",
+         "doc": "Body parameter's content type. Known values are application/json",
+         "type": {
           "$id": "324",
           "kind": "constant",
           "valueType": {
@@ -3725,790 +2959,57 @@
           "value": "application/json",
           "decorators": []
          },
-         "Location": "Header",
-         "IsApiVersion": false,
-         "IsContentType": true,
-         "IsEndpoint": false,
-         "Explode": false,
-         "IsRequired": true,
-         "Kind": "Constant",
-         "Decorators": [],
-         "SkipUrlEncoding": false
+         "location": "Header",
+         "isApiVersion": false,
+         "isContentType": true,
+         "isEndpoint": false,
+         "explode": false,
+         "isRequired": true,
+         "kind": "Constant",
+         "decorators": [],
+         "skipUrlEncoding": false
         },
         {
          "$id": "326",
-         "Name": "sendRequest3",
-         "NameInRequest": "sendRequest3",
-         "Type": {
+         "name": "sendRequest3",
+         "nameInRequest": "sendRequest3",
+         "type": {
           "$ref": "153"
          },
-         "Location": "Body",
-         "IsApiVersion": false,
-         "IsContentType": false,
-         "IsEndpoint": false,
-         "Explode": false,
-         "IsRequired": true,
-         "Kind": "Spread",
-         "Decorators": [],
-         "SkipUrlEncoding": false
-        }
-       ],
-       "Responses": [
+         "location": "Body",
+         "isApiVersion": false,
+         "isContentType": false,
+         "isEndpoint": false,
+         "explode": false,
+         "isRequired": true,
+         "kind": "Spread",
+         "decorators": [],
+         "skipUrlEncoding": false
+        }
+       ],
+       "responses": [
         {
          "$id": "327",
-         "StatusCodes": [
+         "statusCodes": [
           204
          ],
-         "Headers": [],
-         "IsErrorResponse": false
-        }
-       ],
-       "HttpMethod": "POST",
-       "Uri": "{endpoint}",
-       "Path": "/type/union/enums-only",
-       "RequestMediaTypes": [
-=======
-        "value": "application/json",
-        "decorators": []
-       },
-       "location": "Header",
-       "isApiVersion": false,
-       "isContentType": false,
-       "isEndpoint": false,
-       "explode": false,
-       "isRequired": true,
-       "kind": "Constant",
-       "decorators": [],
-       "skipUrlEncoding": false
+         "headers": [],
+         "isErrorResponse": false
+        }
+       ],
+       "httpMethod": "POST",
+       "uri": "{endpoint}",
+       "path": "/type/union/enums-only",
+       "requestMediaTypes": [
+        "application/json"
+       ],
+       "bufferResponse": true,
+       "generateProtocolMethod": true,
+       "generateConvenienceMethod": true,
+       "crossLanguageDefinitionId": "Type.Union.EnumsOnly.send",
+       "decorators": []
       }
      ],
-     "responses": [
-      {
-       "$id": "285",
-       "statusCodes": [
-        200
-       ],
-       "bodyType": {
-        "$ref": "171"
-       },
-       "headers": [],
-       "isErrorResponse": false,
-       "contentTypes": [
-        "application/json"
-       ]
-      }
-     ],
-     "httpMethod": "GET",
-     "uri": "{endpoint}",
-     "path": "/type/union/floats-only",
-     "bufferResponse": true,
-     "generateProtocolMethod": true,
-     "generateConvenienceMethod": true,
-     "crossLanguageDefinitionId": "Type.Union.FloatsOnly.get",
-     "decorators": []
-    },
-    {
-     "$id": "286",
-     "name": "send",
-     "resourceName": "FloatsOnly",
-     "accessibility": "public",
-     "parameters": [
-      {
-       "$id": "287",
-       "name": "contentType",
-       "nameInRequest": "Content-Type",
-       "doc": "Body parameter's content type. Known values are application/json",
-       "type": {
-        "$id": "288",
-        "kind": "constant",
-        "valueType": {
-         "$id": "289",
-         "kind": "string",
-         "name": "string",
-         "crossLanguageDefinitionId": "TypeSpec.string",
-         "decorators": []
-        },
-        "value": "application/json",
-        "decorators": []
-       },
-       "location": "Header",
-       "isApiVersion": false,
-       "isContentType": true,
-       "isEndpoint": false,
-       "explode": false,
-       "isRequired": true,
-       "kind": "Constant",
-       "decorators": [],
-       "skipUrlEncoding": false
-      },
-      {
-       "$id": "290",
-       "name": "sendRequest5",
-       "nameInRequest": "sendRequest5",
-       "type": {
-        "$ref": "175"
-       },
-       "location": "Body",
-       "isApiVersion": false,
-       "isContentType": false,
-       "isEndpoint": false,
-       "explode": false,
-       "isRequired": true,
-       "kind": "Spread",
-       "decorators": [],
-       "skipUrlEncoding": false
-      }
-     ],
-     "responses": [
-      {
-       "$id": "291",
-       "statusCodes": [
-        204
-       ],
-       "headers": [],
-       "isErrorResponse": false
-      }
-     ],
-     "httpMethod": "POST",
-     "uri": "{endpoint}",
-     "path": "/type/union/floats-only",
-     "requestMediaTypes": [
-      "application/json"
-     ],
-     "bufferResponse": true,
-     "generateProtocolMethod": true,
-     "generateConvenienceMethod": true,
-     "crossLanguageDefinitionId": "Type.Union.FloatsOnly.send",
-     "decorators": []
-    }
-   ],
-   "parent": "UnionClient",
-   "parameters": [
-    {
-     "$id": "292",
-     "name": "endpoint",
-     "nameInRequest": "endpoint",
-     "doc": "Service host",
-     "type": {
-      "$id": "293",
-      "kind": "url",
-      "name": "url",
-      "crossLanguageDefinitionId": "TypeSpec.url"
-     },
-     "location": "Uri",
-     "isApiVersion": false,
-     "isContentType": false,
-     "isRequired": true,
-     "isEndpoint": true,
-     "skipUrlEncoding": false,
-     "explode": false,
-     "kind": "Client",
-     "defaultValue": {
-      "$id": "294",
-      "type": {
-       "$id": "295",
-       "kind": "string",
-       "name": "string",
-       "crossLanguageDefinitionId": "TypeSpec.string"
-      },
-      "value": "http://localhost:3000"
-     }
-    }
-   ],
-   "decorators": [],
-   "crossLanguageDefinitionId": "Type.Union.FloatsOnly"
-  },
-  {
-   "$id": "296",
-   "name": "ModelsOnly",
-   "namespace": "Type.Union",
-   "doc": "Describe union of models",
-   "operations": [
-    {
-     "$id": "297",
-     "name": "get",
-     "resourceName": "ModelsOnly",
-     "accessibility": "public",
-     "parameters": [
-      {
-       "$id": "298",
-       "name": "accept",
-       "nameInRequest": "Accept",
-       "type": {
-        "$id": "299",
-        "kind": "constant",
-        "valueType": {
-         "$id": "300",
-         "kind": "string",
-         "name": "string",
-         "crossLanguageDefinitionId": "TypeSpec.string",
-         "decorators": []
-        },
-        "value": "application/json",
-        "decorators": []
-       },
-       "location": "Header",
-       "isApiVersion": false,
-       "isContentType": false,
-       "isEndpoint": false,
-       "explode": false,
-       "isRequired": true,
-       "kind": "Constant",
-       "decorators": [],
-       "skipUrlEncoding": false
-      }
-     ],
-     "responses": [
-      {
-       "$id": "301",
-       "statusCodes": [
-        200
-       ],
-       "bodyType": {
-        "$ref": "157"
-       },
-       "headers": [],
-       "isErrorResponse": false,
-       "contentTypes": [
-        "application/json"
-       ]
-      }
-     ],
-     "httpMethod": "GET",
-     "uri": "{endpoint}",
-     "path": "/type/union/models-only",
-     "bufferResponse": true,
-     "generateProtocolMethod": true,
-     "generateConvenienceMethod": true,
-     "crossLanguageDefinitionId": "Type.Union.ModelsOnly.get",
-     "decorators": []
-    },
-    {
-     "$id": "302",
-     "name": "send",
-     "resourceName": "ModelsOnly",
-     "accessibility": "public",
-     "parameters": [
-      {
-       "$id": "303",
-       "name": "contentType",
-       "nameInRequest": "Content-Type",
-       "doc": "Body parameter's content type. Known values are application/json",
-       "type": {
-        "$id": "304",
-        "kind": "constant",
-        "valueType": {
-         "$id": "305",
-         "kind": "string",
-         "name": "string",
-         "crossLanguageDefinitionId": "TypeSpec.string",
-         "decorators": []
-        },
-        "value": "application/json",
-        "decorators": []
-       },
-       "location": "Header",
-       "isApiVersion": false,
-       "isContentType": true,
-       "isEndpoint": false,
-       "explode": false,
-       "isRequired": true,
-       "kind": "Constant",
-       "decorators": [],
-       "skipUrlEncoding": false
-      },
-      {
-       "$id": "306",
-       "name": "sendRequest4",
-       "nameInRequest": "sendRequest4",
-       "type": {
-        "$ref": "167"
-       },
-       "location": "Body",
-       "isApiVersion": false,
-       "isContentType": false,
-       "isEndpoint": false,
-       "explode": false,
-       "isRequired": true,
-       "kind": "Spread",
-       "decorators": [],
-       "skipUrlEncoding": false
-      }
-     ],
-     "responses": [
-      {
-       "$id": "307",
-       "statusCodes": [
-        204
-       ],
-       "headers": [],
-       "isErrorResponse": false
-      }
-     ],
-     "httpMethod": "POST",
-     "uri": "{endpoint}",
-     "path": "/type/union/models-only",
-     "requestMediaTypes": [
-      "application/json"
-     ],
-     "bufferResponse": true,
-     "generateProtocolMethod": true,
-     "generateConvenienceMethod": true,
-     "crossLanguageDefinitionId": "Type.Union.ModelsOnly.send",
-     "decorators": []
-    }
-   ],
-   "parent": "UnionClient",
-   "parameters": [
-    {
-     "$id": "308",
-     "name": "endpoint",
-     "nameInRequest": "endpoint",
-     "doc": "Service host",
-     "type": {
-      "$id": "309",
-      "kind": "url",
-      "name": "url",
-      "crossLanguageDefinitionId": "TypeSpec.url"
-     },
-     "location": "Uri",
-     "isApiVersion": false,
-     "isContentType": false,
-     "isRequired": true,
-     "isEndpoint": true,
-     "skipUrlEncoding": false,
-     "explode": false,
-     "kind": "Client",
-     "defaultValue": {
-      "$id": "310",
-      "type": {
-       "$id": "311",
-       "kind": "string",
-       "name": "string",
-       "crossLanguageDefinitionId": "TypeSpec.string"
-      },
-      "value": "http://localhost:3000"
-     }
-    }
-   ],
-   "decorators": [],
-   "crossLanguageDefinitionId": "Type.Union.ModelsOnly"
-  },
-  {
-   "$id": "312",
-   "name": "EnumsOnly",
-   "namespace": "Type.Union",
-   "doc": "Describe union of 2 different enums",
-   "operations": [
-    {
-     "$id": "313",
-     "name": "get",
-     "resourceName": "EnumsOnly",
-     "accessibility": "public",
-     "parameters": [
-      {
-       "$id": "314",
-       "name": "accept",
-       "nameInRequest": "Accept",
-       "type": {
-        "$id": "315",
-        "kind": "constant",
-        "valueType": {
-         "$id": "316",
-         "kind": "string",
-         "name": "string",
-         "crossLanguageDefinitionId": "TypeSpec.string",
-         "decorators": []
-        },
-        "value": "application/json",
-        "decorators": []
-       },
-       "location": "Header",
-       "isApiVersion": false,
-       "isContentType": false,
-       "isEndpoint": false,
-       "explode": false,
-       "isRequired": true,
-       "kind": "Constant",
-       "decorators": [],
-       "skipUrlEncoding": false
-      }
-     ],
-     "responses": [
-      {
-       "$id": "317",
-       "statusCodes": [
-        200
-       ],
-       "bodyType": {
-        "$ref": "142"
-       },
-       "headers": [],
-       "isErrorResponse": false,
-       "contentTypes": [
-        "application/json"
-       ]
-      }
-     ],
-     "httpMethod": "GET",
-     "uri": "{endpoint}",
-     "path": "/type/union/enums-only",
-     "bufferResponse": true,
-     "generateProtocolMethod": true,
-     "generateConvenienceMethod": true,
-     "crossLanguageDefinitionId": "Type.Union.EnumsOnly.get",
-     "decorators": []
-    },
-    {
-     "$id": "318",
-     "name": "send",
-     "resourceName": "EnumsOnly",
-     "accessibility": "public",
-     "parameters": [
-      {
-       "$id": "319",
-       "name": "contentType",
-       "nameInRequest": "Content-Type",
-       "doc": "Body parameter's content type. Known values are application/json",
-       "type": {
-        "$id": "320",
-        "kind": "constant",
-        "valueType": {
-         "$id": "321",
-         "kind": "string",
-         "name": "string",
-         "crossLanguageDefinitionId": "TypeSpec.string",
-         "decorators": []
-        },
-        "value": "application/json",
-        "decorators": []
-       },
-       "location": "Header",
-       "isApiVersion": false,
-       "isContentType": true,
-       "isEndpoint": false,
-       "explode": false,
-       "isRequired": true,
-       "kind": "Constant",
-       "decorators": [],
-       "skipUrlEncoding": false
-      },
-      {
-       "$id": "322",
-       "name": "sendRequest3",
-       "nameInRequest": "sendRequest3",
-       "type": {
-        "$ref": "153"
-       },
-       "location": "Body",
-       "isApiVersion": false,
-       "isContentType": false,
-       "isEndpoint": false,
-       "explode": false,
-       "isRequired": true,
-       "kind": "Spread",
-       "decorators": [],
-       "skipUrlEncoding": false
-      }
-     ],
-     "responses": [
-      {
-       "$id": "323",
-       "statusCodes": [
-        204
-       ],
-       "headers": [],
-       "isErrorResponse": false
-      }
-     ],
-     "httpMethod": "POST",
-     "uri": "{endpoint}",
-     "path": "/type/union/enums-only",
-     "requestMediaTypes": [
-      "application/json"
-     ],
-     "bufferResponse": true,
-     "generateProtocolMethod": true,
-     "generateConvenienceMethod": true,
-     "crossLanguageDefinitionId": "Type.Union.EnumsOnly.send",
-     "decorators": []
-    }
-   ],
-   "parent": "UnionClient",
-   "parameters": [
-    {
-     "$id": "324",
-     "name": "endpoint",
-     "nameInRequest": "endpoint",
-     "doc": "Service host",
-     "type": {
-      "$id": "325",
-      "kind": "url",
-      "name": "url",
-      "crossLanguageDefinitionId": "TypeSpec.url"
-     },
-     "location": "Uri",
-     "isApiVersion": false,
-     "isContentType": false,
-     "isRequired": true,
-     "isEndpoint": true,
-     "skipUrlEncoding": false,
-     "explode": false,
-     "kind": "Client",
-     "defaultValue": {
-      "$id": "326",
-      "type": {
-       "$id": "327",
-       "kind": "string",
-       "name": "string",
-       "crossLanguageDefinitionId": "TypeSpec.string"
-      },
-      "value": "http://localhost:3000"
-     }
-    }
-   ],
-   "decorators": [],
-   "crossLanguageDefinitionId": "Type.Union.EnumsOnly"
-  },
-  {
-   "$id": "328",
-   "name": "StringAndArray",
-   "namespace": "Type.Union",
-   "doc": "Describe union of a string and an array of strings",
-   "operations": [
-    {
-     "$id": "329",
-     "name": "get",
-     "resourceName": "StringAndArray",
-     "accessibility": "public",
-     "parameters": [
-      {
-       "$id": "330",
-       "name": "accept",
-       "nameInRequest": "Accept",
-       "type": {
-        "$id": "331",
-        "kind": "constant",
-        "valueType": {
-         "$id": "332",
-         "kind": "string",
-         "name": "string",
-         "crossLanguageDefinitionId": "TypeSpec.string",
-         "decorators": []
-        },
-        "value": "application/json",
-        "decorators": []
-       },
-       "location": "Header",
-       "isApiVersion": false,
-       "isContentType": false,
-       "isEndpoint": false,
-       "explode": false,
-       "isRequired": true,
-       "kind": "Constant",
-       "decorators": [],
-       "skipUrlEncoding": false
-      }
-     ],
-     "responses": [
-      {
-       "$id": "333",
-       "statusCodes": [
-        200
-       ],
-       "bodyType": {
-        "$ref": "119"
-       },
-       "headers": [],
-       "isErrorResponse": false,
-       "contentTypes": [
-        "application/json"
-       ]
-      }
-     ],
-     "httpMethod": "GET",
-     "uri": "{endpoint}",
-     "path": "/type/union/string-and-array",
-     "bufferResponse": true,
-     "generateProtocolMethod": true,
-     "generateConvenienceMethod": true,
-     "crossLanguageDefinitionId": "Type.Union.StringAndArray.get",
-     "decorators": []
-    },
-    {
-     "$id": "334",
-     "name": "send",
-     "resourceName": "StringAndArray",
-     "accessibility": "public",
-     "parameters": [
-      {
-       "$id": "335",
-       "name": "contentType",
-       "nameInRequest": "Content-Type",
-       "doc": "Body parameter's content type. Known values are application/json",
-       "type": {
-        "$id": "336",
-        "kind": "constant",
-        "valueType": {
-         "$id": "337",
-         "kind": "string",
-         "name": "string",
-         "crossLanguageDefinitionId": "TypeSpec.string",
-         "decorators": []
-        },
-        "value": "application/json",
-        "decorators": []
-       },
-       "location": "Header",
-       "isApiVersion": false,
-       "isContentType": true,
-       "isEndpoint": false,
-       "explode": false,
-       "isRequired": true,
-       "kind": "Constant",
-       "decorators": [],
-       "skipUrlEncoding": false
-      },
-      {
-       "$id": "338",
-       "name": "sendRequest2",
-       "nameInRequest": "sendRequest2",
-       "type": {
-        "$ref": "138"
-       },
-       "location": "Body",
-       "isApiVersion": false,
-       "isContentType": false,
-       "isEndpoint": false,
-       "explode": false,
-       "isRequired": true,
-       "kind": "Spread",
-       "decorators": [],
-       "skipUrlEncoding": false
-      }
-     ],
-     "responses": [
-      {
-       "$id": "339",
-       "statusCodes": [
-        204
-       ],
-       "headers": [],
-       "isErrorResponse": false
-      }
-     ],
-     "httpMethod": "POST",
-     "uri": "{endpoint}",
-     "path": "/type/union/string-and-array",
-     "requestMediaTypes": [
-      "application/json"
-     ],
-     "bufferResponse": true,
-     "generateProtocolMethod": true,
-     "generateConvenienceMethod": true,
-     "crossLanguageDefinitionId": "Type.Union.StringAndArray.send",
-     "decorators": []
-    }
-   ],
-   "parent": "UnionClient",
-   "parameters": [
-    {
-     "$id": "340",
-     "name": "endpoint",
-     "nameInRequest": "endpoint",
-     "doc": "Service host",
-     "type": {
-      "$id": "341",
-      "kind": "url",
-      "name": "url",
-      "crossLanguageDefinitionId": "TypeSpec.url"
-     },
-     "location": "Uri",
-     "isApiVersion": false,
-     "isContentType": false,
-     "isRequired": true,
-     "isEndpoint": true,
-     "skipUrlEncoding": false,
-     "explode": false,
-     "kind": "Client",
-     "defaultValue": {
-      "$id": "342",
-      "type": {
-       "$id": "343",
-       "kind": "string",
-       "name": "string",
-       "crossLanguageDefinitionId": "TypeSpec.string"
-      },
-      "value": "http://localhost:3000"
-     }
-    }
-   ],
-   "decorators": [],
-   "crossLanguageDefinitionId": "Type.Union.StringAndArray"
-  },
-  {
-   "$id": "344",
-   "name": "MixedLiterals",
-   "namespace": "Type.Union",
-   "doc": "Describe union of floats \"a\" | 2 | 3.3",
-   "operations": [
-    {
-     "$id": "345",
-     "name": "get",
-     "resourceName": "MixedLiterals",
-     "accessibility": "public",
-     "parameters": [
-      {
-       "$id": "346",
-       "name": "accept",
-       "nameInRequest": "Accept",
-       "type": {
-        "$id": "347",
-        "kind": "constant",
-        "valueType": {
-         "$id": "348",
-         "kind": "string",
-         "name": "string",
-         "crossLanguageDefinitionId": "TypeSpec.string",
-         "decorators": []
-        },
-        "value": "application/json",
-        "decorators": []
-       },
-       "location": "Header",
-       "isApiVersion": false,
-       "isContentType": false,
-       "isEndpoint": false,
-       "explode": false,
-       "isRequired": true,
-       "kind": "Constant",
-       "decorators": [],
-       "skipUrlEncoding": false
-      }
-     ],
-     "responses": [
-      {
-       "$id": "349",
-       "statusCodes": [
-        200
-       ],
-       "bodyType": {
-        "$ref": "89"
-       },
-       "headers": [],
-       "isErrorResponse": false,
-       "contentTypes": [
->>>>>>> 586a120e
-        "application/json"
-       ],
-       "BufferResponse": true,
-       "GenerateProtocolMethod": true,
-       "GenerateConvenienceMethod": true,
-       "CrossLanguageDefinitionId": "Type.Union.EnumsOnly.send",
-       "Decorators": []
-      }
-     ],
-<<<<<<< HEAD
      "apiVersions": [],
      "crossLanguageDefinitionId": "Type.Union.EnumsOnly",
      "decorators": [],
@@ -4525,48 +3026,47 @@
      "parameters": [
       {
        "$id": "329",
-       "Name": "endpoint",
-       "NameInRequest": "endpoint",
-       "Doc": "Service host",
-       "Type": {
+       "name": "endpoint",
+       "nameInRequest": "endpoint",
+       "doc": "Service host",
+       "type": {
         "$id": "330",
         "kind": "url",
         "name": "url",
         "crossLanguageDefinitionId": "TypeSpec.url"
        },
-       "Location": "Uri",
-       "IsApiVersion": false,
-       "IsResourceParameter": false,
-       "IsContentType": false,
-       "IsRequired": true,
-       "IsEndpoint": true,
-       "SkipUrlEncoding": false,
-       "Explode": false,
-       "Kind": "Client",
-       "DefaultValue": {
+       "location": "Uri",
+       "isApiVersion": false,
+       "isContentType": false,
+       "isRequired": true,
+       "isEndpoint": true,
+       "skipUrlEncoding": false,
+       "explode": false,
+       "kind": "Client",
+       "defaultValue": {
         "$id": "331",
-        "Type": {
+        "type": {
          "$id": "332",
          "kind": "string",
          "name": "string",
          "crossLanguageDefinitionId": "TypeSpec.string"
         },
-        "Value": "http://localhost:3000"
+        "value": "http://localhost:3000"
        }
       }
      ],
      "operations": [
       {
        "$id": "333",
-       "Name": "get",
-       "ResourceName": "StringAndArray",
-       "Accessibility": "public",
-       "Parameters": [
+       "name": "get",
+       "resourceName": "StringAndArray",
+       "accessibility": "public",
+       "parameters": [
         {
          "$id": "334",
-         "Name": "accept",
-         "NameInRequest": "Accept",
-         "Type": {
+         "name": "accept",
+         "nameInRequest": "Accept",
+         "type": {
           "$id": "335",
           "kind": "constant",
           "valueType": {
@@ -4579,54 +3079,54 @@
           "value": "application/json",
           "decorators": []
          },
-         "Location": "Header",
-         "IsApiVersion": false,
-         "IsContentType": false,
-         "IsEndpoint": false,
-         "Explode": false,
-         "IsRequired": true,
-         "Kind": "Constant",
-         "Decorators": [],
-         "SkipUrlEncoding": false
-        }
-       ],
-       "Responses": [
+         "location": "Header",
+         "isApiVersion": false,
+         "isContentType": false,
+         "isEndpoint": false,
+         "explode": false,
+         "isRequired": true,
+         "kind": "Constant",
+         "decorators": [],
+         "skipUrlEncoding": false
+        }
+       ],
+       "responses": [
         {
          "$id": "337",
-         "StatusCodes": [
+         "statusCodes": [
           200
          ],
-         "BodyType": {
+         "bodyType": {
           "$ref": "119"
          },
-         "Headers": [],
-         "IsErrorResponse": false,
-         "ContentTypes": [
+         "headers": [],
+         "isErrorResponse": false,
+         "contentTypes": [
           "application/json"
          ]
         }
        ],
-       "HttpMethod": "GET",
-       "Uri": "{endpoint}",
-       "Path": "/type/union/string-and-array",
-       "BufferResponse": true,
-       "GenerateProtocolMethod": true,
-       "GenerateConvenienceMethod": true,
-       "CrossLanguageDefinitionId": "Type.Union.StringAndArray.get",
-       "Decorators": []
+       "httpMethod": "GET",
+       "uri": "{endpoint}",
+       "path": "/type/union/string-and-array",
+       "bufferResponse": true,
+       "generateProtocolMethod": true,
+       "generateConvenienceMethod": true,
+       "crossLanguageDefinitionId": "Type.Union.StringAndArray.get",
+       "decorators": []
       },
       {
        "$id": "338",
-       "Name": "send",
-       "ResourceName": "StringAndArray",
-       "Accessibility": "public",
-       "Parameters": [
+       "name": "send",
+       "resourceName": "StringAndArray",
+       "accessibility": "public",
+       "parameters": [
         {
          "$id": "339",
-         "Name": "contentType",
-         "NameInRequest": "Content-Type",
-         "Doc": "Body parameter's content type. Known values are application/json",
-         "Type": {
+         "name": "contentType",
+         "nameInRequest": "Content-Type",
+         "doc": "Body parameter's content type. Known values are application/json",
+         "type": {
           "$id": "340",
           "kind": "constant",
           "valueType": {
@@ -4639,55 +3139,55 @@
           "value": "application/json",
           "decorators": []
          },
-         "Location": "Header",
-         "IsApiVersion": false,
-         "IsContentType": true,
-         "IsEndpoint": false,
-         "Explode": false,
-         "IsRequired": true,
-         "Kind": "Constant",
-         "Decorators": [],
-         "SkipUrlEncoding": false
+         "location": "Header",
+         "isApiVersion": false,
+         "isContentType": true,
+         "isEndpoint": false,
+         "explode": false,
+         "isRequired": true,
+         "kind": "Constant",
+         "decorators": [],
+         "skipUrlEncoding": false
         },
         {
          "$id": "342",
-         "Name": "sendRequest2",
-         "NameInRequest": "sendRequest2",
-         "Type": {
+         "name": "sendRequest2",
+         "nameInRequest": "sendRequest2",
+         "type": {
           "$ref": "138"
          },
-         "Location": "Body",
-         "IsApiVersion": false,
-         "IsContentType": false,
-         "IsEndpoint": false,
-         "Explode": false,
-         "IsRequired": true,
-         "Kind": "Spread",
-         "Decorators": [],
-         "SkipUrlEncoding": false
-        }
-       ],
-       "Responses": [
+         "location": "Body",
+         "isApiVersion": false,
+         "isContentType": false,
+         "isEndpoint": false,
+         "explode": false,
+         "isRequired": true,
+         "kind": "Spread",
+         "decorators": [],
+         "skipUrlEncoding": false
+        }
+       ],
+       "responses": [
         {
          "$id": "343",
-         "StatusCodes": [
+         "statusCodes": [
           204
          ],
-         "Headers": [],
-         "IsErrorResponse": false
-        }
-       ],
-       "HttpMethod": "POST",
-       "Uri": "{endpoint}",
-       "Path": "/type/union/string-and-array",
-       "RequestMediaTypes": [
+         "headers": [],
+         "isErrorResponse": false
+        }
+       ],
+       "httpMethod": "POST",
+       "uri": "{endpoint}",
+       "path": "/type/union/string-and-array",
+       "requestMediaTypes": [
         "application/json"
        ],
-       "BufferResponse": true,
-       "GenerateProtocolMethod": true,
-       "GenerateConvenienceMethod": true,
-       "CrossLanguageDefinitionId": "Type.Union.StringAndArray.send",
-       "Decorators": []
+       "bufferResponse": true,
+       "generateProtocolMethod": true,
+       "generateConvenienceMethod": true,
+       "crossLanguageDefinitionId": "Type.Union.StringAndArray.send",
+       "decorators": []
       }
      ],
      "apiVersions": [],
@@ -4706,48 +3206,47 @@
      "parameters": [
       {
        "$id": "345",
-       "Name": "endpoint",
-       "NameInRequest": "endpoint",
-       "Doc": "Service host",
-       "Type": {
+       "name": "endpoint",
+       "nameInRequest": "endpoint",
+       "doc": "Service host",
+       "type": {
         "$id": "346",
         "kind": "url",
         "name": "url",
         "crossLanguageDefinitionId": "TypeSpec.url"
        },
-       "Location": "Uri",
-       "IsApiVersion": false,
-       "IsResourceParameter": false,
-       "IsContentType": false,
-       "IsRequired": true,
-       "IsEndpoint": true,
-       "SkipUrlEncoding": false,
-       "Explode": false,
-       "Kind": "Client",
-       "DefaultValue": {
+       "location": "Uri",
+       "isApiVersion": false,
+       "isContentType": false,
+       "isRequired": true,
+       "isEndpoint": true,
+       "skipUrlEncoding": false,
+       "explode": false,
+       "kind": "Client",
+       "defaultValue": {
         "$id": "347",
-        "Type": {
+        "type": {
          "$id": "348",
          "kind": "string",
          "name": "string",
          "crossLanguageDefinitionId": "TypeSpec.string"
         },
-        "Value": "http://localhost:3000"
+        "value": "http://localhost:3000"
        }
       }
      ],
      "operations": [
       {
        "$id": "349",
-       "Name": "get",
-       "ResourceName": "MixedLiterals",
-       "Accessibility": "public",
-       "Parameters": [
+       "name": "get",
+       "resourceName": "MixedLiterals",
+       "accessibility": "public",
+       "parameters": [
         {
          "$id": "350",
-         "Name": "accept",
-         "NameInRequest": "Accept",
-         "Type": {
+         "name": "accept",
+         "nameInRequest": "Accept",
+         "type": {
           "$id": "351",
           "kind": "constant",
           "valueType": {
@@ -4760,54 +3259,54 @@
           "value": "application/json",
           "decorators": []
          },
-         "Location": "Header",
-         "IsApiVersion": false,
-         "IsContentType": false,
-         "IsEndpoint": false,
-         "Explode": false,
-         "IsRequired": true,
-         "Kind": "Constant",
-         "Decorators": [],
-         "SkipUrlEncoding": false
-        }
-       ],
-       "Responses": [
+         "location": "Header",
+         "isApiVersion": false,
+         "isContentType": false,
+         "isEndpoint": false,
+         "explode": false,
+         "isRequired": true,
+         "kind": "Constant",
+         "decorators": [],
+         "skipUrlEncoding": false
+        }
+       ],
+       "responses": [
         {
          "$id": "353",
-         "StatusCodes": [
+         "statusCodes": [
           200
          ],
-         "BodyType": {
+         "bodyType": {
           "$ref": "89"
          },
-         "Headers": [],
-         "IsErrorResponse": false,
-         "ContentTypes": [
+         "headers": [],
+         "isErrorResponse": false,
+         "contentTypes": [
           "application/json"
          ]
         }
        ],
-       "HttpMethod": "GET",
-       "Uri": "{endpoint}",
-       "Path": "/type/union/mixed-literals",
-       "BufferResponse": true,
-       "GenerateProtocolMethod": true,
-       "GenerateConvenienceMethod": true,
-       "CrossLanguageDefinitionId": "Type.Union.MixedLiterals.get",
-       "Decorators": []
+       "httpMethod": "GET",
+       "uri": "{endpoint}",
+       "path": "/type/union/mixed-literals",
+       "bufferResponse": true,
+       "generateProtocolMethod": true,
+       "generateConvenienceMethod": true,
+       "crossLanguageDefinitionId": "Type.Union.MixedLiterals.get",
+       "decorators": []
       },
       {
        "$id": "354",
-       "Name": "send",
-       "ResourceName": "MixedLiterals",
-       "Accessibility": "public",
-       "Parameters": [
+       "name": "send",
+       "resourceName": "MixedLiterals",
+       "accessibility": "public",
+       "parameters": [
         {
          "$id": "355",
-         "Name": "contentType",
-         "NameInRequest": "Content-Type",
-         "Doc": "Body parameter's content type. Known values are application/json",
-         "Type": {
+         "name": "contentType",
+         "nameInRequest": "Content-Type",
+         "doc": "Body parameter's content type. Known values are application/json",
+         "type": {
           "$id": "356",
           "kind": "constant",
           "valueType": {
@@ -4820,232 +3319,57 @@
           "value": "application/json",
           "decorators": []
          },
-         "Location": "Header",
-         "IsApiVersion": false,
-         "IsContentType": true,
-         "IsEndpoint": false,
-         "Explode": false,
-         "IsRequired": true,
-         "Kind": "Constant",
-         "Decorators": [],
-         "SkipUrlEncoding": false
+         "location": "Header",
+         "isApiVersion": false,
+         "isContentType": true,
+         "isEndpoint": false,
+         "explode": false,
+         "isRequired": true,
+         "kind": "Constant",
+         "decorators": [],
+         "skipUrlEncoding": false
         },
         {
          "$id": "358",
-         "Name": "sendRequest1",
-         "NameInRequest": "sendRequest1",
-         "Type": {
+         "name": "sendRequest1",
+         "nameInRequest": "sendRequest1",
+         "type": {
           "$ref": "115"
          },
-         "Location": "Body",
-         "IsApiVersion": false,
-         "IsContentType": false,
-         "IsEndpoint": false,
-         "Explode": false,
-         "IsRequired": true,
-         "Kind": "Spread",
-         "Decorators": [],
-         "SkipUrlEncoding": false
-        }
-       ],
-       "Responses": [
+         "location": "Body",
+         "isApiVersion": false,
+         "isContentType": false,
+         "isEndpoint": false,
+         "explode": false,
+         "isRequired": true,
+         "kind": "Spread",
+         "decorators": [],
+         "skipUrlEncoding": false
+        }
+       ],
+       "responses": [
         {
          "$id": "359",
-         "StatusCodes": [
+         "statusCodes": [
           204
          ],
-         "Headers": [],
-         "IsErrorResponse": false
-        }
-       ],
-       "HttpMethod": "POST",
-       "Uri": "{endpoint}",
-       "Path": "/type/union/mixed-literals",
-       "RequestMediaTypes": [
-=======
-     "httpMethod": "GET",
-     "uri": "{endpoint}",
-     "path": "/type/union/mixed-literals",
-     "bufferResponse": true,
-     "generateProtocolMethod": true,
-     "generateConvenienceMethod": true,
-     "crossLanguageDefinitionId": "Type.Union.MixedLiterals.get",
-     "decorators": []
-    },
-    {
-     "$id": "350",
-     "name": "send",
-     "resourceName": "MixedLiterals",
-     "accessibility": "public",
-     "parameters": [
-      {
-       "$id": "351",
-       "name": "contentType",
-       "nameInRequest": "Content-Type",
-       "doc": "Body parameter's content type. Known values are application/json",
-       "type": {
-        "$id": "352",
-        "kind": "constant",
-        "valueType": {
-         "$id": "353",
-         "kind": "string",
-         "name": "string",
-         "crossLanguageDefinitionId": "TypeSpec.string",
-         "decorators": []
-        },
-        "value": "application/json",
-        "decorators": []
-       },
-       "location": "Header",
-       "isApiVersion": false,
-       "isContentType": true,
-       "isEndpoint": false,
-       "explode": false,
-       "isRequired": true,
-       "kind": "Constant",
-       "decorators": [],
-       "skipUrlEncoding": false
-      },
-      {
-       "$id": "354",
-       "name": "sendRequest1",
-       "nameInRequest": "sendRequest1",
-       "type": {
-        "$ref": "115"
-       },
-       "location": "Body",
-       "isApiVersion": false,
-       "isContentType": false,
-       "isEndpoint": false,
-       "explode": false,
-       "isRequired": true,
-       "kind": "Spread",
-       "decorators": [],
-       "skipUrlEncoding": false
+         "headers": [],
+         "isErrorResponse": false
+        }
+       ],
+       "httpMethod": "POST",
+       "uri": "{endpoint}",
+       "path": "/type/union/mixed-literals",
+       "requestMediaTypes": [
+        "application/json"
+       ],
+       "bufferResponse": true,
+       "generateProtocolMethod": true,
+       "generateConvenienceMethod": true,
+       "crossLanguageDefinitionId": "Type.Union.MixedLiterals.send",
+       "decorators": []
       }
      ],
-     "responses": [
-      {
-       "$id": "355",
-       "statusCodes": [
-        204
-       ],
-       "headers": [],
-       "isErrorResponse": false
-      }
-     ],
-     "httpMethod": "POST",
-     "uri": "{endpoint}",
-     "path": "/type/union/mixed-literals",
-     "requestMediaTypes": [
-      "application/json"
-     ],
-     "bufferResponse": true,
-     "generateProtocolMethod": true,
-     "generateConvenienceMethod": true,
-     "crossLanguageDefinitionId": "Type.Union.MixedLiterals.send",
-     "decorators": []
-    }
-   ],
-   "parent": "UnionClient",
-   "parameters": [
-    {
-     "$id": "356",
-     "name": "endpoint",
-     "nameInRequest": "endpoint",
-     "doc": "Service host",
-     "type": {
-      "$id": "357",
-      "kind": "url",
-      "name": "url",
-      "crossLanguageDefinitionId": "TypeSpec.url"
-     },
-     "location": "Uri",
-     "isApiVersion": false,
-     "isContentType": false,
-     "isRequired": true,
-     "isEndpoint": true,
-     "skipUrlEncoding": false,
-     "explode": false,
-     "kind": "Client",
-     "defaultValue": {
-      "$id": "358",
-      "type": {
-       "$id": "359",
-       "kind": "string",
-       "name": "string",
-       "crossLanguageDefinitionId": "TypeSpec.string"
-      },
-      "value": "http://localhost:3000"
-     }
-    }
-   ],
-   "decorators": [],
-   "crossLanguageDefinitionId": "Type.Union.MixedLiterals"
-  },
-  {
-   "$id": "360",
-   "name": "MixedTypes",
-   "namespace": "Type.Union",
-   "doc": "Describe union of floats \"a\" | 2 | 3.3",
-   "operations": [
-    {
-     "$id": "361",
-     "name": "get",
-     "resourceName": "MixedTypes",
-     "accessibility": "public",
-     "parameters": [
-      {
-       "$id": "362",
-       "name": "accept",
-       "nameInRequest": "Accept",
-       "type": {
-        "$id": "363",
-        "kind": "constant",
-        "valueType": {
-         "$id": "364",
-         "kind": "string",
-         "name": "string",
-         "crossLanguageDefinitionId": "TypeSpec.string",
-         "decorators": []
-        },
-        "value": "application/json",
-        "decorators": []
-       },
-       "location": "Header",
-       "isApiVersion": false,
-       "isContentType": false,
-       "isEndpoint": false,
-       "explode": false,
-       "isRequired": true,
-       "kind": "Constant",
-       "decorators": [],
-       "skipUrlEncoding": false
-      }
-     ],
-     "responses": [
-      {
-       "$id": "365",
-       "statusCodes": [
-        200
-       ],
-       "bodyType": {
-        "$ref": "54"
-       },
-       "headers": [],
-       "isErrorResponse": false,
-       "contentTypes": [
->>>>>>> 586a120e
-        "application/json"
-       ],
-       "BufferResponse": true,
-       "GenerateProtocolMethod": true,
-       "GenerateConvenienceMethod": true,
-       "CrossLanguageDefinitionId": "Type.Union.MixedLiterals.send",
-       "Decorators": []
-      }
-     ],
-<<<<<<< HEAD
      "apiVersions": [],
      "crossLanguageDefinitionId": "Type.Union.MixedLiterals",
      "decorators": [],
@@ -5062,48 +3386,47 @@
      "parameters": [
       {
        "$id": "361",
-       "Name": "endpoint",
-       "NameInRequest": "endpoint",
-       "Doc": "Service host",
-       "Type": {
+       "name": "endpoint",
+       "nameInRequest": "endpoint",
+       "doc": "Service host",
+       "type": {
         "$id": "362",
         "kind": "url",
         "name": "url",
         "crossLanguageDefinitionId": "TypeSpec.url"
        },
-       "Location": "Uri",
-       "IsApiVersion": false,
-       "IsResourceParameter": false,
-       "IsContentType": false,
-       "IsRequired": true,
-       "IsEndpoint": true,
-       "SkipUrlEncoding": false,
-       "Explode": false,
-       "Kind": "Client",
-       "DefaultValue": {
+       "location": "Uri",
+       "isApiVersion": false,
+       "isContentType": false,
+       "isRequired": true,
+       "isEndpoint": true,
+       "skipUrlEncoding": false,
+       "explode": false,
+       "kind": "Client",
+       "defaultValue": {
         "$id": "363",
-        "Type": {
+        "type": {
          "$id": "364",
          "kind": "string",
          "name": "string",
          "crossLanguageDefinitionId": "TypeSpec.string"
         },
-        "Value": "http://localhost:3000"
+        "value": "http://localhost:3000"
        }
       }
      ],
      "operations": [
       {
        "$id": "365",
-       "Name": "get",
-       "ResourceName": "MixedTypes",
-       "Accessibility": "public",
-       "Parameters": [
+       "name": "get",
+       "resourceName": "MixedTypes",
+       "accessibility": "public",
+       "parameters": [
         {
          "$id": "366",
-         "Name": "accept",
-         "NameInRequest": "Accept",
-         "Type": {
+         "name": "accept",
+         "nameInRequest": "Accept",
+         "type": {
           "$id": "367",
           "kind": "constant",
           "valueType": {
@@ -5116,54 +3439,54 @@
           "value": "application/json",
           "decorators": []
          },
-         "Location": "Header",
-         "IsApiVersion": false,
-         "IsContentType": false,
-         "IsEndpoint": false,
-         "Explode": false,
-         "IsRequired": true,
-         "Kind": "Constant",
-         "Decorators": [],
-         "SkipUrlEncoding": false
-        }
-       ],
-       "Responses": [
+         "location": "Header",
+         "isApiVersion": false,
+         "isContentType": false,
+         "isEndpoint": false,
+         "explode": false,
+         "isRequired": true,
+         "kind": "Constant",
+         "decorators": [],
+         "skipUrlEncoding": false
+        }
+       ],
+       "responses": [
         {
          "$id": "369",
-         "StatusCodes": [
+         "statusCodes": [
           200
          ],
-         "BodyType": {
+         "bodyType": {
           "$ref": "54"
          },
-         "Headers": [],
-         "IsErrorResponse": false,
-         "ContentTypes": [
+         "headers": [],
+         "isErrorResponse": false,
+         "contentTypes": [
           "application/json"
          ]
         }
        ],
-       "HttpMethod": "GET",
-       "Uri": "{endpoint}",
-       "Path": "/type/union/mixed-types",
-       "BufferResponse": true,
-       "GenerateProtocolMethod": true,
-       "GenerateConvenienceMethod": true,
-       "CrossLanguageDefinitionId": "Type.Union.MixedTypes.get",
-       "Decorators": []
+       "httpMethod": "GET",
+       "uri": "{endpoint}",
+       "path": "/type/union/mixed-types",
+       "bufferResponse": true,
+       "generateProtocolMethod": true,
+       "generateConvenienceMethod": true,
+       "crossLanguageDefinitionId": "Type.Union.MixedTypes.get",
+       "decorators": []
       },
       {
        "$id": "370",
-       "Name": "send",
-       "ResourceName": "MixedTypes",
-       "Accessibility": "public",
-       "Parameters": [
+       "name": "send",
+       "resourceName": "MixedTypes",
+       "accessibility": "public",
+       "parameters": [
         {
          "$id": "371",
-         "Name": "contentType",
-         "NameInRequest": "Content-Type",
-         "Doc": "Body parameter's content type. Known values are application/json",
-         "Type": {
+         "name": "contentType",
+         "nameInRequest": "Content-Type",
+         "doc": "Body parameter's content type. Known values are application/json",
+         "type": {
           "$id": "372",
           "kind": "constant",
           "valueType": {
@@ -5176,55 +3499,55 @@
           "value": "application/json",
           "decorators": []
          },
-         "Location": "Header",
-         "IsApiVersion": false,
-         "IsContentType": true,
-         "IsEndpoint": false,
-         "Explode": false,
-         "IsRequired": true,
-         "Kind": "Constant",
-         "Decorators": [],
-         "SkipUrlEncoding": false
+         "location": "Header",
+         "isApiVersion": false,
+         "isContentType": true,
+         "isEndpoint": false,
+         "explode": false,
+         "isRequired": true,
+         "kind": "Constant",
+         "decorators": [],
+         "skipUrlEncoding": false
         },
         {
          "$id": "374",
-         "Name": "sendRequest",
-         "NameInRequest": "sendRequest",
-         "Type": {
+         "name": "sendRequest",
+         "nameInRequest": "sendRequest",
+         "type": {
           "$ref": "85"
          },
-         "Location": "Body",
-         "IsApiVersion": false,
-         "IsContentType": false,
-         "IsEndpoint": false,
-         "Explode": false,
-         "IsRequired": true,
-         "Kind": "Spread",
-         "Decorators": [],
-         "SkipUrlEncoding": false
-        }
-       ],
-       "Responses": [
+         "location": "Body",
+         "isApiVersion": false,
+         "isContentType": false,
+         "isEndpoint": false,
+         "explode": false,
+         "isRequired": true,
+         "kind": "Spread",
+         "decorators": [],
+         "skipUrlEncoding": false
+        }
+       ],
+       "responses": [
         {
          "$id": "375",
-         "StatusCodes": [
+         "statusCodes": [
           204
          ],
-         "Headers": [],
-         "IsErrorResponse": false
-        }
-       ],
-       "HttpMethod": "POST",
-       "Uri": "{endpoint}",
-       "Path": "/type/union/mixed-types",
-       "RequestMediaTypes": [
+         "headers": [],
+         "isErrorResponse": false
+        }
+       ],
+       "httpMethod": "POST",
+       "uri": "{endpoint}",
+       "path": "/type/union/mixed-types",
+       "requestMediaTypes": [
         "application/json"
        ],
-       "BufferResponse": true,
-       "GenerateProtocolMethod": true,
-       "GenerateConvenienceMethod": true,
-       "CrossLanguageDefinitionId": "Type.Union.MixedTypes.send",
-       "Decorators": []
+       "bufferResponse": true,
+       "generateProtocolMethod": true,
+       "generateConvenienceMethod": true,
+       "crossLanguageDefinitionId": "Type.Union.MixedTypes.send",
+       "decorators": []
       }
      ],
      "apiVersions": [],
@@ -5235,127 +3558,6 @@
      }
     }
    ]
-=======
-     "httpMethod": "GET",
-     "uri": "{endpoint}",
-     "path": "/type/union/mixed-types",
-     "bufferResponse": true,
-     "generateProtocolMethod": true,
-     "generateConvenienceMethod": true,
-     "crossLanguageDefinitionId": "Type.Union.MixedTypes.get",
-     "decorators": []
-    },
-    {
-     "$id": "366",
-     "name": "send",
-     "resourceName": "MixedTypes",
-     "accessibility": "public",
-     "parameters": [
-      {
-       "$id": "367",
-       "name": "contentType",
-       "nameInRequest": "Content-Type",
-       "doc": "Body parameter's content type. Known values are application/json",
-       "type": {
-        "$id": "368",
-        "kind": "constant",
-        "valueType": {
-         "$id": "369",
-         "kind": "string",
-         "name": "string",
-         "crossLanguageDefinitionId": "TypeSpec.string",
-         "decorators": []
-        },
-        "value": "application/json",
-        "decorators": []
-       },
-       "location": "Header",
-       "isApiVersion": false,
-       "isContentType": true,
-       "isEndpoint": false,
-       "explode": false,
-       "isRequired": true,
-       "kind": "Constant",
-       "decorators": [],
-       "skipUrlEncoding": false
-      },
-      {
-       "$id": "370",
-       "name": "sendRequest",
-       "nameInRequest": "sendRequest",
-       "type": {
-        "$ref": "85"
-       },
-       "location": "Body",
-       "isApiVersion": false,
-       "isContentType": false,
-       "isEndpoint": false,
-       "explode": false,
-       "isRequired": true,
-       "kind": "Spread",
-       "decorators": [],
-       "skipUrlEncoding": false
-      }
-     ],
-     "responses": [
-      {
-       "$id": "371",
-       "statusCodes": [
-        204
-       ],
-       "headers": [],
-       "isErrorResponse": false
-      }
-     ],
-     "httpMethod": "POST",
-     "uri": "{endpoint}",
-     "path": "/type/union/mixed-types",
-     "requestMediaTypes": [
-      "application/json"
-     ],
-     "bufferResponse": true,
-     "generateProtocolMethod": true,
-     "generateConvenienceMethod": true,
-     "crossLanguageDefinitionId": "Type.Union.MixedTypes.send",
-     "decorators": []
-    }
-   ],
-   "parent": "UnionClient",
-   "parameters": [
-    {
-     "$id": "372",
-     "name": "endpoint",
-     "nameInRequest": "endpoint",
-     "doc": "Service host",
-     "type": {
-      "$id": "373",
-      "kind": "url",
-      "name": "url",
-      "crossLanguageDefinitionId": "TypeSpec.url"
-     },
-     "location": "Uri",
-     "isApiVersion": false,
-     "isContentType": false,
-     "isRequired": true,
-     "isEndpoint": true,
-     "skipUrlEncoding": false,
-     "explode": false,
-     "kind": "Client",
-     "defaultValue": {
-      "$id": "374",
-      "type": {
-       "$id": "375",
-       "kind": "string",
-       "name": "string",
-       "crossLanguageDefinitionId": "TypeSpec.string"
-      },
-      "value": "http://localhost:3000"
-     }
-    }
-   ],
-   "decorators": [],
-   "crossLanguageDefinitionId": "Type.Union.MixedTypes"
->>>>>>> 586a120e
   }
  ]
 }