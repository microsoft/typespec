--- conflicted
+++ resolved
@@ -1266,7 +1266,6 @@
  "clients": [
   {
    "$id": "172",
-<<<<<<< HEAD
    "kind": "client",
    "name": "SpecialWordsClient",
    "namespace": "SpecialWords",
@@ -1274,42 +1273,15 @@
    "parameters": [
     {
      "$id": "173",
-     "Name": "endpoint",
-     "NameInRequest": "endpoint",
-     "Doc": "Service host",
-     "Type": {
-=======
-   "name": "SpecialWordsClient",
-   "namespace": "SpecialWords",
-   "doc": "Scenarios to verify that reserved words can be used in service and generators will handle it appropriately.\n\nCurrent list of special words\n```txt\nand\nas\nassert\nasync\nawait\nbreak\nclass\nconstructor\ncontinue\ndef\ndel\nelif\nelse\nexcept\nexec\nfinally\nfor\nfrom\nglobal\nif\nimport\nin\nis\nlambda\nnot\nor\npass\nraise\nreturn\ntry\nwhile\nwith\nyield\n```",
-   "operations": [],
-   "parameters": [
-    {
-     "$id": "173",
      "name": "endpoint",
      "nameInRequest": "endpoint",
      "doc": "Service host",
      "type": {
->>>>>>> 586a120e
       "$id": "174",
       "kind": "url",
       "name": "url",
       "crossLanguageDefinitionId": "TypeSpec.url"
      },
-<<<<<<< HEAD
-     "Location": "Uri",
-     "IsApiVersion": false,
-     "IsResourceParameter": false,
-     "IsContentType": false,
-     "IsRequired": true,
-     "IsEndpoint": true,
-     "SkipUrlEncoding": false,
-     "Explode": false,
-     "Kind": "Client",
-     "DefaultValue": {
-      "$id": "175",
-      "Type": {
-=======
      "location": "Uri",
      "isApiVersion": false,
      "isContentType": false,
@@ -1321,7 +1293,6 @@
      "defaultValue": {
       "$id": "175",
       "type": {
->>>>>>> 586a120e
        "$id": "176",
        "kind": "string",
        "name": "string",
@@ -1331,7 +1302,6 @@
      }
     }
    ],
-<<<<<<< HEAD
    "operations": [],
    "apiVersions": [],
    "crossLanguageDefinitionId": "SpecialWords",
@@ -1346,151 +1316,48 @@
      "parameters": [
       {
        "$id": "178",
-       "Name": "endpoint",
-       "NameInRequest": "endpoint",
-       "Doc": "Service host",
-       "Type": {
+       "name": "endpoint",
+       "nameInRequest": "endpoint",
+       "doc": "Service host",
+       "type": {
         "$id": "179",
         "kind": "url",
         "name": "url",
         "crossLanguageDefinitionId": "TypeSpec.url"
        },
-       "Location": "Uri",
-       "IsApiVersion": false,
-       "IsResourceParameter": false,
-       "IsContentType": false,
-       "IsRequired": true,
-       "IsEndpoint": true,
-       "SkipUrlEncoding": false,
-       "Explode": false,
-       "Kind": "Client",
-       "DefaultValue": {
-        "$id": "180",
-        "Type": {
-         "$id": "181",
-=======
-   "decorators": [],
-   "crossLanguageDefinitionId": "SpecialWords"
-  },
-  {
-   "$id": "177",
-   "name": "Models",
-   "namespace": "SpecialWords.Models",
-   "doc": "Verify model names",
-   "operations": [
-    {
-     "$id": "178",
-     "name": "withAnd",
-     "resourceName": "Models",
-     "accessibility": "public",
-     "parameters": [
-      {
-       "$id": "179",
-       "name": "contentType",
-       "nameInRequest": "Content-Type",
-       "doc": "Body parameter's content type. Known values are application/json",
-       "type": {
-        "$id": "180",
-        "kind": "constant",
-        "valueType": {
-         "$id": "181",
-         "kind": "string",
-         "name": "string",
-         "crossLanguageDefinitionId": "TypeSpec.string",
-         "decorators": []
-        },
-        "value": "application/json",
-        "decorators": []
-       },
-       "location": "Header",
-       "isApiVersion": false,
-       "isContentType": true,
-       "isEndpoint": false,
-       "explode": false,
-       "isRequired": true,
-       "kind": "Constant",
-       "decorators": [],
-       "skipUrlEncoding": false
-      },
-      {
-       "$id": "182",
-       "name": "body",
-       "nameInRequest": "body",
-       "type": {
-        "$ref": "7"
-       },
-       "location": "Body",
+       "location": "Uri",
        "isApiVersion": false,
        "isContentType": false,
-       "isEndpoint": false,
+       "isRequired": true,
+       "isEndpoint": true,
+       "skipUrlEncoding": false,
        "explode": false,
-       "isRequired": true,
-       "kind": "Method",
-       "decorators": [],
-       "skipUrlEncoding": false
-      }
-     ],
-     "responses": [
-      {
-       "$id": "183",
-       "statusCodes": [
-        204
-       ],
-       "headers": [],
-       "isErrorResponse": false
-      }
-     ],
-     "httpMethod": "POST",
-     "uri": "{endpoint}",
-     "path": "/special-words/models/and",
-     "requestMediaTypes": [
-      "application/json"
-     ],
-     "bufferResponse": true,
-     "generateProtocolMethod": true,
-     "generateConvenienceMethod": true,
-     "crossLanguageDefinitionId": "SpecialWords.Models.withAnd",
-     "decorators": []
-    },
-    {
-     "$id": "184",
-     "name": "withAs",
-     "resourceName": "Models",
-     "accessibility": "public",
-     "parameters": [
-      {
-       "$id": "185",
-       "name": "contentType",
-       "nameInRequest": "Content-Type",
-       "doc": "Body parameter's content type. Known values are application/json",
-       "type": {
-        "$id": "186",
-        "kind": "constant",
-        "valueType": {
-         "$id": "187",
->>>>>>> 586a120e
+       "kind": "Client",
+       "defaultValue": {
+        "$id": "180",
+        "type": {
+         "$id": "181",
          "kind": "string",
          "name": "string",
          "crossLanguageDefinitionId": "TypeSpec.string"
         },
-<<<<<<< HEAD
-        "Value": "http://localhost:3000"
+        "value": "http://localhost:3000"
        }
       }
      ],
      "operations": [
       {
        "$id": "182",
-       "Name": "withAnd",
-       "ResourceName": "Models",
-       "Accessibility": "public",
-       "Parameters": [
+       "name": "withAnd",
+       "resourceName": "Models",
+       "accessibility": "public",
+       "parameters": [
         {
          "$id": "183",
-         "Name": "contentType",
-         "NameInRequest": "Content-Type",
-         "Doc": "Body parameter's content type. Known values are application/json",
-         "Type": {
+         "name": "contentType",
+         "nameInRequest": "Content-Type",
+         "doc": "Body parameter's content type. Known values are application/json",
+         "type": {
           "$id": "184",
           "kind": "constant",
           "valueType": {
@@ -1503,68 +1370,68 @@
           "value": "application/json",
           "decorators": []
          },
-         "Location": "Header",
-         "IsApiVersion": false,
-         "IsContentType": true,
-         "IsEndpoint": false,
-         "Explode": false,
-         "IsRequired": true,
-         "Kind": "Constant",
-         "Decorators": [],
-         "SkipUrlEncoding": false
+         "location": "Header",
+         "isApiVersion": false,
+         "isContentType": true,
+         "isEndpoint": false,
+         "explode": false,
+         "isRequired": true,
+         "kind": "Constant",
+         "decorators": [],
+         "skipUrlEncoding": false
         },
         {
          "$id": "186",
-         "Name": "body",
-         "NameInRequest": "body",
-         "Type": {
+         "name": "body",
+         "nameInRequest": "body",
+         "type": {
           "$ref": "7"
          },
-         "Location": "Body",
-         "IsApiVersion": false,
-         "IsContentType": false,
-         "IsEndpoint": false,
-         "Explode": false,
-         "IsRequired": true,
-         "Kind": "Method",
-         "Decorators": [],
-         "SkipUrlEncoding": false
-        }
-       ],
-       "Responses": [
+         "location": "Body",
+         "isApiVersion": false,
+         "isContentType": false,
+         "isEndpoint": false,
+         "explode": false,
+         "isRequired": true,
+         "kind": "Method",
+         "decorators": [],
+         "skipUrlEncoding": false
+        }
+       ],
+       "responses": [
         {
          "$id": "187",
-         "StatusCodes": [
-          204
-         ],
-         "Headers": [],
-         "IsErrorResponse": false
-        }
-       ],
-       "HttpMethod": "POST",
-       "Uri": "{endpoint}",
-       "Path": "/special-words/models/and",
-       "RequestMediaTypes": [
+         "statusCodes": [
+          204
+         ],
+         "headers": [],
+         "isErrorResponse": false
+        }
+       ],
+       "httpMethod": "POST",
+       "uri": "{endpoint}",
+       "path": "/special-words/models/and",
+       "requestMediaTypes": [
         "application/json"
        ],
-       "BufferResponse": true,
-       "GenerateProtocolMethod": true,
-       "GenerateConvenienceMethod": true,
-       "CrossLanguageDefinitionId": "SpecialWords.Models.withAnd",
-       "Decorators": []
+       "bufferResponse": true,
+       "generateProtocolMethod": true,
+       "generateConvenienceMethod": true,
+       "crossLanguageDefinitionId": "SpecialWords.Models.withAnd",
+       "decorators": []
       },
       {
        "$id": "188",
-       "Name": "withAs",
-       "ResourceName": "Models",
-       "Accessibility": "public",
-       "Parameters": [
+       "name": "withAs",
+       "resourceName": "Models",
+       "accessibility": "public",
+       "parameters": [
         {
          "$id": "189",
-         "Name": "contentType",
-         "NameInRequest": "Content-Type",
-         "Doc": "Body parameter's content type. Known values are application/json",
-         "Type": {
+         "name": "contentType",
+         "nameInRequest": "Content-Type",
+         "doc": "Body parameter's content type. Known values are application/json",
+         "type": {
           "$id": "190",
           "kind": "constant",
           "valueType": {
@@ -1577,68 +1444,68 @@
           "value": "application/json",
           "decorators": []
          },
-         "Location": "Header",
-         "IsApiVersion": false,
-         "IsContentType": true,
-         "IsEndpoint": false,
-         "Explode": false,
-         "IsRequired": true,
-         "Kind": "Constant",
-         "Decorators": [],
-         "SkipUrlEncoding": false
+         "location": "Header",
+         "isApiVersion": false,
+         "isContentType": true,
+         "isEndpoint": false,
+         "explode": false,
+         "isRequired": true,
+         "kind": "Constant",
+         "decorators": [],
+         "skipUrlEncoding": false
         },
         {
          "$id": "192",
-         "Name": "body",
-         "NameInRequest": "body",
-         "Type": {
+         "name": "body",
+         "nameInRequest": "body",
+         "type": {
           "$ref": "12"
          },
-         "Location": "Body",
-         "IsApiVersion": false,
-         "IsContentType": false,
-         "IsEndpoint": false,
-         "Explode": false,
-         "IsRequired": true,
-         "Kind": "Method",
-         "Decorators": [],
-         "SkipUrlEncoding": false
-        }
-       ],
-       "Responses": [
+         "location": "Body",
+         "isApiVersion": false,
+         "isContentType": false,
+         "isEndpoint": false,
+         "explode": false,
+         "isRequired": true,
+         "kind": "Method",
+         "decorators": [],
+         "skipUrlEncoding": false
+        }
+       ],
+       "responses": [
         {
          "$id": "193",
-         "StatusCodes": [
-          204
-         ],
-         "Headers": [],
-         "IsErrorResponse": false
-        }
-       ],
-       "HttpMethod": "POST",
-       "Uri": "{endpoint}",
-       "Path": "/special-words/models/as",
-       "RequestMediaTypes": [
+         "statusCodes": [
+          204
+         ],
+         "headers": [],
+         "isErrorResponse": false
+        }
+       ],
+       "httpMethod": "POST",
+       "uri": "{endpoint}",
+       "path": "/special-words/models/as",
+       "requestMediaTypes": [
         "application/json"
        ],
-       "BufferResponse": true,
-       "GenerateProtocolMethod": true,
-       "GenerateConvenienceMethod": true,
-       "CrossLanguageDefinitionId": "SpecialWords.Models.withAs",
-       "Decorators": []
+       "bufferResponse": true,
+       "generateProtocolMethod": true,
+       "generateConvenienceMethod": true,
+       "crossLanguageDefinitionId": "SpecialWords.Models.withAs",
+       "decorators": []
       },
       {
        "$id": "194",
-       "Name": "withAssert",
-       "ResourceName": "Models",
-       "Accessibility": "public",
-       "Parameters": [
+       "name": "withAssert",
+       "resourceName": "Models",
+       "accessibility": "public",
+       "parameters": [
         {
          "$id": "195",
-         "Name": "contentType",
-         "NameInRequest": "Content-Type",
-         "Doc": "Body parameter's content type. Known values are application/json",
-         "Type": {
+         "name": "contentType",
+         "nameInRequest": "Content-Type",
+         "doc": "Body parameter's content type. Known values are application/json",
+         "type": {
           "$id": "196",
           "kind": "constant",
           "valueType": {
@@ -1651,68 +1518,68 @@
           "value": "application/json",
           "decorators": []
          },
-         "Location": "Header",
-         "IsApiVersion": false,
-         "IsContentType": true,
-         "IsEndpoint": false,
-         "Explode": false,
-         "IsRequired": true,
-         "Kind": "Constant",
-         "Decorators": [],
-         "SkipUrlEncoding": false
+         "location": "Header",
+         "isApiVersion": false,
+         "isContentType": true,
+         "isEndpoint": false,
+         "explode": false,
+         "isRequired": true,
+         "kind": "Constant",
+         "decorators": [],
+         "skipUrlEncoding": false
         },
         {
          "$id": "198",
-         "Name": "body",
-         "NameInRequest": "body",
-         "Type": {
+         "name": "body",
+         "nameInRequest": "body",
+         "type": {
           "$ref": "17"
          },
-         "Location": "Body",
-         "IsApiVersion": false,
-         "IsContentType": false,
-         "IsEndpoint": false,
-         "Explode": false,
-         "IsRequired": true,
-         "Kind": "Method",
-         "Decorators": [],
-         "SkipUrlEncoding": false
-        }
-       ],
-       "Responses": [
+         "location": "Body",
+         "isApiVersion": false,
+         "isContentType": false,
+         "isEndpoint": false,
+         "explode": false,
+         "isRequired": true,
+         "kind": "Method",
+         "decorators": [],
+         "skipUrlEncoding": false
+        }
+       ],
+       "responses": [
         {
          "$id": "199",
-         "StatusCodes": [
-          204
-         ],
-         "Headers": [],
-         "IsErrorResponse": false
-        }
-       ],
-       "HttpMethod": "POST",
-       "Uri": "{endpoint}",
-       "Path": "/special-words/models/assert",
-       "RequestMediaTypes": [
+         "statusCodes": [
+          204
+         ],
+         "headers": [],
+         "isErrorResponse": false
+        }
+       ],
+       "httpMethod": "POST",
+       "uri": "{endpoint}",
+       "path": "/special-words/models/assert",
+       "requestMediaTypes": [
         "application/json"
        ],
-       "BufferResponse": true,
-       "GenerateProtocolMethod": true,
-       "GenerateConvenienceMethod": true,
-       "CrossLanguageDefinitionId": "SpecialWords.Models.withAssert",
-       "Decorators": []
+       "bufferResponse": true,
+       "generateProtocolMethod": true,
+       "generateConvenienceMethod": true,
+       "crossLanguageDefinitionId": "SpecialWords.Models.withAssert",
+       "decorators": []
       },
       {
        "$id": "200",
-       "Name": "withAsync",
-       "ResourceName": "Models",
-       "Accessibility": "public",
-       "Parameters": [
+       "name": "withAsync",
+       "resourceName": "Models",
+       "accessibility": "public",
+       "parameters": [
         {
          "$id": "201",
-         "Name": "contentType",
-         "NameInRequest": "Content-Type",
-         "Doc": "Body parameter's content type. Known values are application/json",
-         "Type": {
+         "name": "contentType",
+         "nameInRequest": "Content-Type",
+         "doc": "Body parameter's content type. Known values are application/json",
+         "type": {
           "$id": "202",
           "kind": "constant",
           "valueType": {
@@ -1725,68 +1592,68 @@
           "value": "application/json",
           "decorators": []
          },
-         "Location": "Header",
-         "IsApiVersion": false,
-         "IsContentType": true,
-         "IsEndpoint": false,
-         "Explode": false,
-         "IsRequired": true,
-         "Kind": "Constant",
-         "Decorators": [],
-         "SkipUrlEncoding": false
+         "location": "Header",
+         "isApiVersion": false,
+         "isContentType": true,
+         "isEndpoint": false,
+         "explode": false,
+         "isRequired": true,
+         "kind": "Constant",
+         "decorators": [],
+         "skipUrlEncoding": false
         },
         {
          "$id": "204",
-         "Name": "body",
-         "NameInRequest": "body",
-         "Type": {
+         "name": "body",
+         "nameInRequest": "body",
+         "type": {
           "$ref": "22"
          },
-         "Location": "Body",
-         "IsApiVersion": false,
-         "IsContentType": false,
-         "IsEndpoint": false,
-         "Explode": false,
-         "IsRequired": true,
-         "Kind": "Method",
-         "Decorators": [],
-         "SkipUrlEncoding": false
-        }
-       ],
-       "Responses": [
+         "location": "Body",
+         "isApiVersion": false,
+         "isContentType": false,
+         "isEndpoint": false,
+         "explode": false,
+         "isRequired": true,
+         "kind": "Method",
+         "decorators": [],
+         "skipUrlEncoding": false
+        }
+       ],
+       "responses": [
         {
          "$id": "205",
-         "StatusCodes": [
-          204
-         ],
-         "Headers": [],
-         "IsErrorResponse": false
-        }
-       ],
-       "HttpMethod": "POST",
-       "Uri": "{endpoint}",
-       "Path": "/special-words/models/async",
-       "RequestMediaTypes": [
+         "statusCodes": [
+          204
+         ],
+         "headers": [],
+         "isErrorResponse": false
+        }
+       ],
+       "httpMethod": "POST",
+       "uri": "{endpoint}",
+       "path": "/special-words/models/async",
+       "requestMediaTypes": [
         "application/json"
        ],
-       "BufferResponse": true,
-       "GenerateProtocolMethod": true,
-       "GenerateConvenienceMethod": true,
-       "CrossLanguageDefinitionId": "SpecialWords.Models.withAsync",
-       "Decorators": []
+       "bufferResponse": true,
+       "generateProtocolMethod": true,
+       "generateConvenienceMethod": true,
+       "crossLanguageDefinitionId": "SpecialWords.Models.withAsync",
+       "decorators": []
       },
       {
        "$id": "206",
-       "Name": "withAwait",
-       "ResourceName": "Models",
-       "Accessibility": "public",
-       "Parameters": [
+       "name": "withAwait",
+       "resourceName": "Models",
+       "accessibility": "public",
+       "parameters": [
         {
          "$id": "207",
-         "Name": "contentType",
-         "NameInRequest": "Content-Type",
-         "Doc": "Body parameter's content type. Known values are application/json",
-         "Type": {
+         "name": "contentType",
+         "nameInRequest": "Content-Type",
+         "doc": "Body parameter's content type. Known values are application/json",
+         "type": {
           "$id": "208",
           "kind": "constant",
           "valueType": {
@@ -1799,68 +1666,68 @@
           "value": "application/json",
           "decorators": []
          },
-         "Location": "Header",
-         "IsApiVersion": false,
-         "IsContentType": true,
-         "IsEndpoint": false,
-         "Explode": false,
-         "IsRequired": true,
-         "Kind": "Constant",
-         "Decorators": [],
-         "SkipUrlEncoding": false
+         "location": "Header",
+         "isApiVersion": false,
+         "isContentType": true,
+         "isEndpoint": false,
+         "explode": false,
+         "isRequired": true,
+         "kind": "Constant",
+         "decorators": [],
+         "skipUrlEncoding": false
         },
         {
          "$id": "210",
-         "Name": "body",
-         "NameInRequest": "body",
-         "Type": {
+         "name": "body",
+         "nameInRequest": "body",
+         "type": {
           "$ref": "27"
          },
-         "Location": "Body",
-         "IsApiVersion": false,
-         "IsContentType": false,
-         "IsEndpoint": false,
-         "Explode": false,
-         "IsRequired": true,
-         "Kind": "Method",
-         "Decorators": [],
-         "SkipUrlEncoding": false
-        }
-       ],
-       "Responses": [
+         "location": "Body",
+         "isApiVersion": false,
+         "isContentType": false,
+         "isEndpoint": false,
+         "explode": false,
+         "isRequired": true,
+         "kind": "Method",
+         "decorators": [],
+         "skipUrlEncoding": false
+        }
+       ],
+       "responses": [
         {
          "$id": "211",
-         "StatusCodes": [
-          204
-         ],
-         "Headers": [],
-         "IsErrorResponse": false
-        }
-       ],
-       "HttpMethod": "POST",
-       "Uri": "{endpoint}",
-       "Path": "/special-words/models/await",
-       "RequestMediaTypes": [
+         "statusCodes": [
+          204
+         ],
+         "headers": [],
+         "isErrorResponse": false
+        }
+       ],
+       "httpMethod": "POST",
+       "uri": "{endpoint}",
+       "path": "/special-words/models/await",
+       "requestMediaTypes": [
         "application/json"
        ],
-       "BufferResponse": true,
-       "GenerateProtocolMethod": true,
-       "GenerateConvenienceMethod": true,
-       "CrossLanguageDefinitionId": "SpecialWords.Models.withAwait",
-       "Decorators": []
+       "bufferResponse": true,
+       "generateProtocolMethod": true,
+       "generateConvenienceMethod": true,
+       "crossLanguageDefinitionId": "SpecialWords.Models.withAwait",
+       "decorators": []
       },
       {
        "$id": "212",
-       "Name": "withBreak",
-       "ResourceName": "Models",
-       "Accessibility": "public",
-       "Parameters": [
+       "name": "withBreak",
+       "resourceName": "Models",
+       "accessibility": "public",
+       "parameters": [
         {
          "$id": "213",
-         "Name": "contentType",
-         "NameInRequest": "Content-Type",
-         "Doc": "Body parameter's content type. Known values are application/json",
-         "Type": {
+         "name": "contentType",
+         "nameInRequest": "Content-Type",
+         "doc": "Body parameter's content type. Known values are application/json",
+         "type": {
           "$id": "214",
           "kind": "constant",
           "valueType": {
@@ -1873,68 +1740,68 @@
           "value": "application/json",
           "decorators": []
          },
-         "Location": "Header",
-         "IsApiVersion": false,
-         "IsContentType": true,
-         "IsEndpoint": false,
-         "Explode": false,
-         "IsRequired": true,
-         "Kind": "Constant",
-         "Decorators": [],
-         "SkipUrlEncoding": false
+         "location": "Header",
+         "isApiVersion": false,
+         "isContentType": true,
+         "isEndpoint": false,
+         "explode": false,
+         "isRequired": true,
+         "kind": "Constant",
+         "decorators": [],
+         "skipUrlEncoding": false
         },
         {
          "$id": "216",
-         "Name": "body",
-         "NameInRequest": "body",
-         "Type": {
+         "name": "body",
+         "nameInRequest": "body",
+         "type": {
           "$ref": "32"
          },
-         "Location": "Body",
-         "IsApiVersion": false,
-         "IsContentType": false,
-         "IsEndpoint": false,
-         "Explode": false,
-         "IsRequired": true,
-         "Kind": "Method",
-         "Decorators": [],
-         "SkipUrlEncoding": false
-        }
-       ],
-       "Responses": [
+         "location": "Body",
+         "isApiVersion": false,
+         "isContentType": false,
+         "isEndpoint": false,
+         "explode": false,
+         "isRequired": true,
+         "kind": "Method",
+         "decorators": [],
+         "skipUrlEncoding": false
+        }
+       ],
+       "responses": [
         {
          "$id": "217",
-         "StatusCodes": [
-          204
-         ],
-         "Headers": [],
-         "IsErrorResponse": false
-        }
-       ],
-       "HttpMethod": "POST",
-       "Uri": "{endpoint}",
-       "Path": "/special-words/models/break",
-       "RequestMediaTypes": [
+         "statusCodes": [
+          204
+         ],
+         "headers": [],
+         "isErrorResponse": false
+        }
+       ],
+       "httpMethod": "POST",
+       "uri": "{endpoint}",
+       "path": "/special-words/models/break",
+       "requestMediaTypes": [
         "application/json"
        ],
-       "BufferResponse": true,
-       "GenerateProtocolMethod": true,
-       "GenerateConvenienceMethod": true,
-       "CrossLanguageDefinitionId": "SpecialWords.Models.withBreak",
-       "Decorators": []
+       "bufferResponse": true,
+       "generateProtocolMethod": true,
+       "generateConvenienceMethod": true,
+       "crossLanguageDefinitionId": "SpecialWords.Models.withBreak",
+       "decorators": []
       },
       {
        "$id": "218",
-       "Name": "withClass",
-       "ResourceName": "Models",
-       "Accessibility": "public",
-       "Parameters": [
+       "name": "withClass",
+       "resourceName": "Models",
+       "accessibility": "public",
+       "parameters": [
         {
          "$id": "219",
-         "Name": "contentType",
-         "NameInRequest": "Content-Type",
-         "Doc": "Body parameter's content type. Known values are application/json",
-         "Type": {
+         "name": "contentType",
+         "nameInRequest": "Content-Type",
+         "doc": "Body parameter's content type. Known values are application/json",
+         "type": {
           "$id": "220",
           "kind": "constant",
           "valueType": {
@@ -1947,68 +1814,68 @@
           "value": "application/json",
           "decorators": []
          },
-         "Location": "Header",
-         "IsApiVersion": false,
-         "IsContentType": true,
-         "IsEndpoint": false,
-         "Explode": false,
-         "IsRequired": true,
-         "Kind": "Constant",
-         "Decorators": [],
-         "SkipUrlEncoding": false
+         "location": "Header",
+         "isApiVersion": false,
+         "isContentType": true,
+         "isEndpoint": false,
+         "explode": false,
+         "isRequired": true,
+         "kind": "Constant",
+         "decorators": [],
+         "skipUrlEncoding": false
         },
         {
          "$id": "222",
-         "Name": "body",
-         "NameInRequest": "body",
-         "Type": {
+         "name": "body",
+         "nameInRequest": "body",
+         "type": {
           "$ref": "37"
          },
-         "Location": "Body",
-         "IsApiVersion": false,
-         "IsContentType": false,
-         "IsEndpoint": false,
-         "Explode": false,
-         "IsRequired": true,
-         "Kind": "Method",
-         "Decorators": [],
-         "SkipUrlEncoding": false
-        }
-       ],
-       "Responses": [
+         "location": "Body",
+         "isApiVersion": false,
+         "isContentType": false,
+         "isEndpoint": false,
+         "explode": false,
+         "isRequired": true,
+         "kind": "Method",
+         "decorators": [],
+         "skipUrlEncoding": false
+        }
+       ],
+       "responses": [
         {
          "$id": "223",
-         "StatusCodes": [
-          204
-         ],
-         "Headers": [],
-         "IsErrorResponse": false
-        }
-       ],
-       "HttpMethod": "POST",
-       "Uri": "{endpoint}",
-       "Path": "/special-words/models/class",
-       "RequestMediaTypes": [
+         "statusCodes": [
+          204
+         ],
+         "headers": [],
+         "isErrorResponse": false
+        }
+       ],
+       "httpMethod": "POST",
+       "uri": "{endpoint}",
+       "path": "/special-words/models/class",
+       "requestMediaTypes": [
         "application/json"
        ],
-       "BufferResponse": true,
-       "GenerateProtocolMethod": true,
-       "GenerateConvenienceMethod": true,
-       "CrossLanguageDefinitionId": "SpecialWords.Models.withClass",
-       "Decorators": []
+       "bufferResponse": true,
+       "generateProtocolMethod": true,
+       "generateConvenienceMethod": true,
+       "crossLanguageDefinitionId": "SpecialWords.Models.withClass",
+       "decorators": []
       },
       {
        "$id": "224",
-       "Name": "withConstructor",
-       "ResourceName": "Models",
-       "Accessibility": "public",
-       "Parameters": [
+       "name": "withConstructor",
+       "resourceName": "Models",
+       "accessibility": "public",
+       "parameters": [
         {
          "$id": "225",
-         "Name": "contentType",
-         "NameInRequest": "Content-Type",
-         "Doc": "Body parameter's content type. Known values are application/json",
-         "Type": {
+         "name": "contentType",
+         "nameInRequest": "Content-Type",
+         "doc": "Body parameter's content type. Known values are application/json",
+         "type": {
           "$id": "226",
           "kind": "constant",
           "valueType": {
@@ -2021,68 +1888,68 @@
           "value": "application/json",
           "decorators": []
          },
-         "Location": "Header",
-         "IsApiVersion": false,
-         "IsContentType": true,
-         "IsEndpoint": false,
-         "Explode": false,
-         "IsRequired": true,
-         "Kind": "Constant",
-         "Decorators": [],
-         "SkipUrlEncoding": false
+         "location": "Header",
+         "isApiVersion": false,
+         "isContentType": true,
+         "isEndpoint": false,
+         "explode": false,
+         "isRequired": true,
+         "kind": "Constant",
+         "decorators": [],
+         "skipUrlEncoding": false
         },
         {
          "$id": "228",
-         "Name": "body",
-         "NameInRequest": "body",
-         "Type": {
+         "name": "body",
+         "nameInRequest": "body",
+         "type": {
           "$ref": "42"
          },
-         "Location": "Body",
-         "IsApiVersion": false,
-         "IsContentType": false,
-         "IsEndpoint": false,
-         "Explode": false,
-         "IsRequired": true,
-         "Kind": "Method",
-         "Decorators": [],
-         "SkipUrlEncoding": false
-        }
-       ],
-       "Responses": [
+         "location": "Body",
+         "isApiVersion": false,
+         "isContentType": false,
+         "isEndpoint": false,
+         "explode": false,
+         "isRequired": true,
+         "kind": "Method",
+         "decorators": [],
+         "skipUrlEncoding": false
+        }
+       ],
+       "responses": [
         {
          "$id": "229",
-         "StatusCodes": [
-          204
-         ],
-         "Headers": [],
-         "IsErrorResponse": false
-        }
-       ],
-       "HttpMethod": "POST",
-       "Uri": "{endpoint}",
-       "Path": "/special-words/models/constructor",
-       "RequestMediaTypes": [
+         "statusCodes": [
+          204
+         ],
+         "headers": [],
+         "isErrorResponse": false
+        }
+       ],
+       "httpMethod": "POST",
+       "uri": "{endpoint}",
+       "path": "/special-words/models/constructor",
+       "requestMediaTypes": [
         "application/json"
        ],
-       "BufferResponse": true,
-       "GenerateProtocolMethod": true,
-       "GenerateConvenienceMethod": true,
-       "CrossLanguageDefinitionId": "SpecialWords.Models.withConstructor",
-       "Decorators": []
+       "bufferResponse": true,
+       "generateProtocolMethod": true,
+       "generateConvenienceMethod": true,
+       "crossLanguageDefinitionId": "SpecialWords.Models.withConstructor",
+       "decorators": []
       },
       {
        "$id": "230",
-       "Name": "withContinue",
-       "ResourceName": "Models",
-       "Accessibility": "public",
-       "Parameters": [
+       "name": "withContinue",
+       "resourceName": "Models",
+       "accessibility": "public",
+       "parameters": [
         {
          "$id": "231",
-         "Name": "contentType",
-         "NameInRequest": "Content-Type",
-         "Doc": "Body parameter's content type. Known values are application/json",
-         "Type": {
+         "name": "contentType",
+         "nameInRequest": "Content-Type",
+         "doc": "Body parameter's content type. Known values are application/json",
+         "type": {
           "$id": "232",
           "kind": "constant",
           "valueType": {
@@ -2095,68 +1962,68 @@
           "value": "application/json",
           "decorators": []
          },
-         "Location": "Header",
-         "IsApiVersion": false,
-         "IsContentType": true,
-         "IsEndpoint": false,
-         "Explode": false,
-         "IsRequired": true,
-         "Kind": "Constant",
-         "Decorators": [],
-         "SkipUrlEncoding": false
+         "location": "Header",
+         "isApiVersion": false,
+         "isContentType": true,
+         "isEndpoint": false,
+         "explode": false,
+         "isRequired": true,
+         "kind": "Constant",
+         "decorators": [],
+         "skipUrlEncoding": false
         },
         {
          "$id": "234",
-         "Name": "body",
-         "NameInRequest": "body",
-         "Type": {
+         "name": "body",
+         "nameInRequest": "body",
+         "type": {
           "$ref": "47"
          },
-         "Location": "Body",
-         "IsApiVersion": false,
-         "IsContentType": false,
-         "IsEndpoint": false,
-         "Explode": false,
-         "IsRequired": true,
-         "Kind": "Method",
-         "Decorators": [],
-         "SkipUrlEncoding": false
-        }
-       ],
-       "Responses": [
+         "location": "Body",
+         "isApiVersion": false,
+         "isContentType": false,
+         "isEndpoint": false,
+         "explode": false,
+         "isRequired": true,
+         "kind": "Method",
+         "decorators": [],
+         "skipUrlEncoding": false
+        }
+       ],
+       "responses": [
         {
          "$id": "235",
-         "StatusCodes": [
-          204
-         ],
-         "Headers": [],
-         "IsErrorResponse": false
-        }
-       ],
-       "HttpMethod": "POST",
-       "Uri": "{endpoint}",
-       "Path": "/special-words/models/continue",
-       "RequestMediaTypes": [
+         "statusCodes": [
+          204
+         ],
+         "headers": [],
+         "isErrorResponse": false
+        }
+       ],
+       "httpMethod": "POST",
+       "uri": "{endpoint}",
+       "path": "/special-words/models/continue",
+       "requestMediaTypes": [
         "application/json"
        ],
-       "BufferResponse": true,
-       "GenerateProtocolMethod": true,
-       "GenerateConvenienceMethod": true,
-       "CrossLanguageDefinitionId": "SpecialWords.Models.withContinue",
-       "Decorators": []
+       "bufferResponse": true,
+       "generateProtocolMethod": true,
+       "generateConvenienceMethod": true,
+       "crossLanguageDefinitionId": "SpecialWords.Models.withContinue",
+       "decorators": []
       },
       {
        "$id": "236",
-       "Name": "withDef",
-       "ResourceName": "Models",
-       "Accessibility": "public",
-       "Parameters": [
+       "name": "withDef",
+       "resourceName": "Models",
+       "accessibility": "public",
+       "parameters": [
         {
          "$id": "237",
-         "Name": "contentType",
-         "NameInRequest": "Content-Type",
-         "Doc": "Body parameter's content type. Known values are application/json",
-         "Type": {
+         "name": "contentType",
+         "nameInRequest": "Content-Type",
+         "doc": "Body parameter's content type. Known values are application/json",
+         "type": {
           "$id": "238",
           "kind": "constant",
           "valueType": {
@@ -2169,68 +2036,68 @@
           "value": "application/json",
           "decorators": []
          },
-         "Location": "Header",
-         "IsApiVersion": false,
-         "IsContentType": true,
-         "IsEndpoint": false,
-         "Explode": false,
-         "IsRequired": true,
-         "Kind": "Constant",
-         "Decorators": [],
-         "SkipUrlEncoding": false
+         "location": "Header",
+         "isApiVersion": false,
+         "isContentType": true,
+         "isEndpoint": false,
+         "explode": false,
+         "isRequired": true,
+         "kind": "Constant",
+         "decorators": [],
+         "skipUrlEncoding": false
         },
         {
          "$id": "240",
-         "Name": "body",
-         "NameInRequest": "body",
-         "Type": {
+         "name": "body",
+         "nameInRequest": "body",
+         "type": {
           "$ref": "52"
          },
-         "Location": "Body",
-         "IsApiVersion": false,
-         "IsContentType": false,
-         "IsEndpoint": false,
-         "Explode": false,
-         "IsRequired": true,
-         "Kind": "Method",
-         "Decorators": [],
-         "SkipUrlEncoding": false
-        }
-       ],
-       "Responses": [
+         "location": "Body",
+         "isApiVersion": false,
+         "isContentType": false,
+         "isEndpoint": false,
+         "explode": false,
+         "isRequired": true,
+         "kind": "Method",
+         "decorators": [],
+         "skipUrlEncoding": false
+        }
+       ],
+       "responses": [
         {
          "$id": "241",
-         "StatusCodes": [
-          204
-         ],
-         "Headers": [],
-         "IsErrorResponse": false
-        }
-       ],
-       "HttpMethod": "POST",
-       "Uri": "{endpoint}",
-       "Path": "/special-words/models/def",
-       "RequestMediaTypes": [
+         "statusCodes": [
+          204
+         ],
+         "headers": [],
+         "isErrorResponse": false
+        }
+       ],
+       "httpMethod": "POST",
+       "uri": "{endpoint}",
+       "path": "/special-words/models/def",
+       "requestMediaTypes": [
         "application/json"
        ],
-       "BufferResponse": true,
-       "GenerateProtocolMethod": true,
-       "GenerateConvenienceMethod": true,
-       "CrossLanguageDefinitionId": "SpecialWords.Models.withDef",
-       "Decorators": []
+       "bufferResponse": true,
+       "generateProtocolMethod": true,
+       "generateConvenienceMethod": true,
+       "crossLanguageDefinitionId": "SpecialWords.Models.withDef",
+       "decorators": []
       },
       {
        "$id": "242",
-       "Name": "withDel",
-       "ResourceName": "Models",
-       "Accessibility": "public",
-       "Parameters": [
+       "name": "withDel",
+       "resourceName": "Models",
+       "accessibility": "public",
+       "parameters": [
         {
          "$id": "243",
-         "Name": "contentType",
-         "NameInRequest": "Content-Type",
-         "Doc": "Body parameter's content type. Known values are application/json",
-         "Type": {
+         "name": "contentType",
+         "nameInRequest": "Content-Type",
+         "doc": "Body parameter's content type. Known values are application/json",
+         "type": {
           "$id": "244",
           "kind": "constant",
           "valueType": {
@@ -2243,68 +2110,68 @@
           "value": "application/json",
           "decorators": []
          },
-         "Location": "Header",
-         "IsApiVersion": false,
-         "IsContentType": true,
-         "IsEndpoint": false,
-         "Explode": false,
-         "IsRequired": true,
-         "Kind": "Constant",
-         "Decorators": [],
-         "SkipUrlEncoding": false
+         "location": "Header",
+         "isApiVersion": false,
+         "isContentType": true,
+         "isEndpoint": false,
+         "explode": false,
+         "isRequired": true,
+         "kind": "Constant",
+         "decorators": [],
+         "skipUrlEncoding": false
         },
         {
          "$id": "246",
-         "Name": "body",
-         "NameInRequest": "body",
-         "Type": {
+         "name": "body",
+         "nameInRequest": "body",
+         "type": {
           "$ref": "57"
          },
-         "Location": "Body",
-         "IsApiVersion": false,
-         "IsContentType": false,
-         "IsEndpoint": false,
-         "Explode": false,
-         "IsRequired": true,
-         "Kind": "Method",
-         "Decorators": [],
-         "SkipUrlEncoding": false
-        }
-       ],
-       "Responses": [
+         "location": "Body",
+         "isApiVersion": false,
+         "isContentType": false,
+         "isEndpoint": false,
+         "explode": false,
+         "isRequired": true,
+         "kind": "Method",
+         "decorators": [],
+         "skipUrlEncoding": false
+        }
+       ],
+       "responses": [
         {
          "$id": "247",
-         "StatusCodes": [
-          204
-         ],
-         "Headers": [],
-         "IsErrorResponse": false
-        }
-       ],
-       "HttpMethod": "POST",
-       "Uri": "{endpoint}",
-       "Path": "/special-words/models/del",
-       "RequestMediaTypes": [
+         "statusCodes": [
+          204
+         ],
+         "headers": [],
+         "isErrorResponse": false
+        }
+       ],
+       "httpMethod": "POST",
+       "uri": "{endpoint}",
+       "path": "/special-words/models/del",
+       "requestMediaTypes": [
         "application/json"
        ],
-       "BufferResponse": true,
-       "GenerateProtocolMethod": true,
-       "GenerateConvenienceMethod": true,
-       "CrossLanguageDefinitionId": "SpecialWords.Models.withDel",
-       "Decorators": []
+       "bufferResponse": true,
+       "generateProtocolMethod": true,
+       "generateConvenienceMethod": true,
+       "crossLanguageDefinitionId": "SpecialWords.Models.withDel",
+       "decorators": []
       },
       {
        "$id": "248",
-       "Name": "withElif",
-       "ResourceName": "Models",
-       "Accessibility": "public",
-       "Parameters": [
+       "name": "withElif",
+       "resourceName": "Models",
+       "accessibility": "public",
+       "parameters": [
         {
          "$id": "249",
-         "Name": "contentType",
-         "NameInRequest": "Content-Type",
-         "Doc": "Body parameter's content type. Known values are application/json",
-         "Type": {
+         "name": "contentType",
+         "nameInRequest": "Content-Type",
+         "doc": "Body parameter's content type. Known values are application/json",
+         "type": {
           "$id": "250",
           "kind": "constant",
           "valueType": {
@@ -2317,68 +2184,68 @@
           "value": "application/json",
           "decorators": []
          },
-         "Location": "Header",
-         "IsApiVersion": false,
-         "IsContentType": true,
-         "IsEndpoint": false,
-         "Explode": false,
-         "IsRequired": true,
-         "Kind": "Constant",
-         "Decorators": [],
-         "SkipUrlEncoding": false
+         "location": "Header",
+         "isApiVersion": false,
+         "isContentType": true,
+         "isEndpoint": false,
+         "explode": false,
+         "isRequired": true,
+         "kind": "Constant",
+         "decorators": [],
+         "skipUrlEncoding": false
         },
         {
          "$id": "252",
-         "Name": "body",
-         "NameInRequest": "body",
-         "Type": {
+         "name": "body",
+         "nameInRequest": "body",
+         "type": {
           "$ref": "62"
          },
-         "Location": "Body",
-         "IsApiVersion": false,
-         "IsContentType": false,
-         "IsEndpoint": false,
-         "Explode": false,
-         "IsRequired": true,
-         "Kind": "Method",
-         "Decorators": [],
-         "SkipUrlEncoding": false
-        }
-       ],
-       "Responses": [
+         "location": "Body",
+         "isApiVersion": false,
+         "isContentType": false,
+         "isEndpoint": false,
+         "explode": false,
+         "isRequired": true,
+         "kind": "Method",
+         "decorators": [],
+         "skipUrlEncoding": false
+        }
+       ],
+       "responses": [
         {
          "$id": "253",
-         "StatusCodes": [
-          204
-         ],
-         "Headers": [],
-         "IsErrorResponse": false
-        }
-       ],
-       "HttpMethod": "POST",
-       "Uri": "{endpoint}",
-       "Path": "/special-words/models/elif",
-       "RequestMediaTypes": [
+         "statusCodes": [
+          204
+         ],
+         "headers": [],
+         "isErrorResponse": false
+        }
+       ],
+       "httpMethod": "POST",
+       "uri": "{endpoint}",
+       "path": "/special-words/models/elif",
+       "requestMediaTypes": [
         "application/json"
        ],
-       "BufferResponse": true,
-       "GenerateProtocolMethod": true,
-       "GenerateConvenienceMethod": true,
-       "CrossLanguageDefinitionId": "SpecialWords.Models.withElif",
-       "Decorators": []
+       "bufferResponse": true,
+       "generateProtocolMethod": true,
+       "generateConvenienceMethod": true,
+       "crossLanguageDefinitionId": "SpecialWords.Models.withElif",
+       "decorators": []
       },
       {
        "$id": "254",
-       "Name": "withElse",
-       "ResourceName": "Models",
-       "Accessibility": "public",
-       "Parameters": [
+       "name": "withElse",
+       "resourceName": "Models",
+       "accessibility": "public",
+       "parameters": [
         {
          "$id": "255",
-         "Name": "contentType",
-         "NameInRequest": "Content-Type",
-         "Doc": "Body parameter's content type. Known values are application/json",
-         "Type": {
+         "name": "contentType",
+         "nameInRequest": "Content-Type",
+         "doc": "Body parameter's content type. Known values are application/json",
+         "type": {
           "$id": "256",
           "kind": "constant",
           "valueType": {
@@ -2391,68 +2258,68 @@
           "value": "application/json",
           "decorators": []
          },
-         "Location": "Header",
-         "IsApiVersion": false,
-         "IsContentType": true,
-         "IsEndpoint": false,
-         "Explode": false,
-         "IsRequired": true,
-         "Kind": "Constant",
-         "Decorators": [],
-         "SkipUrlEncoding": false
+         "location": "Header",
+         "isApiVersion": false,
+         "isContentType": true,
+         "isEndpoint": false,
+         "explode": false,
+         "isRequired": true,
+         "kind": "Constant",
+         "decorators": [],
+         "skipUrlEncoding": false
         },
         {
          "$id": "258",
-         "Name": "body",
-         "NameInRequest": "body",
-         "Type": {
+         "name": "body",
+         "nameInRequest": "body",
+         "type": {
           "$ref": "67"
          },
-         "Location": "Body",
-         "IsApiVersion": false,
-         "IsContentType": false,
-         "IsEndpoint": false,
-         "Explode": false,
-         "IsRequired": true,
-         "Kind": "Method",
-         "Decorators": [],
-         "SkipUrlEncoding": false
-        }
-       ],
-       "Responses": [
+         "location": "Body",
+         "isApiVersion": false,
+         "isContentType": false,
+         "isEndpoint": false,
+         "explode": false,
+         "isRequired": true,
+         "kind": "Method",
+         "decorators": [],
+         "skipUrlEncoding": false
+        }
+       ],
+       "responses": [
         {
          "$id": "259",
-         "StatusCodes": [
-          204
-         ],
-         "Headers": [],
-         "IsErrorResponse": false
-        }
-       ],
-       "HttpMethod": "POST",
-       "Uri": "{endpoint}",
-       "Path": "/special-words/models/else",
-       "RequestMediaTypes": [
+         "statusCodes": [
+          204
+         ],
+         "headers": [],
+         "isErrorResponse": false
+        }
+       ],
+       "httpMethod": "POST",
+       "uri": "{endpoint}",
+       "path": "/special-words/models/else",
+       "requestMediaTypes": [
         "application/json"
        ],
-       "BufferResponse": true,
-       "GenerateProtocolMethod": true,
-       "GenerateConvenienceMethod": true,
-       "CrossLanguageDefinitionId": "SpecialWords.Models.withElse",
-       "Decorators": []
+       "bufferResponse": true,
+       "generateProtocolMethod": true,
+       "generateConvenienceMethod": true,
+       "crossLanguageDefinitionId": "SpecialWords.Models.withElse",
+       "decorators": []
       },
       {
        "$id": "260",
-       "Name": "withExcept",
-       "ResourceName": "Models",
-       "Accessibility": "public",
-       "Parameters": [
+       "name": "withExcept",
+       "resourceName": "Models",
+       "accessibility": "public",
+       "parameters": [
         {
          "$id": "261",
-         "Name": "contentType",
-         "NameInRequest": "Content-Type",
-         "Doc": "Body parameter's content type. Known values are application/json",
-         "Type": {
+         "name": "contentType",
+         "nameInRequest": "Content-Type",
+         "doc": "Body parameter's content type. Known values are application/json",
+         "type": {
           "$id": "262",
           "kind": "constant",
           "valueType": {
@@ -2465,68 +2332,68 @@
           "value": "application/json",
           "decorators": []
          },
-         "Location": "Header",
-         "IsApiVersion": false,
-         "IsContentType": true,
-         "IsEndpoint": false,
-         "Explode": false,
-         "IsRequired": true,
-         "Kind": "Constant",
-         "Decorators": [],
-         "SkipUrlEncoding": false
+         "location": "Header",
+         "isApiVersion": false,
+         "isContentType": true,
+         "isEndpoint": false,
+         "explode": false,
+         "isRequired": true,
+         "kind": "Constant",
+         "decorators": [],
+         "skipUrlEncoding": false
         },
         {
          "$id": "264",
-         "Name": "body",
-         "NameInRequest": "body",
-         "Type": {
+         "name": "body",
+         "nameInRequest": "body",
+         "type": {
           "$ref": "72"
          },
-         "Location": "Body",
-         "IsApiVersion": false,
-         "IsContentType": false,
-         "IsEndpoint": false,
-         "Explode": false,
-         "IsRequired": true,
-         "Kind": "Method",
-         "Decorators": [],
-         "SkipUrlEncoding": false
-        }
-       ],
-       "Responses": [
+         "location": "Body",
+         "isApiVersion": false,
+         "isContentType": false,
+         "isEndpoint": false,
+         "explode": false,
+         "isRequired": true,
+         "kind": "Method",
+         "decorators": [],
+         "skipUrlEncoding": false
+        }
+       ],
+       "responses": [
         {
          "$id": "265",
-         "StatusCodes": [
-          204
-         ],
-         "Headers": [],
-         "IsErrorResponse": false
-        }
-       ],
-       "HttpMethod": "POST",
-       "Uri": "{endpoint}",
-       "Path": "/special-words/models/except",
-       "RequestMediaTypes": [
+         "statusCodes": [
+          204
+         ],
+         "headers": [],
+         "isErrorResponse": false
+        }
+       ],
+       "httpMethod": "POST",
+       "uri": "{endpoint}",
+       "path": "/special-words/models/except",
+       "requestMediaTypes": [
         "application/json"
        ],
-       "BufferResponse": true,
-       "GenerateProtocolMethod": true,
-       "GenerateConvenienceMethod": true,
-       "CrossLanguageDefinitionId": "SpecialWords.Models.withExcept",
-       "Decorators": []
+       "bufferResponse": true,
+       "generateProtocolMethod": true,
+       "generateConvenienceMethod": true,
+       "crossLanguageDefinitionId": "SpecialWords.Models.withExcept",
+       "decorators": []
       },
       {
        "$id": "266",
-       "Name": "withExec",
-       "ResourceName": "Models",
-       "Accessibility": "public",
-       "Parameters": [
+       "name": "withExec",
+       "resourceName": "Models",
+       "accessibility": "public",
+       "parameters": [
         {
          "$id": "267",
-         "Name": "contentType",
-         "NameInRequest": "Content-Type",
-         "Doc": "Body parameter's content type. Known values are application/json",
-         "Type": {
+         "name": "contentType",
+         "nameInRequest": "Content-Type",
+         "doc": "Body parameter's content type. Known values are application/json",
+         "type": {
           "$id": "268",
           "kind": "constant",
           "valueType": {
@@ -2539,68 +2406,68 @@
           "value": "application/json",
           "decorators": []
          },
-         "Location": "Header",
-         "IsApiVersion": false,
-         "IsContentType": true,
-         "IsEndpoint": false,
-         "Explode": false,
-         "IsRequired": true,
-         "Kind": "Constant",
-         "Decorators": [],
-         "SkipUrlEncoding": false
+         "location": "Header",
+         "isApiVersion": false,
+         "isContentType": true,
+         "isEndpoint": false,
+         "explode": false,
+         "isRequired": true,
+         "kind": "Constant",
+         "decorators": [],
+         "skipUrlEncoding": false
         },
         {
          "$id": "270",
-         "Name": "body",
-         "NameInRequest": "body",
-         "Type": {
+         "name": "body",
+         "nameInRequest": "body",
+         "type": {
           "$ref": "77"
          },
-         "Location": "Body",
-         "IsApiVersion": false,
-         "IsContentType": false,
-         "IsEndpoint": false,
-         "Explode": false,
-         "IsRequired": true,
-         "Kind": "Method",
-         "Decorators": [],
-         "SkipUrlEncoding": false
-        }
-       ],
-       "Responses": [
+         "location": "Body",
+         "isApiVersion": false,
+         "isContentType": false,
+         "isEndpoint": false,
+         "explode": false,
+         "isRequired": true,
+         "kind": "Method",
+         "decorators": [],
+         "skipUrlEncoding": false
+        }
+       ],
+       "responses": [
         {
          "$id": "271",
-         "StatusCodes": [
-          204
-         ],
-         "Headers": [],
-         "IsErrorResponse": false
-        }
-       ],
-       "HttpMethod": "POST",
-       "Uri": "{endpoint}",
-       "Path": "/special-words/models/exec",
-       "RequestMediaTypes": [
+         "statusCodes": [
+          204
+         ],
+         "headers": [],
+         "isErrorResponse": false
+        }
+       ],
+       "httpMethod": "POST",
+       "uri": "{endpoint}",
+       "path": "/special-words/models/exec",
+       "requestMediaTypes": [
         "application/json"
        ],
-       "BufferResponse": true,
-       "GenerateProtocolMethod": true,
-       "GenerateConvenienceMethod": true,
-       "CrossLanguageDefinitionId": "SpecialWords.Models.withExec",
-       "Decorators": []
+       "bufferResponse": true,
+       "generateProtocolMethod": true,
+       "generateConvenienceMethod": true,
+       "crossLanguageDefinitionId": "SpecialWords.Models.withExec",
+       "decorators": []
       },
       {
        "$id": "272",
-       "Name": "withFinally",
-       "ResourceName": "Models",
-       "Accessibility": "public",
-       "Parameters": [
+       "name": "withFinally",
+       "resourceName": "Models",
+       "accessibility": "public",
+       "parameters": [
         {
          "$id": "273",
-         "Name": "contentType",
-         "NameInRequest": "Content-Type",
-         "Doc": "Body parameter's content type. Known values are application/json",
-         "Type": {
+         "name": "contentType",
+         "nameInRequest": "Content-Type",
+         "doc": "Body parameter's content type. Known values are application/json",
+         "type": {
           "$id": "274",
           "kind": "constant",
           "valueType": {
@@ -2613,68 +2480,68 @@
           "value": "application/json",
           "decorators": []
          },
-         "Location": "Header",
-         "IsApiVersion": false,
-         "IsContentType": true,
-         "IsEndpoint": false,
-         "Explode": false,
-         "IsRequired": true,
-         "Kind": "Constant",
-         "Decorators": [],
-         "SkipUrlEncoding": false
+         "location": "Header",
+         "isApiVersion": false,
+         "isContentType": true,
+         "isEndpoint": false,
+         "explode": false,
+         "isRequired": true,
+         "kind": "Constant",
+         "decorators": [],
+         "skipUrlEncoding": false
         },
         {
          "$id": "276",
-         "Name": "body",
-         "NameInRequest": "body",
-         "Type": {
+         "name": "body",
+         "nameInRequest": "body",
+         "type": {
           "$ref": "82"
          },
-         "Location": "Body",
-         "IsApiVersion": false,
-         "IsContentType": false,
-         "IsEndpoint": false,
-         "Explode": false,
-         "IsRequired": true,
-         "Kind": "Method",
-         "Decorators": [],
-         "SkipUrlEncoding": false
-        }
-       ],
-       "Responses": [
+         "location": "Body",
+         "isApiVersion": false,
+         "isContentType": false,
+         "isEndpoint": false,
+         "explode": false,
+         "isRequired": true,
+         "kind": "Method",
+         "decorators": [],
+         "skipUrlEncoding": false
+        }
+       ],
+       "responses": [
         {
          "$id": "277",
-         "StatusCodes": [
-          204
-         ],
-         "Headers": [],
-         "IsErrorResponse": false
-        }
-       ],
-       "HttpMethod": "POST",
-       "Uri": "{endpoint}",
-       "Path": "/special-words/models/finally",
-       "RequestMediaTypes": [
+         "statusCodes": [
+          204
+         ],
+         "headers": [],
+         "isErrorResponse": false
+        }
+       ],
+       "httpMethod": "POST",
+       "uri": "{endpoint}",
+       "path": "/special-words/models/finally",
+       "requestMediaTypes": [
         "application/json"
        ],
-       "BufferResponse": true,
-       "GenerateProtocolMethod": true,
-       "GenerateConvenienceMethod": true,
-       "CrossLanguageDefinitionId": "SpecialWords.Models.withFinally",
-       "Decorators": []
+       "bufferResponse": true,
+       "generateProtocolMethod": true,
+       "generateConvenienceMethod": true,
+       "crossLanguageDefinitionId": "SpecialWords.Models.withFinally",
+       "decorators": []
       },
       {
        "$id": "278",
-       "Name": "withFor",
-       "ResourceName": "Models",
-       "Accessibility": "public",
-       "Parameters": [
+       "name": "withFor",
+       "resourceName": "Models",
+       "accessibility": "public",
+       "parameters": [
         {
          "$id": "279",
-         "Name": "contentType",
-         "NameInRequest": "Content-Type",
-         "Doc": "Body parameter's content type. Known values are application/json",
-         "Type": {
+         "name": "contentType",
+         "nameInRequest": "Content-Type",
+         "doc": "Body parameter's content type. Known values are application/json",
+         "type": {
           "$id": "280",
           "kind": "constant",
           "valueType": {
@@ -2687,68 +2554,68 @@
           "value": "application/json",
           "decorators": []
          },
-         "Location": "Header",
-         "IsApiVersion": false,
-         "IsContentType": true,
-         "IsEndpoint": false,
-         "Explode": false,
-         "IsRequired": true,
-         "Kind": "Constant",
-         "Decorators": [],
-         "SkipUrlEncoding": false
+         "location": "Header",
+         "isApiVersion": false,
+         "isContentType": true,
+         "isEndpoint": false,
+         "explode": false,
+         "isRequired": true,
+         "kind": "Constant",
+         "decorators": [],
+         "skipUrlEncoding": false
         },
         {
          "$id": "282",
-         "Name": "body",
-         "NameInRequest": "body",
-         "Type": {
+         "name": "body",
+         "nameInRequest": "body",
+         "type": {
           "$ref": "87"
          },
-         "Location": "Body",
-         "IsApiVersion": false,
-         "IsContentType": false,
-         "IsEndpoint": false,
-         "Explode": false,
-         "IsRequired": true,
-         "Kind": "Method",
-         "Decorators": [],
-         "SkipUrlEncoding": false
-        }
-       ],
-       "Responses": [
+         "location": "Body",
+         "isApiVersion": false,
+         "isContentType": false,
+         "isEndpoint": false,
+         "explode": false,
+         "isRequired": true,
+         "kind": "Method",
+         "decorators": [],
+         "skipUrlEncoding": false
+        }
+       ],
+       "responses": [
         {
          "$id": "283",
-         "StatusCodes": [
-          204
-         ],
-         "Headers": [],
-         "IsErrorResponse": false
-        }
-       ],
-       "HttpMethod": "POST",
-       "Uri": "{endpoint}",
-       "Path": "/special-words/models/for",
-       "RequestMediaTypes": [
+         "statusCodes": [
+          204
+         ],
+         "headers": [],
+         "isErrorResponse": false
+        }
+       ],
+       "httpMethod": "POST",
+       "uri": "{endpoint}",
+       "path": "/special-words/models/for",
+       "requestMediaTypes": [
         "application/json"
        ],
-       "BufferResponse": true,
-       "GenerateProtocolMethod": true,
-       "GenerateConvenienceMethod": true,
-       "CrossLanguageDefinitionId": "SpecialWords.Models.withFor",
-       "Decorators": []
+       "bufferResponse": true,
+       "generateProtocolMethod": true,
+       "generateConvenienceMethod": true,
+       "crossLanguageDefinitionId": "SpecialWords.Models.withFor",
+       "decorators": []
       },
       {
        "$id": "284",
-       "Name": "withFrom",
-       "ResourceName": "Models",
-       "Accessibility": "public",
-       "Parameters": [
+       "name": "withFrom",
+       "resourceName": "Models",
+       "accessibility": "public",
+       "parameters": [
         {
          "$id": "285",
-         "Name": "contentType",
-         "NameInRequest": "Content-Type",
-         "Doc": "Body parameter's content type. Known values are application/json",
-         "Type": {
+         "name": "contentType",
+         "nameInRequest": "Content-Type",
+         "doc": "Body parameter's content type. Known values are application/json",
+         "type": {
           "$id": "286",
           "kind": "constant",
           "valueType": {
@@ -2761,68 +2628,68 @@
           "value": "application/json",
           "decorators": []
          },
-         "Location": "Header",
-         "IsApiVersion": false,
-         "IsContentType": true,
-         "IsEndpoint": false,
-         "Explode": false,
-         "IsRequired": true,
-         "Kind": "Constant",
-         "Decorators": [],
-         "SkipUrlEncoding": false
+         "location": "Header",
+         "isApiVersion": false,
+         "isContentType": true,
+         "isEndpoint": false,
+         "explode": false,
+         "isRequired": true,
+         "kind": "Constant",
+         "decorators": [],
+         "skipUrlEncoding": false
         },
         {
          "$id": "288",
-         "Name": "body",
-         "NameInRequest": "body",
-         "Type": {
+         "name": "body",
+         "nameInRequest": "body",
+         "type": {
           "$ref": "92"
          },
-         "Location": "Body",
-         "IsApiVersion": false,
-         "IsContentType": false,
-         "IsEndpoint": false,
-         "Explode": false,
-         "IsRequired": true,
-         "Kind": "Method",
-         "Decorators": [],
-         "SkipUrlEncoding": false
-        }
-       ],
-       "Responses": [
+         "location": "Body",
+         "isApiVersion": false,
+         "isContentType": false,
+         "isEndpoint": false,
+         "explode": false,
+         "isRequired": true,
+         "kind": "Method",
+         "decorators": [],
+         "skipUrlEncoding": false
+        }
+       ],
+       "responses": [
         {
          "$id": "289",
-         "StatusCodes": [
-          204
-         ],
-         "Headers": [],
-         "IsErrorResponse": false
-        }
-       ],
-       "HttpMethod": "POST",
-       "Uri": "{endpoint}",
-       "Path": "/special-words/models/from",
-       "RequestMediaTypes": [
+         "statusCodes": [
+          204
+         ],
+         "headers": [],
+         "isErrorResponse": false
+        }
+       ],
+       "httpMethod": "POST",
+       "uri": "{endpoint}",
+       "path": "/special-words/models/from",
+       "requestMediaTypes": [
         "application/json"
        ],
-       "BufferResponse": true,
-       "GenerateProtocolMethod": true,
-       "GenerateConvenienceMethod": true,
-       "CrossLanguageDefinitionId": "SpecialWords.Models.withFrom",
-       "Decorators": []
+       "bufferResponse": true,
+       "generateProtocolMethod": true,
+       "generateConvenienceMethod": true,
+       "crossLanguageDefinitionId": "SpecialWords.Models.withFrom",
+       "decorators": []
       },
       {
        "$id": "290",
-       "Name": "withGlobal",
-       "ResourceName": "Models",
-       "Accessibility": "public",
-       "Parameters": [
+       "name": "withGlobal",
+       "resourceName": "Models",
+       "accessibility": "public",
+       "parameters": [
         {
          "$id": "291",
-         "Name": "contentType",
-         "NameInRequest": "Content-Type",
-         "Doc": "Body parameter's content type. Known values are application/json",
-         "Type": {
+         "name": "contentType",
+         "nameInRequest": "Content-Type",
+         "doc": "Body parameter's content type. Known values are application/json",
+         "type": {
           "$id": "292",
           "kind": "constant",
           "valueType": {
@@ -2835,68 +2702,68 @@
           "value": "application/json",
           "decorators": []
          },
-         "Location": "Header",
-         "IsApiVersion": false,
-         "IsContentType": true,
-         "IsEndpoint": false,
-         "Explode": false,
-         "IsRequired": true,
-         "Kind": "Constant",
-         "Decorators": [],
-         "SkipUrlEncoding": false
+         "location": "Header",
+         "isApiVersion": false,
+         "isContentType": true,
+         "isEndpoint": false,
+         "explode": false,
+         "isRequired": true,
+         "kind": "Constant",
+         "decorators": [],
+         "skipUrlEncoding": false
         },
         {
          "$id": "294",
-         "Name": "body",
-         "NameInRequest": "body",
-         "Type": {
+         "name": "body",
+         "nameInRequest": "body",
+         "type": {
           "$ref": "97"
          },
-         "Location": "Body",
-         "IsApiVersion": false,
-         "IsContentType": false,
-         "IsEndpoint": false,
-         "Explode": false,
-         "IsRequired": true,
-         "Kind": "Method",
-         "Decorators": [],
-         "SkipUrlEncoding": false
-        }
-       ],
-       "Responses": [
+         "location": "Body",
+         "isApiVersion": false,
+         "isContentType": false,
+         "isEndpoint": false,
+         "explode": false,
+         "isRequired": true,
+         "kind": "Method",
+         "decorators": [],
+         "skipUrlEncoding": false
+        }
+       ],
+       "responses": [
         {
          "$id": "295",
-         "StatusCodes": [
-          204
-         ],
-         "Headers": [],
-         "IsErrorResponse": false
-        }
-       ],
-       "HttpMethod": "POST",
-       "Uri": "{endpoint}",
-       "Path": "/special-words/models/global",
-       "RequestMediaTypes": [
+         "statusCodes": [
+          204
+         ],
+         "headers": [],
+         "isErrorResponse": false
+        }
+       ],
+       "httpMethod": "POST",
+       "uri": "{endpoint}",
+       "path": "/special-words/models/global",
+       "requestMediaTypes": [
         "application/json"
        ],
-       "BufferResponse": true,
-       "GenerateProtocolMethod": true,
-       "GenerateConvenienceMethod": true,
-       "CrossLanguageDefinitionId": "SpecialWords.Models.withGlobal",
-       "Decorators": []
+       "bufferResponse": true,
+       "generateProtocolMethod": true,
+       "generateConvenienceMethod": true,
+       "crossLanguageDefinitionId": "SpecialWords.Models.withGlobal",
+       "decorators": []
       },
       {
        "$id": "296",
-       "Name": "withIf",
-       "ResourceName": "Models",
-       "Accessibility": "public",
-       "Parameters": [
+       "name": "withIf",
+       "resourceName": "Models",
+       "accessibility": "public",
+       "parameters": [
         {
          "$id": "297",
-         "Name": "contentType",
-         "NameInRequest": "Content-Type",
-         "Doc": "Body parameter's content type. Known values are application/json",
-         "Type": {
+         "name": "contentType",
+         "nameInRequest": "Content-Type",
+         "doc": "Body parameter's content type. Known values are application/json",
+         "type": {
           "$id": "298",
           "kind": "constant",
           "valueType": {
@@ -2909,68 +2776,68 @@
           "value": "application/json",
           "decorators": []
          },
-         "Location": "Header",
-         "IsApiVersion": false,
-         "IsContentType": true,
-         "IsEndpoint": false,
-         "Explode": false,
-         "IsRequired": true,
-         "Kind": "Constant",
-         "Decorators": [],
-         "SkipUrlEncoding": false
+         "location": "Header",
+         "isApiVersion": false,
+         "isContentType": true,
+         "isEndpoint": false,
+         "explode": false,
+         "isRequired": true,
+         "kind": "Constant",
+         "decorators": [],
+         "skipUrlEncoding": false
         },
         {
          "$id": "300",
-         "Name": "body",
-         "NameInRequest": "body",
-         "Type": {
+         "name": "body",
+         "nameInRequest": "body",
+         "type": {
           "$ref": "102"
          },
-         "Location": "Body",
-         "IsApiVersion": false,
-         "IsContentType": false,
-         "IsEndpoint": false,
-         "Explode": false,
-         "IsRequired": true,
-         "Kind": "Method",
-         "Decorators": [],
-         "SkipUrlEncoding": false
-        }
-       ],
-       "Responses": [
+         "location": "Body",
+         "isApiVersion": false,
+         "isContentType": false,
+         "isEndpoint": false,
+         "explode": false,
+         "isRequired": true,
+         "kind": "Method",
+         "decorators": [],
+         "skipUrlEncoding": false
+        }
+       ],
+       "responses": [
         {
          "$id": "301",
-         "StatusCodes": [
-          204
-         ],
-         "Headers": [],
-         "IsErrorResponse": false
-        }
-       ],
-       "HttpMethod": "POST",
-       "Uri": "{endpoint}",
-       "Path": "/special-words/models/if",
-       "RequestMediaTypes": [
+         "statusCodes": [
+          204
+         ],
+         "headers": [],
+         "isErrorResponse": false
+        }
+       ],
+       "httpMethod": "POST",
+       "uri": "{endpoint}",
+       "path": "/special-words/models/if",
+       "requestMediaTypes": [
         "application/json"
        ],
-       "BufferResponse": true,
-       "GenerateProtocolMethod": true,
-       "GenerateConvenienceMethod": true,
-       "CrossLanguageDefinitionId": "SpecialWords.Models.withIf",
-       "Decorators": []
+       "bufferResponse": true,
+       "generateProtocolMethod": true,
+       "generateConvenienceMethod": true,
+       "crossLanguageDefinitionId": "SpecialWords.Models.withIf",
+       "decorators": []
       },
       {
        "$id": "302",
-       "Name": "withImport",
-       "ResourceName": "Models",
-       "Accessibility": "public",
-       "Parameters": [
+       "name": "withImport",
+       "resourceName": "Models",
+       "accessibility": "public",
+       "parameters": [
         {
          "$id": "303",
-         "Name": "contentType",
-         "NameInRequest": "Content-Type",
-         "Doc": "Body parameter's content type. Known values are application/json",
-         "Type": {
+         "name": "contentType",
+         "nameInRequest": "Content-Type",
+         "doc": "Body parameter's content type. Known values are application/json",
+         "type": {
           "$id": "304",
           "kind": "constant",
           "valueType": {
@@ -2983,68 +2850,68 @@
           "value": "application/json",
           "decorators": []
          },
-         "Location": "Header",
-         "IsApiVersion": false,
-         "IsContentType": true,
-         "IsEndpoint": false,
-         "Explode": false,
-         "IsRequired": true,
-         "Kind": "Constant",
-         "Decorators": [],
-         "SkipUrlEncoding": false
+         "location": "Header",
+         "isApiVersion": false,
+         "isContentType": true,
+         "isEndpoint": false,
+         "explode": false,
+         "isRequired": true,
+         "kind": "Constant",
+         "decorators": [],
+         "skipUrlEncoding": false
         },
         {
          "$id": "306",
-         "Name": "body",
-         "NameInRequest": "body",
-         "Type": {
+         "name": "body",
+         "nameInRequest": "body",
+         "type": {
           "$ref": "107"
          },
-         "Location": "Body",
-         "IsApiVersion": false,
-         "IsContentType": false,
-         "IsEndpoint": false,
-         "Explode": false,
-         "IsRequired": true,
-         "Kind": "Method",
-         "Decorators": [],
-         "SkipUrlEncoding": false
-        }
-       ],
-       "Responses": [
+         "location": "Body",
+         "isApiVersion": false,
+         "isContentType": false,
+         "isEndpoint": false,
+         "explode": false,
+         "isRequired": true,
+         "kind": "Method",
+         "decorators": [],
+         "skipUrlEncoding": false
+        }
+       ],
+       "responses": [
         {
          "$id": "307",
-         "StatusCodes": [
-          204
-         ],
-         "Headers": [],
-         "IsErrorResponse": false
-        }
-       ],
-       "HttpMethod": "POST",
-       "Uri": "{endpoint}",
-       "Path": "/special-words/models/import",
-       "RequestMediaTypes": [
+         "statusCodes": [
+          204
+         ],
+         "headers": [],
+         "isErrorResponse": false
+        }
+       ],
+       "httpMethod": "POST",
+       "uri": "{endpoint}",
+       "path": "/special-words/models/import",
+       "requestMediaTypes": [
         "application/json"
        ],
-       "BufferResponse": true,
-       "GenerateProtocolMethod": true,
-       "GenerateConvenienceMethod": true,
-       "CrossLanguageDefinitionId": "SpecialWords.Models.withImport",
-       "Decorators": []
+       "bufferResponse": true,
+       "generateProtocolMethod": true,
+       "generateConvenienceMethod": true,
+       "crossLanguageDefinitionId": "SpecialWords.Models.withImport",
+       "decorators": []
       },
       {
        "$id": "308",
-       "Name": "withIn",
-       "ResourceName": "Models",
-       "Accessibility": "public",
-       "Parameters": [
+       "name": "withIn",
+       "resourceName": "Models",
+       "accessibility": "public",
+       "parameters": [
         {
          "$id": "309",
-         "Name": "contentType",
-         "NameInRequest": "Content-Type",
-         "Doc": "Body parameter's content type. Known values are application/json",
-         "Type": {
+         "name": "contentType",
+         "nameInRequest": "Content-Type",
+         "doc": "Body parameter's content type. Known values are application/json",
+         "type": {
           "$id": "310",
           "kind": "constant",
           "valueType": {
@@ -3057,68 +2924,68 @@
           "value": "application/json",
           "decorators": []
          },
-         "Location": "Header",
-         "IsApiVersion": false,
-         "IsContentType": true,
-         "IsEndpoint": false,
-         "Explode": false,
-         "IsRequired": true,
-         "Kind": "Constant",
-         "Decorators": [],
-         "SkipUrlEncoding": false
+         "location": "Header",
+         "isApiVersion": false,
+         "isContentType": true,
+         "isEndpoint": false,
+         "explode": false,
+         "isRequired": true,
+         "kind": "Constant",
+         "decorators": [],
+         "skipUrlEncoding": false
         },
         {
          "$id": "312",
-         "Name": "body",
-         "NameInRequest": "body",
-         "Type": {
+         "name": "body",
+         "nameInRequest": "body",
+         "type": {
           "$ref": "112"
          },
-         "Location": "Body",
-         "IsApiVersion": false,
-         "IsContentType": false,
-         "IsEndpoint": false,
-         "Explode": false,
-         "IsRequired": true,
-         "Kind": "Method",
-         "Decorators": [],
-         "SkipUrlEncoding": false
-        }
-       ],
-       "Responses": [
+         "location": "Body",
+         "isApiVersion": false,
+         "isContentType": false,
+         "isEndpoint": false,
+         "explode": false,
+         "isRequired": true,
+         "kind": "Method",
+         "decorators": [],
+         "skipUrlEncoding": false
+        }
+       ],
+       "responses": [
         {
          "$id": "313",
-         "StatusCodes": [
-          204
-         ],
-         "Headers": [],
-         "IsErrorResponse": false
-        }
-       ],
-       "HttpMethod": "POST",
-       "Uri": "{endpoint}",
-       "Path": "/special-words/models/in",
-       "RequestMediaTypes": [
+         "statusCodes": [
+          204
+         ],
+         "headers": [],
+         "isErrorResponse": false
+        }
+       ],
+       "httpMethod": "POST",
+       "uri": "{endpoint}",
+       "path": "/special-words/models/in",
+       "requestMediaTypes": [
         "application/json"
        ],
-       "BufferResponse": true,
-       "GenerateProtocolMethod": true,
-       "GenerateConvenienceMethod": true,
-       "CrossLanguageDefinitionId": "SpecialWords.Models.withIn",
-       "Decorators": []
+       "bufferResponse": true,
+       "generateProtocolMethod": true,
+       "generateConvenienceMethod": true,
+       "crossLanguageDefinitionId": "SpecialWords.Models.withIn",
+       "decorators": []
       },
       {
        "$id": "314",
-       "Name": "withIs",
-       "ResourceName": "Models",
-       "Accessibility": "public",
-       "Parameters": [
+       "name": "withIs",
+       "resourceName": "Models",
+       "accessibility": "public",
+       "parameters": [
         {
          "$id": "315",
-         "Name": "contentType",
-         "NameInRequest": "Content-Type",
-         "Doc": "Body parameter's content type. Known values are application/json",
-         "Type": {
+         "name": "contentType",
+         "nameInRequest": "Content-Type",
+         "doc": "Body parameter's content type. Known values are application/json",
+         "type": {
           "$id": "316",
           "kind": "constant",
           "valueType": {
@@ -3131,68 +2998,68 @@
           "value": "application/json",
           "decorators": []
          },
-         "Location": "Header",
-         "IsApiVersion": false,
-         "IsContentType": true,
-         "IsEndpoint": false,
-         "Explode": false,
-         "IsRequired": true,
-         "Kind": "Constant",
-         "Decorators": [],
-         "SkipUrlEncoding": false
+         "location": "Header",
+         "isApiVersion": false,
+         "isContentType": true,
+         "isEndpoint": false,
+         "explode": false,
+         "isRequired": true,
+         "kind": "Constant",
+         "decorators": [],
+         "skipUrlEncoding": false
         },
         {
          "$id": "318",
-         "Name": "body",
-         "NameInRequest": "body",
-         "Type": {
+         "name": "body",
+         "nameInRequest": "body",
+         "type": {
           "$ref": "117"
          },
-         "Location": "Body",
-         "IsApiVersion": false,
-         "IsContentType": false,
-         "IsEndpoint": false,
-         "Explode": false,
-         "IsRequired": true,
-         "Kind": "Method",
-         "Decorators": [],
-         "SkipUrlEncoding": false
-        }
-       ],
-       "Responses": [
+         "location": "Body",
+         "isApiVersion": false,
+         "isContentType": false,
+         "isEndpoint": false,
+         "explode": false,
+         "isRequired": true,
+         "kind": "Method",
+         "decorators": [],
+         "skipUrlEncoding": false
+        }
+       ],
+       "responses": [
         {
          "$id": "319",
-         "StatusCodes": [
-          204
-         ],
-         "Headers": [],
-         "IsErrorResponse": false
-        }
-       ],
-       "HttpMethod": "POST",
-       "Uri": "{endpoint}",
-       "Path": "/special-words/models/is",
-       "RequestMediaTypes": [
+         "statusCodes": [
+          204
+         ],
+         "headers": [],
+         "isErrorResponse": false
+        }
+       ],
+       "httpMethod": "POST",
+       "uri": "{endpoint}",
+       "path": "/special-words/models/is",
+       "requestMediaTypes": [
         "application/json"
        ],
-       "BufferResponse": true,
-       "GenerateProtocolMethod": true,
-       "GenerateConvenienceMethod": true,
-       "CrossLanguageDefinitionId": "SpecialWords.Models.withIs",
-       "Decorators": []
+       "bufferResponse": true,
+       "generateProtocolMethod": true,
+       "generateConvenienceMethod": true,
+       "crossLanguageDefinitionId": "SpecialWords.Models.withIs",
+       "decorators": []
       },
       {
        "$id": "320",
-       "Name": "withLambda",
-       "ResourceName": "Models",
-       "Accessibility": "public",
-       "Parameters": [
+       "name": "withLambda",
+       "resourceName": "Models",
+       "accessibility": "public",
+       "parameters": [
         {
          "$id": "321",
-         "Name": "contentType",
-         "NameInRequest": "Content-Type",
-         "Doc": "Body parameter's content type. Known values are application/json",
-         "Type": {
+         "name": "contentType",
+         "nameInRequest": "Content-Type",
+         "doc": "Body parameter's content type. Known values are application/json",
+         "type": {
           "$id": "322",
           "kind": "constant",
           "valueType": {
@@ -3205,68 +3072,68 @@
           "value": "application/json",
           "decorators": []
          },
-         "Location": "Header",
-         "IsApiVersion": false,
-         "IsContentType": true,
-         "IsEndpoint": false,
-         "Explode": false,
-         "IsRequired": true,
-         "Kind": "Constant",
-         "Decorators": [],
-         "SkipUrlEncoding": false
+         "location": "Header",
+         "isApiVersion": false,
+         "isContentType": true,
+         "isEndpoint": false,
+         "explode": false,
+         "isRequired": true,
+         "kind": "Constant",
+         "decorators": [],
+         "skipUrlEncoding": false
         },
         {
          "$id": "324",
-         "Name": "body",
-         "NameInRequest": "body",
-         "Type": {
+         "name": "body",
+         "nameInRequest": "body",
+         "type": {
           "$ref": "122"
          },
-         "Location": "Body",
-         "IsApiVersion": false,
-         "IsContentType": false,
-         "IsEndpoint": false,
-         "Explode": false,
-         "IsRequired": true,
-         "Kind": "Method",
-         "Decorators": [],
-         "SkipUrlEncoding": false
-        }
-       ],
-       "Responses": [
+         "location": "Body",
+         "isApiVersion": false,
+         "isContentType": false,
+         "isEndpoint": false,
+         "explode": false,
+         "isRequired": true,
+         "kind": "Method",
+         "decorators": [],
+         "skipUrlEncoding": false
+        }
+       ],
+       "responses": [
         {
          "$id": "325",
-         "StatusCodes": [
-          204
-         ],
-         "Headers": [],
-         "IsErrorResponse": false
-        }
-       ],
-       "HttpMethod": "POST",
-       "Uri": "{endpoint}",
-       "Path": "/special-words/models/lambda",
-       "RequestMediaTypes": [
+         "statusCodes": [
+          204
+         ],
+         "headers": [],
+         "isErrorResponse": false
+        }
+       ],
+       "httpMethod": "POST",
+       "uri": "{endpoint}",
+       "path": "/special-words/models/lambda",
+       "requestMediaTypes": [
         "application/json"
        ],
-       "BufferResponse": true,
-       "GenerateProtocolMethod": true,
-       "GenerateConvenienceMethod": true,
-       "CrossLanguageDefinitionId": "SpecialWords.Models.withLambda",
-       "Decorators": []
+       "bufferResponse": true,
+       "generateProtocolMethod": true,
+       "generateConvenienceMethod": true,
+       "crossLanguageDefinitionId": "SpecialWords.Models.withLambda",
+       "decorators": []
       },
       {
        "$id": "326",
-       "Name": "withNot",
-       "ResourceName": "Models",
-       "Accessibility": "public",
-       "Parameters": [
+       "name": "withNot",
+       "resourceName": "Models",
+       "accessibility": "public",
+       "parameters": [
         {
          "$id": "327",
-         "Name": "contentType",
-         "NameInRequest": "Content-Type",
-         "Doc": "Body parameter's content type. Known values are application/json",
-         "Type": {
+         "name": "contentType",
+         "nameInRequest": "Content-Type",
+         "doc": "Body parameter's content type. Known values are application/json",
+         "type": {
           "$id": "328",
           "kind": "constant",
           "valueType": {
@@ -3279,68 +3146,68 @@
           "value": "application/json",
           "decorators": []
          },
-         "Location": "Header",
-         "IsApiVersion": false,
-         "IsContentType": true,
-         "IsEndpoint": false,
-         "Explode": false,
-         "IsRequired": true,
-         "Kind": "Constant",
-         "Decorators": [],
-         "SkipUrlEncoding": false
+         "location": "Header",
+         "isApiVersion": false,
+         "isContentType": true,
+         "isEndpoint": false,
+         "explode": false,
+         "isRequired": true,
+         "kind": "Constant",
+         "decorators": [],
+         "skipUrlEncoding": false
         },
         {
          "$id": "330",
-         "Name": "body",
-         "NameInRequest": "body",
-         "Type": {
+         "name": "body",
+         "nameInRequest": "body",
+         "type": {
           "$ref": "127"
          },
-         "Location": "Body",
-         "IsApiVersion": false,
-         "IsContentType": false,
-         "IsEndpoint": false,
-         "Explode": false,
-         "IsRequired": true,
-         "Kind": "Method",
-         "Decorators": [],
-         "SkipUrlEncoding": false
-        }
-       ],
-       "Responses": [
+         "location": "Body",
+         "isApiVersion": false,
+         "isContentType": false,
+         "isEndpoint": false,
+         "explode": false,
+         "isRequired": true,
+         "kind": "Method",
+         "decorators": [],
+         "skipUrlEncoding": false
+        }
+       ],
+       "responses": [
         {
          "$id": "331",
-         "StatusCodes": [
-          204
-         ],
-         "Headers": [],
-         "IsErrorResponse": false
-        }
-       ],
-       "HttpMethod": "POST",
-       "Uri": "{endpoint}",
-       "Path": "/special-words/models/not",
-       "RequestMediaTypes": [
+         "statusCodes": [
+          204
+         ],
+         "headers": [],
+         "isErrorResponse": false
+        }
+       ],
+       "httpMethod": "POST",
+       "uri": "{endpoint}",
+       "path": "/special-words/models/not",
+       "requestMediaTypes": [
         "application/json"
        ],
-       "BufferResponse": true,
-       "GenerateProtocolMethod": true,
-       "GenerateConvenienceMethod": true,
-       "CrossLanguageDefinitionId": "SpecialWords.Models.withNot",
-       "Decorators": []
+       "bufferResponse": true,
+       "generateProtocolMethod": true,
+       "generateConvenienceMethod": true,
+       "crossLanguageDefinitionId": "SpecialWords.Models.withNot",
+       "decorators": []
       },
       {
        "$id": "332",
-       "Name": "withOr",
-       "ResourceName": "Models",
-       "Accessibility": "public",
-       "Parameters": [
+       "name": "withOr",
+       "resourceName": "Models",
+       "accessibility": "public",
+       "parameters": [
         {
          "$id": "333",
-         "Name": "contentType",
-         "NameInRequest": "Content-Type",
-         "Doc": "Body parameter's content type. Known values are application/json",
-         "Type": {
+         "name": "contentType",
+         "nameInRequest": "Content-Type",
+         "doc": "Body parameter's content type. Known values are application/json",
+         "type": {
           "$id": "334",
           "kind": "constant",
           "valueType": {
@@ -3353,68 +3220,68 @@
           "value": "application/json",
           "decorators": []
          },
-         "Location": "Header",
-         "IsApiVersion": false,
-         "IsContentType": true,
-         "IsEndpoint": false,
-         "Explode": false,
-         "IsRequired": true,
-         "Kind": "Constant",
-         "Decorators": [],
-         "SkipUrlEncoding": false
+         "location": "Header",
+         "isApiVersion": false,
+         "isContentType": true,
+         "isEndpoint": false,
+         "explode": false,
+         "isRequired": true,
+         "kind": "Constant",
+         "decorators": [],
+         "skipUrlEncoding": false
         },
         {
          "$id": "336",
-         "Name": "body",
-         "NameInRequest": "body",
-         "Type": {
+         "name": "body",
+         "nameInRequest": "body",
+         "type": {
           "$ref": "132"
          },
-         "Location": "Body",
-         "IsApiVersion": false,
-         "IsContentType": false,
-         "IsEndpoint": false,
-         "Explode": false,
-         "IsRequired": true,
-         "Kind": "Method",
-         "Decorators": [],
-         "SkipUrlEncoding": false
-        }
-       ],
-       "Responses": [
+         "location": "Body",
+         "isApiVersion": false,
+         "isContentType": false,
+         "isEndpoint": false,
+         "explode": false,
+         "isRequired": true,
+         "kind": "Method",
+         "decorators": [],
+         "skipUrlEncoding": false
+        }
+       ],
+       "responses": [
         {
          "$id": "337",
-         "StatusCodes": [
-          204
-         ],
-         "Headers": [],
-         "IsErrorResponse": false
-        }
-       ],
-       "HttpMethod": "POST",
-       "Uri": "{endpoint}",
-       "Path": "/special-words/models/or",
-       "RequestMediaTypes": [
+         "statusCodes": [
+          204
+         ],
+         "headers": [],
+         "isErrorResponse": false
+        }
+       ],
+       "httpMethod": "POST",
+       "uri": "{endpoint}",
+       "path": "/special-words/models/or",
+       "requestMediaTypes": [
         "application/json"
        ],
-       "BufferResponse": true,
-       "GenerateProtocolMethod": true,
-       "GenerateConvenienceMethod": true,
-       "CrossLanguageDefinitionId": "SpecialWords.Models.withOr",
-       "Decorators": []
+       "bufferResponse": true,
+       "generateProtocolMethod": true,
+       "generateConvenienceMethod": true,
+       "crossLanguageDefinitionId": "SpecialWords.Models.withOr",
+       "decorators": []
       },
       {
        "$id": "338",
-       "Name": "withPass",
-       "ResourceName": "Models",
-       "Accessibility": "public",
-       "Parameters": [
+       "name": "withPass",
+       "resourceName": "Models",
+       "accessibility": "public",
+       "parameters": [
         {
          "$id": "339",
-         "Name": "contentType",
-         "NameInRequest": "Content-Type",
-         "Doc": "Body parameter's content type. Known values are application/json",
-         "Type": {
+         "name": "contentType",
+         "nameInRequest": "Content-Type",
+         "doc": "Body parameter's content type. Known values are application/json",
+         "type": {
           "$id": "340",
           "kind": "constant",
           "valueType": {
@@ -3427,68 +3294,68 @@
           "value": "application/json",
           "decorators": []
          },
-         "Location": "Header",
-         "IsApiVersion": false,
-         "IsContentType": true,
-         "IsEndpoint": false,
-         "Explode": false,
-         "IsRequired": true,
-         "Kind": "Constant",
-         "Decorators": [],
-         "SkipUrlEncoding": false
+         "location": "Header",
+         "isApiVersion": false,
+         "isContentType": true,
+         "isEndpoint": false,
+         "explode": false,
+         "isRequired": true,
+         "kind": "Constant",
+         "decorators": [],
+         "skipUrlEncoding": false
         },
         {
          "$id": "342",
-         "Name": "body",
-         "NameInRequest": "body",
-         "Type": {
+         "name": "body",
+         "nameInRequest": "body",
+         "type": {
           "$ref": "137"
          },
-         "Location": "Body",
-         "IsApiVersion": false,
-         "IsContentType": false,
-         "IsEndpoint": false,
-         "Explode": false,
-         "IsRequired": true,
-         "Kind": "Method",
-         "Decorators": [],
-         "SkipUrlEncoding": false
-        }
-       ],
-       "Responses": [
+         "location": "Body",
+         "isApiVersion": false,
+         "isContentType": false,
+         "isEndpoint": false,
+         "explode": false,
+         "isRequired": true,
+         "kind": "Method",
+         "decorators": [],
+         "skipUrlEncoding": false
+        }
+       ],
+       "responses": [
         {
          "$id": "343",
-         "StatusCodes": [
-          204
-         ],
-         "Headers": [],
-         "IsErrorResponse": false
-        }
-       ],
-       "HttpMethod": "POST",
-       "Uri": "{endpoint}",
-       "Path": "/special-words/models/pass",
-       "RequestMediaTypes": [
+         "statusCodes": [
+          204
+         ],
+         "headers": [],
+         "isErrorResponse": false
+        }
+       ],
+       "httpMethod": "POST",
+       "uri": "{endpoint}",
+       "path": "/special-words/models/pass",
+       "requestMediaTypes": [
         "application/json"
        ],
-       "BufferResponse": true,
-       "GenerateProtocolMethod": true,
-       "GenerateConvenienceMethod": true,
-       "CrossLanguageDefinitionId": "SpecialWords.Models.withPass",
-       "Decorators": []
+       "bufferResponse": true,
+       "generateProtocolMethod": true,
+       "generateConvenienceMethod": true,
+       "crossLanguageDefinitionId": "SpecialWords.Models.withPass",
+       "decorators": []
       },
       {
        "$id": "344",
-       "Name": "withRaise",
-       "ResourceName": "Models",
-       "Accessibility": "public",
-       "Parameters": [
+       "name": "withRaise",
+       "resourceName": "Models",
+       "accessibility": "public",
+       "parameters": [
         {
          "$id": "345",
-         "Name": "contentType",
-         "NameInRequest": "Content-Type",
-         "Doc": "Body parameter's content type. Known values are application/json",
-         "Type": {
+         "name": "contentType",
+         "nameInRequest": "Content-Type",
+         "doc": "Body parameter's content type. Known values are application/json",
+         "type": {
           "$id": "346",
           "kind": "constant",
           "valueType": {
@@ -3501,68 +3368,68 @@
           "value": "application/json",
           "decorators": []
          },
-         "Location": "Header",
-         "IsApiVersion": false,
-         "IsContentType": true,
-         "IsEndpoint": false,
-         "Explode": false,
-         "IsRequired": true,
-         "Kind": "Constant",
-         "Decorators": [],
-         "SkipUrlEncoding": false
+         "location": "Header",
+         "isApiVersion": false,
+         "isContentType": true,
+         "isEndpoint": false,
+         "explode": false,
+         "isRequired": true,
+         "kind": "Constant",
+         "decorators": [],
+         "skipUrlEncoding": false
         },
         {
          "$id": "348",
-         "Name": "body",
-         "NameInRequest": "body",
-         "Type": {
+         "name": "body",
+         "nameInRequest": "body",
+         "type": {
           "$ref": "142"
          },
-         "Location": "Body",
-         "IsApiVersion": false,
-         "IsContentType": false,
-         "IsEndpoint": false,
-         "Explode": false,
-         "IsRequired": true,
-         "Kind": "Method",
-         "Decorators": [],
-         "SkipUrlEncoding": false
-        }
-       ],
-       "Responses": [
+         "location": "Body",
+         "isApiVersion": false,
+         "isContentType": false,
+         "isEndpoint": false,
+         "explode": false,
+         "isRequired": true,
+         "kind": "Method",
+         "decorators": [],
+         "skipUrlEncoding": false
+        }
+       ],
+       "responses": [
         {
          "$id": "349",
-         "StatusCodes": [
-          204
-         ],
-         "Headers": [],
-         "IsErrorResponse": false
-        }
-       ],
-       "HttpMethod": "POST",
-       "Uri": "{endpoint}",
-       "Path": "/special-words/models/raise",
-       "RequestMediaTypes": [
+         "statusCodes": [
+          204
+         ],
+         "headers": [],
+         "isErrorResponse": false
+        }
+       ],
+       "httpMethod": "POST",
+       "uri": "{endpoint}",
+       "path": "/special-words/models/raise",
+       "requestMediaTypes": [
         "application/json"
        ],
-       "BufferResponse": true,
-       "GenerateProtocolMethod": true,
-       "GenerateConvenienceMethod": true,
-       "CrossLanguageDefinitionId": "SpecialWords.Models.withRaise",
-       "Decorators": []
+       "bufferResponse": true,
+       "generateProtocolMethod": true,
+       "generateConvenienceMethod": true,
+       "crossLanguageDefinitionId": "SpecialWords.Models.withRaise",
+       "decorators": []
       },
       {
        "$id": "350",
-       "Name": "withReturn",
-       "ResourceName": "Models",
-       "Accessibility": "public",
-       "Parameters": [
+       "name": "withReturn",
+       "resourceName": "Models",
+       "accessibility": "public",
+       "parameters": [
         {
          "$id": "351",
-         "Name": "contentType",
-         "NameInRequest": "Content-Type",
-         "Doc": "Body parameter's content type. Known values are application/json",
-         "Type": {
+         "name": "contentType",
+         "nameInRequest": "Content-Type",
+         "doc": "Body parameter's content type. Known values are application/json",
+         "type": {
           "$id": "352",
           "kind": "constant",
           "valueType": {
@@ -3575,68 +3442,68 @@
           "value": "application/json",
           "decorators": []
          },
-         "Location": "Header",
-         "IsApiVersion": false,
-         "IsContentType": true,
-         "IsEndpoint": false,
-         "Explode": false,
-         "IsRequired": true,
-         "Kind": "Constant",
-         "Decorators": [],
-         "SkipUrlEncoding": false
+         "location": "Header",
+         "isApiVersion": false,
+         "isContentType": true,
+         "isEndpoint": false,
+         "explode": false,
+         "isRequired": true,
+         "kind": "Constant",
+         "decorators": [],
+         "skipUrlEncoding": false
         },
         {
          "$id": "354",
-         "Name": "body",
-         "NameInRequest": "body",
-         "Type": {
+         "name": "body",
+         "nameInRequest": "body",
+         "type": {
           "$ref": "147"
          },
-         "Location": "Body",
-         "IsApiVersion": false,
-         "IsContentType": false,
-         "IsEndpoint": false,
-         "Explode": false,
-         "IsRequired": true,
-         "Kind": "Method",
-         "Decorators": [],
-         "SkipUrlEncoding": false
-        }
-       ],
-       "Responses": [
+         "location": "Body",
+         "isApiVersion": false,
+         "isContentType": false,
+         "isEndpoint": false,
+         "explode": false,
+         "isRequired": true,
+         "kind": "Method",
+         "decorators": [],
+         "skipUrlEncoding": false
+        }
+       ],
+       "responses": [
         {
          "$id": "355",
-         "StatusCodes": [
-          204
-         ],
-         "Headers": [],
-         "IsErrorResponse": false
-        }
-       ],
-       "HttpMethod": "POST",
-       "Uri": "{endpoint}",
-       "Path": "/special-words/models/return",
-       "RequestMediaTypes": [
+         "statusCodes": [
+          204
+         ],
+         "headers": [],
+         "isErrorResponse": false
+        }
+       ],
+       "httpMethod": "POST",
+       "uri": "{endpoint}",
+       "path": "/special-words/models/return",
+       "requestMediaTypes": [
         "application/json"
        ],
-       "BufferResponse": true,
-       "GenerateProtocolMethod": true,
-       "GenerateConvenienceMethod": true,
-       "CrossLanguageDefinitionId": "SpecialWords.Models.withReturn",
-       "Decorators": []
+       "bufferResponse": true,
+       "generateProtocolMethod": true,
+       "generateConvenienceMethod": true,
+       "crossLanguageDefinitionId": "SpecialWords.Models.withReturn",
+       "decorators": []
       },
       {
        "$id": "356",
-       "Name": "withTry",
-       "ResourceName": "Models",
-       "Accessibility": "public",
-       "Parameters": [
+       "name": "withTry",
+       "resourceName": "Models",
+       "accessibility": "public",
+       "parameters": [
         {
          "$id": "357",
-         "Name": "contentType",
-         "NameInRequest": "Content-Type",
-         "Doc": "Body parameter's content type. Known values are application/json",
-         "Type": {
+         "name": "contentType",
+         "nameInRequest": "Content-Type",
+         "doc": "Body parameter's content type. Known values are application/json",
+         "type": {
           "$id": "358",
           "kind": "constant",
           "valueType": {
@@ -3649,68 +3516,68 @@
           "value": "application/json",
           "decorators": []
          },
-         "Location": "Header",
-         "IsApiVersion": false,
-         "IsContentType": true,
-         "IsEndpoint": false,
-         "Explode": false,
-         "IsRequired": true,
-         "Kind": "Constant",
-         "Decorators": [],
-         "SkipUrlEncoding": false
+         "location": "Header",
+         "isApiVersion": false,
+         "isContentType": true,
+         "isEndpoint": false,
+         "explode": false,
+         "isRequired": true,
+         "kind": "Constant",
+         "decorators": [],
+         "skipUrlEncoding": false
         },
         {
          "$id": "360",
-         "Name": "body",
-         "NameInRequest": "body",
-         "Type": {
+         "name": "body",
+         "nameInRequest": "body",
+         "type": {
           "$ref": "152"
          },
-         "Location": "Body",
-         "IsApiVersion": false,
-         "IsContentType": false,
-         "IsEndpoint": false,
-         "Explode": false,
-         "IsRequired": true,
-         "Kind": "Method",
-         "Decorators": [],
-         "SkipUrlEncoding": false
-        }
-       ],
-       "Responses": [
+         "location": "Body",
+         "isApiVersion": false,
+         "isContentType": false,
+         "isEndpoint": false,
+         "explode": false,
+         "isRequired": true,
+         "kind": "Method",
+         "decorators": [],
+         "skipUrlEncoding": false
+        }
+       ],
+       "responses": [
         {
          "$id": "361",
-         "StatusCodes": [
-          204
-         ],
-         "Headers": [],
-         "IsErrorResponse": false
-        }
-       ],
-       "HttpMethod": "POST",
-       "Uri": "{endpoint}",
-       "Path": "/special-words/models/try",
-       "RequestMediaTypes": [
+         "statusCodes": [
+          204
+         ],
+         "headers": [],
+         "isErrorResponse": false
+        }
+       ],
+       "httpMethod": "POST",
+       "uri": "{endpoint}",
+       "path": "/special-words/models/try",
+       "requestMediaTypes": [
         "application/json"
        ],
-       "BufferResponse": true,
-       "GenerateProtocolMethod": true,
-       "GenerateConvenienceMethod": true,
-       "CrossLanguageDefinitionId": "SpecialWords.Models.withTry",
-       "Decorators": []
+       "bufferResponse": true,
+       "generateProtocolMethod": true,
+       "generateConvenienceMethod": true,
+       "crossLanguageDefinitionId": "SpecialWords.Models.withTry",
+       "decorators": []
       },
       {
        "$id": "362",
-       "Name": "withWhile",
-       "ResourceName": "Models",
-       "Accessibility": "public",
-       "Parameters": [
+       "name": "withWhile",
+       "resourceName": "Models",
+       "accessibility": "public",
+       "parameters": [
         {
          "$id": "363",
-         "Name": "contentType",
-         "NameInRequest": "Content-Type",
-         "Doc": "Body parameter's content type. Known values are application/json",
-         "Type": {
+         "name": "contentType",
+         "nameInRequest": "Content-Type",
+         "doc": "Body parameter's content type. Known values are application/json",
+         "type": {
           "$id": "364",
           "kind": "constant",
           "valueType": {
@@ -3723,68 +3590,68 @@
           "value": "application/json",
           "decorators": []
          },
-         "Location": "Header",
-         "IsApiVersion": false,
-         "IsContentType": true,
-         "IsEndpoint": false,
-         "Explode": false,
-         "IsRequired": true,
-         "Kind": "Constant",
-         "Decorators": [],
-         "SkipUrlEncoding": false
+         "location": "Header",
+         "isApiVersion": false,
+         "isContentType": true,
+         "isEndpoint": false,
+         "explode": false,
+         "isRequired": true,
+         "kind": "Constant",
+         "decorators": [],
+         "skipUrlEncoding": false
         },
         {
          "$id": "366",
-         "Name": "body",
-         "NameInRequest": "body",
-         "Type": {
+         "name": "body",
+         "nameInRequest": "body",
+         "type": {
           "$ref": "157"
          },
-         "Location": "Body",
-         "IsApiVersion": false,
-         "IsContentType": false,
-         "IsEndpoint": false,
-         "Explode": false,
-         "IsRequired": true,
-         "Kind": "Method",
-         "Decorators": [],
-         "SkipUrlEncoding": false
-        }
-       ],
-       "Responses": [
+         "location": "Body",
+         "isApiVersion": false,
+         "isContentType": false,
+         "isEndpoint": false,
+         "explode": false,
+         "isRequired": true,
+         "kind": "Method",
+         "decorators": [],
+         "skipUrlEncoding": false
+        }
+       ],
+       "responses": [
         {
          "$id": "367",
-         "StatusCodes": [
-          204
-         ],
-         "Headers": [],
-         "IsErrorResponse": false
-        }
-       ],
-       "HttpMethod": "POST",
-       "Uri": "{endpoint}",
-       "Path": "/special-words/models/while",
-       "RequestMediaTypes": [
+         "statusCodes": [
+          204
+         ],
+         "headers": [],
+         "isErrorResponse": false
+        }
+       ],
+       "httpMethod": "POST",
+       "uri": "{endpoint}",
+       "path": "/special-words/models/while",
+       "requestMediaTypes": [
         "application/json"
        ],
-       "BufferResponse": true,
-       "GenerateProtocolMethod": true,
-       "GenerateConvenienceMethod": true,
-       "CrossLanguageDefinitionId": "SpecialWords.Models.withWhile",
-       "Decorators": []
+       "bufferResponse": true,
+       "generateProtocolMethod": true,
+       "generateConvenienceMethod": true,
+       "crossLanguageDefinitionId": "SpecialWords.Models.withWhile",
+       "decorators": []
       },
       {
        "$id": "368",
-       "Name": "withWith",
-       "ResourceName": "Models",
-       "Accessibility": "public",
-       "Parameters": [
+       "name": "withWith",
+       "resourceName": "Models",
+       "accessibility": "public",
+       "parameters": [
         {
          "$id": "369",
-         "Name": "contentType",
-         "NameInRequest": "Content-Type",
-         "Doc": "Body parameter's content type. Known values are application/json",
-         "Type": {
+         "name": "contentType",
+         "nameInRequest": "Content-Type",
+         "doc": "Body parameter's content type. Known values are application/json",
+         "type": {
           "$id": "370",
           "kind": "constant",
           "valueType": {
@@ -3797,68 +3664,68 @@
           "value": "application/json",
           "decorators": []
          },
-         "Location": "Header",
-         "IsApiVersion": false,
-         "IsContentType": true,
-         "IsEndpoint": false,
-         "Explode": false,
-         "IsRequired": true,
-         "Kind": "Constant",
-         "Decorators": [],
-         "SkipUrlEncoding": false
+         "location": "Header",
+         "isApiVersion": false,
+         "isContentType": true,
+         "isEndpoint": false,
+         "explode": false,
+         "isRequired": true,
+         "kind": "Constant",
+         "decorators": [],
+         "skipUrlEncoding": false
         },
         {
          "$id": "372",
-         "Name": "body",
-         "NameInRequest": "body",
-         "Type": {
+         "name": "body",
+         "nameInRequest": "body",
+         "type": {
           "$ref": "162"
          },
-         "Location": "Body",
-         "IsApiVersion": false,
-         "IsContentType": false,
-         "IsEndpoint": false,
-         "Explode": false,
-         "IsRequired": true,
-         "Kind": "Method",
-         "Decorators": [],
-         "SkipUrlEncoding": false
-        }
-       ],
-       "Responses": [
+         "location": "Body",
+         "isApiVersion": false,
+         "isContentType": false,
+         "isEndpoint": false,
+         "explode": false,
+         "isRequired": true,
+         "kind": "Method",
+         "decorators": [],
+         "skipUrlEncoding": false
+        }
+       ],
+       "responses": [
         {
          "$id": "373",
-         "StatusCodes": [
-          204
-         ],
-         "Headers": [],
-         "IsErrorResponse": false
-        }
-       ],
-       "HttpMethod": "POST",
-       "Uri": "{endpoint}",
-       "Path": "/special-words/models/with",
-       "RequestMediaTypes": [
+         "statusCodes": [
+          204
+         ],
+         "headers": [],
+         "isErrorResponse": false
+        }
+       ],
+       "httpMethod": "POST",
+       "uri": "{endpoint}",
+       "path": "/special-words/models/with",
+       "requestMediaTypes": [
         "application/json"
        ],
-       "BufferResponse": true,
-       "GenerateProtocolMethod": true,
-       "GenerateConvenienceMethod": true,
-       "CrossLanguageDefinitionId": "SpecialWords.Models.withWith",
-       "Decorators": []
+       "bufferResponse": true,
+       "generateProtocolMethod": true,
+       "generateConvenienceMethod": true,
+       "crossLanguageDefinitionId": "SpecialWords.Models.withWith",
+       "decorators": []
       },
       {
        "$id": "374",
-       "Name": "withYield",
-       "ResourceName": "Models",
-       "Accessibility": "public",
-       "Parameters": [
+       "name": "withYield",
+       "resourceName": "Models",
+       "accessibility": "public",
+       "parameters": [
         {
          "$id": "375",
-         "Name": "contentType",
-         "NameInRequest": "Content-Type",
-         "Doc": "Body parameter's content type. Known values are application/json",
-         "Type": {
+         "name": "contentType",
+         "nameInRequest": "Content-Type",
+         "doc": "Body parameter's content type. Known values are application/json",
+         "type": {
           "$id": "376",
           "kind": "constant",
           "valueType": {
@@ -3871,55 +3738,55 @@
           "value": "application/json",
           "decorators": []
          },
-         "Location": "Header",
-         "IsApiVersion": false,
-         "IsContentType": true,
-         "IsEndpoint": false,
-         "Explode": false,
-         "IsRequired": true,
-         "Kind": "Constant",
-         "Decorators": [],
-         "SkipUrlEncoding": false
+         "location": "Header",
+         "isApiVersion": false,
+         "isContentType": true,
+         "isEndpoint": false,
+         "explode": false,
+         "isRequired": true,
+         "kind": "Constant",
+         "decorators": [],
+         "skipUrlEncoding": false
         },
         {
          "$id": "378",
-         "Name": "body",
-         "NameInRequest": "body",
-         "Type": {
+         "name": "body",
+         "nameInRequest": "body",
+         "type": {
           "$ref": "167"
          },
-         "Location": "Body",
-         "IsApiVersion": false,
-         "IsContentType": false,
-         "IsEndpoint": false,
-         "Explode": false,
-         "IsRequired": true,
-         "Kind": "Method",
-         "Decorators": [],
-         "SkipUrlEncoding": false
-        }
-       ],
-       "Responses": [
+         "location": "Body",
+         "isApiVersion": false,
+         "isContentType": false,
+         "isEndpoint": false,
+         "explode": false,
+         "isRequired": true,
+         "kind": "Method",
+         "decorators": [],
+         "skipUrlEncoding": false
+        }
+       ],
+       "responses": [
         {
          "$id": "379",
-         "StatusCodes": [
-          204
-         ],
-         "Headers": [],
-         "IsErrorResponse": false
-        }
-       ],
-       "HttpMethod": "POST",
-       "Uri": "{endpoint}",
-       "Path": "/special-words/models/yield",
-       "RequestMediaTypes": [
+         "statusCodes": [
+          204
+         ],
+         "headers": [],
+         "isErrorResponse": false
+        }
+       ],
+       "httpMethod": "POST",
+       "uri": "{endpoint}",
+       "path": "/special-words/models/yield",
+       "requestMediaTypes": [
         "application/json"
        ],
-       "BufferResponse": true,
-       "GenerateProtocolMethod": true,
-       "GenerateConvenienceMethod": true,
-       "CrossLanguageDefinitionId": "SpecialWords.Models.withYield",
-       "Decorators": []
+       "bufferResponse": true,
+       "generateProtocolMethod": true,
+       "generateConvenienceMethod": true,
+       "crossLanguageDefinitionId": "SpecialWords.Models.withYield",
+       "decorators": []
       }
      ],
      "apiVersions": [],
@@ -3938,1157 +3805,48 @@
      "parameters": [
       {
        "$id": "381",
-       "Name": "endpoint",
-       "NameInRequest": "endpoint",
-       "Doc": "Service host",
-       "Type": {
+       "name": "endpoint",
+       "nameInRequest": "endpoint",
+       "doc": "Service host",
+       "type": {
         "$id": "382",
         "kind": "url",
         "name": "url",
         "crossLanguageDefinitionId": "TypeSpec.url"
        },
-       "Location": "Uri",
-       "IsApiVersion": false,
-       "IsResourceParameter": false,
-       "IsContentType": false,
-       "IsRequired": true,
-       "IsEndpoint": true,
-       "SkipUrlEncoding": false,
-       "Explode": false,
-       "Kind": "Client",
-       "DefaultValue": {
-        "$id": "383",
-        "Type": {
-         "$id": "384",
-=======
-        "value": "application/json",
-        "decorators": []
-       },
-       "location": "Header",
-       "isApiVersion": false,
-       "isContentType": true,
-       "isEndpoint": false,
-       "explode": false,
-       "isRequired": true,
-       "kind": "Constant",
-       "decorators": [],
-       "skipUrlEncoding": false
-      },
-      {
-       "$id": "188",
-       "name": "body",
-       "nameInRequest": "body",
-       "type": {
-        "$ref": "12"
-       },
-       "location": "Body",
+       "location": "Uri",
        "isApiVersion": false,
        "isContentType": false,
-       "isEndpoint": false,
+       "isRequired": true,
+       "isEndpoint": true,
+       "skipUrlEncoding": false,
        "explode": false,
-       "isRequired": true,
-       "kind": "Method",
-       "decorators": [],
-       "skipUrlEncoding": false
-      }
-     ],
-     "responses": [
-      {
-       "$id": "189",
-       "statusCodes": [
-        204
-       ],
-       "headers": [],
-       "isErrorResponse": false
-      }
-     ],
-     "httpMethod": "POST",
-     "uri": "{endpoint}",
-     "path": "/special-words/models/as",
-     "requestMediaTypes": [
-      "application/json"
-     ],
-     "bufferResponse": true,
-     "generateProtocolMethod": true,
-     "generateConvenienceMethod": true,
-     "crossLanguageDefinitionId": "SpecialWords.Models.withAs",
-     "decorators": []
-    },
-    {
-     "$id": "190",
-     "name": "withAssert",
-     "resourceName": "Models",
-     "accessibility": "public",
-     "parameters": [
-      {
-       "$id": "191",
-       "name": "contentType",
-       "nameInRequest": "Content-Type",
-       "doc": "Body parameter's content type. Known values are application/json",
-       "type": {
-        "$id": "192",
-        "kind": "constant",
-        "valueType": {
-         "$id": "193",
-         "kind": "string",
-         "name": "string",
-         "crossLanguageDefinitionId": "TypeSpec.string",
-         "decorators": []
-        },
-        "value": "application/json",
-        "decorators": []
-       },
-       "location": "Header",
-       "isApiVersion": false,
-       "isContentType": true,
-       "isEndpoint": false,
-       "explode": false,
-       "isRequired": true,
-       "kind": "Constant",
-       "decorators": [],
-       "skipUrlEncoding": false
-      },
-      {
-       "$id": "194",
-       "name": "body",
-       "nameInRequest": "body",
-       "type": {
-        "$ref": "17"
-       },
-       "location": "Body",
-       "isApiVersion": false,
-       "isContentType": false,
-       "isEndpoint": false,
-       "explode": false,
-       "isRequired": true,
-       "kind": "Method",
-       "decorators": [],
-       "skipUrlEncoding": false
-      }
-     ],
-     "responses": [
-      {
-       "$id": "195",
-       "statusCodes": [
-        204
-       ],
-       "headers": [],
-       "isErrorResponse": false
-      }
-     ],
-     "httpMethod": "POST",
-     "uri": "{endpoint}",
-     "path": "/special-words/models/assert",
-     "requestMediaTypes": [
-      "application/json"
-     ],
-     "bufferResponse": true,
-     "generateProtocolMethod": true,
-     "generateConvenienceMethod": true,
-     "crossLanguageDefinitionId": "SpecialWords.Models.withAssert",
-     "decorators": []
-    },
-    {
-     "$id": "196",
-     "name": "withAsync",
-     "resourceName": "Models",
-     "accessibility": "public",
-     "parameters": [
-      {
-       "$id": "197",
-       "name": "contentType",
-       "nameInRequest": "Content-Type",
-       "doc": "Body parameter's content type. Known values are application/json",
-       "type": {
-        "$id": "198",
-        "kind": "constant",
-        "valueType": {
-         "$id": "199",
-         "kind": "string",
-         "name": "string",
-         "crossLanguageDefinitionId": "TypeSpec.string",
-         "decorators": []
-        },
-        "value": "application/json",
-        "decorators": []
-       },
-       "location": "Header",
-       "isApiVersion": false,
-       "isContentType": true,
-       "isEndpoint": false,
-       "explode": false,
-       "isRequired": true,
-       "kind": "Constant",
-       "decorators": [],
-       "skipUrlEncoding": false
-      },
-      {
-       "$id": "200",
-       "name": "body",
-       "nameInRequest": "body",
-       "type": {
-        "$ref": "22"
-       },
-       "location": "Body",
-       "isApiVersion": false,
-       "isContentType": false,
-       "isEndpoint": false,
-       "explode": false,
-       "isRequired": true,
-       "kind": "Method",
-       "decorators": [],
-       "skipUrlEncoding": false
-      }
-     ],
-     "responses": [
-      {
-       "$id": "201",
-       "statusCodes": [
-        204
-       ],
-       "headers": [],
-       "isErrorResponse": false
-      }
-     ],
-     "httpMethod": "POST",
-     "uri": "{endpoint}",
-     "path": "/special-words/models/async",
-     "requestMediaTypes": [
-      "application/json"
-     ],
-     "bufferResponse": true,
-     "generateProtocolMethod": true,
-     "generateConvenienceMethod": true,
-     "crossLanguageDefinitionId": "SpecialWords.Models.withAsync",
-     "decorators": []
-    },
-    {
-     "$id": "202",
-     "name": "withAwait",
-     "resourceName": "Models",
-     "accessibility": "public",
-     "parameters": [
-      {
-       "$id": "203",
-       "name": "contentType",
-       "nameInRequest": "Content-Type",
-       "doc": "Body parameter's content type. Known values are application/json",
-       "type": {
-        "$id": "204",
-        "kind": "constant",
-        "valueType": {
-         "$id": "205",
-         "kind": "string",
-         "name": "string",
-         "crossLanguageDefinitionId": "TypeSpec.string",
-         "decorators": []
-        },
-        "value": "application/json",
-        "decorators": []
-       },
-       "location": "Header",
-       "isApiVersion": false,
-       "isContentType": true,
-       "isEndpoint": false,
-       "explode": false,
-       "isRequired": true,
-       "kind": "Constant",
-       "decorators": [],
-       "skipUrlEncoding": false
-      },
-      {
-       "$id": "206",
-       "name": "body",
-       "nameInRequest": "body",
-       "type": {
-        "$ref": "27"
-       },
-       "location": "Body",
-       "isApiVersion": false,
-       "isContentType": false,
-       "isEndpoint": false,
-       "explode": false,
-       "isRequired": true,
-       "kind": "Method",
-       "decorators": [],
-       "skipUrlEncoding": false
-      }
-     ],
-     "responses": [
-      {
-       "$id": "207",
-       "statusCodes": [
-        204
-       ],
-       "headers": [],
-       "isErrorResponse": false
-      }
-     ],
-     "httpMethod": "POST",
-     "uri": "{endpoint}",
-     "path": "/special-words/models/await",
-     "requestMediaTypes": [
-      "application/json"
-     ],
-     "bufferResponse": true,
-     "generateProtocolMethod": true,
-     "generateConvenienceMethod": true,
-     "crossLanguageDefinitionId": "SpecialWords.Models.withAwait",
-     "decorators": []
-    },
-    {
-     "$id": "208",
-     "name": "withBreak",
-     "resourceName": "Models",
-     "accessibility": "public",
-     "parameters": [
-      {
-       "$id": "209",
-       "name": "contentType",
-       "nameInRequest": "Content-Type",
-       "doc": "Body parameter's content type. Known values are application/json",
-       "type": {
-        "$id": "210",
-        "kind": "constant",
-        "valueType": {
-         "$id": "211",
-         "kind": "string",
-         "name": "string",
-         "crossLanguageDefinitionId": "TypeSpec.string",
-         "decorators": []
-        },
-        "value": "application/json",
-        "decorators": []
-       },
-       "location": "Header",
-       "isApiVersion": false,
-       "isContentType": true,
-       "isEndpoint": false,
-       "explode": false,
-       "isRequired": true,
-       "kind": "Constant",
-       "decorators": [],
-       "skipUrlEncoding": false
-      },
-      {
-       "$id": "212",
-       "name": "body",
-       "nameInRequest": "body",
-       "type": {
-        "$ref": "32"
-       },
-       "location": "Body",
-       "isApiVersion": false,
-       "isContentType": false,
-       "isEndpoint": false,
-       "explode": false,
-       "isRequired": true,
-       "kind": "Method",
-       "decorators": [],
-       "skipUrlEncoding": false
-      }
-     ],
-     "responses": [
-      {
-       "$id": "213",
-       "statusCodes": [
-        204
-       ],
-       "headers": [],
-       "isErrorResponse": false
-      }
-     ],
-     "httpMethod": "POST",
-     "uri": "{endpoint}",
-     "path": "/special-words/models/break",
-     "requestMediaTypes": [
-      "application/json"
-     ],
-     "bufferResponse": true,
-     "generateProtocolMethod": true,
-     "generateConvenienceMethod": true,
-     "crossLanguageDefinitionId": "SpecialWords.Models.withBreak",
-     "decorators": []
-    },
-    {
-     "$id": "214",
-     "name": "withClass",
-     "resourceName": "Models",
-     "accessibility": "public",
-     "parameters": [
-      {
-       "$id": "215",
-       "name": "contentType",
-       "nameInRequest": "Content-Type",
-       "doc": "Body parameter's content type. Known values are application/json",
-       "type": {
-        "$id": "216",
-        "kind": "constant",
-        "valueType": {
-         "$id": "217",
-         "kind": "string",
-         "name": "string",
-         "crossLanguageDefinitionId": "TypeSpec.string",
-         "decorators": []
-        },
-        "value": "application/json",
-        "decorators": []
-       },
-       "location": "Header",
-       "isApiVersion": false,
-       "isContentType": true,
-       "isEndpoint": false,
-       "explode": false,
-       "isRequired": true,
-       "kind": "Constant",
-       "decorators": [],
-       "skipUrlEncoding": false
-      },
-      {
-       "$id": "218",
-       "name": "body",
-       "nameInRequest": "body",
-       "type": {
-        "$ref": "37"
-       },
-       "location": "Body",
-       "isApiVersion": false,
-       "isContentType": false,
-       "isEndpoint": false,
-       "explode": false,
-       "isRequired": true,
-       "kind": "Method",
-       "decorators": [],
-       "skipUrlEncoding": false
-      }
-     ],
-     "responses": [
-      {
-       "$id": "219",
-       "statusCodes": [
-        204
-       ],
-       "headers": [],
-       "isErrorResponse": false
-      }
-     ],
-     "httpMethod": "POST",
-     "uri": "{endpoint}",
-     "path": "/special-words/models/class",
-     "requestMediaTypes": [
-      "application/json"
-     ],
-     "bufferResponse": true,
-     "generateProtocolMethod": true,
-     "generateConvenienceMethod": true,
-     "crossLanguageDefinitionId": "SpecialWords.Models.withClass",
-     "decorators": []
-    },
-    {
-     "$id": "220",
-     "name": "withConstructor",
-     "resourceName": "Models",
-     "accessibility": "public",
-     "parameters": [
-      {
-       "$id": "221",
-       "name": "contentType",
-       "nameInRequest": "Content-Type",
-       "doc": "Body parameter's content type. Known values are application/json",
-       "type": {
-        "$id": "222",
-        "kind": "constant",
-        "valueType": {
-         "$id": "223",
-         "kind": "string",
-         "name": "string",
-         "crossLanguageDefinitionId": "TypeSpec.string",
-         "decorators": []
-        },
-        "value": "application/json",
-        "decorators": []
-       },
-       "location": "Header",
-       "isApiVersion": false,
-       "isContentType": true,
-       "isEndpoint": false,
-       "explode": false,
-       "isRequired": true,
-       "kind": "Constant",
-       "decorators": [],
-       "skipUrlEncoding": false
-      },
-      {
-       "$id": "224",
-       "name": "body",
-       "nameInRequest": "body",
-       "type": {
-        "$ref": "42"
-       },
-       "location": "Body",
-       "isApiVersion": false,
-       "isContentType": false,
-       "isEndpoint": false,
-       "explode": false,
-       "isRequired": true,
-       "kind": "Method",
-       "decorators": [],
-       "skipUrlEncoding": false
-      }
-     ],
-     "responses": [
-      {
-       "$id": "225",
-       "statusCodes": [
-        204
-       ],
-       "headers": [],
-       "isErrorResponse": false
-      }
-     ],
-     "httpMethod": "POST",
-     "uri": "{endpoint}",
-     "path": "/special-words/models/constructor",
-     "requestMediaTypes": [
-      "application/json"
-     ],
-     "bufferResponse": true,
-     "generateProtocolMethod": true,
-     "generateConvenienceMethod": true,
-     "crossLanguageDefinitionId": "SpecialWords.Models.withConstructor",
-     "decorators": []
-    },
-    {
-     "$id": "226",
-     "name": "withContinue",
-     "resourceName": "Models",
-     "accessibility": "public",
-     "parameters": [
-      {
-       "$id": "227",
-       "name": "contentType",
-       "nameInRequest": "Content-Type",
-       "doc": "Body parameter's content type. Known values are application/json",
-       "type": {
-        "$id": "228",
-        "kind": "constant",
-        "valueType": {
-         "$id": "229",
-         "kind": "string",
-         "name": "string",
-         "crossLanguageDefinitionId": "TypeSpec.string",
-         "decorators": []
-        },
-        "value": "application/json",
-        "decorators": []
-       },
-       "location": "Header",
-       "isApiVersion": false,
-       "isContentType": true,
-       "isEndpoint": false,
-       "explode": false,
-       "isRequired": true,
-       "kind": "Constant",
-       "decorators": [],
-       "skipUrlEncoding": false
-      },
-      {
-       "$id": "230",
-       "name": "body",
-       "nameInRequest": "body",
-       "type": {
-        "$ref": "47"
-       },
-       "location": "Body",
-       "isApiVersion": false,
-       "isContentType": false,
-       "isEndpoint": false,
-       "explode": false,
-       "isRequired": true,
-       "kind": "Method",
-       "decorators": [],
-       "skipUrlEncoding": false
-      }
-     ],
-     "responses": [
-      {
-       "$id": "231",
-       "statusCodes": [
-        204
-       ],
-       "headers": [],
-       "isErrorResponse": false
-      }
-     ],
-     "httpMethod": "POST",
-     "uri": "{endpoint}",
-     "path": "/special-words/models/continue",
-     "requestMediaTypes": [
-      "application/json"
-     ],
-     "bufferResponse": true,
-     "generateProtocolMethod": true,
-     "generateConvenienceMethod": true,
-     "crossLanguageDefinitionId": "SpecialWords.Models.withContinue",
-     "decorators": []
-    },
-    {
-     "$id": "232",
-     "name": "withDef",
-     "resourceName": "Models",
-     "accessibility": "public",
-     "parameters": [
-      {
-       "$id": "233",
-       "name": "contentType",
-       "nameInRequest": "Content-Type",
-       "doc": "Body parameter's content type. Known values are application/json",
-       "type": {
-        "$id": "234",
-        "kind": "constant",
-        "valueType": {
-         "$id": "235",
-         "kind": "string",
-         "name": "string",
-         "crossLanguageDefinitionId": "TypeSpec.string",
-         "decorators": []
-        },
-        "value": "application/json",
-        "decorators": []
-       },
-       "location": "Header",
-       "isApiVersion": false,
-       "isContentType": true,
-       "isEndpoint": false,
-       "explode": false,
-       "isRequired": true,
-       "kind": "Constant",
-       "decorators": [],
-       "skipUrlEncoding": false
-      },
-      {
-       "$id": "236",
-       "name": "body",
-       "nameInRequest": "body",
-       "type": {
-        "$ref": "52"
-       },
-       "location": "Body",
-       "isApiVersion": false,
-       "isContentType": false,
-       "isEndpoint": false,
-       "explode": false,
-       "isRequired": true,
-       "kind": "Method",
-       "decorators": [],
-       "skipUrlEncoding": false
-      }
-     ],
-     "responses": [
-      {
-       "$id": "237",
-       "statusCodes": [
-        204
-       ],
-       "headers": [],
-       "isErrorResponse": false
-      }
-     ],
-     "httpMethod": "POST",
-     "uri": "{endpoint}",
-     "path": "/special-words/models/def",
-     "requestMediaTypes": [
-      "application/json"
-     ],
-     "bufferResponse": true,
-     "generateProtocolMethod": true,
-     "generateConvenienceMethod": true,
-     "crossLanguageDefinitionId": "SpecialWords.Models.withDef",
-     "decorators": []
-    },
-    {
-     "$id": "238",
-     "name": "withDel",
-     "resourceName": "Models",
-     "accessibility": "public",
-     "parameters": [
-      {
-       "$id": "239",
-       "name": "contentType",
-       "nameInRequest": "Content-Type",
-       "doc": "Body parameter's content type. Known values are application/json",
-       "type": {
-        "$id": "240",
-        "kind": "constant",
-        "valueType": {
-         "$id": "241",
-         "kind": "string",
-         "name": "string",
-         "crossLanguageDefinitionId": "TypeSpec.string",
-         "decorators": []
-        },
-        "value": "application/json",
-        "decorators": []
-       },
-       "location": "Header",
-       "isApiVersion": false,
-       "isContentType": true,
-       "isEndpoint": false,
-       "explode": false,
-       "isRequired": true,
-       "kind": "Constant",
-       "decorators": [],
-       "skipUrlEncoding": false
-      },
-      {
-       "$id": "242",
-       "name": "body",
-       "nameInRequest": "body",
-       "type": {
-        "$ref": "57"
-       },
-       "location": "Body",
-       "isApiVersion": false,
-       "isContentType": false,
-       "isEndpoint": false,
-       "explode": false,
-       "isRequired": true,
-       "kind": "Method",
-       "decorators": [],
-       "skipUrlEncoding": false
-      }
-     ],
-     "responses": [
-      {
-       "$id": "243",
-       "statusCodes": [
-        204
-       ],
-       "headers": [],
-       "isErrorResponse": false
-      }
-     ],
-     "httpMethod": "POST",
-     "uri": "{endpoint}",
-     "path": "/special-words/models/del",
-     "requestMediaTypes": [
-      "application/json"
-     ],
-     "bufferResponse": true,
-     "generateProtocolMethod": true,
-     "generateConvenienceMethod": true,
-     "crossLanguageDefinitionId": "SpecialWords.Models.withDel",
-     "decorators": []
-    },
-    {
-     "$id": "244",
-     "name": "withElif",
-     "resourceName": "Models",
-     "accessibility": "public",
-     "parameters": [
-      {
-       "$id": "245",
-       "name": "contentType",
-       "nameInRequest": "Content-Type",
-       "doc": "Body parameter's content type. Known values are application/json",
-       "type": {
-        "$id": "246",
-        "kind": "constant",
-        "valueType": {
-         "$id": "247",
-         "kind": "string",
-         "name": "string",
-         "crossLanguageDefinitionId": "TypeSpec.string",
-         "decorators": []
-        },
-        "value": "application/json",
-        "decorators": []
-       },
-       "location": "Header",
-       "isApiVersion": false,
-       "isContentType": true,
-       "isEndpoint": false,
-       "explode": false,
-       "isRequired": true,
-       "kind": "Constant",
-       "decorators": [],
-       "skipUrlEncoding": false
-      },
-      {
-       "$id": "248",
-       "name": "body",
-       "nameInRequest": "body",
-       "type": {
-        "$ref": "62"
-       },
-       "location": "Body",
-       "isApiVersion": false,
-       "isContentType": false,
-       "isEndpoint": false,
-       "explode": false,
-       "isRequired": true,
-       "kind": "Method",
-       "decorators": [],
-       "skipUrlEncoding": false
-      }
-     ],
-     "responses": [
-      {
-       "$id": "249",
-       "statusCodes": [
-        204
-       ],
-       "headers": [],
-       "isErrorResponse": false
-      }
-     ],
-     "httpMethod": "POST",
-     "uri": "{endpoint}",
-     "path": "/special-words/models/elif",
-     "requestMediaTypes": [
-      "application/json"
-     ],
-     "bufferResponse": true,
-     "generateProtocolMethod": true,
-     "generateConvenienceMethod": true,
-     "crossLanguageDefinitionId": "SpecialWords.Models.withElif",
-     "decorators": []
-    },
-    {
-     "$id": "250",
-     "name": "withElse",
-     "resourceName": "Models",
-     "accessibility": "public",
-     "parameters": [
-      {
-       "$id": "251",
-       "name": "contentType",
-       "nameInRequest": "Content-Type",
-       "doc": "Body parameter's content type. Known values are application/json",
-       "type": {
-        "$id": "252",
-        "kind": "constant",
-        "valueType": {
-         "$id": "253",
-         "kind": "string",
-         "name": "string",
-         "crossLanguageDefinitionId": "TypeSpec.string",
-         "decorators": []
-        },
-        "value": "application/json",
-        "decorators": []
-       },
-       "location": "Header",
-       "isApiVersion": false,
-       "isContentType": true,
-       "isEndpoint": false,
-       "explode": false,
-       "isRequired": true,
-       "kind": "Constant",
-       "decorators": [],
-       "skipUrlEncoding": false
-      },
-      {
-       "$id": "254",
-       "name": "body",
-       "nameInRequest": "body",
-       "type": {
-        "$ref": "67"
-       },
-       "location": "Body",
-       "isApiVersion": false,
-       "isContentType": false,
-       "isEndpoint": false,
-       "explode": false,
-       "isRequired": true,
-       "kind": "Method",
-       "decorators": [],
-       "skipUrlEncoding": false
-      }
-     ],
-     "responses": [
-      {
-       "$id": "255",
-       "statusCodes": [
-        204
-       ],
-       "headers": [],
-       "isErrorResponse": false
-      }
-     ],
-     "httpMethod": "POST",
-     "uri": "{endpoint}",
-     "path": "/special-words/models/else",
-     "requestMediaTypes": [
-      "application/json"
-     ],
-     "bufferResponse": true,
-     "generateProtocolMethod": true,
-     "generateConvenienceMethod": true,
-     "crossLanguageDefinitionId": "SpecialWords.Models.withElse",
-     "decorators": []
-    },
-    {
-     "$id": "256",
-     "name": "withExcept",
-     "resourceName": "Models",
-     "accessibility": "public",
-     "parameters": [
-      {
-       "$id": "257",
-       "name": "contentType",
-       "nameInRequest": "Content-Type",
-       "doc": "Body parameter's content type. Known values are application/json",
-       "type": {
-        "$id": "258",
-        "kind": "constant",
-        "valueType": {
-         "$id": "259",
-         "kind": "string",
-         "name": "string",
-         "crossLanguageDefinitionId": "TypeSpec.string",
-         "decorators": []
-        },
-        "value": "application/json",
-        "decorators": []
-       },
-       "location": "Header",
-       "isApiVersion": false,
-       "isContentType": true,
-       "isEndpoint": false,
-       "explode": false,
-       "isRequired": true,
-       "kind": "Constant",
-       "decorators": [],
-       "skipUrlEncoding": false
-      },
-      {
-       "$id": "260",
-       "name": "body",
-       "nameInRequest": "body",
-       "type": {
-        "$ref": "72"
-       },
-       "location": "Body",
-       "isApiVersion": false,
-       "isContentType": false,
-       "isEndpoint": false,
-       "explode": false,
-       "isRequired": true,
-       "kind": "Method",
-       "decorators": [],
-       "skipUrlEncoding": false
-      }
-     ],
-     "responses": [
-      {
-       "$id": "261",
-       "statusCodes": [
-        204
-       ],
-       "headers": [],
-       "isErrorResponse": false
-      }
-     ],
-     "httpMethod": "POST",
-     "uri": "{endpoint}",
-     "path": "/special-words/models/except",
-     "requestMediaTypes": [
-      "application/json"
-     ],
-     "bufferResponse": true,
-     "generateProtocolMethod": true,
-     "generateConvenienceMethod": true,
-     "crossLanguageDefinitionId": "SpecialWords.Models.withExcept",
-     "decorators": []
-    },
-    {
-     "$id": "262",
-     "name": "withExec",
-     "resourceName": "Models",
-     "accessibility": "public",
-     "parameters": [
-      {
-       "$id": "263",
-       "name": "contentType",
-       "nameInRequest": "Content-Type",
-       "doc": "Body parameter's content type. Known values are application/json",
-       "type": {
-        "$id": "264",
-        "kind": "constant",
-        "valueType": {
-         "$id": "265",
-         "kind": "string",
-         "name": "string",
-         "crossLanguageDefinitionId": "TypeSpec.string",
-         "decorators": []
-        },
-        "value": "application/json",
-        "decorators": []
-       },
-       "location": "Header",
-       "isApiVersion": false,
-       "isContentType": true,
-       "isEndpoint": false,
-       "explode": false,
-       "isRequired": true,
-       "kind": "Constant",
-       "decorators": [],
-       "skipUrlEncoding": false
-      },
-      {
-       "$id": "266",
-       "name": "body",
-       "nameInRequest": "body",
-       "type": {
-        "$ref": "77"
-       },
-       "location": "Body",
-       "isApiVersion": false,
-       "isContentType": false,
-       "isEndpoint": false,
-       "explode": false,
-       "isRequired": true,
-       "kind": "Method",
-       "decorators": [],
-       "skipUrlEncoding": false
-      }
-     ],
-     "responses": [
-      {
-       "$id": "267",
-       "statusCodes": [
-        204
-       ],
-       "headers": [],
-       "isErrorResponse": false
-      }
-     ],
-     "httpMethod": "POST",
-     "uri": "{endpoint}",
-     "path": "/special-words/models/exec",
-     "requestMediaTypes": [
-      "application/json"
-     ],
-     "bufferResponse": true,
-     "generateProtocolMethod": true,
-     "generateConvenienceMethod": true,
-     "crossLanguageDefinitionId": "SpecialWords.Models.withExec",
-     "decorators": []
-    },
-    {
-     "$id": "268",
-     "name": "withFinally",
-     "resourceName": "Models",
-     "accessibility": "public",
-     "parameters": [
-      {
-       "$id": "269",
-       "name": "contentType",
-       "nameInRequest": "Content-Type",
-       "doc": "Body parameter's content type. Known values are application/json",
-       "type": {
-        "$id": "270",
-        "kind": "constant",
-        "valueType": {
-         "$id": "271",
-         "kind": "string",
-         "name": "string",
-         "crossLanguageDefinitionId": "TypeSpec.string",
-         "decorators": []
-        },
-        "value": "application/json",
-        "decorators": []
-       },
-       "location": "Header",
-       "isApiVersion": false,
-       "isContentType": true,
-       "isEndpoint": false,
-       "explode": false,
-       "isRequired": true,
-       "kind": "Constant",
-       "decorators": [],
-       "skipUrlEncoding": false
-      },
-      {
-       "$id": "272",
-       "name": "body",
-       "nameInRequest": "body",
-       "type": {
-        "$ref": "82"
-       },
-       "location": "Body",
-       "isApiVersion": false,
-       "isContentType": false,
-       "isEndpoint": false,
-       "explode": false,
-       "isRequired": true,
-       "kind": "Method",
-       "decorators": [],
-       "skipUrlEncoding": false
-      }
-     ],
-     "responses": [
-      {
-       "$id": "273",
-       "statusCodes": [
-        204
-       ],
-       "headers": [],
-       "isErrorResponse": false
-      }
-     ],
-     "httpMethod": "POST",
-     "uri": "{endpoint}",
-     "path": "/special-words/models/finally",
-     "requestMediaTypes": [
-      "application/json"
-     ],
-     "bufferResponse": true,
-     "generateProtocolMethod": true,
-     "generateConvenienceMethod": true,
-     "crossLanguageDefinitionId": "SpecialWords.Models.withFinally",
-     "decorators": []
-    },
-    {
-     "$id": "274",
-     "name": "withFor",
-     "resourceName": "Models",
-     "accessibility": "public",
-     "parameters": [
-      {
-       "$id": "275",
-       "name": "contentType",
-       "nameInRequest": "Content-Type",
-       "doc": "Body parameter's content type. Known values are application/json",
-       "type": {
-        "$id": "276",
-        "kind": "constant",
-        "valueType": {
-         "$id": "277",
->>>>>>> 586a120e
+       "kind": "Client",
+       "defaultValue": {
+        "$id": "383",
+        "type": {
+         "$id": "384",
          "kind": "string",
          "name": "string",
          "crossLanguageDefinitionId": "TypeSpec.string"
         },
-<<<<<<< HEAD
-        "Value": "http://localhost:3000"
+        "value": "http://localhost:3000"
        }
       }
      ],
      "operations": [
       {
        "$id": "385",
-       "Name": "sameAsModel",
-       "ResourceName": "ModelProperties",
-       "Accessibility": "public",
-       "Parameters": [
+       "name": "sameAsModel",
+       "resourceName": "ModelProperties",
+       "accessibility": "public",
+       "parameters": [
         {
          "$id": "386",
-         "Name": "contentType",
-         "NameInRequest": "Content-Type",
-         "Doc": "Body parameter's content type. Known values are application/json",
-         "Type": {
+         "name": "contentType",
+         "nameInRequest": "Content-Type",
+         "doc": "Body parameter's content type. Known values are application/json",
+         "type": {
           "$id": "387",
           "kind": "constant",
           "valueType": {
@@ -5101,55 +3859,55 @@
           "value": "application/json",
           "decorators": []
          },
-         "Location": "Header",
-         "IsApiVersion": false,
-         "IsContentType": true,
-         "IsEndpoint": false,
-         "Explode": false,
-         "IsRequired": true,
-         "Kind": "Constant",
-         "Decorators": [],
-         "SkipUrlEncoding": false
+         "location": "Header",
+         "isApiVersion": false,
+         "isContentType": true,
+         "isEndpoint": false,
+         "explode": false,
+         "isRequired": true,
+         "kind": "Constant",
+         "decorators": [],
+         "skipUrlEncoding": false
         },
         {
          "$id": "389",
-         "Name": "body",
-         "NameInRequest": "body",
-         "Type": {
+         "name": "body",
+         "nameInRequest": "body",
+         "type": {
           "$ref": "2"
          },
-         "Location": "Body",
-         "IsApiVersion": false,
-         "IsContentType": false,
-         "IsEndpoint": false,
-         "Explode": false,
-         "IsRequired": true,
-         "Kind": "Method",
-         "Decorators": [],
-         "SkipUrlEncoding": false
-        }
-       ],
-       "Responses": [
+         "location": "Body",
+         "isApiVersion": false,
+         "isContentType": false,
+         "isEndpoint": false,
+         "explode": false,
+         "isRequired": true,
+         "kind": "Method",
+         "decorators": [],
+         "skipUrlEncoding": false
+        }
+       ],
+       "responses": [
         {
          "$id": "390",
-         "StatusCodes": [
-          204
-         ],
-         "Headers": [],
-         "IsErrorResponse": false
-        }
-       ],
-       "HttpMethod": "POST",
-       "Uri": "{endpoint}",
-       "Path": "/special-words/model-properties/same-as-model",
-       "RequestMediaTypes": [
+         "statusCodes": [
+          204
+         ],
+         "headers": [],
+         "isErrorResponse": false
+        }
+       ],
+       "httpMethod": "POST",
+       "uri": "{endpoint}",
+       "path": "/special-words/model-properties/same-as-model",
+       "requestMediaTypes": [
         "application/json"
        ],
-       "BufferResponse": true,
-       "GenerateProtocolMethod": true,
-       "GenerateConvenienceMethod": true,
-       "CrossLanguageDefinitionId": "SpecialWords.ModelProperties.sameAsModel",
-       "Decorators": []
+       "bufferResponse": true,
+       "generateProtocolMethod": true,
+       "generateConvenienceMethod": true,
+       "crossLanguageDefinitionId": "SpecialWords.ModelProperties.sameAsModel",
+       "decorators": []
       }
      ],
      "apiVersions": [],
@@ -5168,861 +3926,860 @@
      "parameters": [
       {
        "$id": "392",
-       "Name": "endpoint",
-       "NameInRequest": "endpoint",
-       "Doc": "Service host",
-       "Type": {
+       "name": "endpoint",
+       "nameInRequest": "endpoint",
+       "doc": "Service host",
+       "type": {
         "$id": "393",
         "kind": "url",
         "name": "url",
         "crossLanguageDefinitionId": "TypeSpec.url"
        },
-       "Location": "Uri",
-       "IsApiVersion": false,
-       "IsResourceParameter": false,
-       "IsContentType": false,
-       "IsRequired": true,
-       "IsEndpoint": true,
-       "SkipUrlEncoding": false,
-       "Explode": false,
-       "Kind": "Client",
-       "DefaultValue": {
+       "location": "Uri",
+       "isApiVersion": false,
+       "isContentType": false,
+       "isRequired": true,
+       "isEndpoint": true,
+       "skipUrlEncoding": false,
+       "explode": false,
+       "kind": "Client",
+       "defaultValue": {
         "$id": "394",
-        "Type": {
+        "type": {
          "$id": "395",
          "kind": "string",
          "name": "string",
          "crossLanguageDefinitionId": "TypeSpec.string"
         },
-        "Value": "http://localhost:3000"
+        "value": "http://localhost:3000"
        }
       }
      ],
      "operations": [
       {
        "$id": "396",
-       "Name": "and",
-       "ResourceName": "Operations",
-       "Accessibility": "public",
-       "Parameters": [],
-       "Responses": [
+       "name": "and",
+       "resourceName": "Operations",
+       "accessibility": "public",
+       "parameters": [],
+       "responses": [
         {
          "$id": "397",
-         "StatusCodes": [
-          204
-         ],
-         "Headers": [],
-         "IsErrorResponse": false
-        }
-       ],
-       "HttpMethod": "GET",
-       "Uri": "{endpoint}",
-       "Path": "/special-words/operations/and",
-       "BufferResponse": true,
-       "GenerateProtocolMethod": true,
-       "GenerateConvenienceMethod": true,
-       "CrossLanguageDefinitionId": "SpecialWords.Operations.and",
-       "Decorators": []
+         "statusCodes": [
+          204
+         ],
+         "headers": [],
+         "isErrorResponse": false
+        }
+       ],
+       "httpMethod": "GET",
+       "uri": "{endpoint}",
+       "path": "/special-words/operations/and",
+       "bufferResponse": true,
+       "generateProtocolMethod": true,
+       "generateConvenienceMethod": true,
+       "crossLanguageDefinitionId": "SpecialWords.Operations.and",
+       "decorators": []
       },
       {
        "$id": "398",
-       "Name": "as",
-       "ResourceName": "Operations",
-       "Accessibility": "public",
-       "Parameters": [],
-       "Responses": [
+       "name": "as",
+       "resourceName": "Operations",
+       "accessibility": "public",
+       "parameters": [],
+       "responses": [
         {
          "$id": "399",
-         "StatusCodes": [
-          204
-         ],
-         "Headers": [],
-         "IsErrorResponse": false
-        }
-       ],
-       "HttpMethod": "GET",
-       "Uri": "{endpoint}",
-       "Path": "/special-words/operations/as",
-       "BufferResponse": true,
-       "GenerateProtocolMethod": true,
-       "GenerateConvenienceMethod": true,
-       "CrossLanguageDefinitionId": "SpecialWords.Operations.as",
-       "Decorators": []
+         "statusCodes": [
+          204
+         ],
+         "headers": [],
+         "isErrorResponse": false
+        }
+       ],
+       "httpMethod": "GET",
+       "uri": "{endpoint}",
+       "path": "/special-words/operations/as",
+       "bufferResponse": true,
+       "generateProtocolMethod": true,
+       "generateConvenienceMethod": true,
+       "crossLanguageDefinitionId": "SpecialWords.Operations.as",
+       "decorators": []
       },
       {
        "$id": "400",
-       "Name": "assert",
-       "ResourceName": "Operations",
-       "Accessibility": "public",
-       "Parameters": [],
-       "Responses": [
+       "name": "assert",
+       "resourceName": "Operations",
+       "accessibility": "public",
+       "parameters": [],
+       "responses": [
         {
          "$id": "401",
-         "StatusCodes": [
-          204
-         ],
-         "Headers": [],
-         "IsErrorResponse": false
-        }
-       ],
-       "HttpMethod": "GET",
-       "Uri": "{endpoint}",
-       "Path": "/special-words/operations/assert",
-       "BufferResponse": true,
-       "GenerateProtocolMethod": true,
-       "GenerateConvenienceMethod": true,
-       "CrossLanguageDefinitionId": "SpecialWords.Operations.assert",
-       "Decorators": []
+         "statusCodes": [
+          204
+         ],
+         "headers": [],
+         "isErrorResponse": false
+        }
+       ],
+       "httpMethod": "GET",
+       "uri": "{endpoint}",
+       "path": "/special-words/operations/assert",
+       "bufferResponse": true,
+       "generateProtocolMethod": true,
+       "generateConvenienceMethod": true,
+       "crossLanguageDefinitionId": "SpecialWords.Operations.assert",
+       "decorators": []
       },
       {
        "$id": "402",
-       "Name": "async",
-       "ResourceName": "Operations",
-       "Accessibility": "public",
-       "Parameters": [],
-       "Responses": [
+       "name": "async",
+       "resourceName": "Operations",
+       "accessibility": "public",
+       "parameters": [],
+       "responses": [
         {
          "$id": "403",
-         "StatusCodes": [
-          204
-         ],
-         "Headers": [],
-         "IsErrorResponse": false
-        }
-       ],
-       "HttpMethod": "GET",
-       "Uri": "{endpoint}",
-       "Path": "/special-words/operations/async",
-       "BufferResponse": true,
-       "GenerateProtocolMethod": true,
-       "GenerateConvenienceMethod": true,
-       "CrossLanguageDefinitionId": "SpecialWords.Operations.async",
-       "Decorators": []
+         "statusCodes": [
+          204
+         ],
+         "headers": [],
+         "isErrorResponse": false
+        }
+       ],
+       "httpMethod": "GET",
+       "uri": "{endpoint}",
+       "path": "/special-words/operations/async",
+       "bufferResponse": true,
+       "generateProtocolMethod": true,
+       "generateConvenienceMethod": true,
+       "crossLanguageDefinitionId": "SpecialWords.Operations.async",
+       "decorators": []
       },
       {
        "$id": "404",
-       "Name": "await",
-       "ResourceName": "Operations",
-       "Accessibility": "public",
-       "Parameters": [],
-       "Responses": [
+       "name": "await",
+       "resourceName": "Operations",
+       "accessibility": "public",
+       "parameters": [],
+       "responses": [
         {
          "$id": "405",
-         "StatusCodes": [
-          204
-         ],
-         "Headers": [],
-         "IsErrorResponse": false
-        }
-       ],
-       "HttpMethod": "GET",
-       "Uri": "{endpoint}",
-       "Path": "/special-words/operations/await",
-       "BufferResponse": true,
-       "GenerateProtocolMethod": true,
-       "GenerateConvenienceMethod": true,
-       "CrossLanguageDefinitionId": "SpecialWords.Operations.await",
-       "Decorators": []
+         "statusCodes": [
+          204
+         ],
+         "headers": [],
+         "isErrorResponse": false
+        }
+       ],
+       "httpMethod": "GET",
+       "uri": "{endpoint}",
+       "path": "/special-words/operations/await",
+       "bufferResponse": true,
+       "generateProtocolMethod": true,
+       "generateConvenienceMethod": true,
+       "crossLanguageDefinitionId": "SpecialWords.Operations.await",
+       "decorators": []
       },
       {
        "$id": "406",
-       "Name": "break",
-       "ResourceName": "Operations",
-       "Accessibility": "public",
-       "Parameters": [],
-       "Responses": [
+       "name": "break",
+       "resourceName": "Operations",
+       "accessibility": "public",
+       "parameters": [],
+       "responses": [
         {
          "$id": "407",
-         "StatusCodes": [
-          204
-         ],
-         "Headers": [],
-         "IsErrorResponse": false
-        }
-       ],
-       "HttpMethod": "GET",
-       "Uri": "{endpoint}",
-       "Path": "/special-words/operations/break",
-       "BufferResponse": true,
-       "GenerateProtocolMethod": true,
-       "GenerateConvenienceMethod": true,
-       "CrossLanguageDefinitionId": "SpecialWords.Operations.break",
-       "Decorators": []
+         "statusCodes": [
+          204
+         ],
+         "headers": [],
+         "isErrorResponse": false
+        }
+       ],
+       "httpMethod": "GET",
+       "uri": "{endpoint}",
+       "path": "/special-words/operations/break",
+       "bufferResponse": true,
+       "generateProtocolMethod": true,
+       "generateConvenienceMethod": true,
+       "crossLanguageDefinitionId": "SpecialWords.Operations.break",
+       "decorators": []
       },
       {
        "$id": "408",
-       "Name": "class",
-       "ResourceName": "Operations",
-       "Accessibility": "public",
-       "Parameters": [],
-       "Responses": [
+       "name": "class",
+       "resourceName": "Operations",
+       "accessibility": "public",
+       "parameters": [],
+       "responses": [
         {
          "$id": "409",
-         "StatusCodes": [
-          204
-         ],
-         "Headers": [],
-         "IsErrorResponse": false
-        }
-       ],
-       "HttpMethod": "GET",
-       "Uri": "{endpoint}",
-       "Path": "/special-words/operations/class",
-       "BufferResponse": true,
-       "GenerateProtocolMethod": true,
-       "GenerateConvenienceMethod": true,
-       "CrossLanguageDefinitionId": "SpecialWords.Operations.class",
-       "Decorators": []
+         "statusCodes": [
+          204
+         ],
+         "headers": [],
+         "isErrorResponse": false
+        }
+       ],
+       "httpMethod": "GET",
+       "uri": "{endpoint}",
+       "path": "/special-words/operations/class",
+       "bufferResponse": true,
+       "generateProtocolMethod": true,
+       "generateConvenienceMethod": true,
+       "crossLanguageDefinitionId": "SpecialWords.Operations.class",
+       "decorators": []
       },
       {
        "$id": "410",
-       "Name": "constructor",
-       "ResourceName": "Operations",
-       "Accessibility": "public",
-       "Parameters": [],
-       "Responses": [
+       "name": "constructor",
+       "resourceName": "Operations",
+       "accessibility": "public",
+       "parameters": [],
+       "responses": [
         {
          "$id": "411",
-         "StatusCodes": [
-          204
-         ],
-         "Headers": [],
-         "IsErrorResponse": false
-        }
-       ],
-       "HttpMethod": "GET",
-       "Uri": "{endpoint}",
-       "Path": "/special-words/operations/constructor",
-       "BufferResponse": true,
-       "GenerateProtocolMethod": true,
-       "GenerateConvenienceMethod": true,
-       "CrossLanguageDefinitionId": "SpecialWords.Operations.constructor",
-       "Decorators": []
+         "statusCodes": [
+          204
+         ],
+         "headers": [],
+         "isErrorResponse": false
+        }
+       ],
+       "httpMethod": "GET",
+       "uri": "{endpoint}",
+       "path": "/special-words/operations/constructor",
+       "bufferResponse": true,
+       "generateProtocolMethod": true,
+       "generateConvenienceMethod": true,
+       "crossLanguageDefinitionId": "SpecialWords.Operations.constructor",
+       "decorators": []
       },
       {
        "$id": "412",
-       "Name": "continue",
-       "ResourceName": "Operations",
-       "Accessibility": "public",
-       "Parameters": [],
-       "Responses": [
+       "name": "continue",
+       "resourceName": "Operations",
+       "accessibility": "public",
+       "parameters": [],
+       "responses": [
         {
          "$id": "413",
-         "StatusCodes": [
-          204
-         ],
-         "Headers": [],
-         "IsErrorResponse": false
-        }
-       ],
-       "HttpMethod": "GET",
-       "Uri": "{endpoint}",
-       "Path": "/special-words/operations/continue",
-       "BufferResponse": true,
-       "GenerateProtocolMethod": true,
-       "GenerateConvenienceMethod": true,
-       "CrossLanguageDefinitionId": "SpecialWords.Operations.continue",
-       "Decorators": []
+         "statusCodes": [
+          204
+         ],
+         "headers": [],
+         "isErrorResponse": false
+        }
+       ],
+       "httpMethod": "GET",
+       "uri": "{endpoint}",
+       "path": "/special-words/operations/continue",
+       "bufferResponse": true,
+       "generateProtocolMethod": true,
+       "generateConvenienceMethod": true,
+       "crossLanguageDefinitionId": "SpecialWords.Operations.continue",
+       "decorators": []
       },
       {
        "$id": "414",
-       "Name": "def",
-       "ResourceName": "Operations",
-       "Accessibility": "public",
-       "Parameters": [],
-       "Responses": [
+       "name": "def",
+       "resourceName": "Operations",
+       "accessibility": "public",
+       "parameters": [],
+       "responses": [
         {
          "$id": "415",
-         "StatusCodes": [
-          204
-         ],
-         "Headers": [],
-         "IsErrorResponse": false
-        }
-       ],
-       "HttpMethod": "GET",
-       "Uri": "{endpoint}",
-       "Path": "/special-words/operations/def",
-       "BufferResponse": true,
-       "GenerateProtocolMethod": true,
-       "GenerateConvenienceMethod": true,
-       "CrossLanguageDefinitionId": "SpecialWords.Operations.def",
-       "Decorators": []
+         "statusCodes": [
+          204
+         ],
+         "headers": [],
+         "isErrorResponse": false
+        }
+       ],
+       "httpMethod": "GET",
+       "uri": "{endpoint}",
+       "path": "/special-words/operations/def",
+       "bufferResponse": true,
+       "generateProtocolMethod": true,
+       "generateConvenienceMethod": true,
+       "crossLanguageDefinitionId": "SpecialWords.Operations.def",
+       "decorators": []
       },
       {
        "$id": "416",
-       "Name": "del",
-       "ResourceName": "Operations",
-       "Accessibility": "public",
-       "Parameters": [],
-       "Responses": [
+       "name": "del",
+       "resourceName": "Operations",
+       "accessibility": "public",
+       "parameters": [],
+       "responses": [
         {
          "$id": "417",
-         "StatusCodes": [
-          204
-         ],
-         "Headers": [],
-         "IsErrorResponse": false
-        }
-       ],
-       "HttpMethod": "GET",
-       "Uri": "{endpoint}",
-       "Path": "/special-words/operations/del",
-       "BufferResponse": true,
-       "GenerateProtocolMethod": true,
-       "GenerateConvenienceMethod": true,
-       "CrossLanguageDefinitionId": "SpecialWords.Operations.del",
-       "Decorators": []
+         "statusCodes": [
+          204
+         ],
+         "headers": [],
+         "isErrorResponse": false
+        }
+       ],
+       "httpMethod": "GET",
+       "uri": "{endpoint}",
+       "path": "/special-words/operations/del",
+       "bufferResponse": true,
+       "generateProtocolMethod": true,
+       "generateConvenienceMethod": true,
+       "crossLanguageDefinitionId": "SpecialWords.Operations.del",
+       "decorators": []
       },
       {
        "$id": "418",
-       "Name": "elif",
-       "ResourceName": "Operations",
-       "Accessibility": "public",
-       "Parameters": [],
-       "Responses": [
+       "name": "elif",
+       "resourceName": "Operations",
+       "accessibility": "public",
+       "parameters": [],
+       "responses": [
         {
          "$id": "419",
-         "StatusCodes": [
-          204
-         ],
-         "Headers": [],
-         "IsErrorResponse": false
-        }
-       ],
-       "HttpMethod": "GET",
-       "Uri": "{endpoint}",
-       "Path": "/special-words/operations/elif",
-       "BufferResponse": true,
-       "GenerateProtocolMethod": true,
-       "GenerateConvenienceMethod": true,
-       "CrossLanguageDefinitionId": "SpecialWords.Operations.elif",
-       "Decorators": []
+         "statusCodes": [
+          204
+         ],
+         "headers": [],
+         "isErrorResponse": false
+        }
+       ],
+       "httpMethod": "GET",
+       "uri": "{endpoint}",
+       "path": "/special-words/operations/elif",
+       "bufferResponse": true,
+       "generateProtocolMethod": true,
+       "generateConvenienceMethod": true,
+       "crossLanguageDefinitionId": "SpecialWords.Operations.elif",
+       "decorators": []
       },
       {
        "$id": "420",
-       "Name": "else",
-       "ResourceName": "Operations",
-       "Accessibility": "public",
-       "Parameters": [],
-       "Responses": [
+       "name": "else",
+       "resourceName": "Operations",
+       "accessibility": "public",
+       "parameters": [],
+       "responses": [
         {
          "$id": "421",
-         "StatusCodes": [
-          204
-         ],
-         "Headers": [],
-         "IsErrorResponse": false
-        }
-       ],
-       "HttpMethod": "GET",
-       "Uri": "{endpoint}",
-       "Path": "/special-words/operations/else",
-       "BufferResponse": true,
-       "GenerateProtocolMethod": true,
-       "GenerateConvenienceMethod": true,
-       "CrossLanguageDefinitionId": "SpecialWords.Operations.else",
-       "Decorators": []
+         "statusCodes": [
+          204
+         ],
+         "headers": [],
+         "isErrorResponse": false
+        }
+       ],
+       "httpMethod": "GET",
+       "uri": "{endpoint}",
+       "path": "/special-words/operations/else",
+       "bufferResponse": true,
+       "generateProtocolMethod": true,
+       "generateConvenienceMethod": true,
+       "crossLanguageDefinitionId": "SpecialWords.Operations.else",
+       "decorators": []
       },
       {
        "$id": "422",
-       "Name": "except",
-       "ResourceName": "Operations",
-       "Accessibility": "public",
-       "Parameters": [],
-       "Responses": [
+       "name": "except",
+       "resourceName": "Operations",
+       "accessibility": "public",
+       "parameters": [],
+       "responses": [
         {
          "$id": "423",
-         "StatusCodes": [
-          204
-         ],
-         "Headers": [],
-         "IsErrorResponse": false
-        }
-       ],
-       "HttpMethod": "GET",
-       "Uri": "{endpoint}",
-       "Path": "/special-words/operations/except",
-       "BufferResponse": true,
-       "GenerateProtocolMethod": true,
-       "GenerateConvenienceMethod": true,
-       "CrossLanguageDefinitionId": "SpecialWords.Operations.except",
-       "Decorators": []
+         "statusCodes": [
+          204
+         ],
+         "headers": [],
+         "isErrorResponse": false
+        }
+       ],
+       "httpMethod": "GET",
+       "uri": "{endpoint}",
+       "path": "/special-words/operations/except",
+       "bufferResponse": true,
+       "generateProtocolMethod": true,
+       "generateConvenienceMethod": true,
+       "crossLanguageDefinitionId": "SpecialWords.Operations.except",
+       "decorators": []
       },
       {
        "$id": "424",
-       "Name": "exec",
-       "ResourceName": "Operations",
-       "Accessibility": "public",
-       "Parameters": [],
-       "Responses": [
+       "name": "exec",
+       "resourceName": "Operations",
+       "accessibility": "public",
+       "parameters": [],
+       "responses": [
         {
          "$id": "425",
-         "StatusCodes": [
-          204
-         ],
-         "Headers": [],
-         "IsErrorResponse": false
-        }
-       ],
-       "HttpMethod": "GET",
-       "Uri": "{endpoint}",
-       "Path": "/special-words/operations/exec",
-       "BufferResponse": true,
-       "GenerateProtocolMethod": true,
-       "GenerateConvenienceMethod": true,
-       "CrossLanguageDefinitionId": "SpecialWords.Operations.exec",
-       "Decorators": []
+         "statusCodes": [
+          204
+         ],
+         "headers": [],
+         "isErrorResponse": false
+        }
+       ],
+       "httpMethod": "GET",
+       "uri": "{endpoint}",
+       "path": "/special-words/operations/exec",
+       "bufferResponse": true,
+       "generateProtocolMethod": true,
+       "generateConvenienceMethod": true,
+       "crossLanguageDefinitionId": "SpecialWords.Operations.exec",
+       "decorators": []
       },
       {
        "$id": "426",
-       "Name": "finally",
-       "ResourceName": "Operations",
-       "Accessibility": "public",
-       "Parameters": [],
-       "Responses": [
+       "name": "finally",
+       "resourceName": "Operations",
+       "accessibility": "public",
+       "parameters": [],
+       "responses": [
         {
          "$id": "427",
-         "StatusCodes": [
-          204
-         ],
-         "Headers": [],
-         "IsErrorResponse": false
-        }
-       ],
-       "HttpMethod": "GET",
-       "Uri": "{endpoint}",
-       "Path": "/special-words/operations/finally",
-       "BufferResponse": true,
-       "GenerateProtocolMethod": true,
-       "GenerateConvenienceMethod": true,
-       "CrossLanguageDefinitionId": "SpecialWords.Operations.finally",
-       "Decorators": []
+         "statusCodes": [
+          204
+         ],
+         "headers": [],
+         "isErrorResponse": false
+        }
+       ],
+       "httpMethod": "GET",
+       "uri": "{endpoint}",
+       "path": "/special-words/operations/finally",
+       "bufferResponse": true,
+       "generateProtocolMethod": true,
+       "generateConvenienceMethod": true,
+       "crossLanguageDefinitionId": "SpecialWords.Operations.finally",
+       "decorators": []
       },
       {
        "$id": "428",
-       "Name": "for",
-       "ResourceName": "Operations",
-       "Accessibility": "public",
-       "Parameters": [],
-       "Responses": [
+       "name": "for",
+       "resourceName": "Operations",
+       "accessibility": "public",
+       "parameters": [],
+       "responses": [
         {
          "$id": "429",
-         "StatusCodes": [
-          204
-         ],
-         "Headers": [],
-         "IsErrorResponse": false
-        }
-       ],
-       "HttpMethod": "GET",
-       "Uri": "{endpoint}",
-       "Path": "/special-words/operations/for",
-       "BufferResponse": true,
-       "GenerateProtocolMethod": true,
-       "GenerateConvenienceMethod": true,
-       "CrossLanguageDefinitionId": "SpecialWords.Operations.for",
-       "Decorators": []
+         "statusCodes": [
+          204
+         ],
+         "headers": [],
+         "isErrorResponse": false
+        }
+       ],
+       "httpMethod": "GET",
+       "uri": "{endpoint}",
+       "path": "/special-words/operations/for",
+       "bufferResponse": true,
+       "generateProtocolMethod": true,
+       "generateConvenienceMethod": true,
+       "crossLanguageDefinitionId": "SpecialWords.Operations.for",
+       "decorators": []
       },
       {
        "$id": "430",
-       "Name": "from",
-       "ResourceName": "Operations",
-       "Accessibility": "public",
-       "Parameters": [],
-       "Responses": [
+       "name": "from",
+       "resourceName": "Operations",
+       "accessibility": "public",
+       "parameters": [],
+       "responses": [
         {
          "$id": "431",
-         "StatusCodes": [
-          204
-         ],
-         "Headers": [],
-         "IsErrorResponse": false
-        }
-       ],
-       "HttpMethod": "GET",
-       "Uri": "{endpoint}",
-       "Path": "/special-words/operations/from",
-       "BufferResponse": true,
-       "GenerateProtocolMethod": true,
-       "GenerateConvenienceMethod": true,
-       "CrossLanguageDefinitionId": "SpecialWords.Operations.from",
-       "Decorators": []
+         "statusCodes": [
+          204
+         ],
+         "headers": [],
+         "isErrorResponse": false
+        }
+       ],
+       "httpMethod": "GET",
+       "uri": "{endpoint}",
+       "path": "/special-words/operations/from",
+       "bufferResponse": true,
+       "generateProtocolMethod": true,
+       "generateConvenienceMethod": true,
+       "crossLanguageDefinitionId": "SpecialWords.Operations.from",
+       "decorators": []
       },
       {
        "$id": "432",
-       "Name": "global",
-       "ResourceName": "Operations",
-       "Accessibility": "public",
-       "Parameters": [],
-       "Responses": [
+       "name": "global",
+       "resourceName": "Operations",
+       "accessibility": "public",
+       "parameters": [],
+       "responses": [
         {
          "$id": "433",
-         "StatusCodes": [
-          204
-         ],
-         "Headers": [],
-         "IsErrorResponse": false
-        }
-       ],
-       "HttpMethod": "GET",
-       "Uri": "{endpoint}",
-       "Path": "/special-words/operations/global",
-       "BufferResponse": true,
-       "GenerateProtocolMethod": true,
-       "GenerateConvenienceMethod": true,
-       "CrossLanguageDefinitionId": "SpecialWords.Operations.global",
-       "Decorators": []
+         "statusCodes": [
+          204
+         ],
+         "headers": [],
+         "isErrorResponse": false
+        }
+       ],
+       "httpMethod": "GET",
+       "uri": "{endpoint}",
+       "path": "/special-words/operations/global",
+       "bufferResponse": true,
+       "generateProtocolMethod": true,
+       "generateConvenienceMethod": true,
+       "crossLanguageDefinitionId": "SpecialWords.Operations.global",
+       "decorators": []
       },
       {
        "$id": "434",
-       "Name": "if",
-       "ResourceName": "Operations",
-       "Accessibility": "public",
-       "Parameters": [],
-       "Responses": [
+       "name": "if",
+       "resourceName": "Operations",
+       "accessibility": "public",
+       "parameters": [],
+       "responses": [
         {
          "$id": "435",
-         "StatusCodes": [
-          204
-         ],
-         "Headers": [],
-         "IsErrorResponse": false
-        }
-       ],
-       "HttpMethod": "GET",
-       "Uri": "{endpoint}",
-       "Path": "/special-words/operations/if",
-       "BufferResponse": true,
-       "GenerateProtocolMethod": true,
-       "GenerateConvenienceMethod": true,
-       "CrossLanguageDefinitionId": "SpecialWords.Operations.if",
-       "Decorators": []
+         "statusCodes": [
+          204
+         ],
+         "headers": [],
+         "isErrorResponse": false
+        }
+       ],
+       "httpMethod": "GET",
+       "uri": "{endpoint}",
+       "path": "/special-words/operations/if",
+       "bufferResponse": true,
+       "generateProtocolMethod": true,
+       "generateConvenienceMethod": true,
+       "crossLanguageDefinitionId": "SpecialWords.Operations.if",
+       "decorators": []
       },
       {
        "$id": "436",
-       "Name": "import",
-       "ResourceName": "Operations",
-       "Accessibility": "public",
-       "Parameters": [],
-       "Responses": [
+       "name": "import",
+       "resourceName": "Operations",
+       "accessibility": "public",
+       "parameters": [],
+       "responses": [
         {
          "$id": "437",
-         "StatusCodes": [
-          204
-         ],
-         "Headers": [],
-         "IsErrorResponse": false
-        }
-       ],
-       "HttpMethod": "GET",
-       "Uri": "{endpoint}",
-       "Path": "/special-words/operations/import",
-       "BufferResponse": true,
-       "GenerateProtocolMethod": true,
-       "GenerateConvenienceMethod": true,
-       "CrossLanguageDefinitionId": "SpecialWords.Operations.import",
-       "Decorators": []
+         "statusCodes": [
+          204
+         ],
+         "headers": [],
+         "isErrorResponse": false
+        }
+       ],
+       "httpMethod": "GET",
+       "uri": "{endpoint}",
+       "path": "/special-words/operations/import",
+       "bufferResponse": true,
+       "generateProtocolMethod": true,
+       "generateConvenienceMethod": true,
+       "crossLanguageDefinitionId": "SpecialWords.Operations.import",
+       "decorators": []
       },
       {
        "$id": "438",
-       "Name": "in",
-       "ResourceName": "Operations",
-       "Accessibility": "public",
-       "Parameters": [],
-       "Responses": [
+       "name": "in",
+       "resourceName": "Operations",
+       "accessibility": "public",
+       "parameters": [],
+       "responses": [
         {
          "$id": "439",
-         "StatusCodes": [
-          204
-         ],
-         "Headers": [],
-         "IsErrorResponse": false
-        }
-       ],
-       "HttpMethod": "GET",
-       "Uri": "{endpoint}",
-       "Path": "/special-words/operations/in",
-       "BufferResponse": true,
-       "GenerateProtocolMethod": true,
-       "GenerateConvenienceMethod": true,
-       "CrossLanguageDefinitionId": "SpecialWords.Operations.in",
-       "Decorators": []
+         "statusCodes": [
+          204
+         ],
+         "headers": [],
+         "isErrorResponse": false
+        }
+       ],
+       "httpMethod": "GET",
+       "uri": "{endpoint}",
+       "path": "/special-words/operations/in",
+       "bufferResponse": true,
+       "generateProtocolMethod": true,
+       "generateConvenienceMethod": true,
+       "crossLanguageDefinitionId": "SpecialWords.Operations.in",
+       "decorators": []
       },
       {
        "$id": "440",
-       "Name": "is",
-       "ResourceName": "Operations",
-       "Accessibility": "public",
-       "Parameters": [],
-       "Responses": [
+       "name": "is",
+       "resourceName": "Operations",
+       "accessibility": "public",
+       "parameters": [],
+       "responses": [
         {
          "$id": "441",
-         "StatusCodes": [
-          204
-         ],
-         "Headers": [],
-         "IsErrorResponse": false
-        }
-       ],
-       "HttpMethod": "GET",
-       "Uri": "{endpoint}",
-       "Path": "/special-words/operations/is",
-       "BufferResponse": true,
-       "GenerateProtocolMethod": true,
-       "GenerateConvenienceMethod": true,
-       "CrossLanguageDefinitionId": "SpecialWords.Operations.is",
-       "Decorators": []
+         "statusCodes": [
+          204
+         ],
+         "headers": [],
+         "isErrorResponse": false
+        }
+       ],
+       "httpMethod": "GET",
+       "uri": "{endpoint}",
+       "path": "/special-words/operations/is",
+       "bufferResponse": true,
+       "generateProtocolMethod": true,
+       "generateConvenienceMethod": true,
+       "crossLanguageDefinitionId": "SpecialWords.Operations.is",
+       "decorators": []
       },
       {
        "$id": "442",
-       "Name": "lambda",
-       "ResourceName": "Operations",
-       "Accessibility": "public",
-       "Parameters": [],
-       "Responses": [
+       "name": "lambda",
+       "resourceName": "Operations",
+       "accessibility": "public",
+       "parameters": [],
+       "responses": [
         {
          "$id": "443",
-         "StatusCodes": [
-          204
-         ],
-         "Headers": [],
-         "IsErrorResponse": false
-        }
-       ],
-       "HttpMethod": "GET",
-       "Uri": "{endpoint}",
-       "Path": "/special-words/operations/lambda",
-       "BufferResponse": true,
-       "GenerateProtocolMethod": true,
-       "GenerateConvenienceMethod": true,
-       "CrossLanguageDefinitionId": "SpecialWords.Operations.lambda",
-       "Decorators": []
+         "statusCodes": [
+          204
+         ],
+         "headers": [],
+         "isErrorResponse": false
+        }
+       ],
+       "httpMethod": "GET",
+       "uri": "{endpoint}",
+       "path": "/special-words/operations/lambda",
+       "bufferResponse": true,
+       "generateProtocolMethod": true,
+       "generateConvenienceMethod": true,
+       "crossLanguageDefinitionId": "SpecialWords.Operations.lambda",
+       "decorators": []
       },
       {
        "$id": "444",
-       "Name": "not",
-       "ResourceName": "Operations",
-       "Accessibility": "public",
-       "Parameters": [],
-       "Responses": [
+       "name": "not",
+       "resourceName": "Operations",
+       "accessibility": "public",
+       "parameters": [],
+       "responses": [
         {
          "$id": "445",
-         "StatusCodes": [
-          204
-         ],
-         "Headers": [],
-         "IsErrorResponse": false
-        }
-       ],
-       "HttpMethod": "GET",
-       "Uri": "{endpoint}",
-       "Path": "/special-words/operations/not",
-       "BufferResponse": true,
-       "GenerateProtocolMethod": true,
-       "GenerateConvenienceMethod": true,
-       "CrossLanguageDefinitionId": "SpecialWords.Operations.not",
-       "Decorators": []
+         "statusCodes": [
+          204
+         ],
+         "headers": [],
+         "isErrorResponse": false
+        }
+       ],
+       "httpMethod": "GET",
+       "uri": "{endpoint}",
+       "path": "/special-words/operations/not",
+       "bufferResponse": true,
+       "generateProtocolMethod": true,
+       "generateConvenienceMethod": true,
+       "crossLanguageDefinitionId": "SpecialWords.Operations.not",
+       "decorators": []
       },
       {
        "$id": "446",
-       "Name": "or",
-       "ResourceName": "Operations",
-       "Accessibility": "public",
-       "Parameters": [],
-       "Responses": [
+       "name": "or",
+       "resourceName": "Operations",
+       "accessibility": "public",
+       "parameters": [],
+       "responses": [
         {
          "$id": "447",
-         "StatusCodes": [
-          204
-         ],
-         "Headers": [],
-         "IsErrorResponse": false
-        }
-       ],
-       "HttpMethod": "GET",
-       "Uri": "{endpoint}",
-       "Path": "/special-words/operations/or",
-       "BufferResponse": true,
-       "GenerateProtocolMethod": true,
-       "GenerateConvenienceMethod": true,
-       "CrossLanguageDefinitionId": "SpecialWords.Operations.or",
-       "Decorators": []
+         "statusCodes": [
+          204
+         ],
+         "headers": [],
+         "isErrorResponse": false
+        }
+       ],
+       "httpMethod": "GET",
+       "uri": "{endpoint}",
+       "path": "/special-words/operations/or",
+       "bufferResponse": true,
+       "generateProtocolMethod": true,
+       "generateConvenienceMethod": true,
+       "crossLanguageDefinitionId": "SpecialWords.Operations.or",
+       "decorators": []
       },
       {
        "$id": "448",
-       "Name": "pass",
-       "ResourceName": "Operations",
-       "Accessibility": "public",
-       "Parameters": [],
-       "Responses": [
+       "name": "pass",
+       "resourceName": "Operations",
+       "accessibility": "public",
+       "parameters": [],
+       "responses": [
         {
          "$id": "449",
-         "StatusCodes": [
-          204
-         ],
-         "Headers": [],
-         "IsErrorResponse": false
-        }
-       ],
-       "HttpMethod": "GET",
-       "Uri": "{endpoint}",
-       "Path": "/special-words/operations/pass",
-       "BufferResponse": true,
-       "GenerateProtocolMethod": true,
-       "GenerateConvenienceMethod": true,
-       "CrossLanguageDefinitionId": "SpecialWords.Operations.pass",
-       "Decorators": []
+         "statusCodes": [
+          204
+         ],
+         "headers": [],
+         "isErrorResponse": false
+        }
+       ],
+       "httpMethod": "GET",
+       "uri": "{endpoint}",
+       "path": "/special-words/operations/pass",
+       "bufferResponse": true,
+       "generateProtocolMethod": true,
+       "generateConvenienceMethod": true,
+       "crossLanguageDefinitionId": "SpecialWords.Operations.pass",
+       "decorators": []
       },
       {
        "$id": "450",
-       "Name": "raise",
-       "ResourceName": "Operations",
-       "Accessibility": "public",
-       "Parameters": [],
-       "Responses": [
+       "name": "raise",
+       "resourceName": "Operations",
+       "accessibility": "public",
+       "parameters": [],
+       "responses": [
         {
          "$id": "451",
-         "StatusCodes": [
-          204
-         ],
-         "Headers": [],
-         "IsErrorResponse": false
-        }
-       ],
-       "HttpMethod": "GET",
-       "Uri": "{endpoint}",
-       "Path": "/special-words/operations/raise",
-       "BufferResponse": true,
-       "GenerateProtocolMethod": true,
-       "GenerateConvenienceMethod": true,
-       "CrossLanguageDefinitionId": "SpecialWords.Operations.raise",
-       "Decorators": []
+         "statusCodes": [
+          204
+         ],
+         "headers": [],
+         "isErrorResponse": false
+        }
+       ],
+       "httpMethod": "GET",
+       "uri": "{endpoint}",
+       "path": "/special-words/operations/raise",
+       "bufferResponse": true,
+       "generateProtocolMethod": true,
+       "generateConvenienceMethod": true,
+       "crossLanguageDefinitionId": "SpecialWords.Operations.raise",
+       "decorators": []
       },
       {
        "$id": "452",
-       "Name": "return",
-       "ResourceName": "Operations",
-       "Accessibility": "public",
-       "Parameters": [],
-       "Responses": [
+       "name": "return",
+       "resourceName": "Operations",
+       "accessibility": "public",
+       "parameters": [],
+       "responses": [
         {
          "$id": "453",
-         "StatusCodes": [
-          204
-         ],
-         "Headers": [],
-         "IsErrorResponse": false
-        }
-       ],
-       "HttpMethod": "GET",
-       "Uri": "{endpoint}",
-       "Path": "/special-words/operations/return",
-       "BufferResponse": true,
-       "GenerateProtocolMethod": true,
-       "GenerateConvenienceMethod": true,
-       "CrossLanguageDefinitionId": "SpecialWords.Operations.return",
-       "Decorators": []
+         "statusCodes": [
+          204
+         ],
+         "headers": [],
+         "isErrorResponse": false
+        }
+       ],
+       "httpMethod": "GET",
+       "uri": "{endpoint}",
+       "path": "/special-words/operations/return",
+       "bufferResponse": true,
+       "generateProtocolMethod": true,
+       "generateConvenienceMethod": true,
+       "crossLanguageDefinitionId": "SpecialWords.Operations.return",
+       "decorators": []
       },
       {
        "$id": "454",
-       "Name": "try",
-       "ResourceName": "Operations",
-       "Accessibility": "public",
-       "Parameters": [],
-       "Responses": [
+       "name": "try",
+       "resourceName": "Operations",
+       "accessibility": "public",
+       "parameters": [],
+       "responses": [
         {
          "$id": "455",
-         "StatusCodes": [
-          204
-         ],
-         "Headers": [],
-         "IsErrorResponse": false
-        }
-       ],
-       "HttpMethod": "GET",
-       "Uri": "{endpoint}",
-       "Path": "/special-words/operations/try",
-       "BufferResponse": true,
-       "GenerateProtocolMethod": true,
-       "GenerateConvenienceMethod": true,
-       "CrossLanguageDefinitionId": "SpecialWords.Operations.try",
-       "Decorators": []
+         "statusCodes": [
+          204
+         ],
+         "headers": [],
+         "isErrorResponse": false
+        }
+       ],
+       "httpMethod": "GET",
+       "uri": "{endpoint}",
+       "path": "/special-words/operations/try",
+       "bufferResponse": true,
+       "generateProtocolMethod": true,
+       "generateConvenienceMethod": true,
+       "crossLanguageDefinitionId": "SpecialWords.Operations.try",
+       "decorators": []
       },
       {
        "$id": "456",
-       "Name": "while",
-       "ResourceName": "Operations",
-       "Accessibility": "public",
-       "Parameters": [],
-       "Responses": [
+       "name": "while",
+       "resourceName": "Operations",
+       "accessibility": "public",
+       "parameters": [],
+       "responses": [
         {
          "$id": "457",
-         "StatusCodes": [
-          204
-         ],
-         "Headers": [],
-         "IsErrorResponse": false
-        }
-       ],
-       "HttpMethod": "GET",
-       "Uri": "{endpoint}",
-       "Path": "/special-words/operations/while",
-       "BufferResponse": true,
-       "GenerateProtocolMethod": true,
-       "GenerateConvenienceMethod": true,
-       "CrossLanguageDefinitionId": "SpecialWords.Operations.while",
-       "Decorators": []
+         "statusCodes": [
+          204
+         ],
+         "headers": [],
+         "isErrorResponse": false
+        }
+       ],
+       "httpMethod": "GET",
+       "uri": "{endpoint}",
+       "path": "/special-words/operations/while",
+       "bufferResponse": true,
+       "generateProtocolMethod": true,
+       "generateConvenienceMethod": true,
+       "crossLanguageDefinitionId": "SpecialWords.Operations.while",
+       "decorators": []
       },
       {
        "$id": "458",
-       "Name": "with",
-       "ResourceName": "Operations",
-       "Accessibility": "public",
-       "Parameters": [],
-       "Responses": [
+       "name": "with",
+       "resourceName": "Operations",
+       "accessibility": "public",
+       "parameters": [],
+       "responses": [
         {
          "$id": "459",
-         "StatusCodes": [
-          204
-         ],
-         "Headers": [],
-         "IsErrorResponse": false
-        }
-       ],
-       "HttpMethod": "GET",
-       "Uri": "{endpoint}",
-       "Path": "/special-words/operations/with",
-       "BufferResponse": true,
-       "GenerateProtocolMethod": true,
-       "GenerateConvenienceMethod": true,
-       "CrossLanguageDefinitionId": "SpecialWords.Operations.with",
-       "Decorators": []
+         "statusCodes": [
+          204
+         ],
+         "headers": [],
+         "isErrorResponse": false
+        }
+       ],
+       "httpMethod": "GET",
+       "uri": "{endpoint}",
+       "path": "/special-words/operations/with",
+       "bufferResponse": true,
+       "generateProtocolMethod": true,
+       "generateConvenienceMethod": true,
+       "crossLanguageDefinitionId": "SpecialWords.Operations.with",
+       "decorators": []
       },
       {
        "$id": "460",
-       "Name": "yield",
-       "ResourceName": "Operations",
-       "Accessibility": "public",
-       "Parameters": [],
-       "Responses": [
+       "name": "yield",
+       "resourceName": "Operations",
+       "accessibility": "public",
+       "parameters": [],
+       "responses": [
         {
          "$id": "461",
-         "StatusCodes": [
-          204
-         ],
-         "Headers": [],
-         "IsErrorResponse": false
-        }
-       ],
-       "HttpMethod": "GET",
-       "Uri": "{endpoint}",
-       "Path": "/special-words/operations/yield",
-       "BufferResponse": true,
-       "GenerateProtocolMethod": true,
-       "GenerateConvenienceMethod": true,
-       "CrossLanguageDefinitionId": "SpecialWords.Operations.yield",
-       "Decorators": []
+         "statusCodes": [
+          204
+         ],
+         "headers": [],
+         "isErrorResponse": false
+        }
+       ],
+       "httpMethod": "GET",
+       "uri": "{endpoint}",
+       "path": "/special-words/operations/yield",
+       "bufferResponse": true,
+       "generateProtocolMethod": true,
+       "generateConvenienceMethod": true,
+       "crossLanguageDefinitionId": "SpecialWords.Operations.yield",
+       "decorators": []
       }
      ],
      "apiVersions": [],
@@ -6041,1634 +4798,1633 @@
      "parameters": [
       {
        "$id": "463",
-       "Name": "endpoint",
-       "NameInRequest": "endpoint",
-       "Doc": "Service host",
-       "Type": {
+       "name": "endpoint",
+       "nameInRequest": "endpoint",
+       "doc": "Service host",
+       "type": {
         "$id": "464",
         "kind": "url",
         "name": "url",
         "crossLanguageDefinitionId": "TypeSpec.url"
        },
-       "Location": "Uri",
-       "IsApiVersion": false,
-       "IsResourceParameter": false,
-       "IsContentType": false,
-       "IsRequired": true,
-       "IsEndpoint": true,
-       "SkipUrlEncoding": false,
-       "Explode": false,
-       "Kind": "Client",
-       "DefaultValue": {
+       "location": "Uri",
+       "isApiVersion": false,
+       "isContentType": false,
+       "isRequired": true,
+       "isEndpoint": true,
+       "skipUrlEncoding": false,
+       "explode": false,
+       "kind": "Client",
+       "defaultValue": {
         "$id": "465",
-        "Type": {
+        "type": {
          "$id": "466",
          "kind": "string",
          "name": "string",
          "crossLanguageDefinitionId": "TypeSpec.string"
         },
-        "Value": "http://localhost:3000"
+        "value": "http://localhost:3000"
        }
       }
      ],
      "operations": [
       {
        "$id": "467",
-       "Name": "withAnd",
-       "ResourceName": "Parameters",
-       "Accessibility": "public",
-       "Parameters": [
+       "name": "withAnd",
+       "resourceName": "Parameters",
+       "accessibility": "public",
+       "parameters": [
         {
          "$id": "468",
-         "Name": "and",
-         "NameInRequest": "and",
-         "Type": {
+         "name": "and",
+         "nameInRequest": "and",
+         "type": {
           "$id": "469",
           "kind": "string",
           "name": "string",
           "crossLanguageDefinitionId": "TypeSpec.string",
           "decorators": []
          },
-         "Location": "Query",
-         "IsApiVersion": false,
-         "IsContentType": false,
-         "IsEndpoint": false,
-         "Explode": false,
-         "IsRequired": true,
-         "Kind": "Method",
-         "Decorators": [],
-         "SkipUrlEncoding": false
-        }
-       ],
-       "Responses": [
+         "location": "Query",
+         "isApiVersion": false,
+         "isContentType": false,
+         "isEndpoint": false,
+         "explode": false,
+         "isRequired": true,
+         "kind": "Method",
+         "decorators": [],
+         "skipUrlEncoding": false
+        }
+       ],
+       "responses": [
         {
          "$id": "470",
-         "StatusCodes": [
-          204
-         ],
-         "Headers": [],
-         "IsErrorResponse": false
-        }
-       ],
-       "HttpMethod": "GET",
-       "Uri": "{endpoint}",
-       "Path": "/special-words/parameters/and",
-       "BufferResponse": true,
-       "GenerateProtocolMethod": true,
-       "GenerateConvenienceMethod": true,
-       "CrossLanguageDefinitionId": "SpecialWords.Parameters.withAnd",
-       "Decorators": []
+         "statusCodes": [
+          204
+         ],
+         "headers": [],
+         "isErrorResponse": false
+        }
+       ],
+       "httpMethod": "GET",
+       "uri": "{endpoint}",
+       "path": "/special-words/parameters/and",
+       "bufferResponse": true,
+       "generateProtocolMethod": true,
+       "generateConvenienceMethod": true,
+       "crossLanguageDefinitionId": "SpecialWords.Parameters.withAnd",
+       "decorators": []
       },
       {
        "$id": "471",
-       "Name": "withAs",
-       "ResourceName": "Parameters",
-       "Accessibility": "public",
-       "Parameters": [
+       "name": "withAs",
+       "resourceName": "Parameters",
+       "accessibility": "public",
+       "parameters": [
         {
          "$id": "472",
-         "Name": "as",
-         "NameInRequest": "as",
-         "Type": {
+         "name": "as",
+         "nameInRequest": "as",
+         "type": {
           "$id": "473",
           "kind": "string",
           "name": "string",
           "crossLanguageDefinitionId": "TypeSpec.string",
           "decorators": []
          },
-         "Location": "Query",
-         "IsApiVersion": false,
-         "IsContentType": false,
-         "IsEndpoint": false,
-         "Explode": false,
-         "IsRequired": true,
-         "Kind": "Method",
-         "Decorators": [],
-         "SkipUrlEncoding": false
-        }
-       ],
-       "Responses": [
+         "location": "Query",
+         "isApiVersion": false,
+         "isContentType": false,
+         "isEndpoint": false,
+         "explode": false,
+         "isRequired": true,
+         "kind": "Method",
+         "decorators": [],
+         "skipUrlEncoding": false
+        }
+       ],
+       "responses": [
         {
          "$id": "474",
-         "StatusCodes": [
-          204
-         ],
-         "Headers": [],
-         "IsErrorResponse": false
-        }
-       ],
-       "HttpMethod": "GET",
-       "Uri": "{endpoint}",
-       "Path": "/special-words/parameters/as",
-       "BufferResponse": true,
-       "GenerateProtocolMethod": true,
-       "GenerateConvenienceMethod": true,
-       "CrossLanguageDefinitionId": "SpecialWords.Parameters.withAs",
-       "Decorators": []
+         "statusCodes": [
+          204
+         ],
+         "headers": [],
+         "isErrorResponse": false
+        }
+       ],
+       "httpMethod": "GET",
+       "uri": "{endpoint}",
+       "path": "/special-words/parameters/as",
+       "bufferResponse": true,
+       "generateProtocolMethod": true,
+       "generateConvenienceMethod": true,
+       "crossLanguageDefinitionId": "SpecialWords.Parameters.withAs",
+       "decorators": []
       },
       {
        "$id": "475",
-       "Name": "withAssert",
-       "ResourceName": "Parameters",
-       "Accessibility": "public",
-       "Parameters": [
+       "name": "withAssert",
+       "resourceName": "Parameters",
+       "accessibility": "public",
+       "parameters": [
         {
          "$id": "476",
-         "Name": "assert",
-         "NameInRequest": "assert",
-         "Type": {
+         "name": "assert",
+         "nameInRequest": "assert",
+         "type": {
           "$id": "477",
           "kind": "string",
           "name": "string",
           "crossLanguageDefinitionId": "TypeSpec.string",
           "decorators": []
          },
-         "Location": "Query",
-         "IsApiVersion": false,
-         "IsContentType": false,
-         "IsEndpoint": false,
-         "Explode": false,
-         "IsRequired": true,
-         "Kind": "Method",
-         "Decorators": [],
-         "SkipUrlEncoding": false
-        }
-       ],
-       "Responses": [
+         "location": "Query",
+         "isApiVersion": false,
+         "isContentType": false,
+         "isEndpoint": false,
+         "explode": false,
+         "isRequired": true,
+         "kind": "Method",
+         "decorators": [],
+         "skipUrlEncoding": false
+        }
+       ],
+       "responses": [
         {
          "$id": "478",
-         "StatusCodes": [
-          204
-         ],
-         "Headers": [],
-         "IsErrorResponse": false
-        }
-       ],
-       "HttpMethod": "GET",
-       "Uri": "{endpoint}",
-       "Path": "/special-words/parameters/assert",
-       "BufferResponse": true,
-       "GenerateProtocolMethod": true,
-       "GenerateConvenienceMethod": true,
-       "CrossLanguageDefinitionId": "SpecialWords.Parameters.withAssert",
-       "Decorators": []
+         "statusCodes": [
+          204
+         ],
+         "headers": [],
+         "isErrorResponse": false
+        }
+       ],
+       "httpMethod": "GET",
+       "uri": "{endpoint}",
+       "path": "/special-words/parameters/assert",
+       "bufferResponse": true,
+       "generateProtocolMethod": true,
+       "generateConvenienceMethod": true,
+       "crossLanguageDefinitionId": "SpecialWords.Parameters.withAssert",
+       "decorators": []
       },
       {
        "$id": "479",
-       "Name": "withAsync",
-       "ResourceName": "Parameters",
-       "Accessibility": "public",
-       "Parameters": [
+       "name": "withAsync",
+       "resourceName": "Parameters",
+       "accessibility": "public",
+       "parameters": [
         {
          "$id": "480",
-         "Name": "async",
-         "NameInRequest": "async",
-         "Type": {
+         "name": "async",
+         "nameInRequest": "async",
+         "type": {
           "$id": "481",
           "kind": "string",
           "name": "string",
           "crossLanguageDefinitionId": "TypeSpec.string",
           "decorators": []
          },
-         "Location": "Query",
-         "IsApiVersion": false,
-         "IsContentType": false,
-         "IsEndpoint": false,
-         "Explode": false,
-         "IsRequired": true,
-         "Kind": "Method",
-         "Decorators": [],
-         "SkipUrlEncoding": false
-        }
-       ],
-       "Responses": [
+         "location": "Query",
+         "isApiVersion": false,
+         "isContentType": false,
+         "isEndpoint": false,
+         "explode": false,
+         "isRequired": true,
+         "kind": "Method",
+         "decorators": [],
+         "skipUrlEncoding": false
+        }
+       ],
+       "responses": [
         {
          "$id": "482",
-         "StatusCodes": [
-          204
-         ],
-         "Headers": [],
-         "IsErrorResponse": false
-        }
-       ],
-       "HttpMethod": "GET",
-       "Uri": "{endpoint}",
-       "Path": "/special-words/parameters/async",
-       "BufferResponse": true,
-       "GenerateProtocolMethod": true,
-       "GenerateConvenienceMethod": true,
-       "CrossLanguageDefinitionId": "SpecialWords.Parameters.withAsync",
-       "Decorators": []
+         "statusCodes": [
+          204
+         ],
+         "headers": [],
+         "isErrorResponse": false
+        }
+       ],
+       "httpMethod": "GET",
+       "uri": "{endpoint}",
+       "path": "/special-words/parameters/async",
+       "bufferResponse": true,
+       "generateProtocolMethod": true,
+       "generateConvenienceMethod": true,
+       "crossLanguageDefinitionId": "SpecialWords.Parameters.withAsync",
+       "decorators": []
       },
       {
        "$id": "483",
-       "Name": "withAwait",
-       "ResourceName": "Parameters",
-       "Accessibility": "public",
-       "Parameters": [
+       "name": "withAwait",
+       "resourceName": "Parameters",
+       "accessibility": "public",
+       "parameters": [
         {
          "$id": "484",
-         "Name": "await",
-         "NameInRequest": "await",
-         "Type": {
+         "name": "await",
+         "nameInRequest": "await",
+         "type": {
           "$id": "485",
           "kind": "string",
           "name": "string",
           "crossLanguageDefinitionId": "TypeSpec.string",
           "decorators": []
          },
-         "Location": "Query",
-         "IsApiVersion": false,
-         "IsContentType": false,
-         "IsEndpoint": false,
-         "Explode": false,
-         "IsRequired": true,
-         "Kind": "Method",
-         "Decorators": [],
-         "SkipUrlEncoding": false
-        }
-       ],
-       "Responses": [
+         "location": "Query",
+         "isApiVersion": false,
+         "isContentType": false,
+         "isEndpoint": false,
+         "explode": false,
+         "isRequired": true,
+         "kind": "Method",
+         "decorators": [],
+         "skipUrlEncoding": false
+        }
+       ],
+       "responses": [
         {
          "$id": "486",
-         "StatusCodes": [
-          204
-         ],
-         "Headers": [],
-         "IsErrorResponse": false
-        }
-       ],
-       "HttpMethod": "GET",
-       "Uri": "{endpoint}",
-       "Path": "/special-words/parameters/await",
-       "BufferResponse": true,
-       "GenerateProtocolMethod": true,
-       "GenerateConvenienceMethod": true,
-       "CrossLanguageDefinitionId": "SpecialWords.Parameters.withAwait",
-       "Decorators": []
+         "statusCodes": [
+          204
+         ],
+         "headers": [],
+         "isErrorResponse": false
+        }
+       ],
+       "httpMethod": "GET",
+       "uri": "{endpoint}",
+       "path": "/special-words/parameters/await",
+       "bufferResponse": true,
+       "generateProtocolMethod": true,
+       "generateConvenienceMethod": true,
+       "crossLanguageDefinitionId": "SpecialWords.Parameters.withAwait",
+       "decorators": []
       },
       {
        "$id": "487",
-       "Name": "withBreak",
-       "ResourceName": "Parameters",
-       "Accessibility": "public",
-       "Parameters": [
+       "name": "withBreak",
+       "resourceName": "Parameters",
+       "accessibility": "public",
+       "parameters": [
         {
          "$id": "488",
-         "Name": "break",
-         "NameInRequest": "break",
-         "Type": {
+         "name": "break",
+         "nameInRequest": "break",
+         "type": {
           "$id": "489",
           "kind": "string",
           "name": "string",
           "crossLanguageDefinitionId": "TypeSpec.string",
           "decorators": []
          },
-         "Location": "Query",
-         "IsApiVersion": false,
-         "IsContentType": false,
-         "IsEndpoint": false,
-         "Explode": false,
-         "IsRequired": true,
-         "Kind": "Method",
-         "Decorators": [],
-         "SkipUrlEncoding": false
-        }
-       ],
-       "Responses": [
+         "location": "Query",
+         "isApiVersion": false,
+         "isContentType": false,
+         "isEndpoint": false,
+         "explode": false,
+         "isRequired": true,
+         "kind": "Method",
+         "decorators": [],
+         "skipUrlEncoding": false
+        }
+       ],
+       "responses": [
         {
          "$id": "490",
-         "StatusCodes": [
-          204
-         ],
-         "Headers": [],
-         "IsErrorResponse": false
-        }
-       ],
-       "HttpMethod": "GET",
-       "Uri": "{endpoint}",
-       "Path": "/special-words/parameters/break",
-       "BufferResponse": true,
-       "GenerateProtocolMethod": true,
-       "GenerateConvenienceMethod": true,
-       "CrossLanguageDefinitionId": "SpecialWords.Parameters.withBreak",
-       "Decorators": []
+         "statusCodes": [
+          204
+         ],
+         "headers": [],
+         "isErrorResponse": false
+        }
+       ],
+       "httpMethod": "GET",
+       "uri": "{endpoint}",
+       "path": "/special-words/parameters/break",
+       "bufferResponse": true,
+       "generateProtocolMethod": true,
+       "generateConvenienceMethod": true,
+       "crossLanguageDefinitionId": "SpecialWords.Parameters.withBreak",
+       "decorators": []
       },
       {
        "$id": "491",
-       "Name": "withClass",
-       "ResourceName": "Parameters",
-       "Accessibility": "public",
-       "Parameters": [
+       "name": "withClass",
+       "resourceName": "Parameters",
+       "accessibility": "public",
+       "parameters": [
         {
          "$id": "492",
-         "Name": "class",
-         "NameInRequest": "class",
-         "Type": {
+         "name": "class",
+         "nameInRequest": "class",
+         "type": {
           "$id": "493",
           "kind": "string",
           "name": "string",
           "crossLanguageDefinitionId": "TypeSpec.string",
           "decorators": []
          },
-         "Location": "Query",
-         "IsApiVersion": false,
-         "IsContentType": false,
-         "IsEndpoint": false,
-         "Explode": false,
-         "IsRequired": true,
-         "Kind": "Method",
-         "Decorators": [],
-         "SkipUrlEncoding": false
-        }
-       ],
-       "Responses": [
+         "location": "Query",
+         "isApiVersion": false,
+         "isContentType": false,
+         "isEndpoint": false,
+         "explode": false,
+         "isRequired": true,
+         "kind": "Method",
+         "decorators": [],
+         "skipUrlEncoding": false
+        }
+       ],
+       "responses": [
         {
          "$id": "494",
-         "StatusCodes": [
-          204
-         ],
-         "Headers": [],
-         "IsErrorResponse": false
-        }
-       ],
-       "HttpMethod": "GET",
-       "Uri": "{endpoint}",
-       "Path": "/special-words/parameters/class",
-       "BufferResponse": true,
-       "GenerateProtocolMethod": true,
-       "GenerateConvenienceMethod": true,
-       "CrossLanguageDefinitionId": "SpecialWords.Parameters.withClass",
-       "Decorators": []
+         "statusCodes": [
+          204
+         ],
+         "headers": [],
+         "isErrorResponse": false
+        }
+       ],
+       "httpMethod": "GET",
+       "uri": "{endpoint}",
+       "path": "/special-words/parameters/class",
+       "bufferResponse": true,
+       "generateProtocolMethod": true,
+       "generateConvenienceMethod": true,
+       "crossLanguageDefinitionId": "SpecialWords.Parameters.withClass",
+       "decorators": []
       },
       {
        "$id": "495",
-       "Name": "withConstructor",
-       "ResourceName": "Parameters",
-       "Accessibility": "public",
-       "Parameters": [
+       "name": "withConstructor",
+       "resourceName": "Parameters",
+       "accessibility": "public",
+       "parameters": [
         {
          "$id": "496",
-         "Name": "constructor",
-         "NameInRequest": "constructor",
-         "Type": {
+         "name": "constructor",
+         "nameInRequest": "constructor",
+         "type": {
           "$id": "497",
           "kind": "string",
           "name": "string",
           "crossLanguageDefinitionId": "TypeSpec.string",
           "decorators": []
          },
-         "Location": "Query",
-         "IsApiVersion": false,
-         "IsContentType": false,
-         "IsEndpoint": false,
-         "Explode": false,
-         "IsRequired": true,
-         "Kind": "Method",
-         "Decorators": [],
-         "SkipUrlEncoding": false
-        }
-       ],
-       "Responses": [
+         "location": "Query",
+         "isApiVersion": false,
+         "isContentType": false,
+         "isEndpoint": false,
+         "explode": false,
+         "isRequired": true,
+         "kind": "Method",
+         "decorators": [],
+         "skipUrlEncoding": false
+        }
+       ],
+       "responses": [
         {
          "$id": "498",
-         "StatusCodes": [
-          204
-         ],
-         "Headers": [],
-         "IsErrorResponse": false
-        }
-       ],
-       "HttpMethod": "GET",
-       "Uri": "{endpoint}",
-       "Path": "/special-words/parameters/constructor",
-       "BufferResponse": true,
-       "GenerateProtocolMethod": true,
-       "GenerateConvenienceMethod": true,
-       "CrossLanguageDefinitionId": "SpecialWords.Parameters.withConstructor",
-       "Decorators": []
+         "statusCodes": [
+          204
+         ],
+         "headers": [],
+         "isErrorResponse": false
+        }
+       ],
+       "httpMethod": "GET",
+       "uri": "{endpoint}",
+       "path": "/special-words/parameters/constructor",
+       "bufferResponse": true,
+       "generateProtocolMethod": true,
+       "generateConvenienceMethod": true,
+       "crossLanguageDefinitionId": "SpecialWords.Parameters.withConstructor",
+       "decorators": []
       },
       {
        "$id": "499",
-       "Name": "withContinue",
-       "ResourceName": "Parameters",
-       "Accessibility": "public",
-       "Parameters": [
+       "name": "withContinue",
+       "resourceName": "Parameters",
+       "accessibility": "public",
+       "parameters": [
         {
          "$id": "500",
-         "Name": "continue",
-         "NameInRequest": "continue",
-         "Type": {
+         "name": "continue",
+         "nameInRequest": "continue",
+         "type": {
           "$id": "501",
           "kind": "string",
           "name": "string",
           "crossLanguageDefinitionId": "TypeSpec.string",
           "decorators": []
          },
-         "Location": "Query",
-         "IsApiVersion": false,
-         "IsContentType": false,
-         "IsEndpoint": false,
-         "Explode": false,
-         "IsRequired": true,
-         "Kind": "Method",
-         "Decorators": [],
-         "SkipUrlEncoding": false
-        }
-       ],
-       "Responses": [
+         "location": "Query",
+         "isApiVersion": false,
+         "isContentType": false,
+         "isEndpoint": false,
+         "explode": false,
+         "isRequired": true,
+         "kind": "Method",
+         "decorators": [],
+         "skipUrlEncoding": false
+        }
+       ],
+       "responses": [
         {
          "$id": "502",
-         "StatusCodes": [
-          204
-         ],
-         "Headers": [],
-         "IsErrorResponse": false
-        }
-       ],
-       "HttpMethod": "GET",
-       "Uri": "{endpoint}",
-       "Path": "/special-words/parameters/continue",
-       "BufferResponse": true,
-       "GenerateProtocolMethod": true,
-       "GenerateConvenienceMethod": true,
-       "CrossLanguageDefinitionId": "SpecialWords.Parameters.withContinue",
-       "Decorators": []
+         "statusCodes": [
+          204
+         ],
+         "headers": [],
+         "isErrorResponse": false
+        }
+       ],
+       "httpMethod": "GET",
+       "uri": "{endpoint}",
+       "path": "/special-words/parameters/continue",
+       "bufferResponse": true,
+       "generateProtocolMethod": true,
+       "generateConvenienceMethod": true,
+       "crossLanguageDefinitionId": "SpecialWords.Parameters.withContinue",
+       "decorators": []
       },
       {
        "$id": "503",
-       "Name": "withDef",
-       "ResourceName": "Parameters",
-       "Accessibility": "public",
-       "Parameters": [
+       "name": "withDef",
+       "resourceName": "Parameters",
+       "accessibility": "public",
+       "parameters": [
         {
          "$id": "504",
-         "Name": "def",
-         "NameInRequest": "def",
-         "Type": {
+         "name": "def",
+         "nameInRequest": "def",
+         "type": {
           "$id": "505",
           "kind": "string",
           "name": "string",
           "crossLanguageDefinitionId": "TypeSpec.string",
           "decorators": []
          },
-         "Location": "Query",
-         "IsApiVersion": false,
-         "IsContentType": false,
-         "IsEndpoint": false,
-         "Explode": false,
-         "IsRequired": true,
-         "Kind": "Method",
-         "Decorators": [],
-         "SkipUrlEncoding": false
-        }
-       ],
-       "Responses": [
+         "location": "Query",
+         "isApiVersion": false,
+         "isContentType": false,
+         "isEndpoint": false,
+         "explode": false,
+         "isRequired": true,
+         "kind": "Method",
+         "decorators": [],
+         "skipUrlEncoding": false
+        }
+       ],
+       "responses": [
         {
          "$id": "506",
-         "StatusCodes": [
-          204
-         ],
-         "Headers": [],
-         "IsErrorResponse": false
-        }
-       ],
-       "HttpMethod": "GET",
-       "Uri": "{endpoint}",
-       "Path": "/special-words/parameters/def",
-       "BufferResponse": true,
-       "GenerateProtocolMethod": true,
-       "GenerateConvenienceMethod": true,
-       "CrossLanguageDefinitionId": "SpecialWords.Parameters.withDef",
-       "Decorators": []
+         "statusCodes": [
+          204
+         ],
+         "headers": [],
+         "isErrorResponse": false
+        }
+       ],
+       "httpMethod": "GET",
+       "uri": "{endpoint}",
+       "path": "/special-words/parameters/def",
+       "bufferResponse": true,
+       "generateProtocolMethod": true,
+       "generateConvenienceMethod": true,
+       "crossLanguageDefinitionId": "SpecialWords.Parameters.withDef",
+       "decorators": []
       },
       {
        "$id": "507",
-       "Name": "withDel",
-       "ResourceName": "Parameters",
-       "Accessibility": "public",
-       "Parameters": [
+       "name": "withDel",
+       "resourceName": "Parameters",
+       "accessibility": "public",
+       "parameters": [
         {
          "$id": "508",
-         "Name": "del",
-         "NameInRequest": "del",
-         "Type": {
+         "name": "del",
+         "nameInRequest": "del",
+         "type": {
           "$id": "509",
           "kind": "string",
           "name": "string",
           "crossLanguageDefinitionId": "TypeSpec.string",
           "decorators": []
          },
-         "Location": "Query",
-         "IsApiVersion": false,
-         "IsContentType": false,
-         "IsEndpoint": false,
-         "Explode": false,
-         "IsRequired": true,
-         "Kind": "Method",
-         "Decorators": [],
-         "SkipUrlEncoding": false
-        }
-       ],
-       "Responses": [
+         "location": "Query",
+         "isApiVersion": false,
+         "isContentType": false,
+         "isEndpoint": false,
+         "explode": false,
+         "isRequired": true,
+         "kind": "Method",
+         "decorators": [],
+         "skipUrlEncoding": false
+        }
+       ],
+       "responses": [
         {
          "$id": "510",
-         "StatusCodes": [
-          204
-         ],
-         "Headers": [],
-         "IsErrorResponse": false
-        }
-       ],
-       "HttpMethod": "GET",
-       "Uri": "{endpoint}",
-       "Path": "/special-words/parameters/del",
-       "BufferResponse": true,
-       "GenerateProtocolMethod": true,
-       "GenerateConvenienceMethod": true,
-       "CrossLanguageDefinitionId": "SpecialWords.Parameters.withDel",
-       "Decorators": []
+         "statusCodes": [
+          204
+         ],
+         "headers": [],
+         "isErrorResponse": false
+        }
+       ],
+       "httpMethod": "GET",
+       "uri": "{endpoint}",
+       "path": "/special-words/parameters/del",
+       "bufferResponse": true,
+       "generateProtocolMethod": true,
+       "generateConvenienceMethod": true,
+       "crossLanguageDefinitionId": "SpecialWords.Parameters.withDel",
+       "decorators": []
       },
       {
        "$id": "511",
-       "Name": "withElif",
-       "ResourceName": "Parameters",
-       "Accessibility": "public",
-       "Parameters": [
+       "name": "withElif",
+       "resourceName": "Parameters",
+       "accessibility": "public",
+       "parameters": [
         {
          "$id": "512",
-         "Name": "elif",
-         "NameInRequest": "elif",
-         "Type": {
+         "name": "elif",
+         "nameInRequest": "elif",
+         "type": {
           "$id": "513",
           "kind": "string",
           "name": "string",
           "crossLanguageDefinitionId": "TypeSpec.string",
           "decorators": []
          },
-         "Location": "Query",
-         "IsApiVersion": false,
-         "IsContentType": false,
-         "IsEndpoint": false,
-         "Explode": false,
-         "IsRequired": true,
-         "Kind": "Method",
-         "Decorators": [],
-         "SkipUrlEncoding": false
-        }
-       ],
-       "Responses": [
+         "location": "Query",
+         "isApiVersion": false,
+         "isContentType": false,
+         "isEndpoint": false,
+         "explode": false,
+         "isRequired": true,
+         "kind": "Method",
+         "decorators": [],
+         "skipUrlEncoding": false
+        }
+       ],
+       "responses": [
         {
          "$id": "514",
-         "StatusCodes": [
-          204
-         ],
-         "Headers": [],
-         "IsErrorResponse": false
-        }
-       ],
-       "HttpMethod": "GET",
-       "Uri": "{endpoint}",
-       "Path": "/special-words/parameters/elif",
-       "BufferResponse": true,
-       "GenerateProtocolMethod": true,
-       "GenerateConvenienceMethod": true,
-       "CrossLanguageDefinitionId": "SpecialWords.Parameters.withElif",
-       "Decorators": []
+         "statusCodes": [
+          204
+         ],
+         "headers": [],
+         "isErrorResponse": false
+        }
+       ],
+       "httpMethod": "GET",
+       "uri": "{endpoint}",
+       "path": "/special-words/parameters/elif",
+       "bufferResponse": true,
+       "generateProtocolMethod": true,
+       "generateConvenienceMethod": true,
+       "crossLanguageDefinitionId": "SpecialWords.Parameters.withElif",
+       "decorators": []
       },
       {
        "$id": "515",
-       "Name": "withElse",
-       "ResourceName": "Parameters",
-       "Accessibility": "public",
-       "Parameters": [
+       "name": "withElse",
+       "resourceName": "Parameters",
+       "accessibility": "public",
+       "parameters": [
         {
          "$id": "516",
-         "Name": "else",
-         "NameInRequest": "else",
-         "Type": {
+         "name": "else",
+         "nameInRequest": "else",
+         "type": {
           "$id": "517",
           "kind": "string",
           "name": "string",
           "crossLanguageDefinitionId": "TypeSpec.string",
           "decorators": []
          },
-         "Location": "Query",
-         "IsApiVersion": false,
-         "IsContentType": false,
-         "IsEndpoint": false,
-         "Explode": false,
-         "IsRequired": true,
-         "Kind": "Method",
-         "Decorators": [],
-         "SkipUrlEncoding": false
-        }
-       ],
-       "Responses": [
+         "location": "Query",
+         "isApiVersion": false,
+         "isContentType": false,
+         "isEndpoint": false,
+         "explode": false,
+         "isRequired": true,
+         "kind": "Method",
+         "decorators": [],
+         "skipUrlEncoding": false
+        }
+       ],
+       "responses": [
         {
          "$id": "518",
-         "StatusCodes": [
-          204
-         ],
-         "Headers": [],
-         "IsErrorResponse": false
-        }
-       ],
-       "HttpMethod": "GET",
-       "Uri": "{endpoint}",
-       "Path": "/special-words/parameters/else",
-       "BufferResponse": true,
-       "GenerateProtocolMethod": true,
-       "GenerateConvenienceMethod": true,
-       "CrossLanguageDefinitionId": "SpecialWords.Parameters.withElse",
-       "Decorators": []
+         "statusCodes": [
+          204
+         ],
+         "headers": [],
+         "isErrorResponse": false
+        }
+       ],
+       "httpMethod": "GET",
+       "uri": "{endpoint}",
+       "path": "/special-words/parameters/else",
+       "bufferResponse": true,
+       "generateProtocolMethod": true,
+       "generateConvenienceMethod": true,
+       "crossLanguageDefinitionId": "SpecialWords.Parameters.withElse",
+       "decorators": []
       },
       {
        "$id": "519",
-       "Name": "withExcept",
-       "ResourceName": "Parameters",
-       "Accessibility": "public",
-       "Parameters": [
+       "name": "withExcept",
+       "resourceName": "Parameters",
+       "accessibility": "public",
+       "parameters": [
         {
          "$id": "520",
-         "Name": "except",
-         "NameInRequest": "except",
-         "Type": {
+         "name": "except",
+         "nameInRequest": "except",
+         "type": {
           "$id": "521",
           "kind": "string",
           "name": "string",
           "crossLanguageDefinitionId": "TypeSpec.string",
           "decorators": []
          },
-         "Location": "Query",
-         "IsApiVersion": false,
-         "IsContentType": false,
-         "IsEndpoint": false,
-         "Explode": false,
-         "IsRequired": true,
-         "Kind": "Method",
-         "Decorators": [],
-         "SkipUrlEncoding": false
-        }
-       ],
-       "Responses": [
+         "location": "Query",
+         "isApiVersion": false,
+         "isContentType": false,
+         "isEndpoint": false,
+         "explode": false,
+         "isRequired": true,
+         "kind": "Method",
+         "decorators": [],
+         "skipUrlEncoding": false
+        }
+       ],
+       "responses": [
         {
          "$id": "522",
-         "StatusCodes": [
-          204
-         ],
-         "Headers": [],
-         "IsErrorResponse": false
-        }
-       ],
-       "HttpMethod": "GET",
-       "Uri": "{endpoint}",
-       "Path": "/special-words/parameters/except",
-       "BufferResponse": true,
-       "GenerateProtocolMethod": true,
-       "GenerateConvenienceMethod": true,
-       "CrossLanguageDefinitionId": "SpecialWords.Parameters.withExcept",
-       "Decorators": []
+         "statusCodes": [
+          204
+         ],
+         "headers": [],
+         "isErrorResponse": false
+        }
+       ],
+       "httpMethod": "GET",
+       "uri": "{endpoint}",
+       "path": "/special-words/parameters/except",
+       "bufferResponse": true,
+       "generateProtocolMethod": true,
+       "generateConvenienceMethod": true,
+       "crossLanguageDefinitionId": "SpecialWords.Parameters.withExcept",
+       "decorators": []
       },
       {
        "$id": "523",
-       "Name": "withExec",
-       "ResourceName": "Parameters",
-       "Accessibility": "public",
-       "Parameters": [
+       "name": "withExec",
+       "resourceName": "Parameters",
+       "accessibility": "public",
+       "parameters": [
         {
          "$id": "524",
-         "Name": "exec",
-         "NameInRequest": "exec",
-         "Type": {
+         "name": "exec",
+         "nameInRequest": "exec",
+         "type": {
           "$id": "525",
           "kind": "string",
           "name": "string",
           "crossLanguageDefinitionId": "TypeSpec.string",
           "decorators": []
          },
-         "Location": "Query",
-         "IsApiVersion": false,
-         "IsContentType": false,
-         "IsEndpoint": false,
-         "Explode": false,
-         "IsRequired": true,
-         "Kind": "Method",
-         "Decorators": [],
-         "SkipUrlEncoding": false
-        }
-       ],
-       "Responses": [
+         "location": "Query",
+         "isApiVersion": false,
+         "isContentType": false,
+         "isEndpoint": false,
+         "explode": false,
+         "isRequired": true,
+         "kind": "Method",
+         "decorators": [],
+         "skipUrlEncoding": false
+        }
+       ],
+       "responses": [
         {
          "$id": "526",
-         "StatusCodes": [
-          204
-         ],
-         "Headers": [],
-         "IsErrorResponse": false
-        }
-       ],
-       "HttpMethod": "GET",
-       "Uri": "{endpoint}",
-       "Path": "/special-words/parameters/exec",
-       "BufferResponse": true,
-       "GenerateProtocolMethod": true,
-       "GenerateConvenienceMethod": true,
-       "CrossLanguageDefinitionId": "SpecialWords.Parameters.withExec",
-       "Decorators": []
+         "statusCodes": [
+          204
+         ],
+         "headers": [],
+         "isErrorResponse": false
+        }
+       ],
+       "httpMethod": "GET",
+       "uri": "{endpoint}",
+       "path": "/special-words/parameters/exec",
+       "bufferResponse": true,
+       "generateProtocolMethod": true,
+       "generateConvenienceMethod": true,
+       "crossLanguageDefinitionId": "SpecialWords.Parameters.withExec",
+       "decorators": []
       },
       {
        "$id": "527",
-       "Name": "withFinally",
-       "ResourceName": "Parameters",
-       "Accessibility": "public",
-       "Parameters": [
+       "name": "withFinally",
+       "resourceName": "Parameters",
+       "accessibility": "public",
+       "parameters": [
         {
          "$id": "528",
-         "Name": "finally",
-         "NameInRequest": "finally",
-         "Type": {
+         "name": "finally",
+         "nameInRequest": "finally",
+         "type": {
           "$id": "529",
           "kind": "string",
           "name": "string",
           "crossLanguageDefinitionId": "TypeSpec.string",
           "decorators": []
          },
-         "Location": "Query",
-         "IsApiVersion": false,
-         "IsContentType": false,
-         "IsEndpoint": false,
-         "Explode": false,
-         "IsRequired": true,
-         "Kind": "Method",
-         "Decorators": [],
-         "SkipUrlEncoding": false
-        }
-       ],
-       "Responses": [
+         "location": "Query",
+         "isApiVersion": false,
+         "isContentType": false,
+         "isEndpoint": false,
+         "explode": false,
+         "isRequired": true,
+         "kind": "Method",
+         "decorators": [],
+         "skipUrlEncoding": false
+        }
+       ],
+       "responses": [
         {
          "$id": "530",
-         "StatusCodes": [
-          204
-         ],
-         "Headers": [],
-         "IsErrorResponse": false
-        }
-       ],
-       "HttpMethod": "GET",
-       "Uri": "{endpoint}",
-       "Path": "/special-words/parameters/finally",
-       "BufferResponse": true,
-       "GenerateProtocolMethod": true,
-       "GenerateConvenienceMethod": true,
-       "CrossLanguageDefinitionId": "SpecialWords.Parameters.withFinally",
-       "Decorators": []
+         "statusCodes": [
+          204
+         ],
+         "headers": [],
+         "isErrorResponse": false
+        }
+       ],
+       "httpMethod": "GET",
+       "uri": "{endpoint}",
+       "path": "/special-words/parameters/finally",
+       "bufferResponse": true,
+       "generateProtocolMethod": true,
+       "generateConvenienceMethod": true,
+       "crossLanguageDefinitionId": "SpecialWords.Parameters.withFinally",
+       "decorators": []
       },
       {
        "$id": "531",
-       "Name": "withFor",
-       "ResourceName": "Parameters",
-       "Accessibility": "public",
-       "Parameters": [
+       "name": "withFor",
+       "resourceName": "Parameters",
+       "accessibility": "public",
+       "parameters": [
         {
          "$id": "532",
-         "Name": "for",
-         "NameInRequest": "for",
-         "Type": {
+         "name": "for",
+         "nameInRequest": "for",
+         "type": {
           "$id": "533",
           "kind": "string",
           "name": "string",
           "crossLanguageDefinitionId": "TypeSpec.string",
           "decorators": []
          },
-         "Location": "Query",
-         "IsApiVersion": false,
-         "IsContentType": false,
-         "IsEndpoint": false,
-         "Explode": false,
-         "IsRequired": true,
-         "Kind": "Method",
-         "Decorators": [],
-         "SkipUrlEncoding": false
-        }
-       ],
-       "Responses": [
+         "location": "Query",
+         "isApiVersion": false,
+         "isContentType": false,
+         "isEndpoint": false,
+         "explode": false,
+         "isRequired": true,
+         "kind": "Method",
+         "decorators": [],
+         "skipUrlEncoding": false
+        }
+       ],
+       "responses": [
         {
          "$id": "534",
-         "StatusCodes": [
-          204
-         ],
-         "Headers": [],
-         "IsErrorResponse": false
-        }
-       ],
-       "HttpMethod": "GET",
-       "Uri": "{endpoint}",
-       "Path": "/special-words/parameters/for",
-       "BufferResponse": true,
-       "GenerateProtocolMethod": true,
-       "GenerateConvenienceMethod": true,
-       "CrossLanguageDefinitionId": "SpecialWords.Parameters.withFor",
-       "Decorators": []
+         "statusCodes": [
+          204
+         ],
+         "headers": [],
+         "isErrorResponse": false
+        }
+       ],
+       "httpMethod": "GET",
+       "uri": "{endpoint}",
+       "path": "/special-words/parameters/for",
+       "bufferResponse": true,
+       "generateProtocolMethod": true,
+       "generateConvenienceMethod": true,
+       "crossLanguageDefinitionId": "SpecialWords.Parameters.withFor",
+       "decorators": []
       },
       {
        "$id": "535",
-       "Name": "withFrom",
-       "ResourceName": "Parameters",
-       "Accessibility": "public",
-       "Parameters": [
+       "name": "withFrom",
+       "resourceName": "Parameters",
+       "accessibility": "public",
+       "parameters": [
         {
          "$id": "536",
-         "Name": "from",
-         "NameInRequest": "from",
-         "Type": {
+         "name": "from",
+         "nameInRequest": "from",
+         "type": {
           "$id": "537",
           "kind": "string",
           "name": "string",
           "crossLanguageDefinitionId": "TypeSpec.string",
           "decorators": []
          },
-         "Location": "Query",
-         "IsApiVersion": false,
-         "IsContentType": false,
-         "IsEndpoint": false,
-         "Explode": false,
-         "IsRequired": true,
-         "Kind": "Method",
-         "Decorators": [],
-         "SkipUrlEncoding": false
-        }
-       ],
-       "Responses": [
+         "location": "Query",
+         "isApiVersion": false,
+         "isContentType": false,
+         "isEndpoint": false,
+         "explode": false,
+         "isRequired": true,
+         "kind": "Method",
+         "decorators": [],
+         "skipUrlEncoding": false
+        }
+       ],
+       "responses": [
         {
          "$id": "538",
-         "StatusCodes": [
-          204
-         ],
-         "Headers": [],
-         "IsErrorResponse": false
-        }
-       ],
-       "HttpMethod": "GET",
-       "Uri": "{endpoint}",
-       "Path": "/special-words/parameters/from",
-       "BufferResponse": true,
-       "GenerateProtocolMethod": true,
-       "GenerateConvenienceMethod": true,
-       "CrossLanguageDefinitionId": "SpecialWords.Parameters.withFrom",
-       "Decorators": []
+         "statusCodes": [
+          204
+         ],
+         "headers": [],
+         "isErrorResponse": false
+        }
+       ],
+       "httpMethod": "GET",
+       "uri": "{endpoint}",
+       "path": "/special-words/parameters/from",
+       "bufferResponse": true,
+       "generateProtocolMethod": true,
+       "generateConvenienceMethod": true,
+       "crossLanguageDefinitionId": "SpecialWords.Parameters.withFrom",
+       "decorators": []
       },
       {
        "$id": "539",
-       "Name": "withGlobal",
-       "ResourceName": "Parameters",
-       "Accessibility": "public",
-       "Parameters": [
+       "name": "withGlobal",
+       "resourceName": "Parameters",
+       "accessibility": "public",
+       "parameters": [
         {
          "$id": "540",
-         "Name": "global",
-         "NameInRequest": "global",
-         "Type": {
+         "name": "global",
+         "nameInRequest": "global",
+         "type": {
           "$id": "541",
           "kind": "string",
           "name": "string",
           "crossLanguageDefinitionId": "TypeSpec.string",
           "decorators": []
          },
-         "Location": "Query",
-         "IsApiVersion": false,
-         "IsContentType": false,
-         "IsEndpoint": false,
-         "Explode": false,
-         "IsRequired": true,
-         "Kind": "Method",
-         "Decorators": [],
-         "SkipUrlEncoding": false
-        }
-       ],
-       "Responses": [
+         "location": "Query",
+         "isApiVersion": false,
+         "isContentType": false,
+         "isEndpoint": false,
+         "explode": false,
+         "isRequired": true,
+         "kind": "Method",
+         "decorators": [],
+         "skipUrlEncoding": false
+        }
+       ],
+       "responses": [
         {
          "$id": "542",
-         "StatusCodes": [
-          204
-         ],
-         "Headers": [],
-         "IsErrorResponse": false
-        }
-       ],
-       "HttpMethod": "GET",
-       "Uri": "{endpoint}",
-       "Path": "/special-words/parameters/global",
-       "BufferResponse": true,
-       "GenerateProtocolMethod": true,
-       "GenerateConvenienceMethod": true,
-       "CrossLanguageDefinitionId": "SpecialWords.Parameters.withGlobal",
-       "Decorators": []
+         "statusCodes": [
+          204
+         ],
+         "headers": [],
+         "isErrorResponse": false
+        }
+       ],
+       "httpMethod": "GET",
+       "uri": "{endpoint}",
+       "path": "/special-words/parameters/global",
+       "bufferResponse": true,
+       "generateProtocolMethod": true,
+       "generateConvenienceMethod": true,
+       "crossLanguageDefinitionId": "SpecialWords.Parameters.withGlobal",
+       "decorators": []
       },
       {
        "$id": "543",
-       "Name": "withIf",
-       "ResourceName": "Parameters",
-       "Accessibility": "public",
-       "Parameters": [
+       "name": "withIf",
+       "resourceName": "Parameters",
+       "accessibility": "public",
+       "parameters": [
         {
          "$id": "544",
-         "Name": "if",
-         "NameInRequest": "if",
-         "Type": {
+         "name": "if",
+         "nameInRequest": "if",
+         "type": {
           "$id": "545",
           "kind": "string",
           "name": "string",
           "crossLanguageDefinitionId": "TypeSpec.string",
           "decorators": []
          },
-         "Location": "Query",
-         "IsApiVersion": false,
-         "IsContentType": false,
-         "IsEndpoint": false,
-         "Explode": false,
-         "IsRequired": true,
-         "Kind": "Method",
-         "Decorators": [],
-         "SkipUrlEncoding": false
-        }
-       ],
-       "Responses": [
+         "location": "Query",
+         "isApiVersion": false,
+         "isContentType": false,
+         "isEndpoint": false,
+         "explode": false,
+         "isRequired": true,
+         "kind": "Method",
+         "decorators": [],
+         "skipUrlEncoding": false
+        }
+       ],
+       "responses": [
         {
          "$id": "546",
-         "StatusCodes": [
-          204
-         ],
-         "Headers": [],
-         "IsErrorResponse": false
-        }
-       ],
-       "HttpMethod": "GET",
-       "Uri": "{endpoint}",
-       "Path": "/special-words/parameters/if",
-       "BufferResponse": true,
-       "GenerateProtocolMethod": true,
-       "GenerateConvenienceMethod": true,
-       "CrossLanguageDefinitionId": "SpecialWords.Parameters.withIf",
-       "Decorators": []
+         "statusCodes": [
+          204
+         ],
+         "headers": [],
+         "isErrorResponse": false
+        }
+       ],
+       "httpMethod": "GET",
+       "uri": "{endpoint}",
+       "path": "/special-words/parameters/if",
+       "bufferResponse": true,
+       "generateProtocolMethod": true,
+       "generateConvenienceMethod": true,
+       "crossLanguageDefinitionId": "SpecialWords.Parameters.withIf",
+       "decorators": []
       },
       {
        "$id": "547",
-       "Name": "withImport",
-       "ResourceName": "Parameters",
-       "Accessibility": "public",
-       "Parameters": [
+       "name": "withImport",
+       "resourceName": "Parameters",
+       "accessibility": "public",
+       "parameters": [
         {
          "$id": "548",
-         "Name": "import",
-         "NameInRequest": "import",
-         "Type": {
+         "name": "import",
+         "nameInRequest": "import",
+         "type": {
           "$id": "549",
           "kind": "string",
           "name": "string",
           "crossLanguageDefinitionId": "TypeSpec.string",
           "decorators": []
          },
-         "Location": "Query",
-         "IsApiVersion": false,
-         "IsContentType": false,
-         "IsEndpoint": false,
-         "Explode": false,
-         "IsRequired": true,
-         "Kind": "Method",
-         "Decorators": [],
-         "SkipUrlEncoding": false
-        }
-       ],
-       "Responses": [
+         "location": "Query",
+         "isApiVersion": false,
+         "isContentType": false,
+         "isEndpoint": false,
+         "explode": false,
+         "isRequired": true,
+         "kind": "Method",
+         "decorators": [],
+         "skipUrlEncoding": false
+        }
+       ],
+       "responses": [
         {
          "$id": "550",
-         "StatusCodes": [
-          204
-         ],
-         "Headers": [],
-         "IsErrorResponse": false
-        }
-       ],
-       "HttpMethod": "GET",
-       "Uri": "{endpoint}",
-       "Path": "/special-words/parameters/import",
-       "BufferResponse": true,
-       "GenerateProtocolMethod": true,
-       "GenerateConvenienceMethod": true,
-       "CrossLanguageDefinitionId": "SpecialWords.Parameters.withImport",
-       "Decorators": []
+         "statusCodes": [
+          204
+         ],
+         "headers": [],
+         "isErrorResponse": false
+        }
+       ],
+       "httpMethod": "GET",
+       "uri": "{endpoint}",
+       "path": "/special-words/parameters/import",
+       "bufferResponse": true,
+       "generateProtocolMethod": true,
+       "generateConvenienceMethod": true,
+       "crossLanguageDefinitionId": "SpecialWords.Parameters.withImport",
+       "decorators": []
       },
       {
        "$id": "551",
-       "Name": "withIn",
-       "ResourceName": "Parameters",
-       "Accessibility": "public",
-       "Parameters": [
+       "name": "withIn",
+       "resourceName": "Parameters",
+       "accessibility": "public",
+       "parameters": [
         {
          "$id": "552",
-         "Name": "in",
-         "NameInRequest": "in",
-         "Type": {
+         "name": "in",
+         "nameInRequest": "in",
+         "type": {
           "$id": "553",
           "kind": "string",
           "name": "string",
           "crossLanguageDefinitionId": "TypeSpec.string",
           "decorators": []
          },
-         "Location": "Query",
-         "IsApiVersion": false,
-         "IsContentType": false,
-         "IsEndpoint": false,
-         "Explode": false,
-         "IsRequired": true,
-         "Kind": "Method",
-         "Decorators": [],
-         "SkipUrlEncoding": false
-        }
-       ],
-       "Responses": [
+         "location": "Query",
+         "isApiVersion": false,
+         "isContentType": false,
+         "isEndpoint": false,
+         "explode": false,
+         "isRequired": true,
+         "kind": "Method",
+         "decorators": [],
+         "skipUrlEncoding": false
+        }
+       ],
+       "responses": [
         {
          "$id": "554",
-         "StatusCodes": [
-          204
-         ],
-         "Headers": [],
-         "IsErrorResponse": false
-        }
-       ],
-       "HttpMethod": "GET",
-       "Uri": "{endpoint}",
-       "Path": "/special-words/parameters/in",
-       "BufferResponse": true,
-       "GenerateProtocolMethod": true,
-       "GenerateConvenienceMethod": true,
-       "CrossLanguageDefinitionId": "SpecialWords.Parameters.withIn",
-       "Decorators": []
+         "statusCodes": [
+          204
+         ],
+         "headers": [],
+         "isErrorResponse": false
+        }
+       ],
+       "httpMethod": "GET",
+       "uri": "{endpoint}",
+       "path": "/special-words/parameters/in",
+       "bufferResponse": true,
+       "generateProtocolMethod": true,
+       "generateConvenienceMethod": true,
+       "crossLanguageDefinitionId": "SpecialWords.Parameters.withIn",
+       "decorators": []
       },
       {
        "$id": "555",
-       "Name": "withIs",
-       "ResourceName": "Parameters",
-       "Accessibility": "public",
-       "Parameters": [
+       "name": "withIs",
+       "resourceName": "Parameters",
+       "accessibility": "public",
+       "parameters": [
         {
          "$id": "556",
-         "Name": "is",
-         "NameInRequest": "is",
-         "Type": {
+         "name": "is",
+         "nameInRequest": "is",
+         "type": {
           "$id": "557",
           "kind": "string",
           "name": "string",
           "crossLanguageDefinitionId": "TypeSpec.string",
           "decorators": []
          },
-         "Location": "Query",
-         "IsApiVersion": false,
-         "IsContentType": false,
-         "IsEndpoint": false,
-         "Explode": false,
-         "IsRequired": true,
-         "Kind": "Method",
-         "Decorators": [],
-         "SkipUrlEncoding": false
-        }
-       ],
-       "Responses": [
+         "location": "Query",
+         "isApiVersion": false,
+         "isContentType": false,
+         "isEndpoint": false,
+         "explode": false,
+         "isRequired": true,
+         "kind": "Method",
+         "decorators": [],
+         "skipUrlEncoding": false
+        }
+       ],
+       "responses": [
         {
          "$id": "558",
-         "StatusCodes": [
-          204
-         ],
-         "Headers": [],
-         "IsErrorResponse": false
-        }
-       ],
-       "HttpMethod": "GET",
-       "Uri": "{endpoint}",
-       "Path": "/special-words/parameters/is",
-       "BufferResponse": true,
-       "GenerateProtocolMethod": true,
-       "GenerateConvenienceMethod": true,
-       "CrossLanguageDefinitionId": "SpecialWords.Parameters.withIs",
-       "Decorators": []
+         "statusCodes": [
+          204
+         ],
+         "headers": [],
+         "isErrorResponse": false
+        }
+       ],
+       "httpMethod": "GET",
+       "uri": "{endpoint}",
+       "path": "/special-words/parameters/is",
+       "bufferResponse": true,
+       "generateProtocolMethod": true,
+       "generateConvenienceMethod": true,
+       "crossLanguageDefinitionId": "SpecialWords.Parameters.withIs",
+       "decorators": []
       },
       {
        "$id": "559",
-       "Name": "withLambda",
-       "ResourceName": "Parameters",
-       "Accessibility": "public",
-       "Parameters": [
+       "name": "withLambda",
+       "resourceName": "Parameters",
+       "accessibility": "public",
+       "parameters": [
         {
          "$id": "560",
-         "Name": "lambda",
-         "NameInRequest": "lambda",
-         "Type": {
+         "name": "lambda",
+         "nameInRequest": "lambda",
+         "type": {
           "$id": "561",
           "kind": "string",
           "name": "string",
           "crossLanguageDefinitionId": "TypeSpec.string",
           "decorators": []
          },
-         "Location": "Query",
-         "IsApiVersion": false,
-         "IsContentType": false,
-         "IsEndpoint": false,
-         "Explode": false,
-         "IsRequired": true,
-         "Kind": "Method",
-         "Decorators": [],
-         "SkipUrlEncoding": false
-        }
-       ],
-       "Responses": [
+         "location": "Query",
+         "isApiVersion": false,
+         "isContentType": false,
+         "isEndpoint": false,
+         "explode": false,
+         "isRequired": true,
+         "kind": "Method",
+         "decorators": [],
+         "skipUrlEncoding": false
+        }
+       ],
+       "responses": [
         {
          "$id": "562",
-         "StatusCodes": [
-          204
-         ],
-         "Headers": [],
-         "IsErrorResponse": false
-        }
-       ],
-       "HttpMethod": "GET",
-       "Uri": "{endpoint}",
-       "Path": "/special-words/parameters/lambda",
-       "BufferResponse": true,
-       "GenerateProtocolMethod": true,
-       "GenerateConvenienceMethod": true,
-       "CrossLanguageDefinitionId": "SpecialWords.Parameters.withLambda",
-       "Decorators": []
+         "statusCodes": [
+          204
+         ],
+         "headers": [],
+         "isErrorResponse": false
+        }
+       ],
+       "httpMethod": "GET",
+       "uri": "{endpoint}",
+       "path": "/special-words/parameters/lambda",
+       "bufferResponse": true,
+       "generateProtocolMethod": true,
+       "generateConvenienceMethod": true,
+       "crossLanguageDefinitionId": "SpecialWords.Parameters.withLambda",
+       "decorators": []
       },
       {
        "$id": "563",
-       "Name": "withNot",
-       "ResourceName": "Parameters",
-       "Accessibility": "public",
-       "Parameters": [
+       "name": "withNot",
+       "resourceName": "Parameters",
+       "accessibility": "public",
+       "parameters": [
         {
          "$id": "564",
-         "Name": "not",
-         "NameInRequest": "not",
-         "Type": {
+         "name": "not",
+         "nameInRequest": "not",
+         "type": {
           "$id": "565",
           "kind": "string",
           "name": "string",
           "crossLanguageDefinitionId": "TypeSpec.string",
           "decorators": []
          },
-         "Location": "Query",
-         "IsApiVersion": false,
-         "IsContentType": false,
-         "IsEndpoint": false,
-         "Explode": false,
-         "IsRequired": true,
-         "Kind": "Method",
-         "Decorators": [],
-         "SkipUrlEncoding": false
-        }
-       ],
-       "Responses": [
+         "location": "Query",
+         "isApiVersion": false,
+         "isContentType": false,
+         "isEndpoint": false,
+         "explode": false,
+         "isRequired": true,
+         "kind": "Method",
+         "decorators": [],
+         "skipUrlEncoding": false
+        }
+       ],
+       "responses": [
         {
          "$id": "566",
-         "StatusCodes": [
-          204
-         ],
-         "Headers": [],
-         "IsErrorResponse": false
-        }
-       ],
-       "HttpMethod": "GET",
-       "Uri": "{endpoint}",
-       "Path": "/special-words/parameters/not",
-       "BufferResponse": true,
-       "GenerateProtocolMethod": true,
-       "GenerateConvenienceMethod": true,
-       "CrossLanguageDefinitionId": "SpecialWords.Parameters.withNot",
-       "Decorators": []
+         "statusCodes": [
+          204
+         ],
+         "headers": [],
+         "isErrorResponse": false
+        }
+       ],
+       "httpMethod": "GET",
+       "uri": "{endpoint}",
+       "path": "/special-words/parameters/not",
+       "bufferResponse": true,
+       "generateProtocolMethod": true,
+       "generateConvenienceMethod": true,
+       "crossLanguageDefinitionId": "SpecialWords.Parameters.withNot",
+       "decorators": []
       },
       {
        "$id": "567",
-       "Name": "withOr",
-       "ResourceName": "Parameters",
-       "Accessibility": "public",
-       "Parameters": [
+       "name": "withOr",
+       "resourceName": "Parameters",
+       "accessibility": "public",
+       "parameters": [
         {
          "$id": "568",
-         "Name": "or",
-         "NameInRequest": "or",
-         "Type": {
+         "name": "or",
+         "nameInRequest": "or",
+         "type": {
           "$id": "569",
           "kind": "string",
           "name": "string",
           "crossLanguageDefinitionId": "TypeSpec.string",
           "decorators": []
          },
-         "Location": "Query",
-         "IsApiVersion": false,
-         "IsContentType": false,
-         "IsEndpoint": false,
-         "Explode": false,
-         "IsRequired": true,
-         "Kind": "Method",
-         "Decorators": [],
-         "SkipUrlEncoding": false
-        }
-       ],
-       "Responses": [
+         "location": "Query",
+         "isApiVersion": false,
+         "isContentType": false,
+         "isEndpoint": false,
+         "explode": false,
+         "isRequired": true,
+         "kind": "Method",
+         "decorators": [],
+         "skipUrlEncoding": false
+        }
+       ],
+       "responses": [
         {
          "$id": "570",
-         "StatusCodes": [
-          204
-         ],
-         "Headers": [],
-         "IsErrorResponse": false
-        }
-       ],
-       "HttpMethod": "GET",
-       "Uri": "{endpoint}",
-       "Path": "/special-words/parameters/or",
-       "BufferResponse": true,
-       "GenerateProtocolMethod": true,
-       "GenerateConvenienceMethod": true,
-       "CrossLanguageDefinitionId": "SpecialWords.Parameters.withOr",
-       "Decorators": []
+         "statusCodes": [
+          204
+         ],
+         "headers": [],
+         "isErrorResponse": false
+        }
+       ],
+       "httpMethod": "GET",
+       "uri": "{endpoint}",
+       "path": "/special-words/parameters/or",
+       "bufferResponse": true,
+       "generateProtocolMethod": true,
+       "generateConvenienceMethod": true,
+       "crossLanguageDefinitionId": "SpecialWords.Parameters.withOr",
+       "decorators": []
       },
       {
        "$id": "571",
-       "Name": "withPass",
-       "ResourceName": "Parameters",
-       "Accessibility": "public",
-       "Parameters": [
+       "name": "withPass",
+       "resourceName": "Parameters",
+       "accessibility": "public",
+       "parameters": [
         {
          "$id": "572",
-         "Name": "pass",
-         "NameInRequest": "pass",
-         "Type": {
+         "name": "pass",
+         "nameInRequest": "pass",
+         "type": {
           "$id": "573",
           "kind": "string",
           "name": "string",
           "crossLanguageDefinitionId": "TypeSpec.string",
           "decorators": []
          },
-         "Location": "Query",
-         "IsApiVersion": false,
-         "IsContentType": false,
-         "IsEndpoint": false,
-         "Explode": false,
-         "IsRequired": true,
-         "Kind": "Method",
-         "Decorators": [],
-         "SkipUrlEncoding": false
-        }
-       ],
-       "Responses": [
+         "location": "Query",
+         "isApiVersion": false,
+         "isContentType": false,
+         "isEndpoint": false,
+         "explode": false,
+         "isRequired": true,
+         "kind": "Method",
+         "decorators": [],
+         "skipUrlEncoding": false
+        }
+       ],
+       "responses": [
         {
          "$id": "574",
-         "StatusCodes": [
-          204
-         ],
-         "Headers": [],
-         "IsErrorResponse": false
-        }
-       ],
-       "HttpMethod": "GET",
-       "Uri": "{endpoint}",
-       "Path": "/special-words/parameters/pass",
-       "BufferResponse": true,
-       "GenerateProtocolMethod": true,
-       "GenerateConvenienceMethod": true,
-       "CrossLanguageDefinitionId": "SpecialWords.Parameters.withPass",
-       "Decorators": []
+         "statusCodes": [
+          204
+         ],
+         "headers": [],
+         "isErrorResponse": false
+        }
+       ],
+       "httpMethod": "GET",
+       "uri": "{endpoint}",
+       "path": "/special-words/parameters/pass",
+       "bufferResponse": true,
+       "generateProtocolMethod": true,
+       "generateConvenienceMethod": true,
+       "crossLanguageDefinitionId": "SpecialWords.Parameters.withPass",
+       "decorators": []
       },
       {
        "$id": "575",
-       "Name": "withRaise",
-       "ResourceName": "Parameters",
-       "Accessibility": "public",
-       "Parameters": [
+       "name": "withRaise",
+       "resourceName": "Parameters",
+       "accessibility": "public",
+       "parameters": [
         {
          "$id": "576",
-         "Name": "raise",
-         "NameInRequest": "raise",
-         "Type": {
+         "name": "raise",
+         "nameInRequest": "raise",
+         "type": {
           "$id": "577",
           "kind": "string",
           "name": "string",
           "crossLanguageDefinitionId": "TypeSpec.string",
           "decorators": []
          },
-         "Location": "Query",
-         "IsApiVersion": false,
-         "IsContentType": false,
-         "IsEndpoint": false,
-         "Explode": false,
-         "IsRequired": true,
-         "Kind": "Method",
-         "Decorators": [],
-         "SkipUrlEncoding": false
-        }
-       ],
-       "Responses": [
+         "location": "Query",
+         "isApiVersion": false,
+         "isContentType": false,
+         "isEndpoint": false,
+         "explode": false,
+         "isRequired": true,
+         "kind": "Method",
+         "decorators": [],
+         "skipUrlEncoding": false
+        }
+       ],
+       "responses": [
         {
          "$id": "578",
-         "StatusCodes": [
-          204
-         ],
-         "Headers": [],
-         "IsErrorResponse": false
-        }
-       ],
-       "HttpMethod": "GET",
-       "Uri": "{endpoint}",
-       "Path": "/special-words/parameters/raise",
-       "BufferResponse": true,
-       "GenerateProtocolMethod": true,
-       "GenerateConvenienceMethod": true,
-       "CrossLanguageDefinitionId": "SpecialWords.Parameters.withRaise",
-       "Decorators": []
+         "statusCodes": [
+          204
+         ],
+         "headers": [],
+         "isErrorResponse": false
+        }
+       ],
+       "httpMethod": "GET",
+       "uri": "{endpoint}",
+       "path": "/special-words/parameters/raise",
+       "bufferResponse": true,
+       "generateProtocolMethod": true,
+       "generateConvenienceMethod": true,
+       "crossLanguageDefinitionId": "SpecialWords.Parameters.withRaise",
+       "decorators": []
       },
       {
        "$id": "579",
-       "Name": "withReturn",
-       "ResourceName": "Parameters",
-       "Accessibility": "public",
-       "Parameters": [
+       "name": "withReturn",
+       "resourceName": "Parameters",
+       "accessibility": "public",
+       "parameters": [
         {
          "$id": "580",
-         "Name": "return",
-         "NameInRequest": "return",
-         "Type": {
+         "name": "return",
+         "nameInRequest": "return",
+         "type": {
           "$id": "581",
           "kind": "string",
           "name": "string",
           "crossLanguageDefinitionId": "TypeSpec.string",
           "decorators": []
          },
-         "Location": "Query",
-         "IsApiVersion": false,
-         "IsContentType": false,
-         "IsEndpoint": false,
-         "Explode": false,
-         "IsRequired": true,
-         "Kind": "Method",
-         "Decorators": [],
-         "SkipUrlEncoding": false
-        }
-       ],
-       "Responses": [
+         "location": "Query",
+         "isApiVersion": false,
+         "isContentType": false,
+         "isEndpoint": false,
+         "explode": false,
+         "isRequired": true,
+         "kind": "Method",
+         "decorators": [],
+         "skipUrlEncoding": false
+        }
+       ],
+       "responses": [
         {
          "$id": "582",
-         "StatusCodes": [
-          204
-         ],
-         "Headers": [],
-         "IsErrorResponse": false
-        }
-       ],
-       "HttpMethod": "GET",
-       "Uri": "{endpoint}",
-       "Path": "/special-words/parameters/return",
-       "BufferResponse": true,
-       "GenerateProtocolMethod": true,
-       "GenerateConvenienceMethod": true,
-       "CrossLanguageDefinitionId": "SpecialWords.Parameters.withReturn",
-       "Decorators": []
+         "statusCodes": [
+          204
+         ],
+         "headers": [],
+         "isErrorResponse": false
+        }
+       ],
+       "httpMethod": "GET",
+       "uri": "{endpoint}",
+       "path": "/special-words/parameters/return",
+       "bufferResponse": true,
+       "generateProtocolMethod": true,
+       "generateConvenienceMethod": true,
+       "crossLanguageDefinitionId": "SpecialWords.Parameters.withReturn",
+       "decorators": []
       },
       {
        "$id": "583",
-       "Name": "withTry",
-       "ResourceName": "Parameters",
-       "Accessibility": "public",
-       "Parameters": [
+       "name": "withTry",
+       "resourceName": "Parameters",
+       "accessibility": "public",
+       "parameters": [
         {
          "$id": "584",
-         "Name": "try",
-         "NameInRequest": "try",
-         "Type": {
+         "name": "try",
+         "nameInRequest": "try",
+         "type": {
           "$id": "585",
           "kind": "string",
           "name": "string",
           "crossLanguageDefinitionId": "TypeSpec.string",
           "decorators": []
          },
-         "Location": "Query",
-         "IsApiVersion": false,
-         "IsContentType": false,
-         "IsEndpoint": false,
-         "Explode": false,
-         "IsRequired": true,
-         "Kind": "Method",
-         "Decorators": [],
-         "SkipUrlEncoding": false
-        }
-       ],
-       "Responses": [
+         "location": "Query",
+         "isApiVersion": false,
+         "isContentType": false,
+         "isEndpoint": false,
+         "explode": false,
+         "isRequired": true,
+         "kind": "Method",
+         "decorators": [],
+         "skipUrlEncoding": false
+        }
+       ],
+       "responses": [
         {
          "$id": "586",
-         "StatusCodes": [
-          204
-         ],
-         "Headers": [],
-         "IsErrorResponse": false
-        }
-       ],
-       "HttpMethod": "GET",
-       "Uri": "{endpoint}",
-       "Path": "/special-words/parameters/try",
-       "BufferResponse": true,
-       "GenerateProtocolMethod": true,
-       "GenerateConvenienceMethod": true,
-       "CrossLanguageDefinitionId": "SpecialWords.Parameters.withTry",
-       "Decorators": []
+         "statusCodes": [
+          204
+         ],
+         "headers": [],
+         "isErrorResponse": false
+        }
+       ],
+       "httpMethod": "GET",
+       "uri": "{endpoint}",
+       "path": "/special-words/parameters/try",
+       "bufferResponse": true,
+       "generateProtocolMethod": true,
+       "generateConvenienceMethod": true,
+       "crossLanguageDefinitionId": "SpecialWords.Parameters.withTry",
+       "decorators": []
       },
       {
        "$id": "587",
-       "Name": "withWhile",
-       "ResourceName": "Parameters",
-       "Accessibility": "public",
-       "Parameters": [
+       "name": "withWhile",
+       "resourceName": "Parameters",
+       "accessibility": "public",
+       "parameters": [
         {
          "$id": "588",
-         "Name": "while",
-         "NameInRequest": "while",
-         "Type": {
+         "name": "while",
+         "nameInRequest": "while",
+         "type": {
           "$id": "589",
           "kind": "string",
           "name": "string",
           "crossLanguageDefinitionId": "TypeSpec.string",
           "decorators": []
          },
-         "Location": "Query",
-         "IsApiVersion": false,
-         "IsContentType": false,
-         "IsEndpoint": false,
-         "Explode": false,
-         "IsRequired": true,
-         "Kind": "Method",
-         "Decorators": [],
-         "SkipUrlEncoding": false
-        }
-       ],
-       "Responses": [
+         "location": "Query",
+         "isApiVersion": false,
+         "isContentType": false,
+         "isEndpoint": false,
+         "explode": false,
+         "isRequired": true,
+         "kind": "Method",
+         "decorators": [],
+         "skipUrlEncoding": false
+        }
+       ],
+       "responses": [
         {
          "$id": "590",
-         "StatusCodes": [
-          204
-         ],
-         "Headers": [],
-         "IsErrorResponse": false
-        }
-       ],
-       "HttpMethod": "GET",
-       "Uri": "{endpoint}",
-       "Path": "/special-words/parameters/while",
-       "BufferResponse": true,
-       "GenerateProtocolMethod": true,
-       "GenerateConvenienceMethod": true,
-       "CrossLanguageDefinitionId": "SpecialWords.Parameters.withWhile",
-       "Decorators": []
+         "statusCodes": [
+          204
+         ],
+         "headers": [],
+         "isErrorResponse": false
+        }
+       ],
+       "httpMethod": "GET",
+       "uri": "{endpoint}",
+       "path": "/special-words/parameters/while",
+       "bufferResponse": true,
+       "generateProtocolMethod": true,
+       "generateConvenienceMethod": true,
+       "crossLanguageDefinitionId": "SpecialWords.Parameters.withWhile",
+       "decorators": []
       },
       {
        "$id": "591",
-       "Name": "withWith",
-       "ResourceName": "Parameters",
-       "Accessibility": "public",
-       "Parameters": [
+       "name": "withWith",
+       "resourceName": "Parameters",
+       "accessibility": "public",
+       "parameters": [
         {
          "$id": "592",
-         "Name": "with",
-         "NameInRequest": "with",
-         "Type": {
+         "name": "with",
+         "nameInRequest": "with",
+         "type": {
           "$id": "593",
           "kind": "string",
           "name": "string",
           "crossLanguageDefinitionId": "TypeSpec.string",
           "decorators": []
          },
-         "Location": "Query",
-         "IsApiVersion": false,
-         "IsContentType": false,
-         "IsEndpoint": false,
-         "Explode": false,
-         "IsRequired": true,
-         "Kind": "Method",
-         "Decorators": [],
-         "SkipUrlEncoding": false
-        }
-       ],
-       "Responses": [
+         "location": "Query",
+         "isApiVersion": false,
+         "isContentType": false,
+         "isEndpoint": false,
+         "explode": false,
+         "isRequired": true,
+         "kind": "Method",
+         "decorators": [],
+         "skipUrlEncoding": false
+        }
+       ],
+       "responses": [
         {
          "$id": "594",
-         "StatusCodes": [
-          204
-         ],
-         "Headers": [],
-         "IsErrorResponse": false
-        }
-       ],
-       "HttpMethod": "GET",
-       "Uri": "{endpoint}",
-       "Path": "/special-words/parameters/with",
-       "BufferResponse": true,
-       "GenerateProtocolMethod": true,
-       "GenerateConvenienceMethod": true,
-       "CrossLanguageDefinitionId": "SpecialWords.Parameters.withWith",
-       "Decorators": []
+         "statusCodes": [
+          204
+         ],
+         "headers": [],
+         "isErrorResponse": false
+        }
+       ],
+       "httpMethod": "GET",
+       "uri": "{endpoint}",
+       "path": "/special-words/parameters/with",
+       "bufferResponse": true,
+       "generateProtocolMethod": true,
+       "generateConvenienceMethod": true,
+       "crossLanguageDefinitionId": "SpecialWords.Parameters.withWith",
+       "decorators": []
       },
       {
        "$id": "595",
-       "Name": "withYield",
-       "ResourceName": "Parameters",
-       "Accessibility": "public",
-       "Parameters": [
+       "name": "withYield",
+       "resourceName": "Parameters",
+       "accessibility": "public",
+       "parameters": [
         {
          "$id": "596",
-         "Name": "yield",
-         "NameInRequest": "yield",
-         "Type": {
+         "name": "yield",
+         "nameInRequest": "yield",
+         "type": {
           "$id": "597",
           "kind": "string",
           "name": "string",
           "crossLanguageDefinitionId": "TypeSpec.string",
           "decorators": []
          },
-         "Location": "Query",
-         "IsApiVersion": false,
-         "IsContentType": false,
-         "IsEndpoint": false,
-         "Explode": false,
-         "IsRequired": true,
-         "Kind": "Method",
-         "Decorators": [],
-         "SkipUrlEncoding": false
-        }
-       ],
-       "Responses": [
+         "location": "Query",
+         "isApiVersion": false,
+         "isContentType": false,
+         "isEndpoint": false,
+         "explode": false,
+         "isRequired": true,
+         "kind": "Method",
+         "decorators": [],
+         "skipUrlEncoding": false
+        }
+       ],
+       "responses": [
         {
          "$id": "598",
-         "StatusCodes": [
-          204
-         ],
-         "Headers": [],
-         "IsErrorResponse": false
-        }
-       ],
-       "HttpMethod": "GET",
-       "Uri": "{endpoint}",
-       "Path": "/special-words/parameters/yield",
-       "BufferResponse": true,
-       "GenerateProtocolMethod": true,
-       "GenerateConvenienceMethod": true,
-       "CrossLanguageDefinitionId": "SpecialWords.Parameters.withYield",
-       "Decorators": []
+         "statusCodes": [
+          204
+         ],
+         "headers": [],
+         "isErrorResponse": false
+        }
+       ],
+       "httpMethod": "GET",
+       "uri": "{endpoint}",
+       "path": "/special-words/parameters/yield",
+       "bufferResponse": true,
+       "generateProtocolMethod": true,
+       "generateConvenienceMethod": true,
+       "crossLanguageDefinitionId": "SpecialWords.Parameters.withYield",
+       "decorators": []
       },
       {
        "$id": "599",
-       "Name": "withCancellationToken",
-       "ResourceName": "Parameters",
-       "Accessibility": "public",
-       "Parameters": [
+       "name": "withCancellationToken",
+       "resourceName": "Parameters",
+       "accessibility": "public",
+       "parameters": [
         {
          "$id": "600",
-         "Name": "cancellationToken",
-         "NameInRequest": "cancellationToken",
-         "Type": {
+         "name": "cancellationToken",
+         "nameInRequest": "cancellationToken",
+         "type": {
           "$id": "601",
           "kind": "string",
           "name": "string",
           "crossLanguageDefinitionId": "TypeSpec.string",
           "decorators": []
          },
-         "Location": "Query",
-         "IsApiVersion": false,
-         "IsContentType": false,
-         "IsEndpoint": false,
-         "Explode": false,
-         "IsRequired": true,
-         "Kind": "Method",
-         "Decorators": [],
-         "SkipUrlEncoding": false
-        }
-       ],
-       "Responses": [
+         "location": "Query",
+         "isApiVersion": false,
+         "isContentType": false,
+         "isEndpoint": false,
+         "explode": false,
+         "isRequired": true,
+         "kind": "Method",
+         "decorators": [],
+         "skipUrlEncoding": false
+        }
+       ],
+       "responses": [
         {
          "$id": "602",
-         "StatusCodes": [
-          204
-         ],
-         "Headers": [],
-         "IsErrorResponse": false
-        }
-       ],
-       "HttpMethod": "GET",
-       "Uri": "{endpoint}",
-       "Path": "/special-words/parameters/cancellationToken",
-       "BufferResponse": true,
-       "GenerateProtocolMethod": true,
-       "GenerateConvenienceMethod": true,
-       "CrossLanguageDefinitionId": "SpecialWords.Parameters.withCancellationToken",
-       "Decorators": []
+         "statusCodes": [
+          204
+         ],
+         "headers": [],
+         "isErrorResponse": false
+        }
+       ],
+       "httpMethod": "GET",
+       "uri": "{endpoint}",
+       "path": "/special-words/parameters/cancellationToken",
+       "bufferResponse": true,
+       "generateProtocolMethod": true,
+       "generateConvenienceMethod": true,
+       "crossLanguageDefinitionId": "SpecialWords.Parameters.withCancellationToken",
+       "decorators": []
       }
      ],
      "apiVersions": [],
@@ -7679,3907 +6435,6 @@
      }
     }
    ]
-=======
-        "value": "application/json",
-        "decorators": []
-       },
-       "location": "Header",
-       "isApiVersion": false,
-       "isContentType": true,
-       "isEndpoint": false,
-       "explode": false,
-       "isRequired": true,
-       "kind": "Constant",
-       "decorators": [],
-       "skipUrlEncoding": false
-      },
-      {
-       "$id": "278",
-       "name": "body",
-       "nameInRequest": "body",
-       "type": {
-        "$ref": "87"
-       },
-       "location": "Body",
-       "isApiVersion": false,
-       "isContentType": false,
-       "isEndpoint": false,
-       "explode": false,
-       "isRequired": true,
-       "kind": "Method",
-       "decorators": [],
-       "skipUrlEncoding": false
-      }
-     ],
-     "responses": [
-      {
-       "$id": "279",
-       "statusCodes": [
-        204
-       ],
-       "headers": [],
-       "isErrorResponse": false
-      }
-     ],
-     "httpMethod": "POST",
-     "uri": "{endpoint}",
-     "path": "/special-words/models/for",
-     "requestMediaTypes": [
-      "application/json"
-     ],
-     "bufferResponse": true,
-     "generateProtocolMethod": true,
-     "generateConvenienceMethod": true,
-     "crossLanguageDefinitionId": "SpecialWords.Models.withFor",
-     "decorators": []
-    },
-    {
-     "$id": "280",
-     "name": "withFrom",
-     "resourceName": "Models",
-     "accessibility": "public",
-     "parameters": [
-      {
-       "$id": "281",
-       "name": "contentType",
-       "nameInRequest": "Content-Type",
-       "doc": "Body parameter's content type. Known values are application/json",
-       "type": {
-        "$id": "282",
-        "kind": "constant",
-        "valueType": {
-         "$id": "283",
-         "kind": "string",
-         "name": "string",
-         "crossLanguageDefinitionId": "TypeSpec.string",
-         "decorators": []
-        },
-        "value": "application/json",
-        "decorators": []
-       },
-       "location": "Header",
-       "isApiVersion": false,
-       "isContentType": true,
-       "isEndpoint": false,
-       "explode": false,
-       "isRequired": true,
-       "kind": "Constant",
-       "decorators": [],
-       "skipUrlEncoding": false
-      },
-      {
-       "$id": "284",
-       "name": "body",
-       "nameInRequest": "body",
-       "type": {
-        "$ref": "92"
-       },
-       "location": "Body",
-       "isApiVersion": false,
-       "isContentType": false,
-       "isEndpoint": false,
-       "explode": false,
-       "isRequired": true,
-       "kind": "Method",
-       "decorators": [],
-       "skipUrlEncoding": false
-      }
-     ],
-     "responses": [
-      {
-       "$id": "285",
-       "statusCodes": [
-        204
-       ],
-       "headers": [],
-       "isErrorResponse": false
-      }
-     ],
-     "httpMethod": "POST",
-     "uri": "{endpoint}",
-     "path": "/special-words/models/from",
-     "requestMediaTypes": [
-      "application/json"
-     ],
-     "bufferResponse": true,
-     "generateProtocolMethod": true,
-     "generateConvenienceMethod": true,
-     "crossLanguageDefinitionId": "SpecialWords.Models.withFrom",
-     "decorators": []
-    },
-    {
-     "$id": "286",
-     "name": "withGlobal",
-     "resourceName": "Models",
-     "accessibility": "public",
-     "parameters": [
-      {
-       "$id": "287",
-       "name": "contentType",
-       "nameInRequest": "Content-Type",
-       "doc": "Body parameter's content type. Known values are application/json",
-       "type": {
-        "$id": "288",
-        "kind": "constant",
-        "valueType": {
-         "$id": "289",
-         "kind": "string",
-         "name": "string",
-         "crossLanguageDefinitionId": "TypeSpec.string",
-         "decorators": []
-        },
-        "value": "application/json",
-        "decorators": []
-       },
-       "location": "Header",
-       "isApiVersion": false,
-       "isContentType": true,
-       "isEndpoint": false,
-       "explode": false,
-       "isRequired": true,
-       "kind": "Constant",
-       "decorators": [],
-       "skipUrlEncoding": false
-      },
-      {
-       "$id": "290",
-       "name": "body",
-       "nameInRequest": "body",
-       "type": {
-        "$ref": "97"
-       },
-       "location": "Body",
-       "isApiVersion": false,
-       "isContentType": false,
-       "isEndpoint": false,
-       "explode": false,
-       "isRequired": true,
-       "kind": "Method",
-       "decorators": [],
-       "skipUrlEncoding": false
-      }
-     ],
-     "responses": [
-      {
-       "$id": "291",
-       "statusCodes": [
-        204
-       ],
-       "headers": [],
-       "isErrorResponse": false
-      }
-     ],
-     "httpMethod": "POST",
-     "uri": "{endpoint}",
-     "path": "/special-words/models/global",
-     "requestMediaTypes": [
-      "application/json"
-     ],
-     "bufferResponse": true,
-     "generateProtocolMethod": true,
-     "generateConvenienceMethod": true,
-     "crossLanguageDefinitionId": "SpecialWords.Models.withGlobal",
-     "decorators": []
-    },
-    {
-     "$id": "292",
-     "name": "withIf",
-     "resourceName": "Models",
-     "accessibility": "public",
-     "parameters": [
-      {
-       "$id": "293",
-       "name": "contentType",
-       "nameInRequest": "Content-Type",
-       "doc": "Body parameter's content type. Known values are application/json",
-       "type": {
-        "$id": "294",
-        "kind": "constant",
-        "valueType": {
-         "$id": "295",
-         "kind": "string",
-         "name": "string",
-         "crossLanguageDefinitionId": "TypeSpec.string",
-         "decorators": []
-        },
-        "value": "application/json",
-        "decorators": []
-       },
-       "location": "Header",
-       "isApiVersion": false,
-       "isContentType": true,
-       "isEndpoint": false,
-       "explode": false,
-       "isRequired": true,
-       "kind": "Constant",
-       "decorators": [],
-       "skipUrlEncoding": false
-      },
-      {
-       "$id": "296",
-       "name": "body",
-       "nameInRequest": "body",
-       "type": {
-        "$ref": "102"
-       },
-       "location": "Body",
-       "isApiVersion": false,
-       "isContentType": false,
-       "isEndpoint": false,
-       "explode": false,
-       "isRequired": true,
-       "kind": "Method",
-       "decorators": [],
-       "skipUrlEncoding": false
-      }
-     ],
-     "responses": [
-      {
-       "$id": "297",
-       "statusCodes": [
-        204
-       ],
-       "headers": [],
-       "isErrorResponse": false
-      }
-     ],
-     "httpMethod": "POST",
-     "uri": "{endpoint}",
-     "path": "/special-words/models/if",
-     "requestMediaTypes": [
-      "application/json"
-     ],
-     "bufferResponse": true,
-     "generateProtocolMethod": true,
-     "generateConvenienceMethod": true,
-     "crossLanguageDefinitionId": "SpecialWords.Models.withIf",
-     "decorators": []
-    },
-    {
-     "$id": "298",
-     "name": "withImport",
-     "resourceName": "Models",
-     "accessibility": "public",
-     "parameters": [
-      {
-       "$id": "299",
-       "name": "contentType",
-       "nameInRequest": "Content-Type",
-       "doc": "Body parameter's content type. Known values are application/json",
-       "type": {
-        "$id": "300",
-        "kind": "constant",
-        "valueType": {
-         "$id": "301",
-         "kind": "string",
-         "name": "string",
-         "crossLanguageDefinitionId": "TypeSpec.string",
-         "decorators": []
-        },
-        "value": "application/json",
-        "decorators": []
-       },
-       "location": "Header",
-       "isApiVersion": false,
-       "isContentType": true,
-       "isEndpoint": false,
-       "explode": false,
-       "isRequired": true,
-       "kind": "Constant",
-       "decorators": [],
-       "skipUrlEncoding": false
-      },
-      {
-       "$id": "302",
-       "name": "body",
-       "nameInRequest": "body",
-       "type": {
-        "$ref": "107"
-       },
-       "location": "Body",
-       "isApiVersion": false,
-       "isContentType": false,
-       "isEndpoint": false,
-       "explode": false,
-       "isRequired": true,
-       "kind": "Method",
-       "decorators": [],
-       "skipUrlEncoding": false
-      }
-     ],
-     "responses": [
-      {
-       "$id": "303",
-       "statusCodes": [
-        204
-       ],
-       "headers": [],
-       "isErrorResponse": false
-      }
-     ],
-     "httpMethod": "POST",
-     "uri": "{endpoint}",
-     "path": "/special-words/models/import",
-     "requestMediaTypes": [
-      "application/json"
-     ],
-     "bufferResponse": true,
-     "generateProtocolMethod": true,
-     "generateConvenienceMethod": true,
-     "crossLanguageDefinitionId": "SpecialWords.Models.withImport",
-     "decorators": []
-    },
-    {
-     "$id": "304",
-     "name": "withIn",
-     "resourceName": "Models",
-     "accessibility": "public",
-     "parameters": [
-      {
-       "$id": "305",
-       "name": "contentType",
-       "nameInRequest": "Content-Type",
-       "doc": "Body parameter's content type. Known values are application/json",
-       "type": {
-        "$id": "306",
-        "kind": "constant",
-        "valueType": {
-         "$id": "307",
-         "kind": "string",
-         "name": "string",
-         "crossLanguageDefinitionId": "TypeSpec.string",
-         "decorators": []
-        },
-        "value": "application/json",
-        "decorators": []
-       },
-       "location": "Header",
-       "isApiVersion": false,
-       "isContentType": true,
-       "isEndpoint": false,
-       "explode": false,
-       "isRequired": true,
-       "kind": "Constant",
-       "decorators": [],
-       "skipUrlEncoding": false
-      },
-      {
-       "$id": "308",
-       "name": "body",
-       "nameInRequest": "body",
-       "type": {
-        "$ref": "112"
-       },
-       "location": "Body",
-       "isApiVersion": false,
-       "isContentType": false,
-       "isEndpoint": false,
-       "explode": false,
-       "isRequired": true,
-       "kind": "Method",
-       "decorators": [],
-       "skipUrlEncoding": false
-      }
-     ],
-     "responses": [
-      {
-       "$id": "309",
-       "statusCodes": [
-        204
-       ],
-       "headers": [],
-       "isErrorResponse": false
-      }
-     ],
-     "httpMethod": "POST",
-     "uri": "{endpoint}",
-     "path": "/special-words/models/in",
-     "requestMediaTypes": [
-      "application/json"
-     ],
-     "bufferResponse": true,
-     "generateProtocolMethod": true,
-     "generateConvenienceMethod": true,
-     "crossLanguageDefinitionId": "SpecialWords.Models.withIn",
-     "decorators": []
-    },
-    {
-     "$id": "310",
-     "name": "withIs",
-     "resourceName": "Models",
-     "accessibility": "public",
-     "parameters": [
-      {
-       "$id": "311",
-       "name": "contentType",
-       "nameInRequest": "Content-Type",
-       "doc": "Body parameter's content type. Known values are application/json",
-       "type": {
-        "$id": "312",
-        "kind": "constant",
-        "valueType": {
-         "$id": "313",
-         "kind": "string",
-         "name": "string",
-         "crossLanguageDefinitionId": "TypeSpec.string",
-         "decorators": []
-        },
-        "value": "application/json",
-        "decorators": []
-       },
-       "location": "Header",
-       "isApiVersion": false,
-       "isContentType": true,
-       "isEndpoint": false,
-       "explode": false,
-       "isRequired": true,
-       "kind": "Constant",
-       "decorators": [],
-       "skipUrlEncoding": false
-      },
-      {
-       "$id": "314",
-       "name": "body",
-       "nameInRequest": "body",
-       "type": {
-        "$ref": "117"
-       },
-       "location": "Body",
-       "isApiVersion": false,
-       "isContentType": false,
-       "isEndpoint": false,
-       "explode": false,
-       "isRequired": true,
-       "kind": "Method",
-       "decorators": [],
-       "skipUrlEncoding": false
-      }
-     ],
-     "responses": [
-      {
-       "$id": "315",
-       "statusCodes": [
-        204
-       ],
-       "headers": [],
-       "isErrorResponse": false
-      }
-     ],
-     "httpMethod": "POST",
-     "uri": "{endpoint}",
-     "path": "/special-words/models/is",
-     "requestMediaTypes": [
-      "application/json"
-     ],
-     "bufferResponse": true,
-     "generateProtocolMethod": true,
-     "generateConvenienceMethod": true,
-     "crossLanguageDefinitionId": "SpecialWords.Models.withIs",
-     "decorators": []
-    },
-    {
-     "$id": "316",
-     "name": "withLambda",
-     "resourceName": "Models",
-     "accessibility": "public",
-     "parameters": [
-      {
-       "$id": "317",
-       "name": "contentType",
-       "nameInRequest": "Content-Type",
-       "doc": "Body parameter's content type. Known values are application/json",
-       "type": {
-        "$id": "318",
-        "kind": "constant",
-        "valueType": {
-         "$id": "319",
-         "kind": "string",
-         "name": "string",
-         "crossLanguageDefinitionId": "TypeSpec.string",
-         "decorators": []
-        },
-        "value": "application/json",
-        "decorators": []
-       },
-       "location": "Header",
-       "isApiVersion": false,
-       "isContentType": true,
-       "isEndpoint": false,
-       "explode": false,
-       "isRequired": true,
-       "kind": "Constant",
-       "decorators": [],
-       "skipUrlEncoding": false
-      },
-      {
-       "$id": "320",
-       "name": "body",
-       "nameInRequest": "body",
-       "type": {
-        "$ref": "122"
-       },
-       "location": "Body",
-       "isApiVersion": false,
-       "isContentType": false,
-       "isEndpoint": false,
-       "explode": false,
-       "isRequired": true,
-       "kind": "Method",
-       "decorators": [],
-       "skipUrlEncoding": false
-      }
-     ],
-     "responses": [
-      {
-       "$id": "321",
-       "statusCodes": [
-        204
-       ],
-       "headers": [],
-       "isErrorResponse": false
-      }
-     ],
-     "httpMethod": "POST",
-     "uri": "{endpoint}",
-     "path": "/special-words/models/lambda",
-     "requestMediaTypes": [
-      "application/json"
-     ],
-     "bufferResponse": true,
-     "generateProtocolMethod": true,
-     "generateConvenienceMethod": true,
-     "crossLanguageDefinitionId": "SpecialWords.Models.withLambda",
-     "decorators": []
-    },
-    {
-     "$id": "322",
-     "name": "withNot",
-     "resourceName": "Models",
-     "accessibility": "public",
-     "parameters": [
-      {
-       "$id": "323",
-       "name": "contentType",
-       "nameInRequest": "Content-Type",
-       "doc": "Body parameter's content type. Known values are application/json",
-       "type": {
-        "$id": "324",
-        "kind": "constant",
-        "valueType": {
-         "$id": "325",
-         "kind": "string",
-         "name": "string",
-         "crossLanguageDefinitionId": "TypeSpec.string",
-         "decorators": []
-        },
-        "value": "application/json",
-        "decorators": []
-       },
-       "location": "Header",
-       "isApiVersion": false,
-       "isContentType": true,
-       "isEndpoint": false,
-       "explode": false,
-       "isRequired": true,
-       "kind": "Constant",
-       "decorators": [],
-       "skipUrlEncoding": false
-      },
-      {
-       "$id": "326",
-       "name": "body",
-       "nameInRequest": "body",
-       "type": {
-        "$ref": "127"
-       },
-       "location": "Body",
-       "isApiVersion": false,
-       "isContentType": false,
-       "isEndpoint": false,
-       "explode": false,
-       "isRequired": true,
-       "kind": "Method",
-       "decorators": [],
-       "skipUrlEncoding": false
-      }
-     ],
-     "responses": [
-      {
-       "$id": "327",
-       "statusCodes": [
-        204
-       ],
-       "headers": [],
-       "isErrorResponse": false
-      }
-     ],
-     "httpMethod": "POST",
-     "uri": "{endpoint}",
-     "path": "/special-words/models/not",
-     "requestMediaTypes": [
-      "application/json"
-     ],
-     "bufferResponse": true,
-     "generateProtocolMethod": true,
-     "generateConvenienceMethod": true,
-     "crossLanguageDefinitionId": "SpecialWords.Models.withNot",
-     "decorators": []
-    },
-    {
-     "$id": "328",
-     "name": "withOr",
-     "resourceName": "Models",
-     "accessibility": "public",
-     "parameters": [
-      {
-       "$id": "329",
-       "name": "contentType",
-       "nameInRequest": "Content-Type",
-       "doc": "Body parameter's content type. Known values are application/json",
-       "type": {
-        "$id": "330",
-        "kind": "constant",
-        "valueType": {
-         "$id": "331",
-         "kind": "string",
-         "name": "string",
-         "crossLanguageDefinitionId": "TypeSpec.string",
-         "decorators": []
-        },
-        "value": "application/json",
-        "decorators": []
-       },
-       "location": "Header",
-       "isApiVersion": false,
-       "isContentType": true,
-       "isEndpoint": false,
-       "explode": false,
-       "isRequired": true,
-       "kind": "Constant",
-       "decorators": [],
-       "skipUrlEncoding": false
-      },
-      {
-       "$id": "332",
-       "name": "body",
-       "nameInRequest": "body",
-       "type": {
-        "$ref": "132"
-       },
-       "location": "Body",
-       "isApiVersion": false,
-       "isContentType": false,
-       "isEndpoint": false,
-       "explode": false,
-       "isRequired": true,
-       "kind": "Method",
-       "decorators": [],
-       "skipUrlEncoding": false
-      }
-     ],
-     "responses": [
-      {
-       "$id": "333",
-       "statusCodes": [
-        204
-       ],
-       "headers": [],
-       "isErrorResponse": false
-      }
-     ],
-     "httpMethod": "POST",
-     "uri": "{endpoint}",
-     "path": "/special-words/models/or",
-     "requestMediaTypes": [
-      "application/json"
-     ],
-     "bufferResponse": true,
-     "generateProtocolMethod": true,
-     "generateConvenienceMethod": true,
-     "crossLanguageDefinitionId": "SpecialWords.Models.withOr",
-     "decorators": []
-    },
-    {
-     "$id": "334",
-     "name": "withPass",
-     "resourceName": "Models",
-     "accessibility": "public",
-     "parameters": [
-      {
-       "$id": "335",
-       "name": "contentType",
-       "nameInRequest": "Content-Type",
-       "doc": "Body parameter's content type. Known values are application/json",
-       "type": {
-        "$id": "336",
-        "kind": "constant",
-        "valueType": {
-         "$id": "337",
-         "kind": "string",
-         "name": "string",
-         "crossLanguageDefinitionId": "TypeSpec.string",
-         "decorators": []
-        },
-        "value": "application/json",
-        "decorators": []
-       },
-       "location": "Header",
-       "isApiVersion": false,
-       "isContentType": true,
-       "isEndpoint": false,
-       "explode": false,
-       "isRequired": true,
-       "kind": "Constant",
-       "decorators": [],
-       "skipUrlEncoding": false
-      },
-      {
-       "$id": "338",
-       "name": "body",
-       "nameInRequest": "body",
-       "type": {
-        "$ref": "137"
-       },
-       "location": "Body",
-       "isApiVersion": false,
-       "isContentType": false,
-       "isEndpoint": false,
-       "explode": false,
-       "isRequired": true,
-       "kind": "Method",
-       "decorators": [],
-       "skipUrlEncoding": false
-      }
-     ],
-     "responses": [
-      {
-       "$id": "339",
-       "statusCodes": [
-        204
-       ],
-       "headers": [],
-       "isErrorResponse": false
-      }
-     ],
-     "httpMethod": "POST",
-     "uri": "{endpoint}",
-     "path": "/special-words/models/pass",
-     "requestMediaTypes": [
-      "application/json"
-     ],
-     "bufferResponse": true,
-     "generateProtocolMethod": true,
-     "generateConvenienceMethod": true,
-     "crossLanguageDefinitionId": "SpecialWords.Models.withPass",
-     "decorators": []
-    },
-    {
-     "$id": "340",
-     "name": "withRaise",
-     "resourceName": "Models",
-     "accessibility": "public",
-     "parameters": [
-      {
-       "$id": "341",
-       "name": "contentType",
-       "nameInRequest": "Content-Type",
-       "doc": "Body parameter's content type. Known values are application/json",
-       "type": {
-        "$id": "342",
-        "kind": "constant",
-        "valueType": {
-         "$id": "343",
-         "kind": "string",
-         "name": "string",
-         "crossLanguageDefinitionId": "TypeSpec.string",
-         "decorators": []
-        },
-        "value": "application/json",
-        "decorators": []
-       },
-       "location": "Header",
-       "isApiVersion": false,
-       "isContentType": true,
-       "isEndpoint": false,
-       "explode": false,
-       "isRequired": true,
-       "kind": "Constant",
-       "decorators": [],
-       "skipUrlEncoding": false
-      },
-      {
-       "$id": "344",
-       "name": "body",
-       "nameInRequest": "body",
-       "type": {
-        "$ref": "142"
-       },
-       "location": "Body",
-       "isApiVersion": false,
-       "isContentType": false,
-       "isEndpoint": false,
-       "explode": false,
-       "isRequired": true,
-       "kind": "Method",
-       "decorators": [],
-       "skipUrlEncoding": false
-      }
-     ],
-     "responses": [
-      {
-       "$id": "345",
-       "statusCodes": [
-        204
-       ],
-       "headers": [],
-       "isErrorResponse": false
-      }
-     ],
-     "httpMethod": "POST",
-     "uri": "{endpoint}",
-     "path": "/special-words/models/raise",
-     "requestMediaTypes": [
-      "application/json"
-     ],
-     "bufferResponse": true,
-     "generateProtocolMethod": true,
-     "generateConvenienceMethod": true,
-     "crossLanguageDefinitionId": "SpecialWords.Models.withRaise",
-     "decorators": []
-    },
-    {
-     "$id": "346",
-     "name": "withReturn",
-     "resourceName": "Models",
-     "accessibility": "public",
-     "parameters": [
-      {
-       "$id": "347",
-       "name": "contentType",
-       "nameInRequest": "Content-Type",
-       "doc": "Body parameter's content type. Known values are application/json",
-       "type": {
-        "$id": "348",
-        "kind": "constant",
-        "valueType": {
-         "$id": "349",
-         "kind": "string",
-         "name": "string",
-         "crossLanguageDefinitionId": "TypeSpec.string",
-         "decorators": []
-        },
-        "value": "application/json",
-        "decorators": []
-       },
-       "location": "Header",
-       "isApiVersion": false,
-       "isContentType": true,
-       "isEndpoint": false,
-       "explode": false,
-       "isRequired": true,
-       "kind": "Constant",
-       "decorators": [],
-       "skipUrlEncoding": false
-      },
-      {
-       "$id": "350",
-       "name": "body",
-       "nameInRequest": "body",
-       "type": {
-        "$ref": "147"
-       },
-       "location": "Body",
-       "isApiVersion": false,
-       "isContentType": false,
-       "isEndpoint": false,
-       "explode": false,
-       "isRequired": true,
-       "kind": "Method",
-       "decorators": [],
-       "skipUrlEncoding": false
-      }
-     ],
-     "responses": [
-      {
-       "$id": "351",
-       "statusCodes": [
-        204
-       ],
-       "headers": [],
-       "isErrorResponse": false
-      }
-     ],
-     "httpMethod": "POST",
-     "uri": "{endpoint}",
-     "path": "/special-words/models/return",
-     "requestMediaTypes": [
-      "application/json"
-     ],
-     "bufferResponse": true,
-     "generateProtocolMethod": true,
-     "generateConvenienceMethod": true,
-     "crossLanguageDefinitionId": "SpecialWords.Models.withReturn",
-     "decorators": []
-    },
-    {
-     "$id": "352",
-     "name": "withTry",
-     "resourceName": "Models",
-     "accessibility": "public",
-     "parameters": [
-      {
-       "$id": "353",
-       "name": "contentType",
-       "nameInRequest": "Content-Type",
-       "doc": "Body parameter's content type. Known values are application/json",
-       "type": {
-        "$id": "354",
-        "kind": "constant",
-        "valueType": {
-         "$id": "355",
-         "kind": "string",
-         "name": "string",
-         "crossLanguageDefinitionId": "TypeSpec.string",
-         "decorators": []
-        },
-        "value": "application/json",
-        "decorators": []
-       },
-       "location": "Header",
-       "isApiVersion": false,
-       "isContentType": true,
-       "isEndpoint": false,
-       "explode": false,
-       "isRequired": true,
-       "kind": "Constant",
-       "decorators": [],
-       "skipUrlEncoding": false
-      },
-      {
-       "$id": "356",
-       "name": "body",
-       "nameInRequest": "body",
-       "type": {
-        "$ref": "152"
-       },
-       "location": "Body",
-       "isApiVersion": false,
-       "isContentType": false,
-       "isEndpoint": false,
-       "explode": false,
-       "isRequired": true,
-       "kind": "Method",
-       "decorators": [],
-       "skipUrlEncoding": false
-      }
-     ],
-     "responses": [
-      {
-       "$id": "357",
-       "statusCodes": [
-        204
-       ],
-       "headers": [],
-       "isErrorResponse": false
-      }
-     ],
-     "httpMethod": "POST",
-     "uri": "{endpoint}",
-     "path": "/special-words/models/try",
-     "requestMediaTypes": [
-      "application/json"
-     ],
-     "bufferResponse": true,
-     "generateProtocolMethod": true,
-     "generateConvenienceMethod": true,
-     "crossLanguageDefinitionId": "SpecialWords.Models.withTry",
-     "decorators": []
-    },
-    {
-     "$id": "358",
-     "name": "withWhile",
-     "resourceName": "Models",
-     "accessibility": "public",
-     "parameters": [
-      {
-       "$id": "359",
-       "name": "contentType",
-       "nameInRequest": "Content-Type",
-       "doc": "Body parameter's content type. Known values are application/json",
-       "type": {
-        "$id": "360",
-        "kind": "constant",
-        "valueType": {
-         "$id": "361",
-         "kind": "string",
-         "name": "string",
-         "crossLanguageDefinitionId": "TypeSpec.string",
-         "decorators": []
-        },
-        "value": "application/json",
-        "decorators": []
-       },
-       "location": "Header",
-       "isApiVersion": false,
-       "isContentType": true,
-       "isEndpoint": false,
-       "explode": false,
-       "isRequired": true,
-       "kind": "Constant",
-       "decorators": [],
-       "skipUrlEncoding": false
-      },
-      {
-       "$id": "362",
-       "name": "body",
-       "nameInRequest": "body",
-       "type": {
-        "$ref": "157"
-       },
-       "location": "Body",
-       "isApiVersion": false,
-       "isContentType": false,
-       "isEndpoint": false,
-       "explode": false,
-       "isRequired": true,
-       "kind": "Method",
-       "decorators": [],
-       "skipUrlEncoding": false
-      }
-     ],
-     "responses": [
-      {
-       "$id": "363",
-       "statusCodes": [
-        204
-       ],
-       "headers": [],
-       "isErrorResponse": false
-      }
-     ],
-     "httpMethod": "POST",
-     "uri": "{endpoint}",
-     "path": "/special-words/models/while",
-     "requestMediaTypes": [
-      "application/json"
-     ],
-     "bufferResponse": true,
-     "generateProtocolMethod": true,
-     "generateConvenienceMethod": true,
-     "crossLanguageDefinitionId": "SpecialWords.Models.withWhile",
-     "decorators": []
-    },
-    {
-     "$id": "364",
-     "name": "withWith",
-     "resourceName": "Models",
-     "accessibility": "public",
-     "parameters": [
-      {
-       "$id": "365",
-       "name": "contentType",
-       "nameInRequest": "Content-Type",
-       "doc": "Body parameter's content type. Known values are application/json",
-       "type": {
-        "$id": "366",
-        "kind": "constant",
-        "valueType": {
-         "$id": "367",
-         "kind": "string",
-         "name": "string",
-         "crossLanguageDefinitionId": "TypeSpec.string",
-         "decorators": []
-        },
-        "value": "application/json",
-        "decorators": []
-       },
-       "location": "Header",
-       "isApiVersion": false,
-       "isContentType": true,
-       "isEndpoint": false,
-       "explode": false,
-       "isRequired": true,
-       "kind": "Constant",
-       "decorators": [],
-       "skipUrlEncoding": false
-      },
-      {
-       "$id": "368",
-       "name": "body",
-       "nameInRequest": "body",
-       "type": {
-        "$ref": "162"
-       },
-       "location": "Body",
-       "isApiVersion": false,
-       "isContentType": false,
-       "isEndpoint": false,
-       "explode": false,
-       "isRequired": true,
-       "kind": "Method",
-       "decorators": [],
-       "skipUrlEncoding": false
-      }
-     ],
-     "responses": [
-      {
-       "$id": "369",
-       "statusCodes": [
-        204
-       ],
-       "headers": [],
-       "isErrorResponse": false
-      }
-     ],
-     "httpMethod": "POST",
-     "uri": "{endpoint}",
-     "path": "/special-words/models/with",
-     "requestMediaTypes": [
-      "application/json"
-     ],
-     "bufferResponse": true,
-     "generateProtocolMethod": true,
-     "generateConvenienceMethod": true,
-     "crossLanguageDefinitionId": "SpecialWords.Models.withWith",
-     "decorators": []
-    },
-    {
-     "$id": "370",
-     "name": "withYield",
-     "resourceName": "Models",
-     "accessibility": "public",
-     "parameters": [
-      {
-       "$id": "371",
-       "name": "contentType",
-       "nameInRequest": "Content-Type",
-       "doc": "Body parameter's content type. Known values are application/json",
-       "type": {
-        "$id": "372",
-        "kind": "constant",
-        "valueType": {
-         "$id": "373",
-         "kind": "string",
-         "name": "string",
-         "crossLanguageDefinitionId": "TypeSpec.string",
-         "decorators": []
-        },
-        "value": "application/json",
-        "decorators": []
-       },
-       "location": "Header",
-       "isApiVersion": false,
-       "isContentType": true,
-       "isEndpoint": false,
-       "explode": false,
-       "isRequired": true,
-       "kind": "Constant",
-       "decorators": [],
-       "skipUrlEncoding": false
-      },
-      {
-       "$id": "374",
-       "name": "body",
-       "nameInRequest": "body",
-       "type": {
-        "$ref": "167"
-       },
-       "location": "Body",
-       "isApiVersion": false,
-       "isContentType": false,
-       "isEndpoint": false,
-       "explode": false,
-       "isRequired": true,
-       "kind": "Method",
-       "decorators": [],
-       "skipUrlEncoding": false
-      }
-     ],
-     "responses": [
-      {
-       "$id": "375",
-       "statusCodes": [
-        204
-       ],
-       "headers": [],
-       "isErrorResponse": false
-      }
-     ],
-     "httpMethod": "POST",
-     "uri": "{endpoint}",
-     "path": "/special-words/models/yield",
-     "requestMediaTypes": [
-      "application/json"
-     ],
-     "bufferResponse": true,
-     "generateProtocolMethod": true,
-     "generateConvenienceMethod": true,
-     "crossLanguageDefinitionId": "SpecialWords.Models.withYield",
-     "decorators": []
-    }
-   ],
-   "parent": "SpecialWordsClient",
-   "parameters": [
-    {
-     "$id": "376",
-     "name": "endpoint",
-     "nameInRequest": "endpoint",
-     "doc": "Service host",
-     "type": {
-      "$id": "377",
-      "kind": "url",
-      "name": "url",
-      "crossLanguageDefinitionId": "TypeSpec.url"
-     },
-     "location": "Uri",
-     "isApiVersion": false,
-     "isContentType": false,
-     "isRequired": true,
-     "isEndpoint": true,
-     "skipUrlEncoding": false,
-     "explode": false,
-     "kind": "Client",
-     "defaultValue": {
-      "$id": "378",
-      "type": {
-       "$id": "379",
-       "kind": "string",
-       "name": "string",
-       "crossLanguageDefinitionId": "TypeSpec.string"
-      },
-      "value": "http://localhost:3000"
-     }
-    }
-   ],
-   "decorators": [],
-   "crossLanguageDefinitionId": "SpecialWords.Models"
-  },
-  {
-   "$id": "380",
-   "name": "ModelProperties",
-   "namespace": "SpecialWords.ModelProperties",
-   "doc": "Verify model names",
-   "operations": [
-    {
-     "$id": "381",
-     "name": "sameAsModel",
-     "resourceName": "ModelProperties",
-     "accessibility": "public",
-     "parameters": [
-      {
-       "$id": "382",
-       "name": "contentType",
-       "nameInRequest": "Content-Type",
-       "doc": "Body parameter's content type. Known values are application/json",
-       "type": {
-        "$id": "383",
-        "kind": "constant",
-        "valueType": {
-         "$id": "384",
-         "kind": "string",
-         "name": "string",
-         "crossLanguageDefinitionId": "TypeSpec.string",
-         "decorators": []
-        },
-        "value": "application/json",
-        "decorators": []
-       },
-       "location": "Header",
-       "isApiVersion": false,
-       "isContentType": true,
-       "isEndpoint": false,
-       "explode": false,
-       "isRequired": true,
-       "kind": "Constant",
-       "decorators": [],
-       "skipUrlEncoding": false
-      },
-      {
-       "$id": "385",
-       "name": "body",
-       "nameInRequest": "body",
-       "type": {
-        "$ref": "2"
-       },
-       "location": "Body",
-       "isApiVersion": false,
-       "isContentType": false,
-       "isEndpoint": false,
-       "explode": false,
-       "isRequired": true,
-       "kind": "Method",
-       "decorators": [],
-       "skipUrlEncoding": false
-      }
-     ],
-     "responses": [
-      {
-       "$id": "386",
-       "statusCodes": [
-        204
-       ],
-       "headers": [],
-       "isErrorResponse": false
-      }
-     ],
-     "httpMethod": "POST",
-     "uri": "{endpoint}",
-     "path": "/special-words/model-properties/same-as-model",
-     "requestMediaTypes": [
-      "application/json"
-     ],
-     "bufferResponse": true,
-     "generateProtocolMethod": true,
-     "generateConvenienceMethod": true,
-     "crossLanguageDefinitionId": "SpecialWords.ModelProperties.sameAsModel",
-     "decorators": []
-    }
-   ],
-   "parent": "SpecialWordsClient",
-   "parameters": [
-    {
-     "$id": "387",
-     "name": "endpoint",
-     "nameInRequest": "endpoint",
-     "doc": "Service host",
-     "type": {
-      "$id": "388",
-      "kind": "url",
-      "name": "url",
-      "crossLanguageDefinitionId": "TypeSpec.url"
-     },
-     "location": "Uri",
-     "isApiVersion": false,
-     "isContentType": false,
-     "isRequired": true,
-     "isEndpoint": true,
-     "skipUrlEncoding": false,
-     "explode": false,
-     "kind": "Client",
-     "defaultValue": {
-      "$id": "389",
-      "type": {
-       "$id": "390",
-       "kind": "string",
-       "name": "string",
-       "crossLanguageDefinitionId": "TypeSpec.string"
-      },
-      "value": "http://localhost:3000"
-     }
-    }
-   ],
-   "decorators": [],
-   "crossLanguageDefinitionId": "SpecialWords.ModelProperties"
-  },
-  {
-   "$id": "391",
-   "name": "Operations",
-   "namespace": "SpecialWords",
-   "doc": "Test reserved words as operation name.",
-   "operations": [
-    {
-     "$id": "392",
-     "name": "and",
-     "resourceName": "Operations",
-     "accessibility": "public",
-     "parameters": [],
-     "responses": [
-      {
-       "$id": "393",
-       "statusCodes": [
-        204
-       ],
-       "headers": [],
-       "isErrorResponse": false
-      }
-     ],
-     "httpMethod": "GET",
-     "uri": "{endpoint}",
-     "path": "/special-words/operations/and",
-     "bufferResponse": true,
-     "generateProtocolMethod": true,
-     "generateConvenienceMethod": true,
-     "crossLanguageDefinitionId": "SpecialWords.Operations.and",
-     "decorators": []
-    },
-    {
-     "$id": "394",
-     "name": "as",
-     "resourceName": "Operations",
-     "accessibility": "public",
-     "parameters": [],
-     "responses": [
-      {
-       "$id": "395",
-       "statusCodes": [
-        204
-       ],
-       "headers": [],
-       "isErrorResponse": false
-      }
-     ],
-     "httpMethod": "GET",
-     "uri": "{endpoint}",
-     "path": "/special-words/operations/as",
-     "bufferResponse": true,
-     "generateProtocolMethod": true,
-     "generateConvenienceMethod": true,
-     "crossLanguageDefinitionId": "SpecialWords.Operations.as",
-     "decorators": []
-    },
-    {
-     "$id": "396",
-     "name": "assert",
-     "resourceName": "Operations",
-     "accessibility": "public",
-     "parameters": [],
-     "responses": [
-      {
-       "$id": "397",
-       "statusCodes": [
-        204
-       ],
-       "headers": [],
-       "isErrorResponse": false
-      }
-     ],
-     "httpMethod": "GET",
-     "uri": "{endpoint}",
-     "path": "/special-words/operations/assert",
-     "bufferResponse": true,
-     "generateProtocolMethod": true,
-     "generateConvenienceMethod": true,
-     "crossLanguageDefinitionId": "SpecialWords.Operations.assert",
-     "decorators": []
-    },
-    {
-     "$id": "398",
-     "name": "async",
-     "resourceName": "Operations",
-     "accessibility": "public",
-     "parameters": [],
-     "responses": [
-      {
-       "$id": "399",
-       "statusCodes": [
-        204
-       ],
-       "headers": [],
-       "isErrorResponse": false
-      }
-     ],
-     "httpMethod": "GET",
-     "uri": "{endpoint}",
-     "path": "/special-words/operations/async",
-     "bufferResponse": true,
-     "generateProtocolMethod": true,
-     "generateConvenienceMethod": true,
-     "crossLanguageDefinitionId": "SpecialWords.Operations.async",
-     "decorators": []
-    },
-    {
-     "$id": "400",
-     "name": "await",
-     "resourceName": "Operations",
-     "accessibility": "public",
-     "parameters": [],
-     "responses": [
-      {
-       "$id": "401",
-       "statusCodes": [
-        204
-       ],
-       "headers": [],
-       "isErrorResponse": false
-      }
-     ],
-     "httpMethod": "GET",
-     "uri": "{endpoint}",
-     "path": "/special-words/operations/await",
-     "bufferResponse": true,
-     "generateProtocolMethod": true,
-     "generateConvenienceMethod": true,
-     "crossLanguageDefinitionId": "SpecialWords.Operations.await",
-     "decorators": []
-    },
-    {
-     "$id": "402",
-     "name": "break",
-     "resourceName": "Operations",
-     "accessibility": "public",
-     "parameters": [],
-     "responses": [
-      {
-       "$id": "403",
-       "statusCodes": [
-        204
-       ],
-       "headers": [],
-       "isErrorResponse": false
-      }
-     ],
-     "httpMethod": "GET",
-     "uri": "{endpoint}",
-     "path": "/special-words/operations/break",
-     "bufferResponse": true,
-     "generateProtocolMethod": true,
-     "generateConvenienceMethod": true,
-     "crossLanguageDefinitionId": "SpecialWords.Operations.break",
-     "decorators": []
-    },
-    {
-     "$id": "404",
-     "name": "class",
-     "resourceName": "Operations",
-     "accessibility": "public",
-     "parameters": [],
-     "responses": [
-      {
-       "$id": "405",
-       "statusCodes": [
-        204
-       ],
-       "headers": [],
-       "isErrorResponse": false
-      }
-     ],
-     "httpMethod": "GET",
-     "uri": "{endpoint}",
-     "path": "/special-words/operations/class",
-     "bufferResponse": true,
-     "generateProtocolMethod": true,
-     "generateConvenienceMethod": true,
-     "crossLanguageDefinitionId": "SpecialWords.Operations.class",
-     "decorators": []
-    },
-    {
-     "$id": "406",
-     "name": "constructor",
-     "resourceName": "Operations",
-     "accessibility": "public",
-     "parameters": [],
-     "responses": [
-      {
-       "$id": "407",
-       "statusCodes": [
-        204
-       ],
-       "headers": [],
-       "isErrorResponse": false
-      }
-     ],
-     "httpMethod": "GET",
-     "uri": "{endpoint}",
-     "path": "/special-words/operations/constructor",
-     "bufferResponse": true,
-     "generateProtocolMethod": true,
-     "generateConvenienceMethod": true,
-     "crossLanguageDefinitionId": "SpecialWords.Operations.constructor",
-     "decorators": []
-    },
-    {
-     "$id": "408",
-     "name": "continue",
-     "resourceName": "Operations",
-     "accessibility": "public",
-     "parameters": [],
-     "responses": [
-      {
-       "$id": "409",
-       "statusCodes": [
-        204
-       ],
-       "headers": [],
-       "isErrorResponse": false
-      }
-     ],
-     "httpMethod": "GET",
-     "uri": "{endpoint}",
-     "path": "/special-words/operations/continue",
-     "bufferResponse": true,
-     "generateProtocolMethod": true,
-     "generateConvenienceMethod": true,
-     "crossLanguageDefinitionId": "SpecialWords.Operations.continue",
-     "decorators": []
-    },
-    {
-     "$id": "410",
-     "name": "def",
-     "resourceName": "Operations",
-     "accessibility": "public",
-     "parameters": [],
-     "responses": [
-      {
-       "$id": "411",
-       "statusCodes": [
-        204
-       ],
-       "headers": [],
-       "isErrorResponse": false
-      }
-     ],
-     "httpMethod": "GET",
-     "uri": "{endpoint}",
-     "path": "/special-words/operations/def",
-     "bufferResponse": true,
-     "generateProtocolMethod": true,
-     "generateConvenienceMethod": true,
-     "crossLanguageDefinitionId": "SpecialWords.Operations.def",
-     "decorators": []
-    },
-    {
-     "$id": "412",
-     "name": "del",
-     "resourceName": "Operations",
-     "accessibility": "public",
-     "parameters": [],
-     "responses": [
-      {
-       "$id": "413",
-       "statusCodes": [
-        204
-       ],
-       "headers": [],
-       "isErrorResponse": false
-      }
-     ],
-     "httpMethod": "GET",
-     "uri": "{endpoint}",
-     "path": "/special-words/operations/del",
-     "bufferResponse": true,
-     "generateProtocolMethod": true,
-     "generateConvenienceMethod": true,
-     "crossLanguageDefinitionId": "SpecialWords.Operations.del",
-     "decorators": []
-    },
-    {
-     "$id": "414",
-     "name": "elif",
-     "resourceName": "Operations",
-     "accessibility": "public",
-     "parameters": [],
-     "responses": [
-      {
-       "$id": "415",
-       "statusCodes": [
-        204
-       ],
-       "headers": [],
-       "isErrorResponse": false
-      }
-     ],
-     "httpMethod": "GET",
-     "uri": "{endpoint}",
-     "path": "/special-words/operations/elif",
-     "bufferResponse": true,
-     "generateProtocolMethod": true,
-     "generateConvenienceMethod": true,
-     "crossLanguageDefinitionId": "SpecialWords.Operations.elif",
-     "decorators": []
-    },
-    {
-     "$id": "416",
-     "name": "else",
-     "resourceName": "Operations",
-     "accessibility": "public",
-     "parameters": [],
-     "responses": [
-      {
-       "$id": "417",
-       "statusCodes": [
-        204
-       ],
-       "headers": [],
-       "isErrorResponse": false
-      }
-     ],
-     "httpMethod": "GET",
-     "uri": "{endpoint}",
-     "path": "/special-words/operations/else",
-     "bufferResponse": true,
-     "generateProtocolMethod": true,
-     "generateConvenienceMethod": true,
-     "crossLanguageDefinitionId": "SpecialWords.Operations.else",
-     "decorators": []
-    },
-    {
-     "$id": "418",
-     "name": "except",
-     "resourceName": "Operations",
-     "accessibility": "public",
-     "parameters": [],
-     "responses": [
-      {
-       "$id": "419",
-       "statusCodes": [
-        204
-       ],
-       "headers": [],
-       "isErrorResponse": false
-      }
-     ],
-     "httpMethod": "GET",
-     "uri": "{endpoint}",
-     "path": "/special-words/operations/except",
-     "bufferResponse": true,
-     "generateProtocolMethod": true,
-     "generateConvenienceMethod": true,
-     "crossLanguageDefinitionId": "SpecialWords.Operations.except",
-     "decorators": []
-    },
-    {
-     "$id": "420",
-     "name": "exec",
-     "resourceName": "Operations",
-     "accessibility": "public",
-     "parameters": [],
-     "responses": [
-      {
-       "$id": "421",
-       "statusCodes": [
-        204
-       ],
-       "headers": [],
-       "isErrorResponse": false
-      }
-     ],
-     "httpMethod": "GET",
-     "uri": "{endpoint}",
-     "path": "/special-words/operations/exec",
-     "bufferResponse": true,
-     "generateProtocolMethod": true,
-     "generateConvenienceMethod": true,
-     "crossLanguageDefinitionId": "SpecialWords.Operations.exec",
-     "decorators": []
-    },
-    {
-     "$id": "422",
-     "name": "finally",
-     "resourceName": "Operations",
-     "accessibility": "public",
-     "parameters": [],
-     "responses": [
-      {
-       "$id": "423",
-       "statusCodes": [
-        204
-       ],
-       "headers": [],
-       "isErrorResponse": false
-      }
-     ],
-     "httpMethod": "GET",
-     "uri": "{endpoint}",
-     "path": "/special-words/operations/finally",
-     "bufferResponse": true,
-     "generateProtocolMethod": true,
-     "generateConvenienceMethod": true,
-     "crossLanguageDefinitionId": "SpecialWords.Operations.finally",
-     "decorators": []
-    },
-    {
-     "$id": "424",
-     "name": "for",
-     "resourceName": "Operations",
-     "accessibility": "public",
-     "parameters": [],
-     "responses": [
-      {
-       "$id": "425",
-       "statusCodes": [
-        204
-       ],
-       "headers": [],
-       "isErrorResponse": false
-      }
-     ],
-     "httpMethod": "GET",
-     "uri": "{endpoint}",
-     "path": "/special-words/operations/for",
-     "bufferResponse": true,
-     "generateProtocolMethod": true,
-     "generateConvenienceMethod": true,
-     "crossLanguageDefinitionId": "SpecialWords.Operations.for",
-     "decorators": []
-    },
-    {
-     "$id": "426",
-     "name": "from",
-     "resourceName": "Operations",
-     "accessibility": "public",
-     "parameters": [],
-     "responses": [
-      {
-       "$id": "427",
-       "statusCodes": [
-        204
-       ],
-       "headers": [],
-       "isErrorResponse": false
-      }
-     ],
-     "httpMethod": "GET",
-     "uri": "{endpoint}",
-     "path": "/special-words/operations/from",
-     "bufferResponse": true,
-     "generateProtocolMethod": true,
-     "generateConvenienceMethod": true,
-     "crossLanguageDefinitionId": "SpecialWords.Operations.from",
-     "decorators": []
-    },
-    {
-     "$id": "428",
-     "name": "global",
-     "resourceName": "Operations",
-     "accessibility": "public",
-     "parameters": [],
-     "responses": [
-      {
-       "$id": "429",
-       "statusCodes": [
-        204
-       ],
-       "headers": [],
-       "isErrorResponse": false
-      }
-     ],
-     "httpMethod": "GET",
-     "uri": "{endpoint}",
-     "path": "/special-words/operations/global",
-     "bufferResponse": true,
-     "generateProtocolMethod": true,
-     "generateConvenienceMethod": true,
-     "crossLanguageDefinitionId": "SpecialWords.Operations.global",
-     "decorators": []
-    },
-    {
-     "$id": "430",
-     "name": "if",
-     "resourceName": "Operations",
-     "accessibility": "public",
-     "parameters": [],
-     "responses": [
-      {
-       "$id": "431",
-       "statusCodes": [
-        204
-       ],
-       "headers": [],
-       "isErrorResponse": false
-      }
-     ],
-     "httpMethod": "GET",
-     "uri": "{endpoint}",
-     "path": "/special-words/operations/if",
-     "bufferResponse": true,
-     "generateProtocolMethod": true,
-     "generateConvenienceMethod": true,
-     "crossLanguageDefinitionId": "SpecialWords.Operations.if",
-     "decorators": []
-    },
-    {
-     "$id": "432",
-     "name": "import",
-     "resourceName": "Operations",
-     "accessibility": "public",
-     "parameters": [],
-     "responses": [
-      {
-       "$id": "433",
-       "statusCodes": [
-        204
-       ],
-       "headers": [],
-       "isErrorResponse": false
-      }
-     ],
-     "httpMethod": "GET",
-     "uri": "{endpoint}",
-     "path": "/special-words/operations/import",
-     "bufferResponse": true,
-     "generateProtocolMethod": true,
-     "generateConvenienceMethod": true,
-     "crossLanguageDefinitionId": "SpecialWords.Operations.import",
-     "decorators": []
-    },
-    {
-     "$id": "434",
-     "name": "in",
-     "resourceName": "Operations",
-     "accessibility": "public",
-     "parameters": [],
-     "responses": [
-      {
-       "$id": "435",
-       "statusCodes": [
-        204
-       ],
-       "headers": [],
-       "isErrorResponse": false
-      }
-     ],
-     "httpMethod": "GET",
-     "uri": "{endpoint}",
-     "path": "/special-words/operations/in",
-     "bufferResponse": true,
-     "generateProtocolMethod": true,
-     "generateConvenienceMethod": true,
-     "crossLanguageDefinitionId": "SpecialWords.Operations.in",
-     "decorators": []
-    },
-    {
-     "$id": "436",
-     "name": "is",
-     "resourceName": "Operations",
-     "accessibility": "public",
-     "parameters": [],
-     "responses": [
-      {
-       "$id": "437",
-       "statusCodes": [
-        204
-       ],
-       "headers": [],
-       "isErrorResponse": false
-      }
-     ],
-     "httpMethod": "GET",
-     "uri": "{endpoint}",
-     "path": "/special-words/operations/is",
-     "bufferResponse": true,
-     "generateProtocolMethod": true,
-     "generateConvenienceMethod": true,
-     "crossLanguageDefinitionId": "SpecialWords.Operations.is",
-     "decorators": []
-    },
-    {
-     "$id": "438",
-     "name": "lambda",
-     "resourceName": "Operations",
-     "accessibility": "public",
-     "parameters": [],
-     "responses": [
-      {
-       "$id": "439",
-       "statusCodes": [
-        204
-       ],
-       "headers": [],
-       "isErrorResponse": false
-      }
-     ],
-     "httpMethod": "GET",
-     "uri": "{endpoint}",
-     "path": "/special-words/operations/lambda",
-     "bufferResponse": true,
-     "generateProtocolMethod": true,
-     "generateConvenienceMethod": true,
-     "crossLanguageDefinitionId": "SpecialWords.Operations.lambda",
-     "decorators": []
-    },
-    {
-     "$id": "440",
-     "name": "not",
-     "resourceName": "Operations",
-     "accessibility": "public",
-     "parameters": [],
-     "responses": [
-      {
-       "$id": "441",
-       "statusCodes": [
-        204
-       ],
-       "headers": [],
-       "isErrorResponse": false
-      }
-     ],
-     "httpMethod": "GET",
-     "uri": "{endpoint}",
-     "path": "/special-words/operations/not",
-     "bufferResponse": true,
-     "generateProtocolMethod": true,
-     "generateConvenienceMethod": true,
-     "crossLanguageDefinitionId": "SpecialWords.Operations.not",
-     "decorators": []
-    },
-    {
-     "$id": "442",
-     "name": "or",
-     "resourceName": "Operations",
-     "accessibility": "public",
-     "parameters": [],
-     "responses": [
-      {
-       "$id": "443",
-       "statusCodes": [
-        204
-       ],
-       "headers": [],
-       "isErrorResponse": false
-      }
-     ],
-     "httpMethod": "GET",
-     "uri": "{endpoint}",
-     "path": "/special-words/operations/or",
-     "bufferResponse": true,
-     "generateProtocolMethod": true,
-     "generateConvenienceMethod": true,
-     "crossLanguageDefinitionId": "SpecialWords.Operations.or",
-     "decorators": []
-    },
-    {
-     "$id": "444",
-     "name": "pass",
-     "resourceName": "Operations",
-     "accessibility": "public",
-     "parameters": [],
-     "responses": [
-      {
-       "$id": "445",
-       "statusCodes": [
-        204
-       ],
-       "headers": [],
-       "isErrorResponse": false
-      }
-     ],
-     "httpMethod": "GET",
-     "uri": "{endpoint}",
-     "path": "/special-words/operations/pass",
-     "bufferResponse": true,
-     "generateProtocolMethod": true,
-     "generateConvenienceMethod": true,
-     "crossLanguageDefinitionId": "SpecialWords.Operations.pass",
-     "decorators": []
-    },
-    {
-     "$id": "446",
-     "name": "raise",
-     "resourceName": "Operations",
-     "accessibility": "public",
-     "parameters": [],
-     "responses": [
-      {
-       "$id": "447",
-       "statusCodes": [
-        204
-       ],
-       "headers": [],
-       "isErrorResponse": false
-      }
-     ],
-     "httpMethod": "GET",
-     "uri": "{endpoint}",
-     "path": "/special-words/operations/raise",
-     "bufferResponse": true,
-     "generateProtocolMethod": true,
-     "generateConvenienceMethod": true,
-     "crossLanguageDefinitionId": "SpecialWords.Operations.raise",
-     "decorators": []
-    },
-    {
-     "$id": "448",
-     "name": "return",
-     "resourceName": "Operations",
-     "accessibility": "public",
-     "parameters": [],
-     "responses": [
-      {
-       "$id": "449",
-       "statusCodes": [
-        204
-       ],
-       "headers": [],
-       "isErrorResponse": false
-      }
-     ],
-     "httpMethod": "GET",
-     "uri": "{endpoint}",
-     "path": "/special-words/operations/return",
-     "bufferResponse": true,
-     "generateProtocolMethod": true,
-     "generateConvenienceMethod": true,
-     "crossLanguageDefinitionId": "SpecialWords.Operations.return",
-     "decorators": []
-    },
-    {
-     "$id": "450",
-     "name": "try",
-     "resourceName": "Operations",
-     "accessibility": "public",
-     "parameters": [],
-     "responses": [
-      {
-       "$id": "451",
-       "statusCodes": [
-        204
-       ],
-       "headers": [],
-       "isErrorResponse": false
-      }
-     ],
-     "httpMethod": "GET",
-     "uri": "{endpoint}",
-     "path": "/special-words/operations/try",
-     "bufferResponse": true,
-     "generateProtocolMethod": true,
-     "generateConvenienceMethod": true,
-     "crossLanguageDefinitionId": "SpecialWords.Operations.try",
-     "decorators": []
-    },
-    {
-     "$id": "452",
-     "name": "while",
-     "resourceName": "Operations",
-     "accessibility": "public",
-     "parameters": [],
-     "responses": [
-      {
-       "$id": "453",
-       "statusCodes": [
-        204
-       ],
-       "headers": [],
-       "isErrorResponse": false
-      }
-     ],
-     "httpMethod": "GET",
-     "uri": "{endpoint}",
-     "path": "/special-words/operations/while",
-     "bufferResponse": true,
-     "generateProtocolMethod": true,
-     "generateConvenienceMethod": true,
-     "crossLanguageDefinitionId": "SpecialWords.Operations.while",
-     "decorators": []
-    },
-    {
-     "$id": "454",
-     "name": "with",
-     "resourceName": "Operations",
-     "accessibility": "public",
-     "parameters": [],
-     "responses": [
-      {
-       "$id": "455",
-       "statusCodes": [
-        204
-       ],
-       "headers": [],
-       "isErrorResponse": false
-      }
-     ],
-     "httpMethod": "GET",
-     "uri": "{endpoint}",
-     "path": "/special-words/operations/with",
-     "bufferResponse": true,
-     "generateProtocolMethod": true,
-     "generateConvenienceMethod": true,
-     "crossLanguageDefinitionId": "SpecialWords.Operations.with",
-     "decorators": []
-    },
-    {
-     "$id": "456",
-     "name": "yield",
-     "resourceName": "Operations",
-     "accessibility": "public",
-     "parameters": [],
-     "responses": [
-      {
-       "$id": "457",
-       "statusCodes": [
-        204
-       ],
-       "headers": [],
-       "isErrorResponse": false
-      }
-     ],
-     "httpMethod": "GET",
-     "uri": "{endpoint}",
-     "path": "/special-words/operations/yield",
-     "bufferResponse": true,
-     "generateProtocolMethod": true,
-     "generateConvenienceMethod": true,
-     "crossLanguageDefinitionId": "SpecialWords.Operations.yield",
-     "decorators": []
-    }
-   ],
-   "parent": "SpecialWordsClient",
-   "parameters": [
-    {
-     "$id": "458",
-     "name": "endpoint",
-     "nameInRequest": "endpoint",
-     "doc": "Service host",
-     "type": {
-      "$id": "459",
-      "kind": "url",
-      "name": "url",
-      "crossLanguageDefinitionId": "TypeSpec.url"
-     },
-     "location": "Uri",
-     "isApiVersion": false,
-     "isContentType": false,
-     "isRequired": true,
-     "isEndpoint": true,
-     "skipUrlEncoding": false,
-     "explode": false,
-     "kind": "Client",
-     "defaultValue": {
-      "$id": "460",
-      "type": {
-       "$id": "461",
-       "kind": "string",
-       "name": "string",
-       "crossLanguageDefinitionId": "TypeSpec.string"
-      },
-      "value": "http://localhost:3000"
-     }
-    }
-   ],
-   "decorators": [],
-   "crossLanguageDefinitionId": "SpecialWords.Operations"
-  },
-  {
-   "$id": "462",
-   "name": "Parameters",
-   "namespace": "SpecialWords",
-   "doc": "Verify reserved words as parameter name.",
-   "operations": [
-    {
-     "$id": "463",
-     "name": "withAnd",
-     "resourceName": "Parameters",
-     "accessibility": "public",
-     "parameters": [
-      {
-       "$id": "464",
-       "name": "and",
-       "nameInRequest": "and",
-       "type": {
-        "$id": "465",
-        "kind": "string",
-        "name": "string",
-        "crossLanguageDefinitionId": "TypeSpec.string",
-        "decorators": []
-       },
-       "location": "Query",
-       "isApiVersion": false,
-       "isContentType": false,
-       "isEndpoint": false,
-       "explode": false,
-       "isRequired": true,
-       "kind": "Method",
-       "decorators": [],
-       "skipUrlEncoding": false
-      }
-     ],
-     "responses": [
-      {
-       "$id": "466",
-       "statusCodes": [
-        204
-       ],
-       "headers": [],
-       "isErrorResponse": false
-      }
-     ],
-     "httpMethod": "GET",
-     "uri": "{endpoint}",
-     "path": "/special-words/parameters/and",
-     "bufferResponse": true,
-     "generateProtocolMethod": true,
-     "generateConvenienceMethod": true,
-     "crossLanguageDefinitionId": "SpecialWords.Parameters.withAnd",
-     "decorators": []
-    },
-    {
-     "$id": "467",
-     "name": "withAs",
-     "resourceName": "Parameters",
-     "accessibility": "public",
-     "parameters": [
-      {
-       "$id": "468",
-       "name": "as",
-       "nameInRequest": "as",
-       "type": {
-        "$id": "469",
-        "kind": "string",
-        "name": "string",
-        "crossLanguageDefinitionId": "TypeSpec.string",
-        "decorators": []
-       },
-       "location": "Query",
-       "isApiVersion": false,
-       "isContentType": false,
-       "isEndpoint": false,
-       "explode": false,
-       "isRequired": true,
-       "kind": "Method",
-       "decorators": [],
-       "skipUrlEncoding": false
-      }
-     ],
-     "responses": [
-      {
-       "$id": "470",
-       "statusCodes": [
-        204
-       ],
-       "headers": [],
-       "isErrorResponse": false
-      }
-     ],
-     "httpMethod": "GET",
-     "uri": "{endpoint}",
-     "path": "/special-words/parameters/as",
-     "bufferResponse": true,
-     "generateProtocolMethod": true,
-     "generateConvenienceMethod": true,
-     "crossLanguageDefinitionId": "SpecialWords.Parameters.withAs",
-     "decorators": []
-    },
-    {
-     "$id": "471",
-     "name": "withAssert",
-     "resourceName": "Parameters",
-     "accessibility": "public",
-     "parameters": [
-      {
-       "$id": "472",
-       "name": "assert",
-       "nameInRequest": "assert",
-       "type": {
-        "$id": "473",
-        "kind": "string",
-        "name": "string",
-        "crossLanguageDefinitionId": "TypeSpec.string",
-        "decorators": []
-       },
-       "location": "Query",
-       "isApiVersion": false,
-       "isContentType": false,
-       "isEndpoint": false,
-       "explode": false,
-       "isRequired": true,
-       "kind": "Method",
-       "decorators": [],
-       "skipUrlEncoding": false
-      }
-     ],
-     "responses": [
-      {
-       "$id": "474",
-       "statusCodes": [
-        204
-       ],
-       "headers": [],
-       "isErrorResponse": false
-      }
-     ],
-     "httpMethod": "GET",
-     "uri": "{endpoint}",
-     "path": "/special-words/parameters/assert",
-     "bufferResponse": true,
-     "generateProtocolMethod": true,
-     "generateConvenienceMethod": true,
-     "crossLanguageDefinitionId": "SpecialWords.Parameters.withAssert",
-     "decorators": []
-    },
-    {
-     "$id": "475",
-     "name": "withAsync",
-     "resourceName": "Parameters",
-     "accessibility": "public",
-     "parameters": [
-      {
-       "$id": "476",
-       "name": "async",
-       "nameInRequest": "async",
-       "type": {
-        "$id": "477",
-        "kind": "string",
-        "name": "string",
-        "crossLanguageDefinitionId": "TypeSpec.string",
-        "decorators": []
-       },
-       "location": "Query",
-       "isApiVersion": false,
-       "isContentType": false,
-       "isEndpoint": false,
-       "explode": false,
-       "isRequired": true,
-       "kind": "Method",
-       "decorators": [],
-       "skipUrlEncoding": false
-      }
-     ],
-     "responses": [
-      {
-       "$id": "478",
-       "statusCodes": [
-        204
-       ],
-       "headers": [],
-       "isErrorResponse": false
-      }
-     ],
-     "httpMethod": "GET",
-     "uri": "{endpoint}",
-     "path": "/special-words/parameters/async",
-     "bufferResponse": true,
-     "generateProtocolMethod": true,
-     "generateConvenienceMethod": true,
-     "crossLanguageDefinitionId": "SpecialWords.Parameters.withAsync",
-     "decorators": []
-    },
-    {
-     "$id": "479",
-     "name": "withAwait",
-     "resourceName": "Parameters",
-     "accessibility": "public",
-     "parameters": [
-      {
-       "$id": "480",
-       "name": "await",
-       "nameInRequest": "await",
-       "type": {
-        "$id": "481",
-        "kind": "string",
-        "name": "string",
-        "crossLanguageDefinitionId": "TypeSpec.string",
-        "decorators": []
-       },
-       "location": "Query",
-       "isApiVersion": false,
-       "isContentType": false,
-       "isEndpoint": false,
-       "explode": false,
-       "isRequired": true,
-       "kind": "Method",
-       "decorators": [],
-       "skipUrlEncoding": false
-      }
-     ],
-     "responses": [
-      {
-       "$id": "482",
-       "statusCodes": [
-        204
-       ],
-       "headers": [],
-       "isErrorResponse": false
-      }
-     ],
-     "httpMethod": "GET",
-     "uri": "{endpoint}",
-     "path": "/special-words/parameters/await",
-     "bufferResponse": true,
-     "generateProtocolMethod": true,
-     "generateConvenienceMethod": true,
-     "crossLanguageDefinitionId": "SpecialWords.Parameters.withAwait",
-     "decorators": []
-    },
-    {
-     "$id": "483",
-     "name": "withBreak",
-     "resourceName": "Parameters",
-     "accessibility": "public",
-     "parameters": [
-      {
-       "$id": "484",
-       "name": "break",
-       "nameInRequest": "break",
-       "type": {
-        "$id": "485",
-        "kind": "string",
-        "name": "string",
-        "crossLanguageDefinitionId": "TypeSpec.string",
-        "decorators": []
-       },
-       "location": "Query",
-       "isApiVersion": false,
-       "isContentType": false,
-       "isEndpoint": false,
-       "explode": false,
-       "isRequired": true,
-       "kind": "Method",
-       "decorators": [],
-       "skipUrlEncoding": false
-      }
-     ],
-     "responses": [
-      {
-       "$id": "486",
-       "statusCodes": [
-        204
-       ],
-       "headers": [],
-       "isErrorResponse": false
-      }
-     ],
-     "httpMethod": "GET",
-     "uri": "{endpoint}",
-     "path": "/special-words/parameters/break",
-     "bufferResponse": true,
-     "generateProtocolMethod": true,
-     "generateConvenienceMethod": true,
-     "crossLanguageDefinitionId": "SpecialWords.Parameters.withBreak",
-     "decorators": []
-    },
-    {
-     "$id": "487",
-     "name": "withClass",
-     "resourceName": "Parameters",
-     "accessibility": "public",
-     "parameters": [
-      {
-       "$id": "488",
-       "name": "class",
-       "nameInRequest": "class",
-       "type": {
-        "$id": "489",
-        "kind": "string",
-        "name": "string",
-        "crossLanguageDefinitionId": "TypeSpec.string",
-        "decorators": []
-       },
-       "location": "Query",
-       "isApiVersion": false,
-       "isContentType": false,
-       "isEndpoint": false,
-       "explode": false,
-       "isRequired": true,
-       "kind": "Method",
-       "decorators": [],
-       "skipUrlEncoding": false
-      }
-     ],
-     "responses": [
-      {
-       "$id": "490",
-       "statusCodes": [
-        204
-       ],
-       "headers": [],
-       "isErrorResponse": false
-      }
-     ],
-     "httpMethod": "GET",
-     "uri": "{endpoint}",
-     "path": "/special-words/parameters/class",
-     "bufferResponse": true,
-     "generateProtocolMethod": true,
-     "generateConvenienceMethod": true,
-     "crossLanguageDefinitionId": "SpecialWords.Parameters.withClass",
-     "decorators": []
-    },
-    {
-     "$id": "491",
-     "name": "withConstructor",
-     "resourceName": "Parameters",
-     "accessibility": "public",
-     "parameters": [
-      {
-       "$id": "492",
-       "name": "constructor",
-       "nameInRequest": "constructor",
-       "type": {
-        "$id": "493",
-        "kind": "string",
-        "name": "string",
-        "crossLanguageDefinitionId": "TypeSpec.string",
-        "decorators": []
-       },
-       "location": "Query",
-       "isApiVersion": false,
-       "isContentType": false,
-       "isEndpoint": false,
-       "explode": false,
-       "isRequired": true,
-       "kind": "Method",
-       "decorators": [],
-       "skipUrlEncoding": false
-      }
-     ],
-     "responses": [
-      {
-       "$id": "494",
-       "statusCodes": [
-        204
-       ],
-       "headers": [],
-       "isErrorResponse": false
-      }
-     ],
-     "httpMethod": "GET",
-     "uri": "{endpoint}",
-     "path": "/special-words/parameters/constructor",
-     "bufferResponse": true,
-     "generateProtocolMethod": true,
-     "generateConvenienceMethod": true,
-     "crossLanguageDefinitionId": "SpecialWords.Parameters.withConstructor",
-     "decorators": []
-    },
-    {
-     "$id": "495",
-     "name": "withContinue",
-     "resourceName": "Parameters",
-     "accessibility": "public",
-     "parameters": [
-      {
-       "$id": "496",
-       "name": "continue",
-       "nameInRequest": "continue",
-       "type": {
-        "$id": "497",
-        "kind": "string",
-        "name": "string",
-        "crossLanguageDefinitionId": "TypeSpec.string",
-        "decorators": []
-       },
-       "location": "Query",
-       "isApiVersion": false,
-       "isContentType": false,
-       "isEndpoint": false,
-       "explode": false,
-       "isRequired": true,
-       "kind": "Method",
-       "decorators": [],
-       "skipUrlEncoding": false
-      }
-     ],
-     "responses": [
-      {
-       "$id": "498",
-       "statusCodes": [
-        204
-       ],
-       "headers": [],
-       "isErrorResponse": false
-      }
-     ],
-     "httpMethod": "GET",
-     "uri": "{endpoint}",
-     "path": "/special-words/parameters/continue",
-     "bufferResponse": true,
-     "generateProtocolMethod": true,
-     "generateConvenienceMethod": true,
-     "crossLanguageDefinitionId": "SpecialWords.Parameters.withContinue",
-     "decorators": []
-    },
-    {
-     "$id": "499",
-     "name": "withDef",
-     "resourceName": "Parameters",
-     "accessibility": "public",
-     "parameters": [
-      {
-       "$id": "500",
-       "name": "def",
-       "nameInRequest": "def",
-       "type": {
-        "$id": "501",
-        "kind": "string",
-        "name": "string",
-        "crossLanguageDefinitionId": "TypeSpec.string",
-        "decorators": []
-       },
-       "location": "Query",
-       "isApiVersion": false,
-       "isContentType": false,
-       "isEndpoint": false,
-       "explode": false,
-       "isRequired": true,
-       "kind": "Method",
-       "decorators": [],
-       "skipUrlEncoding": false
-      }
-     ],
-     "responses": [
-      {
-       "$id": "502",
-       "statusCodes": [
-        204
-       ],
-       "headers": [],
-       "isErrorResponse": false
-      }
-     ],
-     "httpMethod": "GET",
-     "uri": "{endpoint}",
-     "path": "/special-words/parameters/def",
-     "bufferResponse": true,
-     "generateProtocolMethod": true,
-     "generateConvenienceMethod": true,
-     "crossLanguageDefinitionId": "SpecialWords.Parameters.withDef",
-     "decorators": []
-    },
-    {
-     "$id": "503",
-     "name": "withDel",
-     "resourceName": "Parameters",
-     "accessibility": "public",
-     "parameters": [
-      {
-       "$id": "504",
-       "name": "del",
-       "nameInRequest": "del",
-       "type": {
-        "$id": "505",
-        "kind": "string",
-        "name": "string",
-        "crossLanguageDefinitionId": "TypeSpec.string",
-        "decorators": []
-       },
-       "location": "Query",
-       "isApiVersion": false,
-       "isContentType": false,
-       "isEndpoint": false,
-       "explode": false,
-       "isRequired": true,
-       "kind": "Method",
-       "decorators": [],
-       "skipUrlEncoding": false
-      }
-     ],
-     "responses": [
-      {
-       "$id": "506",
-       "statusCodes": [
-        204
-       ],
-       "headers": [],
-       "isErrorResponse": false
-      }
-     ],
-     "httpMethod": "GET",
-     "uri": "{endpoint}",
-     "path": "/special-words/parameters/del",
-     "bufferResponse": true,
-     "generateProtocolMethod": true,
-     "generateConvenienceMethod": true,
-     "crossLanguageDefinitionId": "SpecialWords.Parameters.withDel",
-     "decorators": []
-    },
-    {
-     "$id": "507",
-     "name": "withElif",
-     "resourceName": "Parameters",
-     "accessibility": "public",
-     "parameters": [
-      {
-       "$id": "508",
-       "name": "elif",
-       "nameInRequest": "elif",
-       "type": {
-        "$id": "509",
-        "kind": "string",
-        "name": "string",
-        "crossLanguageDefinitionId": "TypeSpec.string",
-        "decorators": []
-       },
-       "location": "Query",
-       "isApiVersion": false,
-       "isContentType": false,
-       "isEndpoint": false,
-       "explode": false,
-       "isRequired": true,
-       "kind": "Method",
-       "decorators": [],
-       "skipUrlEncoding": false
-      }
-     ],
-     "responses": [
-      {
-       "$id": "510",
-       "statusCodes": [
-        204
-       ],
-       "headers": [],
-       "isErrorResponse": false
-      }
-     ],
-     "httpMethod": "GET",
-     "uri": "{endpoint}",
-     "path": "/special-words/parameters/elif",
-     "bufferResponse": true,
-     "generateProtocolMethod": true,
-     "generateConvenienceMethod": true,
-     "crossLanguageDefinitionId": "SpecialWords.Parameters.withElif",
-     "decorators": []
-    },
-    {
-     "$id": "511",
-     "name": "withElse",
-     "resourceName": "Parameters",
-     "accessibility": "public",
-     "parameters": [
-      {
-       "$id": "512",
-       "name": "else",
-       "nameInRequest": "else",
-       "type": {
-        "$id": "513",
-        "kind": "string",
-        "name": "string",
-        "crossLanguageDefinitionId": "TypeSpec.string",
-        "decorators": []
-       },
-       "location": "Query",
-       "isApiVersion": false,
-       "isContentType": false,
-       "isEndpoint": false,
-       "explode": false,
-       "isRequired": true,
-       "kind": "Method",
-       "decorators": [],
-       "skipUrlEncoding": false
-      }
-     ],
-     "responses": [
-      {
-       "$id": "514",
-       "statusCodes": [
-        204
-       ],
-       "headers": [],
-       "isErrorResponse": false
-      }
-     ],
-     "httpMethod": "GET",
-     "uri": "{endpoint}",
-     "path": "/special-words/parameters/else",
-     "bufferResponse": true,
-     "generateProtocolMethod": true,
-     "generateConvenienceMethod": true,
-     "crossLanguageDefinitionId": "SpecialWords.Parameters.withElse",
-     "decorators": []
-    },
-    {
-     "$id": "515",
-     "name": "withExcept",
-     "resourceName": "Parameters",
-     "accessibility": "public",
-     "parameters": [
-      {
-       "$id": "516",
-       "name": "except",
-       "nameInRequest": "except",
-       "type": {
-        "$id": "517",
-        "kind": "string",
-        "name": "string",
-        "crossLanguageDefinitionId": "TypeSpec.string",
-        "decorators": []
-       },
-       "location": "Query",
-       "isApiVersion": false,
-       "isContentType": false,
-       "isEndpoint": false,
-       "explode": false,
-       "isRequired": true,
-       "kind": "Method",
-       "decorators": [],
-       "skipUrlEncoding": false
-      }
-     ],
-     "responses": [
-      {
-       "$id": "518",
-       "statusCodes": [
-        204
-       ],
-       "headers": [],
-       "isErrorResponse": false
-      }
-     ],
-     "httpMethod": "GET",
-     "uri": "{endpoint}",
-     "path": "/special-words/parameters/except",
-     "bufferResponse": true,
-     "generateProtocolMethod": true,
-     "generateConvenienceMethod": true,
-     "crossLanguageDefinitionId": "SpecialWords.Parameters.withExcept",
-     "decorators": []
-    },
-    {
-     "$id": "519",
-     "name": "withExec",
-     "resourceName": "Parameters",
-     "accessibility": "public",
-     "parameters": [
-      {
-       "$id": "520",
-       "name": "exec",
-       "nameInRequest": "exec",
-       "type": {
-        "$id": "521",
-        "kind": "string",
-        "name": "string",
-        "crossLanguageDefinitionId": "TypeSpec.string",
-        "decorators": []
-       },
-       "location": "Query",
-       "isApiVersion": false,
-       "isContentType": false,
-       "isEndpoint": false,
-       "explode": false,
-       "isRequired": true,
-       "kind": "Method",
-       "decorators": [],
-       "skipUrlEncoding": false
-      }
-     ],
-     "responses": [
-      {
-       "$id": "522",
-       "statusCodes": [
-        204
-       ],
-       "headers": [],
-       "isErrorResponse": false
-      }
-     ],
-     "httpMethod": "GET",
-     "uri": "{endpoint}",
-     "path": "/special-words/parameters/exec",
-     "bufferResponse": true,
-     "generateProtocolMethod": true,
-     "generateConvenienceMethod": true,
-     "crossLanguageDefinitionId": "SpecialWords.Parameters.withExec",
-     "decorators": []
-    },
-    {
-     "$id": "523",
-     "name": "withFinally",
-     "resourceName": "Parameters",
-     "accessibility": "public",
-     "parameters": [
-      {
-       "$id": "524",
-       "name": "finally",
-       "nameInRequest": "finally",
-       "type": {
-        "$id": "525",
-        "kind": "string",
-        "name": "string",
-        "crossLanguageDefinitionId": "TypeSpec.string",
-        "decorators": []
-       },
-       "location": "Query",
-       "isApiVersion": false,
-       "isContentType": false,
-       "isEndpoint": false,
-       "explode": false,
-       "isRequired": true,
-       "kind": "Method",
-       "decorators": [],
-       "skipUrlEncoding": false
-      }
-     ],
-     "responses": [
-      {
-       "$id": "526",
-       "statusCodes": [
-        204
-       ],
-       "headers": [],
-       "isErrorResponse": false
-      }
-     ],
-     "httpMethod": "GET",
-     "uri": "{endpoint}",
-     "path": "/special-words/parameters/finally",
-     "bufferResponse": true,
-     "generateProtocolMethod": true,
-     "generateConvenienceMethod": true,
-     "crossLanguageDefinitionId": "SpecialWords.Parameters.withFinally",
-     "decorators": []
-    },
-    {
-     "$id": "527",
-     "name": "withFor",
-     "resourceName": "Parameters",
-     "accessibility": "public",
-     "parameters": [
-      {
-       "$id": "528",
-       "name": "for",
-       "nameInRequest": "for",
-       "type": {
-        "$id": "529",
-        "kind": "string",
-        "name": "string",
-        "crossLanguageDefinitionId": "TypeSpec.string",
-        "decorators": []
-       },
-       "location": "Query",
-       "isApiVersion": false,
-       "isContentType": false,
-       "isEndpoint": false,
-       "explode": false,
-       "isRequired": true,
-       "kind": "Method",
-       "decorators": [],
-       "skipUrlEncoding": false
-      }
-     ],
-     "responses": [
-      {
-       "$id": "530",
-       "statusCodes": [
-        204
-       ],
-       "headers": [],
-       "isErrorResponse": false
-      }
-     ],
-     "httpMethod": "GET",
-     "uri": "{endpoint}",
-     "path": "/special-words/parameters/for",
-     "bufferResponse": true,
-     "generateProtocolMethod": true,
-     "generateConvenienceMethod": true,
-     "crossLanguageDefinitionId": "SpecialWords.Parameters.withFor",
-     "decorators": []
-    },
-    {
-     "$id": "531",
-     "name": "withFrom",
-     "resourceName": "Parameters",
-     "accessibility": "public",
-     "parameters": [
-      {
-       "$id": "532",
-       "name": "from",
-       "nameInRequest": "from",
-       "type": {
-        "$id": "533",
-        "kind": "string",
-        "name": "string",
-        "crossLanguageDefinitionId": "TypeSpec.string",
-        "decorators": []
-       },
-       "location": "Query",
-       "isApiVersion": false,
-       "isContentType": false,
-       "isEndpoint": false,
-       "explode": false,
-       "isRequired": true,
-       "kind": "Method",
-       "decorators": [],
-       "skipUrlEncoding": false
-      }
-     ],
-     "responses": [
-      {
-       "$id": "534",
-       "statusCodes": [
-        204
-       ],
-       "headers": [],
-       "isErrorResponse": false
-      }
-     ],
-     "httpMethod": "GET",
-     "uri": "{endpoint}",
-     "path": "/special-words/parameters/from",
-     "bufferResponse": true,
-     "generateProtocolMethod": true,
-     "generateConvenienceMethod": true,
-     "crossLanguageDefinitionId": "SpecialWords.Parameters.withFrom",
-     "decorators": []
-    },
-    {
-     "$id": "535",
-     "name": "withGlobal",
-     "resourceName": "Parameters",
-     "accessibility": "public",
-     "parameters": [
-      {
-       "$id": "536",
-       "name": "global",
-       "nameInRequest": "global",
-       "type": {
-        "$id": "537",
-        "kind": "string",
-        "name": "string",
-        "crossLanguageDefinitionId": "TypeSpec.string",
-        "decorators": []
-       },
-       "location": "Query",
-       "isApiVersion": false,
-       "isContentType": false,
-       "isEndpoint": false,
-       "explode": false,
-       "isRequired": true,
-       "kind": "Method",
-       "decorators": [],
-       "skipUrlEncoding": false
-      }
-     ],
-     "responses": [
-      {
-       "$id": "538",
-       "statusCodes": [
-        204
-       ],
-       "headers": [],
-       "isErrorResponse": false
-      }
-     ],
-     "httpMethod": "GET",
-     "uri": "{endpoint}",
-     "path": "/special-words/parameters/global",
-     "bufferResponse": true,
-     "generateProtocolMethod": true,
-     "generateConvenienceMethod": true,
-     "crossLanguageDefinitionId": "SpecialWords.Parameters.withGlobal",
-     "decorators": []
-    },
-    {
-     "$id": "539",
-     "name": "withIf",
-     "resourceName": "Parameters",
-     "accessibility": "public",
-     "parameters": [
-      {
-       "$id": "540",
-       "name": "if",
-       "nameInRequest": "if",
-       "type": {
-        "$id": "541",
-        "kind": "string",
-        "name": "string",
-        "crossLanguageDefinitionId": "TypeSpec.string",
-        "decorators": []
-       },
-       "location": "Query",
-       "isApiVersion": false,
-       "isContentType": false,
-       "isEndpoint": false,
-       "explode": false,
-       "isRequired": true,
-       "kind": "Method",
-       "decorators": [],
-       "skipUrlEncoding": false
-      }
-     ],
-     "responses": [
-      {
-       "$id": "542",
-       "statusCodes": [
-        204
-       ],
-       "headers": [],
-       "isErrorResponse": false
-      }
-     ],
-     "httpMethod": "GET",
-     "uri": "{endpoint}",
-     "path": "/special-words/parameters/if",
-     "bufferResponse": true,
-     "generateProtocolMethod": true,
-     "generateConvenienceMethod": true,
-     "crossLanguageDefinitionId": "SpecialWords.Parameters.withIf",
-     "decorators": []
-    },
-    {
-     "$id": "543",
-     "name": "withImport",
-     "resourceName": "Parameters",
-     "accessibility": "public",
-     "parameters": [
-      {
-       "$id": "544",
-       "name": "import",
-       "nameInRequest": "import",
-       "type": {
-        "$id": "545",
-        "kind": "string",
-        "name": "string",
-        "crossLanguageDefinitionId": "TypeSpec.string",
-        "decorators": []
-       },
-       "location": "Query",
-       "isApiVersion": false,
-       "isContentType": false,
-       "isEndpoint": false,
-       "explode": false,
-       "isRequired": true,
-       "kind": "Method",
-       "decorators": [],
-       "skipUrlEncoding": false
-      }
-     ],
-     "responses": [
-      {
-       "$id": "546",
-       "statusCodes": [
-        204
-       ],
-       "headers": [],
-       "isErrorResponse": false
-      }
-     ],
-     "httpMethod": "GET",
-     "uri": "{endpoint}",
-     "path": "/special-words/parameters/import",
-     "bufferResponse": true,
-     "generateProtocolMethod": true,
-     "generateConvenienceMethod": true,
-     "crossLanguageDefinitionId": "SpecialWords.Parameters.withImport",
-     "decorators": []
-    },
-    {
-     "$id": "547",
-     "name": "withIn",
-     "resourceName": "Parameters",
-     "accessibility": "public",
-     "parameters": [
-      {
-       "$id": "548",
-       "name": "in",
-       "nameInRequest": "in",
-       "type": {
-        "$id": "549",
-        "kind": "string",
-        "name": "string",
-        "crossLanguageDefinitionId": "TypeSpec.string",
-        "decorators": []
-       },
-       "location": "Query",
-       "isApiVersion": false,
-       "isContentType": false,
-       "isEndpoint": false,
-       "explode": false,
-       "isRequired": true,
-       "kind": "Method",
-       "decorators": [],
-       "skipUrlEncoding": false
-      }
-     ],
-     "responses": [
-      {
-       "$id": "550",
-       "statusCodes": [
-        204
-       ],
-       "headers": [],
-       "isErrorResponse": false
-      }
-     ],
-     "httpMethod": "GET",
-     "uri": "{endpoint}",
-     "path": "/special-words/parameters/in",
-     "bufferResponse": true,
-     "generateProtocolMethod": true,
-     "generateConvenienceMethod": true,
-     "crossLanguageDefinitionId": "SpecialWords.Parameters.withIn",
-     "decorators": []
-    },
-    {
-     "$id": "551",
-     "name": "withIs",
-     "resourceName": "Parameters",
-     "accessibility": "public",
-     "parameters": [
-      {
-       "$id": "552",
-       "name": "is",
-       "nameInRequest": "is",
-       "type": {
-        "$id": "553",
-        "kind": "string",
-        "name": "string",
-        "crossLanguageDefinitionId": "TypeSpec.string",
-        "decorators": []
-       },
-       "location": "Query",
-       "isApiVersion": false,
-       "isContentType": false,
-       "isEndpoint": false,
-       "explode": false,
-       "isRequired": true,
-       "kind": "Method",
-       "decorators": [],
-       "skipUrlEncoding": false
-      }
-     ],
-     "responses": [
-      {
-       "$id": "554",
-       "statusCodes": [
-        204
-       ],
-       "headers": [],
-       "isErrorResponse": false
-      }
-     ],
-     "httpMethod": "GET",
-     "uri": "{endpoint}",
-     "path": "/special-words/parameters/is",
-     "bufferResponse": true,
-     "generateProtocolMethod": true,
-     "generateConvenienceMethod": true,
-     "crossLanguageDefinitionId": "SpecialWords.Parameters.withIs",
-     "decorators": []
-    },
-    {
-     "$id": "555",
-     "name": "withLambda",
-     "resourceName": "Parameters",
-     "accessibility": "public",
-     "parameters": [
-      {
-       "$id": "556",
-       "name": "lambda",
-       "nameInRequest": "lambda",
-       "type": {
-        "$id": "557",
-        "kind": "string",
-        "name": "string",
-        "crossLanguageDefinitionId": "TypeSpec.string",
-        "decorators": []
-       },
-       "location": "Query",
-       "isApiVersion": false,
-       "isContentType": false,
-       "isEndpoint": false,
-       "explode": false,
-       "isRequired": true,
-       "kind": "Method",
-       "decorators": [],
-       "skipUrlEncoding": false
-      }
-     ],
-     "responses": [
-      {
-       "$id": "558",
-       "statusCodes": [
-        204
-       ],
-       "headers": [],
-       "isErrorResponse": false
-      }
-     ],
-     "httpMethod": "GET",
-     "uri": "{endpoint}",
-     "path": "/special-words/parameters/lambda",
-     "bufferResponse": true,
-     "generateProtocolMethod": true,
-     "generateConvenienceMethod": true,
-     "crossLanguageDefinitionId": "SpecialWords.Parameters.withLambda",
-     "decorators": []
-    },
-    {
-     "$id": "559",
-     "name": "withNot",
-     "resourceName": "Parameters",
-     "accessibility": "public",
-     "parameters": [
-      {
-       "$id": "560",
-       "name": "not",
-       "nameInRequest": "not",
-       "type": {
-        "$id": "561",
-        "kind": "string",
-        "name": "string",
-        "crossLanguageDefinitionId": "TypeSpec.string",
-        "decorators": []
-       },
-       "location": "Query",
-       "isApiVersion": false,
-       "isContentType": false,
-       "isEndpoint": false,
-       "explode": false,
-       "isRequired": true,
-       "kind": "Method",
-       "decorators": [],
-       "skipUrlEncoding": false
-      }
-     ],
-     "responses": [
-      {
-       "$id": "562",
-       "statusCodes": [
-        204
-       ],
-       "headers": [],
-       "isErrorResponse": false
-      }
-     ],
-     "httpMethod": "GET",
-     "uri": "{endpoint}",
-     "path": "/special-words/parameters/not",
-     "bufferResponse": true,
-     "generateProtocolMethod": true,
-     "generateConvenienceMethod": true,
-     "crossLanguageDefinitionId": "SpecialWords.Parameters.withNot",
-     "decorators": []
-    },
-    {
-     "$id": "563",
-     "name": "withOr",
-     "resourceName": "Parameters",
-     "accessibility": "public",
-     "parameters": [
-      {
-       "$id": "564",
-       "name": "or",
-       "nameInRequest": "or",
-       "type": {
-        "$id": "565",
-        "kind": "string",
-        "name": "string",
-        "crossLanguageDefinitionId": "TypeSpec.string",
-        "decorators": []
-       },
-       "location": "Query",
-       "isApiVersion": false,
-       "isContentType": false,
-       "isEndpoint": false,
-       "explode": false,
-       "isRequired": true,
-       "kind": "Method",
-       "decorators": [],
-       "skipUrlEncoding": false
-      }
-     ],
-     "responses": [
-      {
-       "$id": "566",
-       "statusCodes": [
-        204
-       ],
-       "headers": [],
-       "isErrorResponse": false
-      }
-     ],
-     "httpMethod": "GET",
-     "uri": "{endpoint}",
-     "path": "/special-words/parameters/or",
-     "bufferResponse": true,
-     "generateProtocolMethod": true,
-     "generateConvenienceMethod": true,
-     "crossLanguageDefinitionId": "SpecialWords.Parameters.withOr",
-     "decorators": []
-    },
-    {
-     "$id": "567",
-     "name": "withPass",
-     "resourceName": "Parameters",
-     "accessibility": "public",
-     "parameters": [
-      {
-       "$id": "568",
-       "name": "pass",
-       "nameInRequest": "pass",
-       "type": {
-        "$id": "569",
-        "kind": "string",
-        "name": "string",
-        "crossLanguageDefinitionId": "TypeSpec.string",
-        "decorators": []
-       },
-       "location": "Query",
-       "isApiVersion": false,
-       "isContentType": false,
-       "isEndpoint": false,
-       "explode": false,
-       "isRequired": true,
-       "kind": "Method",
-       "decorators": [],
-       "skipUrlEncoding": false
-      }
-     ],
-     "responses": [
-      {
-       "$id": "570",
-       "statusCodes": [
-        204
-       ],
-       "headers": [],
-       "isErrorResponse": false
-      }
-     ],
-     "httpMethod": "GET",
-     "uri": "{endpoint}",
-     "path": "/special-words/parameters/pass",
-     "bufferResponse": true,
-     "generateProtocolMethod": true,
-     "generateConvenienceMethod": true,
-     "crossLanguageDefinitionId": "SpecialWords.Parameters.withPass",
-     "decorators": []
-    },
-    {
-     "$id": "571",
-     "name": "withRaise",
-     "resourceName": "Parameters",
-     "accessibility": "public",
-     "parameters": [
-      {
-       "$id": "572",
-       "name": "raise",
-       "nameInRequest": "raise",
-       "type": {
-        "$id": "573",
-        "kind": "string",
-        "name": "string",
-        "crossLanguageDefinitionId": "TypeSpec.string",
-        "decorators": []
-       },
-       "location": "Query",
-       "isApiVersion": false,
-       "isContentType": false,
-       "isEndpoint": false,
-       "explode": false,
-       "isRequired": true,
-       "kind": "Method",
-       "decorators": [],
-       "skipUrlEncoding": false
-      }
-     ],
-     "responses": [
-      {
-       "$id": "574",
-       "statusCodes": [
-        204
-       ],
-       "headers": [],
-       "isErrorResponse": false
-      }
-     ],
-     "httpMethod": "GET",
-     "uri": "{endpoint}",
-     "path": "/special-words/parameters/raise",
-     "bufferResponse": true,
-     "generateProtocolMethod": true,
-     "generateConvenienceMethod": true,
-     "crossLanguageDefinitionId": "SpecialWords.Parameters.withRaise",
-     "decorators": []
-    },
-    {
-     "$id": "575",
-     "name": "withReturn",
-     "resourceName": "Parameters",
-     "accessibility": "public",
-     "parameters": [
-      {
-       "$id": "576",
-       "name": "return",
-       "nameInRequest": "return",
-       "type": {
-        "$id": "577",
-        "kind": "string",
-        "name": "string",
-        "crossLanguageDefinitionId": "TypeSpec.string",
-        "decorators": []
-       },
-       "location": "Query",
-       "isApiVersion": false,
-       "isContentType": false,
-       "isEndpoint": false,
-       "explode": false,
-       "isRequired": true,
-       "kind": "Method",
-       "decorators": [],
-       "skipUrlEncoding": false
-      }
-     ],
-     "responses": [
-      {
-       "$id": "578",
-       "statusCodes": [
-        204
-       ],
-       "headers": [],
-       "isErrorResponse": false
-      }
-     ],
-     "httpMethod": "GET",
-     "uri": "{endpoint}",
-     "path": "/special-words/parameters/return",
-     "bufferResponse": true,
-     "generateProtocolMethod": true,
-     "generateConvenienceMethod": true,
-     "crossLanguageDefinitionId": "SpecialWords.Parameters.withReturn",
-     "decorators": []
-    },
-    {
-     "$id": "579",
-     "name": "withTry",
-     "resourceName": "Parameters",
-     "accessibility": "public",
-     "parameters": [
-      {
-       "$id": "580",
-       "name": "try",
-       "nameInRequest": "try",
-       "type": {
-        "$id": "581",
-        "kind": "string",
-        "name": "string",
-        "crossLanguageDefinitionId": "TypeSpec.string",
-        "decorators": []
-       },
-       "location": "Query",
-       "isApiVersion": false,
-       "isContentType": false,
-       "isEndpoint": false,
-       "explode": false,
-       "isRequired": true,
-       "kind": "Method",
-       "decorators": [],
-       "skipUrlEncoding": false
-      }
-     ],
-     "responses": [
-      {
-       "$id": "582",
-       "statusCodes": [
-        204
-       ],
-       "headers": [],
-       "isErrorResponse": false
-      }
-     ],
-     "httpMethod": "GET",
-     "uri": "{endpoint}",
-     "path": "/special-words/parameters/try",
-     "bufferResponse": true,
-     "generateProtocolMethod": true,
-     "generateConvenienceMethod": true,
-     "crossLanguageDefinitionId": "SpecialWords.Parameters.withTry",
-     "decorators": []
-    },
-    {
-     "$id": "583",
-     "name": "withWhile",
-     "resourceName": "Parameters",
-     "accessibility": "public",
-     "parameters": [
-      {
-       "$id": "584",
-       "name": "while",
-       "nameInRequest": "while",
-       "type": {
-        "$id": "585",
-        "kind": "string",
-        "name": "string",
-        "crossLanguageDefinitionId": "TypeSpec.string",
-        "decorators": []
-       },
-       "location": "Query",
-       "isApiVersion": false,
-       "isContentType": false,
-       "isEndpoint": false,
-       "explode": false,
-       "isRequired": true,
-       "kind": "Method",
-       "decorators": [],
-       "skipUrlEncoding": false
-      }
-     ],
-     "responses": [
-      {
-       "$id": "586",
-       "statusCodes": [
-        204
-       ],
-       "headers": [],
-       "isErrorResponse": false
-      }
-     ],
-     "httpMethod": "GET",
-     "uri": "{endpoint}",
-     "path": "/special-words/parameters/while",
-     "bufferResponse": true,
-     "generateProtocolMethod": true,
-     "generateConvenienceMethod": true,
-     "crossLanguageDefinitionId": "SpecialWords.Parameters.withWhile",
-     "decorators": []
-    },
-    {
-     "$id": "587",
-     "name": "withWith",
-     "resourceName": "Parameters",
-     "accessibility": "public",
-     "parameters": [
-      {
-       "$id": "588",
-       "name": "with",
-       "nameInRequest": "with",
-       "type": {
-        "$id": "589",
-        "kind": "string",
-        "name": "string",
-        "crossLanguageDefinitionId": "TypeSpec.string",
-        "decorators": []
-       },
-       "location": "Query",
-       "isApiVersion": false,
-       "isContentType": false,
-       "isEndpoint": false,
-       "explode": false,
-       "isRequired": true,
-       "kind": "Method",
-       "decorators": [],
-       "skipUrlEncoding": false
-      }
-     ],
-     "responses": [
-      {
-       "$id": "590",
-       "statusCodes": [
-        204
-       ],
-       "headers": [],
-       "isErrorResponse": false
-      }
-     ],
-     "httpMethod": "GET",
-     "uri": "{endpoint}",
-     "path": "/special-words/parameters/with",
-     "bufferResponse": true,
-     "generateProtocolMethod": true,
-     "generateConvenienceMethod": true,
-     "crossLanguageDefinitionId": "SpecialWords.Parameters.withWith",
-     "decorators": []
-    },
-    {
-     "$id": "591",
-     "name": "withYield",
-     "resourceName": "Parameters",
-     "accessibility": "public",
-     "parameters": [
-      {
-       "$id": "592",
-       "name": "yield",
-       "nameInRequest": "yield",
-       "type": {
-        "$id": "593",
-        "kind": "string",
-        "name": "string",
-        "crossLanguageDefinitionId": "TypeSpec.string",
-        "decorators": []
-       },
-       "location": "Query",
-       "isApiVersion": false,
-       "isContentType": false,
-       "isEndpoint": false,
-       "explode": false,
-       "isRequired": true,
-       "kind": "Method",
-       "decorators": [],
-       "skipUrlEncoding": false
-      }
-     ],
-     "responses": [
-      {
-       "$id": "594",
-       "statusCodes": [
-        204
-       ],
-       "headers": [],
-       "isErrorResponse": false
-      }
-     ],
-     "httpMethod": "GET",
-     "uri": "{endpoint}",
-     "path": "/special-words/parameters/yield",
-     "bufferResponse": true,
-     "generateProtocolMethod": true,
-     "generateConvenienceMethod": true,
-     "crossLanguageDefinitionId": "SpecialWords.Parameters.withYield",
-     "decorators": []
-    },
-    {
-     "$id": "595",
-     "name": "withCancellationToken",
-     "resourceName": "Parameters",
-     "accessibility": "public",
-     "parameters": [
-      {
-       "$id": "596",
-       "name": "cancellationToken",
-       "nameInRequest": "cancellationToken",
-       "type": {
-        "$id": "597",
-        "kind": "string",
-        "name": "string",
-        "crossLanguageDefinitionId": "TypeSpec.string",
-        "decorators": []
-       },
-       "location": "Query",
-       "isApiVersion": false,
-       "isContentType": false,
-       "isEndpoint": false,
-       "explode": false,
-       "isRequired": true,
-       "kind": "Method",
-       "decorators": [],
-       "skipUrlEncoding": false
-      }
-     ],
-     "responses": [
-      {
-       "$id": "598",
-       "statusCodes": [
-        204
-       ],
-       "headers": [],
-       "isErrorResponse": false
-      }
-     ],
-     "httpMethod": "GET",
-     "uri": "{endpoint}",
-     "path": "/special-words/parameters/cancellationToken",
-     "bufferResponse": true,
-     "generateProtocolMethod": true,
-     "generateConvenienceMethod": true,
-     "crossLanguageDefinitionId": "SpecialWords.Parameters.withCancellationToken",
-     "decorators": []
-    }
-   ],
-   "parent": "SpecialWordsClient",
-   "parameters": [
-    {
-     "$id": "599",
-     "name": "endpoint",
-     "nameInRequest": "endpoint",
-     "doc": "Service host",
-     "type": {
-      "$id": "600",
-      "kind": "url",
-      "name": "url",
-      "crossLanguageDefinitionId": "TypeSpec.url"
-     },
-     "location": "Uri",
-     "isApiVersion": false,
-     "isContentType": false,
-     "isRequired": true,
-     "isEndpoint": true,
-     "skipUrlEncoding": false,
-     "explode": false,
-     "kind": "Client",
-     "defaultValue": {
-      "$id": "601",
-      "type": {
-       "$id": "602",
-       "kind": "string",
-       "name": "string",
-       "crossLanguageDefinitionId": "TypeSpec.string"
-      },
-      "value": "http://localhost:3000"
-     }
-    }
-   ],
-   "decorators": [],
-   "crossLanguageDefinitionId": "SpecialWords.Parameters"
->>>>>>> 586a120e
   }
  ]
 }