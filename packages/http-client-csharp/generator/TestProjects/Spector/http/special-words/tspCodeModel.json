--- conflicted
+++ resolved
@@ -532,7 +532,6 @@
       "decorators": []
     },
     {
-<<<<<<< HEAD
       "$id": "67",
       "kind": "constant",
       "name": "sameAsModelContentType",
@@ -547,37 +546,6 @@
       },
       "value": "application/json",
       "decorators": []
-=======
-     "$id": "241",
-     "name": "endpoint",
-     "nameInRequest": "endpoint",
-     "doc": "Service host",
-     "type": {
-      "$id": "242",
-      "kind": "url",
-      "name": "endpoint",
-      "crossLanguageDefinitionId": "TypeSpec.url"
-     },
-     "location": "Uri",
-     "isApiVersion": false,
-     "isContentType": false,
-     "isRequired": true,
-     "isEndpoint": true,
-     "skipUrlEncoding": false,
-     "explode": false,
-     "kind": "Client",
-     "defaultValue": {
-      "$id": "243",
-      "type": {
-       "$id": "244",
-       "kind": "string",
-       "name": "string",
-       "crossLanguageDefinitionId": "TypeSpec.string"
-      },
-      "value": "http://localhost:3000"
-     },
-     "serverUrlTemplate": "{endpoint}"
->>>>>>> 790f0e22
     }
   ],
   "models": [
@@ -952,7 +920,6 @@
             "crossLanguageDefinitionId": "TypeSpec.string",
             "decorators": []
           },
-<<<<<<< HEAD
           "optional": false,
           "readOnly": false,
           "discriminator": false,
@@ -966,4779 +933,6 @@
           }
         }
       ]
-=======
-          "location": "Header",
-          "isApiVersion": false,
-          "isContentType": true,
-          "isEndpoint": false,
-          "explode": false,
-          "isRequired": true,
-          "kind": "Constant",
-          "decorators": [],
-          "skipUrlEncoding": false
-         },
-         {
-          "$id": "289",
-          "name": "body",
-          "nameInRequest": "body",
-          "type": {
-           "$ref": "95"
-          },
-          "location": "Body",
-          "isApiVersion": false,
-          "isContentType": false,
-          "isEndpoint": false,
-          "explode": false,
-          "isRequired": true,
-          "kind": "Method",
-          "decorators": [],
-          "skipUrlEncoding": false
-         }
-        ],
-        "responses": [
-         {
-          "$id": "290",
-          "statusCodes": [
-           204
-          ],
-          "headers": [],
-          "isErrorResponse": false
-         }
-        ],
-        "httpMethod": "POST",
-        "uri": "{endpoint}",
-        "path": "/special-words/models/break",
-        "requestMediaTypes": [
-         "application/json"
-        ],
-        "bufferResponse": true,
-        "generateProtocolMethod": true,
-        "generateConvenienceMethod": true,
-        "crossLanguageDefinitionId": "SpecialWords.Models.withBreak",
-        "decorators": []
-       },
-       "parameters": [
-        {
-         "$id": "291",
-         "name": "body",
-         "nameInRequest": "body",
-         "type": {
-          "$ref": "95"
-         },
-         "location": "Body",
-         "isApiVersion": false,
-         "isContentType": false,
-         "isEndpoint": false,
-         "explode": false,
-         "isRequired": true,
-         "kind": "Method",
-         "decorators": [],
-         "skipUrlEncoding": false
-        },
-        {
-         "$id": "292",
-         "name": "contentType",
-         "nameInRequest": "contentType",
-         "doc": "Body parameter's content type. Known values are application/json",
-         "type": {
-          "$ref": "12"
-         },
-         "location": "Header",
-         "isApiVersion": false,
-         "isContentType": false,
-         "isEndpoint": false,
-         "explode": false,
-         "isRequired": true,
-         "kind": "Constant",
-         "decorators": [],
-         "skipUrlEncoding": false
-        }
-       ],
-       "response": {
-        "$id": "293"
-       },
-       "isOverride": false,
-       "generateConvenient": true,
-       "generateProtocol": true,
-       "crossLanguageDefinitionId": "SpecialWords.Models.withBreak"
-      },
-      {
-       "$id": "294",
-       "kind": "basic",
-       "name": "withClass",
-       "accessibility": "public",
-       "apiVersions": [],
-       "operation": {
-        "$id": "295",
-        "name": "withClass",
-        "resourceName": "Models",
-        "accessibility": "public",
-        "parameters": [
-         {
-          "$id": "296",
-          "name": "contentType",
-          "nameInRequest": "Content-Type",
-          "doc": "Body parameter's content type. Known values are application/json",
-          "type": {
-           "$ref": "14"
-          },
-          "location": "Header",
-          "isApiVersion": false,
-          "isContentType": true,
-          "isEndpoint": false,
-          "explode": false,
-          "isRequired": true,
-          "kind": "Constant",
-          "decorators": [],
-          "skipUrlEncoding": false
-         },
-         {
-          "$id": "297",
-          "name": "body",
-          "nameInRequest": "body",
-          "type": {
-           "$ref": "100"
-          },
-          "location": "Body",
-          "isApiVersion": false,
-          "isContentType": false,
-          "isEndpoint": false,
-          "explode": false,
-          "isRequired": true,
-          "kind": "Method",
-          "decorators": [],
-          "skipUrlEncoding": false
-         }
-        ],
-        "responses": [
-         {
-          "$id": "298",
-          "statusCodes": [
-           204
-          ],
-          "headers": [],
-          "isErrorResponse": false
-         }
-        ],
-        "httpMethod": "POST",
-        "uri": "{endpoint}",
-        "path": "/special-words/models/class",
-        "requestMediaTypes": [
-         "application/json"
-        ],
-        "bufferResponse": true,
-        "generateProtocolMethod": true,
-        "generateConvenienceMethod": true,
-        "crossLanguageDefinitionId": "SpecialWords.Models.withClass",
-        "decorators": []
-       },
-       "parameters": [
-        {
-         "$id": "299",
-         "name": "body",
-         "nameInRequest": "body",
-         "type": {
-          "$ref": "100"
-         },
-         "location": "Body",
-         "isApiVersion": false,
-         "isContentType": false,
-         "isEndpoint": false,
-         "explode": false,
-         "isRequired": true,
-         "kind": "Method",
-         "decorators": [],
-         "skipUrlEncoding": false
-        },
-        {
-         "$id": "300",
-         "name": "contentType",
-         "nameInRequest": "contentType",
-         "doc": "Body parameter's content type. Known values are application/json",
-         "type": {
-          "$ref": "14"
-         },
-         "location": "Header",
-         "isApiVersion": false,
-         "isContentType": false,
-         "isEndpoint": false,
-         "explode": false,
-         "isRequired": true,
-         "kind": "Constant",
-         "decorators": [],
-         "skipUrlEncoding": false
-        }
-       ],
-       "response": {
-        "$id": "301"
-       },
-       "isOverride": false,
-       "generateConvenient": true,
-       "generateProtocol": true,
-       "crossLanguageDefinitionId": "SpecialWords.Models.withClass"
-      },
-      {
-       "$id": "302",
-       "kind": "basic",
-       "name": "withConstructor",
-       "accessibility": "public",
-       "apiVersions": [],
-       "operation": {
-        "$id": "303",
-        "name": "withConstructor",
-        "resourceName": "Models",
-        "accessibility": "public",
-        "parameters": [
-         {
-          "$id": "304",
-          "name": "contentType",
-          "nameInRequest": "Content-Type",
-          "doc": "Body parameter's content type. Known values are application/json",
-          "type": {
-           "$ref": "16"
-          },
-          "location": "Header",
-          "isApiVersion": false,
-          "isContentType": true,
-          "isEndpoint": false,
-          "explode": false,
-          "isRequired": true,
-          "kind": "Constant",
-          "decorators": [],
-          "skipUrlEncoding": false
-         },
-         {
-          "$id": "305",
-          "name": "body",
-          "nameInRequest": "body",
-          "type": {
-           "$ref": "105"
-          },
-          "location": "Body",
-          "isApiVersion": false,
-          "isContentType": false,
-          "isEndpoint": false,
-          "explode": false,
-          "isRequired": true,
-          "kind": "Method",
-          "decorators": [],
-          "skipUrlEncoding": false
-         }
-        ],
-        "responses": [
-         {
-          "$id": "306",
-          "statusCodes": [
-           204
-          ],
-          "headers": [],
-          "isErrorResponse": false
-         }
-        ],
-        "httpMethod": "POST",
-        "uri": "{endpoint}",
-        "path": "/special-words/models/constructor",
-        "requestMediaTypes": [
-         "application/json"
-        ],
-        "bufferResponse": true,
-        "generateProtocolMethod": true,
-        "generateConvenienceMethod": true,
-        "crossLanguageDefinitionId": "SpecialWords.Models.withConstructor",
-        "decorators": []
-       },
-       "parameters": [
-        {
-         "$id": "307",
-         "name": "body",
-         "nameInRequest": "body",
-         "type": {
-          "$ref": "105"
-         },
-         "location": "Body",
-         "isApiVersion": false,
-         "isContentType": false,
-         "isEndpoint": false,
-         "explode": false,
-         "isRequired": true,
-         "kind": "Method",
-         "decorators": [],
-         "skipUrlEncoding": false
-        },
-        {
-         "$id": "308",
-         "name": "contentType",
-         "nameInRequest": "contentType",
-         "doc": "Body parameter's content type. Known values are application/json",
-         "type": {
-          "$ref": "16"
-         },
-         "location": "Header",
-         "isApiVersion": false,
-         "isContentType": false,
-         "isEndpoint": false,
-         "explode": false,
-         "isRequired": true,
-         "kind": "Constant",
-         "decorators": [],
-         "skipUrlEncoding": false
-        }
-       ],
-       "response": {
-        "$id": "309"
-       },
-       "isOverride": false,
-       "generateConvenient": true,
-       "generateProtocol": true,
-       "crossLanguageDefinitionId": "SpecialWords.Models.withConstructor"
-      },
-      {
-       "$id": "310",
-       "kind": "basic",
-       "name": "withContinue",
-       "accessibility": "public",
-       "apiVersions": [],
-       "operation": {
-        "$id": "311",
-        "name": "withContinue",
-        "resourceName": "Models",
-        "accessibility": "public",
-        "parameters": [
-         {
-          "$id": "312",
-          "name": "contentType",
-          "nameInRequest": "Content-Type",
-          "doc": "Body parameter's content type. Known values are application/json",
-          "type": {
-           "$ref": "18"
-          },
-          "location": "Header",
-          "isApiVersion": false,
-          "isContentType": true,
-          "isEndpoint": false,
-          "explode": false,
-          "isRequired": true,
-          "kind": "Constant",
-          "decorators": [],
-          "skipUrlEncoding": false
-         },
-         {
-          "$id": "313",
-          "name": "body",
-          "nameInRequest": "body",
-          "type": {
-           "$ref": "110"
-          },
-          "location": "Body",
-          "isApiVersion": false,
-          "isContentType": false,
-          "isEndpoint": false,
-          "explode": false,
-          "isRequired": true,
-          "kind": "Method",
-          "decorators": [],
-          "skipUrlEncoding": false
-         }
-        ],
-        "responses": [
-         {
-          "$id": "314",
-          "statusCodes": [
-           204
-          ],
-          "headers": [],
-          "isErrorResponse": false
-         }
-        ],
-        "httpMethod": "POST",
-        "uri": "{endpoint}",
-        "path": "/special-words/models/continue",
-        "requestMediaTypes": [
-         "application/json"
-        ],
-        "bufferResponse": true,
-        "generateProtocolMethod": true,
-        "generateConvenienceMethod": true,
-        "crossLanguageDefinitionId": "SpecialWords.Models.withContinue",
-        "decorators": []
-       },
-       "parameters": [
-        {
-         "$id": "315",
-         "name": "body",
-         "nameInRequest": "body",
-         "type": {
-          "$ref": "110"
-         },
-         "location": "Body",
-         "isApiVersion": false,
-         "isContentType": false,
-         "isEndpoint": false,
-         "explode": false,
-         "isRequired": true,
-         "kind": "Method",
-         "decorators": [],
-         "skipUrlEncoding": false
-        },
-        {
-         "$id": "316",
-         "name": "contentType",
-         "nameInRequest": "contentType",
-         "doc": "Body parameter's content type. Known values are application/json",
-         "type": {
-          "$ref": "18"
-         },
-         "location": "Header",
-         "isApiVersion": false,
-         "isContentType": false,
-         "isEndpoint": false,
-         "explode": false,
-         "isRequired": true,
-         "kind": "Constant",
-         "decorators": [],
-         "skipUrlEncoding": false
-        }
-       ],
-       "response": {
-        "$id": "317"
-       },
-       "isOverride": false,
-       "generateConvenient": true,
-       "generateProtocol": true,
-       "crossLanguageDefinitionId": "SpecialWords.Models.withContinue"
-      },
-      {
-       "$id": "318",
-       "kind": "basic",
-       "name": "withDef",
-       "accessibility": "public",
-       "apiVersions": [],
-       "operation": {
-        "$id": "319",
-        "name": "withDef",
-        "resourceName": "Models",
-        "accessibility": "public",
-        "parameters": [
-         {
-          "$id": "320",
-          "name": "contentType",
-          "nameInRequest": "Content-Type",
-          "doc": "Body parameter's content type. Known values are application/json",
-          "type": {
-           "$ref": "20"
-          },
-          "location": "Header",
-          "isApiVersion": false,
-          "isContentType": true,
-          "isEndpoint": false,
-          "explode": false,
-          "isRequired": true,
-          "kind": "Constant",
-          "decorators": [],
-          "skipUrlEncoding": false
-         },
-         {
-          "$id": "321",
-          "name": "body",
-          "nameInRequest": "body",
-          "type": {
-           "$ref": "115"
-          },
-          "location": "Body",
-          "isApiVersion": false,
-          "isContentType": false,
-          "isEndpoint": false,
-          "explode": false,
-          "isRequired": true,
-          "kind": "Method",
-          "decorators": [],
-          "skipUrlEncoding": false
-         }
-        ],
-        "responses": [
-         {
-          "$id": "322",
-          "statusCodes": [
-           204
-          ],
-          "headers": [],
-          "isErrorResponse": false
-         }
-        ],
-        "httpMethod": "POST",
-        "uri": "{endpoint}",
-        "path": "/special-words/models/def",
-        "requestMediaTypes": [
-         "application/json"
-        ],
-        "bufferResponse": true,
-        "generateProtocolMethod": true,
-        "generateConvenienceMethod": true,
-        "crossLanguageDefinitionId": "SpecialWords.Models.withDef",
-        "decorators": []
-       },
-       "parameters": [
-        {
-         "$id": "323",
-         "name": "body",
-         "nameInRequest": "body",
-         "type": {
-          "$ref": "115"
-         },
-         "location": "Body",
-         "isApiVersion": false,
-         "isContentType": false,
-         "isEndpoint": false,
-         "explode": false,
-         "isRequired": true,
-         "kind": "Method",
-         "decorators": [],
-         "skipUrlEncoding": false
-        },
-        {
-         "$id": "324",
-         "name": "contentType",
-         "nameInRequest": "contentType",
-         "doc": "Body parameter's content type. Known values are application/json",
-         "type": {
-          "$ref": "20"
-         },
-         "location": "Header",
-         "isApiVersion": false,
-         "isContentType": false,
-         "isEndpoint": false,
-         "explode": false,
-         "isRequired": true,
-         "kind": "Constant",
-         "decorators": [],
-         "skipUrlEncoding": false
-        }
-       ],
-       "response": {
-        "$id": "325"
-       },
-       "isOverride": false,
-       "generateConvenient": true,
-       "generateProtocol": true,
-       "crossLanguageDefinitionId": "SpecialWords.Models.withDef"
-      },
-      {
-       "$id": "326",
-       "kind": "basic",
-       "name": "withDel",
-       "accessibility": "public",
-       "apiVersions": [],
-       "operation": {
-        "$id": "327",
-        "name": "withDel",
-        "resourceName": "Models",
-        "accessibility": "public",
-        "parameters": [
-         {
-          "$id": "328",
-          "name": "contentType",
-          "nameInRequest": "Content-Type",
-          "doc": "Body parameter's content type. Known values are application/json",
-          "type": {
-           "$ref": "22"
-          },
-          "location": "Header",
-          "isApiVersion": false,
-          "isContentType": true,
-          "isEndpoint": false,
-          "explode": false,
-          "isRequired": true,
-          "kind": "Constant",
-          "decorators": [],
-          "skipUrlEncoding": false
-         },
-         {
-          "$id": "329",
-          "name": "body",
-          "nameInRequest": "body",
-          "type": {
-           "$ref": "120"
-          },
-          "location": "Body",
-          "isApiVersion": false,
-          "isContentType": false,
-          "isEndpoint": false,
-          "explode": false,
-          "isRequired": true,
-          "kind": "Method",
-          "decorators": [],
-          "skipUrlEncoding": false
-         }
-        ],
-        "responses": [
-         {
-          "$id": "330",
-          "statusCodes": [
-           204
-          ],
-          "headers": [],
-          "isErrorResponse": false
-         }
-        ],
-        "httpMethod": "POST",
-        "uri": "{endpoint}",
-        "path": "/special-words/models/del",
-        "requestMediaTypes": [
-         "application/json"
-        ],
-        "bufferResponse": true,
-        "generateProtocolMethod": true,
-        "generateConvenienceMethod": true,
-        "crossLanguageDefinitionId": "SpecialWords.Models.withDel",
-        "decorators": []
-       },
-       "parameters": [
-        {
-         "$id": "331",
-         "name": "body",
-         "nameInRequest": "body",
-         "type": {
-          "$ref": "120"
-         },
-         "location": "Body",
-         "isApiVersion": false,
-         "isContentType": false,
-         "isEndpoint": false,
-         "explode": false,
-         "isRequired": true,
-         "kind": "Method",
-         "decorators": [],
-         "skipUrlEncoding": false
-        },
-        {
-         "$id": "332",
-         "name": "contentType",
-         "nameInRequest": "contentType",
-         "doc": "Body parameter's content type. Known values are application/json",
-         "type": {
-          "$ref": "22"
-         },
-         "location": "Header",
-         "isApiVersion": false,
-         "isContentType": false,
-         "isEndpoint": false,
-         "explode": false,
-         "isRequired": true,
-         "kind": "Constant",
-         "decorators": [],
-         "skipUrlEncoding": false
-        }
-       ],
-       "response": {
-        "$id": "333"
-       },
-       "isOverride": false,
-       "generateConvenient": true,
-       "generateProtocol": true,
-       "crossLanguageDefinitionId": "SpecialWords.Models.withDel"
-      },
-      {
-       "$id": "334",
-       "kind": "basic",
-       "name": "withElif",
-       "accessibility": "public",
-       "apiVersions": [],
-       "operation": {
-        "$id": "335",
-        "name": "withElif",
-        "resourceName": "Models",
-        "accessibility": "public",
-        "parameters": [
-         {
-          "$id": "336",
-          "name": "contentType",
-          "nameInRequest": "Content-Type",
-          "doc": "Body parameter's content type. Known values are application/json",
-          "type": {
-           "$ref": "24"
-          },
-          "location": "Header",
-          "isApiVersion": false,
-          "isContentType": true,
-          "isEndpoint": false,
-          "explode": false,
-          "isRequired": true,
-          "kind": "Constant",
-          "decorators": [],
-          "skipUrlEncoding": false
-         },
-         {
-          "$id": "337",
-          "name": "body",
-          "nameInRequest": "body",
-          "type": {
-           "$ref": "125"
-          },
-          "location": "Body",
-          "isApiVersion": false,
-          "isContentType": false,
-          "isEndpoint": false,
-          "explode": false,
-          "isRequired": true,
-          "kind": "Method",
-          "decorators": [],
-          "skipUrlEncoding": false
-         }
-        ],
-        "responses": [
-         {
-          "$id": "338",
-          "statusCodes": [
-           204
-          ],
-          "headers": [],
-          "isErrorResponse": false
-         }
-        ],
-        "httpMethod": "POST",
-        "uri": "{endpoint}",
-        "path": "/special-words/models/elif",
-        "requestMediaTypes": [
-         "application/json"
-        ],
-        "bufferResponse": true,
-        "generateProtocolMethod": true,
-        "generateConvenienceMethod": true,
-        "crossLanguageDefinitionId": "SpecialWords.Models.withElif",
-        "decorators": []
-       },
-       "parameters": [
-        {
-         "$id": "339",
-         "name": "body",
-         "nameInRequest": "body",
-         "type": {
-          "$ref": "125"
-         },
-         "location": "Body",
-         "isApiVersion": false,
-         "isContentType": false,
-         "isEndpoint": false,
-         "explode": false,
-         "isRequired": true,
-         "kind": "Method",
-         "decorators": [],
-         "skipUrlEncoding": false
-        },
-        {
-         "$id": "340",
-         "name": "contentType",
-         "nameInRequest": "contentType",
-         "doc": "Body parameter's content type. Known values are application/json",
-         "type": {
-          "$ref": "24"
-         },
-         "location": "Header",
-         "isApiVersion": false,
-         "isContentType": false,
-         "isEndpoint": false,
-         "explode": false,
-         "isRequired": true,
-         "kind": "Constant",
-         "decorators": [],
-         "skipUrlEncoding": false
-        }
-       ],
-       "response": {
-        "$id": "341"
-       },
-       "isOverride": false,
-       "generateConvenient": true,
-       "generateProtocol": true,
-       "crossLanguageDefinitionId": "SpecialWords.Models.withElif"
-      },
-      {
-       "$id": "342",
-       "kind": "basic",
-       "name": "withElse",
-       "accessibility": "public",
-       "apiVersions": [],
-       "operation": {
-        "$id": "343",
-        "name": "withElse",
-        "resourceName": "Models",
-        "accessibility": "public",
-        "parameters": [
-         {
-          "$id": "344",
-          "name": "contentType",
-          "nameInRequest": "Content-Type",
-          "doc": "Body parameter's content type. Known values are application/json",
-          "type": {
-           "$ref": "26"
-          },
-          "location": "Header",
-          "isApiVersion": false,
-          "isContentType": true,
-          "isEndpoint": false,
-          "explode": false,
-          "isRequired": true,
-          "kind": "Constant",
-          "decorators": [],
-          "skipUrlEncoding": false
-         },
-         {
-          "$id": "345",
-          "name": "body",
-          "nameInRequest": "body",
-          "type": {
-           "$ref": "130"
-          },
-          "location": "Body",
-          "isApiVersion": false,
-          "isContentType": false,
-          "isEndpoint": false,
-          "explode": false,
-          "isRequired": true,
-          "kind": "Method",
-          "decorators": [],
-          "skipUrlEncoding": false
-         }
-        ],
-        "responses": [
-         {
-          "$id": "346",
-          "statusCodes": [
-           204
-          ],
-          "headers": [],
-          "isErrorResponse": false
-         }
-        ],
-        "httpMethod": "POST",
-        "uri": "{endpoint}",
-        "path": "/special-words/models/else",
-        "requestMediaTypes": [
-         "application/json"
-        ],
-        "bufferResponse": true,
-        "generateProtocolMethod": true,
-        "generateConvenienceMethod": true,
-        "crossLanguageDefinitionId": "SpecialWords.Models.withElse",
-        "decorators": []
-       },
-       "parameters": [
-        {
-         "$id": "347",
-         "name": "body",
-         "nameInRequest": "body",
-         "type": {
-          "$ref": "130"
-         },
-         "location": "Body",
-         "isApiVersion": false,
-         "isContentType": false,
-         "isEndpoint": false,
-         "explode": false,
-         "isRequired": true,
-         "kind": "Method",
-         "decorators": [],
-         "skipUrlEncoding": false
-        },
-        {
-         "$id": "348",
-         "name": "contentType",
-         "nameInRequest": "contentType",
-         "doc": "Body parameter's content type. Known values are application/json",
-         "type": {
-          "$ref": "26"
-         },
-         "location": "Header",
-         "isApiVersion": false,
-         "isContentType": false,
-         "isEndpoint": false,
-         "explode": false,
-         "isRequired": true,
-         "kind": "Constant",
-         "decorators": [],
-         "skipUrlEncoding": false
-        }
-       ],
-       "response": {
-        "$id": "349"
-       },
-       "isOverride": false,
-       "generateConvenient": true,
-       "generateProtocol": true,
-       "crossLanguageDefinitionId": "SpecialWords.Models.withElse"
-      },
-      {
-       "$id": "350",
-       "kind": "basic",
-       "name": "withExcept",
-       "accessibility": "public",
-       "apiVersions": [],
-       "operation": {
-        "$id": "351",
-        "name": "withExcept",
-        "resourceName": "Models",
-        "accessibility": "public",
-        "parameters": [
-         {
-          "$id": "352",
-          "name": "contentType",
-          "nameInRequest": "Content-Type",
-          "doc": "Body parameter's content type. Known values are application/json",
-          "type": {
-           "$ref": "28"
-          },
-          "location": "Header",
-          "isApiVersion": false,
-          "isContentType": true,
-          "isEndpoint": false,
-          "explode": false,
-          "isRequired": true,
-          "kind": "Constant",
-          "decorators": [],
-          "skipUrlEncoding": false
-         },
-         {
-          "$id": "353",
-          "name": "body",
-          "nameInRequest": "body",
-          "type": {
-           "$ref": "135"
-          },
-          "location": "Body",
-          "isApiVersion": false,
-          "isContentType": false,
-          "isEndpoint": false,
-          "explode": false,
-          "isRequired": true,
-          "kind": "Method",
-          "decorators": [],
-          "skipUrlEncoding": false
-         }
-        ],
-        "responses": [
-         {
-          "$id": "354",
-          "statusCodes": [
-           204
-          ],
-          "headers": [],
-          "isErrorResponse": false
-         }
-        ],
-        "httpMethod": "POST",
-        "uri": "{endpoint}",
-        "path": "/special-words/models/except",
-        "requestMediaTypes": [
-         "application/json"
-        ],
-        "bufferResponse": true,
-        "generateProtocolMethod": true,
-        "generateConvenienceMethod": true,
-        "crossLanguageDefinitionId": "SpecialWords.Models.withExcept",
-        "decorators": []
-       },
-       "parameters": [
-        {
-         "$id": "355",
-         "name": "body",
-         "nameInRequest": "body",
-         "type": {
-          "$ref": "135"
-         },
-         "location": "Body",
-         "isApiVersion": false,
-         "isContentType": false,
-         "isEndpoint": false,
-         "explode": false,
-         "isRequired": true,
-         "kind": "Method",
-         "decorators": [],
-         "skipUrlEncoding": false
-        },
-        {
-         "$id": "356",
-         "name": "contentType",
-         "nameInRequest": "contentType",
-         "doc": "Body parameter's content type. Known values are application/json",
-         "type": {
-          "$ref": "28"
-         },
-         "location": "Header",
-         "isApiVersion": false,
-         "isContentType": false,
-         "isEndpoint": false,
-         "explode": false,
-         "isRequired": true,
-         "kind": "Constant",
-         "decorators": [],
-         "skipUrlEncoding": false
-        }
-       ],
-       "response": {
-        "$id": "357"
-       },
-       "isOverride": false,
-       "generateConvenient": true,
-       "generateProtocol": true,
-       "crossLanguageDefinitionId": "SpecialWords.Models.withExcept"
-      },
-      {
-       "$id": "358",
-       "kind": "basic",
-       "name": "withExec",
-       "accessibility": "public",
-       "apiVersions": [],
-       "operation": {
-        "$id": "359",
-        "name": "withExec",
-        "resourceName": "Models",
-        "accessibility": "public",
-        "parameters": [
-         {
-          "$id": "360",
-          "name": "contentType",
-          "nameInRequest": "Content-Type",
-          "doc": "Body parameter's content type. Known values are application/json",
-          "type": {
-           "$ref": "30"
-          },
-          "location": "Header",
-          "isApiVersion": false,
-          "isContentType": true,
-          "isEndpoint": false,
-          "explode": false,
-          "isRequired": true,
-          "kind": "Constant",
-          "decorators": [],
-          "skipUrlEncoding": false
-         },
-         {
-          "$id": "361",
-          "name": "body",
-          "nameInRequest": "body",
-          "type": {
-           "$ref": "140"
-          },
-          "location": "Body",
-          "isApiVersion": false,
-          "isContentType": false,
-          "isEndpoint": false,
-          "explode": false,
-          "isRequired": true,
-          "kind": "Method",
-          "decorators": [],
-          "skipUrlEncoding": false
-         }
-        ],
-        "responses": [
-         {
-          "$id": "362",
-          "statusCodes": [
-           204
-          ],
-          "headers": [],
-          "isErrorResponse": false
-         }
-        ],
-        "httpMethod": "POST",
-        "uri": "{endpoint}",
-        "path": "/special-words/models/exec",
-        "requestMediaTypes": [
-         "application/json"
-        ],
-        "bufferResponse": true,
-        "generateProtocolMethod": true,
-        "generateConvenienceMethod": true,
-        "crossLanguageDefinitionId": "SpecialWords.Models.withExec",
-        "decorators": []
-       },
-       "parameters": [
-        {
-         "$id": "363",
-         "name": "body",
-         "nameInRequest": "body",
-         "type": {
-          "$ref": "140"
-         },
-         "location": "Body",
-         "isApiVersion": false,
-         "isContentType": false,
-         "isEndpoint": false,
-         "explode": false,
-         "isRequired": true,
-         "kind": "Method",
-         "decorators": [],
-         "skipUrlEncoding": false
-        },
-        {
-         "$id": "364",
-         "name": "contentType",
-         "nameInRequest": "contentType",
-         "doc": "Body parameter's content type. Known values are application/json",
-         "type": {
-          "$ref": "30"
-         },
-         "location": "Header",
-         "isApiVersion": false,
-         "isContentType": false,
-         "isEndpoint": false,
-         "explode": false,
-         "isRequired": true,
-         "kind": "Constant",
-         "decorators": [],
-         "skipUrlEncoding": false
-        }
-       ],
-       "response": {
-        "$id": "365"
-       },
-       "isOverride": false,
-       "generateConvenient": true,
-       "generateProtocol": true,
-       "crossLanguageDefinitionId": "SpecialWords.Models.withExec"
-      },
-      {
-       "$id": "366",
-       "kind": "basic",
-       "name": "withFinally",
-       "accessibility": "public",
-       "apiVersions": [],
-       "operation": {
-        "$id": "367",
-        "name": "withFinally",
-        "resourceName": "Models",
-        "accessibility": "public",
-        "parameters": [
-         {
-          "$id": "368",
-          "name": "contentType",
-          "nameInRequest": "Content-Type",
-          "doc": "Body parameter's content type. Known values are application/json",
-          "type": {
-           "$ref": "32"
-          },
-          "location": "Header",
-          "isApiVersion": false,
-          "isContentType": true,
-          "isEndpoint": false,
-          "explode": false,
-          "isRequired": true,
-          "kind": "Constant",
-          "decorators": [],
-          "skipUrlEncoding": false
-         },
-         {
-          "$id": "369",
-          "name": "body",
-          "nameInRequest": "body",
-          "type": {
-           "$ref": "145"
-          },
-          "location": "Body",
-          "isApiVersion": false,
-          "isContentType": false,
-          "isEndpoint": false,
-          "explode": false,
-          "isRequired": true,
-          "kind": "Method",
-          "decorators": [],
-          "skipUrlEncoding": false
-         }
-        ],
-        "responses": [
-         {
-          "$id": "370",
-          "statusCodes": [
-           204
-          ],
-          "headers": [],
-          "isErrorResponse": false
-         }
-        ],
-        "httpMethod": "POST",
-        "uri": "{endpoint}",
-        "path": "/special-words/models/finally",
-        "requestMediaTypes": [
-         "application/json"
-        ],
-        "bufferResponse": true,
-        "generateProtocolMethod": true,
-        "generateConvenienceMethod": true,
-        "crossLanguageDefinitionId": "SpecialWords.Models.withFinally",
-        "decorators": []
-       },
-       "parameters": [
-        {
-         "$id": "371",
-         "name": "body",
-         "nameInRequest": "body",
-         "type": {
-          "$ref": "145"
-         },
-         "location": "Body",
-         "isApiVersion": false,
-         "isContentType": false,
-         "isEndpoint": false,
-         "explode": false,
-         "isRequired": true,
-         "kind": "Method",
-         "decorators": [],
-         "skipUrlEncoding": false
-        },
-        {
-         "$id": "372",
-         "name": "contentType",
-         "nameInRequest": "contentType",
-         "doc": "Body parameter's content type. Known values are application/json",
-         "type": {
-          "$ref": "32"
-         },
-         "location": "Header",
-         "isApiVersion": false,
-         "isContentType": false,
-         "isEndpoint": false,
-         "explode": false,
-         "isRequired": true,
-         "kind": "Constant",
-         "decorators": [],
-         "skipUrlEncoding": false
-        }
-       ],
-       "response": {
-        "$id": "373"
-       },
-       "isOverride": false,
-       "generateConvenient": true,
-       "generateProtocol": true,
-       "crossLanguageDefinitionId": "SpecialWords.Models.withFinally"
-      },
-      {
-       "$id": "374",
-       "kind": "basic",
-       "name": "withFor",
-       "accessibility": "public",
-       "apiVersions": [],
-       "operation": {
-        "$id": "375",
-        "name": "withFor",
-        "resourceName": "Models",
-        "accessibility": "public",
-        "parameters": [
-         {
-          "$id": "376",
-          "name": "contentType",
-          "nameInRequest": "Content-Type",
-          "doc": "Body parameter's content type. Known values are application/json",
-          "type": {
-           "$ref": "34"
-          },
-          "location": "Header",
-          "isApiVersion": false,
-          "isContentType": true,
-          "isEndpoint": false,
-          "explode": false,
-          "isRequired": true,
-          "kind": "Constant",
-          "decorators": [],
-          "skipUrlEncoding": false
-         },
-         {
-          "$id": "377",
-          "name": "body",
-          "nameInRequest": "body",
-          "type": {
-           "$ref": "150"
-          },
-          "location": "Body",
-          "isApiVersion": false,
-          "isContentType": false,
-          "isEndpoint": false,
-          "explode": false,
-          "isRequired": true,
-          "kind": "Method",
-          "decorators": [],
-          "skipUrlEncoding": false
-         }
-        ],
-        "responses": [
-         {
-          "$id": "378",
-          "statusCodes": [
-           204
-          ],
-          "headers": [],
-          "isErrorResponse": false
-         }
-        ],
-        "httpMethod": "POST",
-        "uri": "{endpoint}",
-        "path": "/special-words/models/for",
-        "requestMediaTypes": [
-         "application/json"
-        ],
-        "bufferResponse": true,
-        "generateProtocolMethod": true,
-        "generateConvenienceMethod": true,
-        "crossLanguageDefinitionId": "SpecialWords.Models.withFor",
-        "decorators": []
-       },
-       "parameters": [
-        {
-         "$id": "379",
-         "name": "body",
-         "nameInRequest": "body",
-         "type": {
-          "$ref": "150"
-         },
-         "location": "Body",
-         "isApiVersion": false,
-         "isContentType": false,
-         "isEndpoint": false,
-         "explode": false,
-         "isRequired": true,
-         "kind": "Method",
-         "decorators": [],
-         "skipUrlEncoding": false
-        },
-        {
-         "$id": "380",
-         "name": "contentType",
-         "nameInRequest": "contentType",
-         "doc": "Body parameter's content type. Known values are application/json",
-         "type": {
-          "$ref": "34"
-         },
-         "location": "Header",
-         "isApiVersion": false,
-         "isContentType": false,
-         "isEndpoint": false,
-         "explode": false,
-         "isRequired": true,
-         "kind": "Constant",
-         "decorators": [],
-         "skipUrlEncoding": false
-        }
-       ],
-       "response": {
-        "$id": "381"
-       },
-       "isOverride": false,
-       "generateConvenient": true,
-       "generateProtocol": true,
-       "crossLanguageDefinitionId": "SpecialWords.Models.withFor"
-      },
-      {
-       "$id": "382",
-       "kind": "basic",
-       "name": "withFrom",
-       "accessibility": "public",
-       "apiVersions": [],
-       "operation": {
-        "$id": "383",
-        "name": "withFrom",
-        "resourceName": "Models",
-        "accessibility": "public",
-        "parameters": [
-         {
-          "$id": "384",
-          "name": "contentType",
-          "nameInRequest": "Content-Type",
-          "doc": "Body parameter's content type. Known values are application/json",
-          "type": {
-           "$ref": "36"
-          },
-          "location": "Header",
-          "isApiVersion": false,
-          "isContentType": true,
-          "isEndpoint": false,
-          "explode": false,
-          "isRequired": true,
-          "kind": "Constant",
-          "decorators": [],
-          "skipUrlEncoding": false
-         },
-         {
-          "$id": "385",
-          "name": "body",
-          "nameInRequest": "body",
-          "type": {
-           "$ref": "155"
-          },
-          "location": "Body",
-          "isApiVersion": false,
-          "isContentType": false,
-          "isEndpoint": false,
-          "explode": false,
-          "isRequired": true,
-          "kind": "Method",
-          "decorators": [],
-          "skipUrlEncoding": false
-         }
-        ],
-        "responses": [
-         {
-          "$id": "386",
-          "statusCodes": [
-           204
-          ],
-          "headers": [],
-          "isErrorResponse": false
-         }
-        ],
-        "httpMethod": "POST",
-        "uri": "{endpoint}",
-        "path": "/special-words/models/from",
-        "requestMediaTypes": [
-         "application/json"
-        ],
-        "bufferResponse": true,
-        "generateProtocolMethod": true,
-        "generateConvenienceMethod": true,
-        "crossLanguageDefinitionId": "SpecialWords.Models.withFrom",
-        "decorators": []
-       },
-       "parameters": [
-        {
-         "$id": "387",
-         "name": "body",
-         "nameInRequest": "body",
-         "type": {
-          "$ref": "155"
-         },
-         "location": "Body",
-         "isApiVersion": false,
-         "isContentType": false,
-         "isEndpoint": false,
-         "explode": false,
-         "isRequired": true,
-         "kind": "Method",
-         "decorators": [],
-         "skipUrlEncoding": false
-        },
-        {
-         "$id": "388",
-         "name": "contentType",
-         "nameInRequest": "contentType",
-         "doc": "Body parameter's content type. Known values are application/json",
-         "type": {
-          "$ref": "36"
-         },
-         "location": "Header",
-         "isApiVersion": false,
-         "isContentType": false,
-         "isEndpoint": false,
-         "explode": false,
-         "isRequired": true,
-         "kind": "Constant",
-         "decorators": [],
-         "skipUrlEncoding": false
-        }
-       ],
-       "response": {
-        "$id": "389"
-       },
-       "isOverride": false,
-       "generateConvenient": true,
-       "generateProtocol": true,
-       "crossLanguageDefinitionId": "SpecialWords.Models.withFrom"
-      },
-      {
-       "$id": "390",
-       "kind": "basic",
-       "name": "withGlobal",
-       "accessibility": "public",
-       "apiVersions": [],
-       "operation": {
-        "$id": "391",
-        "name": "withGlobal",
-        "resourceName": "Models",
-        "accessibility": "public",
-        "parameters": [
-         {
-          "$id": "392",
-          "name": "contentType",
-          "nameInRequest": "Content-Type",
-          "doc": "Body parameter's content type. Known values are application/json",
-          "type": {
-           "$ref": "38"
-          },
-          "location": "Header",
-          "isApiVersion": false,
-          "isContentType": true,
-          "isEndpoint": false,
-          "explode": false,
-          "isRequired": true,
-          "kind": "Constant",
-          "decorators": [],
-          "skipUrlEncoding": false
-         },
-         {
-          "$id": "393",
-          "name": "body",
-          "nameInRequest": "body",
-          "type": {
-           "$ref": "160"
-          },
-          "location": "Body",
-          "isApiVersion": false,
-          "isContentType": false,
-          "isEndpoint": false,
-          "explode": false,
-          "isRequired": true,
-          "kind": "Method",
-          "decorators": [],
-          "skipUrlEncoding": false
-         }
-        ],
-        "responses": [
-         {
-          "$id": "394",
-          "statusCodes": [
-           204
-          ],
-          "headers": [],
-          "isErrorResponse": false
-         }
-        ],
-        "httpMethod": "POST",
-        "uri": "{endpoint}",
-        "path": "/special-words/models/global",
-        "requestMediaTypes": [
-         "application/json"
-        ],
-        "bufferResponse": true,
-        "generateProtocolMethod": true,
-        "generateConvenienceMethod": true,
-        "crossLanguageDefinitionId": "SpecialWords.Models.withGlobal",
-        "decorators": []
-       },
-       "parameters": [
-        {
-         "$id": "395",
-         "name": "body",
-         "nameInRequest": "body",
-         "type": {
-          "$ref": "160"
-         },
-         "location": "Body",
-         "isApiVersion": false,
-         "isContentType": false,
-         "isEndpoint": false,
-         "explode": false,
-         "isRequired": true,
-         "kind": "Method",
-         "decorators": [],
-         "skipUrlEncoding": false
-        },
-        {
-         "$id": "396",
-         "name": "contentType",
-         "nameInRequest": "contentType",
-         "doc": "Body parameter's content type. Known values are application/json",
-         "type": {
-          "$ref": "38"
-         },
-         "location": "Header",
-         "isApiVersion": false,
-         "isContentType": false,
-         "isEndpoint": false,
-         "explode": false,
-         "isRequired": true,
-         "kind": "Constant",
-         "decorators": [],
-         "skipUrlEncoding": false
-        }
-       ],
-       "response": {
-        "$id": "397"
-       },
-       "isOverride": false,
-       "generateConvenient": true,
-       "generateProtocol": true,
-       "crossLanguageDefinitionId": "SpecialWords.Models.withGlobal"
-      },
-      {
-       "$id": "398",
-       "kind": "basic",
-       "name": "withIf",
-       "accessibility": "public",
-       "apiVersions": [],
-       "operation": {
-        "$id": "399",
-        "name": "withIf",
-        "resourceName": "Models",
-        "accessibility": "public",
-        "parameters": [
-         {
-          "$id": "400",
-          "name": "contentType",
-          "nameInRequest": "Content-Type",
-          "doc": "Body parameter's content type. Known values are application/json",
-          "type": {
-           "$ref": "40"
-          },
-          "location": "Header",
-          "isApiVersion": false,
-          "isContentType": true,
-          "isEndpoint": false,
-          "explode": false,
-          "isRequired": true,
-          "kind": "Constant",
-          "decorators": [],
-          "skipUrlEncoding": false
-         },
-         {
-          "$id": "401",
-          "name": "body",
-          "nameInRequest": "body",
-          "type": {
-           "$ref": "165"
-          },
-          "location": "Body",
-          "isApiVersion": false,
-          "isContentType": false,
-          "isEndpoint": false,
-          "explode": false,
-          "isRequired": true,
-          "kind": "Method",
-          "decorators": [],
-          "skipUrlEncoding": false
-         }
-        ],
-        "responses": [
-         {
-          "$id": "402",
-          "statusCodes": [
-           204
-          ],
-          "headers": [],
-          "isErrorResponse": false
-         }
-        ],
-        "httpMethod": "POST",
-        "uri": "{endpoint}",
-        "path": "/special-words/models/if",
-        "requestMediaTypes": [
-         "application/json"
-        ],
-        "bufferResponse": true,
-        "generateProtocolMethod": true,
-        "generateConvenienceMethod": true,
-        "crossLanguageDefinitionId": "SpecialWords.Models.withIf",
-        "decorators": []
-       },
-       "parameters": [
-        {
-         "$id": "403",
-         "name": "body",
-         "nameInRequest": "body",
-         "type": {
-          "$ref": "165"
-         },
-         "location": "Body",
-         "isApiVersion": false,
-         "isContentType": false,
-         "isEndpoint": false,
-         "explode": false,
-         "isRequired": true,
-         "kind": "Method",
-         "decorators": [],
-         "skipUrlEncoding": false
-        },
-        {
-         "$id": "404",
-         "name": "contentType",
-         "nameInRequest": "contentType",
-         "doc": "Body parameter's content type. Known values are application/json",
-         "type": {
-          "$ref": "40"
-         },
-         "location": "Header",
-         "isApiVersion": false,
-         "isContentType": false,
-         "isEndpoint": false,
-         "explode": false,
-         "isRequired": true,
-         "kind": "Constant",
-         "decorators": [],
-         "skipUrlEncoding": false
-        }
-       ],
-       "response": {
-        "$id": "405"
-       },
-       "isOverride": false,
-       "generateConvenient": true,
-       "generateProtocol": true,
-       "crossLanguageDefinitionId": "SpecialWords.Models.withIf"
-      },
-      {
-       "$id": "406",
-       "kind": "basic",
-       "name": "withImport",
-       "accessibility": "public",
-       "apiVersions": [],
-       "operation": {
-        "$id": "407",
-        "name": "withImport",
-        "resourceName": "Models",
-        "accessibility": "public",
-        "parameters": [
-         {
-          "$id": "408",
-          "name": "contentType",
-          "nameInRequest": "Content-Type",
-          "doc": "Body parameter's content type. Known values are application/json",
-          "type": {
-           "$ref": "42"
-          },
-          "location": "Header",
-          "isApiVersion": false,
-          "isContentType": true,
-          "isEndpoint": false,
-          "explode": false,
-          "isRequired": true,
-          "kind": "Constant",
-          "decorators": [],
-          "skipUrlEncoding": false
-         },
-         {
-          "$id": "409",
-          "name": "body",
-          "nameInRequest": "body",
-          "type": {
-           "$ref": "170"
-          },
-          "location": "Body",
-          "isApiVersion": false,
-          "isContentType": false,
-          "isEndpoint": false,
-          "explode": false,
-          "isRequired": true,
-          "kind": "Method",
-          "decorators": [],
-          "skipUrlEncoding": false
-         }
-        ],
-        "responses": [
-         {
-          "$id": "410",
-          "statusCodes": [
-           204
-          ],
-          "headers": [],
-          "isErrorResponse": false
-         }
-        ],
-        "httpMethod": "POST",
-        "uri": "{endpoint}",
-        "path": "/special-words/models/import",
-        "requestMediaTypes": [
-         "application/json"
-        ],
-        "bufferResponse": true,
-        "generateProtocolMethod": true,
-        "generateConvenienceMethod": true,
-        "crossLanguageDefinitionId": "SpecialWords.Models.withImport",
-        "decorators": []
-       },
-       "parameters": [
-        {
-         "$id": "411",
-         "name": "body",
-         "nameInRequest": "body",
-         "type": {
-          "$ref": "170"
-         },
-         "location": "Body",
-         "isApiVersion": false,
-         "isContentType": false,
-         "isEndpoint": false,
-         "explode": false,
-         "isRequired": true,
-         "kind": "Method",
-         "decorators": [],
-         "skipUrlEncoding": false
-        },
-        {
-         "$id": "412",
-         "name": "contentType",
-         "nameInRequest": "contentType",
-         "doc": "Body parameter's content type. Known values are application/json",
-         "type": {
-          "$ref": "42"
-         },
-         "location": "Header",
-         "isApiVersion": false,
-         "isContentType": false,
-         "isEndpoint": false,
-         "explode": false,
-         "isRequired": true,
-         "kind": "Constant",
-         "decorators": [],
-         "skipUrlEncoding": false
-        }
-       ],
-       "response": {
-        "$id": "413"
-       },
-       "isOverride": false,
-       "generateConvenient": true,
-       "generateProtocol": true,
-       "crossLanguageDefinitionId": "SpecialWords.Models.withImport"
-      },
-      {
-       "$id": "414",
-       "kind": "basic",
-       "name": "withIn",
-       "accessibility": "public",
-       "apiVersions": [],
-       "operation": {
-        "$id": "415",
-        "name": "withIn",
-        "resourceName": "Models",
-        "accessibility": "public",
-        "parameters": [
-         {
-          "$id": "416",
-          "name": "contentType",
-          "nameInRequest": "Content-Type",
-          "doc": "Body parameter's content type. Known values are application/json",
-          "type": {
-           "$ref": "44"
-          },
-          "location": "Header",
-          "isApiVersion": false,
-          "isContentType": true,
-          "isEndpoint": false,
-          "explode": false,
-          "isRequired": true,
-          "kind": "Constant",
-          "decorators": [],
-          "skipUrlEncoding": false
-         },
-         {
-          "$id": "417",
-          "name": "body",
-          "nameInRequest": "body",
-          "type": {
-           "$ref": "175"
-          },
-          "location": "Body",
-          "isApiVersion": false,
-          "isContentType": false,
-          "isEndpoint": false,
-          "explode": false,
-          "isRequired": true,
-          "kind": "Method",
-          "decorators": [],
-          "skipUrlEncoding": false
-         }
-        ],
-        "responses": [
-         {
-          "$id": "418",
-          "statusCodes": [
-           204
-          ],
-          "headers": [],
-          "isErrorResponse": false
-         }
-        ],
-        "httpMethod": "POST",
-        "uri": "{endpoint}",
-        "path": "/special-words/models/in",
-        "requestMediaTypes": [
-         "application/json"
-        ],
-        "bufferResponse": true,
-        "generateProtocolMethod": true,
-        "generateConvenienceMethod": true,
-        "crossLanguageDefinitionId": "SpecialWords.Models.withIn",
-        "decorators": []
-       },
-       "parameters": [
-        {
-         "$id": "419",
-         "name": "body",
-         "nameInRequest": "body",
-         "type": {
-          "$ref": "175"
-         },
-         "location": "Body",
-         "isApiVersion": false,
-         "isContentType": false,
-         "isEndpoint": false,
-         "explode": false,
-         "isRequired": true,
-         "kind": "Method",
-         "decorators": [],
-         "skipUrlEncoding": false
-        },
-        {
-         "$id": "420",
-         "name": "contentType",
-         "nameInRequest": "contentType",
-         "doc": "Body parameter's content type. Known values are application/json",
-         "type": {
-          "$ref": "44"
-         },
-         "location": "Header",
-         "isApiVersion": false,
-         "isContentType": false,
-         "isEndpoint": false,
-         "explode": false,
-         "isRequired": true,
-         "kind": "Constant",
-         "decorators": [],
-         "skipUrlEncoding": false
-        }
-       ],
-       "response": {
-        "$id": "421"
-       },
-       "isOverride": false,
-       "generateConvenient": true,
-       "generateProtocol": true,
-       "crossLanguageDefinitionId": "SpecialWords.Models.withIn"
-      },
-      {
-       "$id": "422",
-       "kind": "basic",
-       "name": "withIs",
-       "accessibility": "public",
-       "apiVersions": [],
-       "operation": {
-        "$id": "423",
-        "name": "withIs",
-        "resourceName": "Models",
-        "accessibility": "public",
-        "parameters": [
-         {
-          "$id": "424",
-          "name": "contentType",
-          "nameInRequest": "Content-Type",
-          "doc": "Body parameter's content type. Known values are application/json",
-          "type": {
-           "$ref": "46"
-          },
-          "location": "Header",
-          "isApiVersion": false,
-          "isContentType": true,
-          "isEndpoint": false,
-          "explode": false,
-          "isRequired": true,
-          "kind": "Constant",
-          "decorators": [],
-          "skipUrlEncoding": false
-         },
-         {
-          "$id": "425",
-          "name": "body",
-          "nameInRequest": "body",
-          "type": {
-           "$ref": "180"
-          },
-          "location": "Body",
-          "isApiVersion": false,
-          "isContentType": false,
-          "isEndpoint": false,
-          "explode": false,
-          "isRequired": true,
-          "kind": "Method",
-          "decorators": [],
-          "skipUrlEncoding": false
-         }
-        ],
-        "responses": [
-         {
-          "$id": "426",
-          "statusCodes": [
-           204
-          ],
-          "headers": [],
-          "isErrorResponse": false
-         }
-        ],
-        "httpMethod": "POST",
-        "uri": "{endpoint}",
-        "path": "/special-words/models/is",
-        "requestMediaTypes": [
-         "application/json"
-        ],
-        "bufferResponse": true,
-        "generateProtocolMethod": true,
-        "generateConvenienceMethod": true,
-        "crossLanguageDefinitionId": "SpecialWords.Models.withIs",
-        "decorators": []
-       },
-       "parameters": [
-        {
-         "$id": "427",
-         "name": "body",
-         "nameInRequest": "body",
-         "type": {
-          "$ref": "180"
-         },
-         "location": "Body",
-         "isApiVersion": false,
-         "isContentType": false,
-         "isEndpoint": false,
-         "explode": false,
-         "isRequired": true,
-         "kind": "Method",
-         "decorators": [],
-         "skipUrlEncoding": false
-        },
-        {
-         "$id": "428",
-         "name": "contentType",
-         "nameInRequest": "contentType",
-         "doc": "Body parameter's content type. Known values are application/json",
-         "type": {
-          "$ref": "46"
-         },
-         "location": "Header",
-         "isApiVersion": false,
-         "isContentType": false,
-         "isEndpoint": false,
-         "explode": false,
-         "isRequired": true,
-         "kind": "Constant",
-         "decorators": [],
-         "skipUrlEncoding": false
-        }
-       ],
-       "response": {
-        "$id": "429"
-       },
-       "isOverride": false,
-       "generateConvenient": true,
-       "generateProtocol": true,
-       "crossLanguageDefinitionId": "SpecialWords.Models.withIs"
-      },
-      {
-       "$id": "430",
-       "kind": "basic",
-       "name": "withLambda",
-       "accessibility": "public",
-       "apiVersions": [],
-       "operation": {
-        "$id": "431",
-        "name": "withLambda",
-        "resourceName": "Models",
-        "accessibility": "public",
-        "parameters": [
-         {
-          "$id": "432",
-          "name": "contentType",
-          "nameInRequest": "Content-Type",
-          "doc": "Body parameter's content type. Known values are application/json",
-          "type": {
-           "$ref": "48"
-          },
-          "location": "Header",
-          "isApiVersion": false,
-          "isContentType": true,
-          "isEndpoint": false,
-          "explode": false,
-          "isRequired": true,
-          "kind": "Constant",
-          "decorators": [],
-          "skipUrlEncoding": false
-         },
-         {
-          "$id": "433",
-          "name": "body",
-          "nameInRequest": "body",
-          "type": {
-           "$ref": "185"
-          },
-          "location": "Body",
-          "isApiVersion": false,
-          "isContentType": false,
-          "isEndpoint": false,
-          "explode": false,
-          "isRequired": true,
-          "kind": "Method",
-          "decorators": [],
-          "skipUrlEncoding": false
-         }
-        ],
-        "responses": [
-         {
-          "$id": "434",
-          "statusCodes": [
-           204
-          ],
-          "headers": [],
-          "isErrorResponse": false
-         }
-        ],
-        "httpMethod": "POST",
-        "uri": "{endpoint}",
-        "path": "/special-words/models/lambda",
-        "requestMediaTypes": [
-         "application/json"
-        ],
-        "bufferResponse": true,
-        "generateProtocolMethod": true,
-        "generateConvenienceMethod": true,
-        "crossLanguageDefinitionId": "SpecialWords.Models.withLambda",
-        "decorators": []
-       },
-       "parameters": [
-        {
-         "$id": "435",
-         "name": "body",
-         "nameInRequest": "body",
-         "type": {
-          "$ref": "185"
-         },
-         "location": "Body",
-         "isApiVersion": false,
-         "isContentType": false,
-         "isEndpoint": false,
-         "explode": false,
-         "isRequired": true,
-         "kind": "Method",
-         "decorators": [],
-         "skipUrlEncoding": false
-        },
-        {
-         "$id": "436",
-         "name": "contentType",
-         "nameInRequest": "contentType",
-         "doc": "Body parameter's content type. Known values are application/json",
-         "type": {
-          "$ref": "48"
-         },
-         "location": "Header",
-         "isApiVersion": false,
-         "isContentType": false,
-         "isEndpoint": false,
-         "explode": false,
-         "isRequired": true,
-         "kind": "Constant",
-         "decorators": [],
-         "skipUrlEncoding": false
-        }
-       ],
-       "response": {
-        "$id": "437"
-       },
-       "isOverride": false,
-       "generateConvenient": true,
-       "generateProtocol": true,
-       "crossLanguageDefinitionId": "SpecialWords.Models.withLambda"
-      },
-      {
-       "$id": "438",
-       "kind": "basic",
-       "name": "withNot",
-       "accessibility": "public",
-       "apiVersions": [],
-       "operation": {
-        "$id": "439",
-        "name": "withNot",
-        "resourceName": "Models",
-        "accessibility": "public",
-        "parameters": [
-         {
-          "$id": "440",
-          "name": "contentType",
-          "nameInRequest": "Content-Type",
-          "doc": "Body parameter's content type. Known values are application/json",
-          "type": {
-           "$ref": "50"
-          },
-          "location": "Header",
-          "isApiVersion": false,
-          "isContentType": true,
-          "isEndpoint": false,
-          "explode": false,
-          "isRequired": true,
-          "kind": "Constant",
-          "decorators": [],
-          "skipUrlEncoding": false
-         },
-         {
-          "$id": "441",
-          "name": "body",
-          "nameInRequest": "body",
-          "type": {
-           "$ref": "190"
-          },
-          "location": "Body",
-          "isApiVersion": false,
-          "isContentType": false,
-          "isEndpoint": false,
-          "explode": false,
-          "isRequired": true,
-          "kind": "Method",
-          "decorators": [],
-          "skipUrlEncoding": false
-         }
-        ],
-        "responses": [
-         {
-          "$id": "442",
-          "statusCodes": [
-           204
-          ],
-          "headers": [],
-          "isErrorResponse": false
-         }
-        ],
-        "httpMethod": "POST",
-        "uri": "{endpoint}",
-        "path": "/special-words/models/not",
-        "requestMediaTypes": [
-         "application/json"
-        ],
-        "bufferResponse": true,
-        "generateProtocolMethod": true,
-        "generateConvenienceMethod": true,
-        "crossLanguageDefinitionId": "SpecialWords.Models.withNot",
-        "decorators": []
-       },
-       "parameters": [
-        {
-         "$id": "443",
-         "name": "body",
-         "nameInRequest": "body",
-         "type": {
-          "$ref": "190"
-         },
-         "location": "Body",
-         "isApiVersion": false,
-         "isContentType": false,
-         "isEndpoint": false,
-         "explode": false,
-         "isRequired": true,
-         "kind": "Method",
-         "decorators": [],
-         "skipUrlEncoding": false
-        },
-        {
-         "$id": "444",
-         "name": "contentType",
-         "nameInRequest": "contentType",
-         "doc": "Body parameter's content type. Known values are application/json",
-         "type": {
-          "$ref": "50"
-         },
-         "location": "Header",
-         "isApiVersion": false,
-         "isContentType": false,
-         "isEndpoint": false,
-         "explode": false,
-         "isRequired": true,
-         "kind": "Constant",
-         "decorators": [],
-         "skipUrlEncoding": false
-        }
-       ],
-       "response": {
-        "$id": "445"
-       },
-       "isOverride": false,
-       "generateConvenient": true,
-       "generateProtocol": true,
-       "crossLanguageDefinitionId": "SpecialWords.Models.withNot"
-      },
-      {
-       "$id": "446",
-       "kind": "basic",
-       "name": "withOr",
-       "accessibility": "public",
-       "apiVersions": [],
-       "operation": {
-        "$id": "447",
-        "name": "withOr",
-        "resourceName": "Models",
-        "accessibility": "public",
-        "parameters": [
-         {
-          "$id": "448",
-          "name": "contentType",
-          "nameInRequest": "Content-Type",
-          "doc": "Body parameter's content type. Known values are application/json",
-          "type": {
-           "$ref": "52"
-          },
-          "location": "Header",
-          "isApiVersion": false,
-          "isContentType": true,
-          "isEndpoint": false,
-          "explode": false,
-          "isRequired": true,
-          "kind": "Constant",
-          "decorators": [],
-          "skipUrlEncoding": false
-         },
-         {
-          "$id": "449",
-          "name": "body",
-          "nameInRequest": "body",
-          "type": {
-           "$ref": "195"
-          },
-          "location": "Body",
-          "isApiVersion": false,
-          "isContentType": false,
-          "isEndpoint": false,
-          "explode": false,
-          "isRequired": true,
-          "kind": "Method",
-          "decorators": [],
-          "skipUrlEncoding": false
-         }
-        ],
-        "responses": [
-         {
-          "$id": "450",
-          "statusCodes": [
-           204
-          ],
-          "headers": [],
-          "isErrorResponse": false
-         }
-        ],
-        "httpMethod": "POST",
-        "uri": "{endpoint}",
-        "path": "/special-words/models/or",
-        "requestMediaTypes": [
-         "application/json"
-        ],
-        "bufferResponse": true,
-        "generateProtocolMethod": true,
-        "generateConvenienceMethod": true,
-        "crossLanguageDefinitionId": "SpecialWords.Models.withOr",
-        "decorators": []
-       },
-       "parameters": [
-        {
-         "$id": "451",
-         "name": "body",
-         "nameInRequest": "body",
-         "type": {
-          "$ref": "195"
-         },
-         "location": "Body",
-         "isApiVersion": false,
-         "isContentType": false,
-         "isEndpoint": false,
-         "explode": false,
-         "isRequired": true,
-         "kind": "Method",
-         "decorators": [],
-         "skipUrlEncoding": false
-        },
-        {
-         "$id": "452",
-         "name": "contentType",
-         "nameInRequest": "contentType",
-         "doc": "Body parameter's content type. Known values are application/json",
-         "type": {
-          "$ref": "52"
-         },
-         "location": "Header",
-         "isApiVersion": false,
-         "isContentType": false,
-         "isEndpoint": false,
-         "explode": false,
-         "isRequired": true,
-         "kind": "Constant",
-         "decorators": [],
-         "skipUrlEncoding": false
-        }
-       ],
-       "response": {
-        "$id": "453"
-       },
-       "isOverride": false,
-       "generateConvenient": true,
-       "generateProtocol": true,
-       "crossLanguageDefinitionId": "SpecialWords.Models.withOr"
-      },
-      {
-       "$id": "454",
-       "kind": "basic",
-       "name": "withPass",
-       "accessibility": "public",
-       "apiVersions": [],
-       "operation": {
-        "$id": "455",
-        "name": "withPass",
-        "resourceName": "Models",
-        "accessibility": "public",
-        "parameters": [
-         {
-          "$id": "456",
-          "name": "contentType",
-          "nameInRequest": "Content-Type",
-          "doc": "Body parameter's content type. Known values are application/json",
-          "type": {
-           "$ref": "54"
-          },
-          "location": "Header",
-          "isApiVersion": false,
-          "isContentType": true,
-          "isEndpoint": false,
-          "explode": false,
-          "isRequired": true,
-          "kind": "Constant",
-          "decorators": [],
-          "skipUrlEncoding": false
-         },
-         {
-          "$id": "457",
-          "name": "body",
-          "nameInRequest": "body",
-          "type": {
-           "$ref": "200"
-          },
-          "location": "Body",
-          "isApiVersion": false,
-          "isContentType": false,
-          "isEndpoint": false,
-          "explode": false,
-          "isRequired": true,
-          "kind": "Method",
-          "decorators": [],
-          "skipUrlEncoding": false
-         }
-        ],
-        "responses": [
-         {
-          "$id": "458",
-          "statusCodes": [
-           204
-          ],
-          "headers": [],
-          "isErrorResponse": false
-         }
-        ],
-        "httpMethod": "POST",
-        "uri": "{endpoint}",
-        "path": "/special-words/models/pass",
-        "requestMediaTypes": [
-         "application/json"
-        ],
-        "bufferResponse": true,
-        "generateProtocolMethod": true,
-        "generateConvenienceMethod": true,
-        "crossLanguageDefinitionId": "SpecialWords.Models.withPass",
-        "decorators": []
-       },
-       "parameters": [
-        {
-         "$id": "459",
-         "name": "body",
-         "nameInRequest": "body",
-         "type": {
-          "$ref": "200"
-         },
-         "location": "Body",
-         "isApiVersion": false,
-         "isContentType": false,
-         "isEndpoint": false,
-         "explode": false,
-         "isRequired": true,
-         "kind": "Method",
-         "decorators": [],
-         "skipUrlEncoding": false
-        },
-        {
-         "$id": "460",
-         "name": "contentType",
-         "nameInRequest": "contentType",
-         "doc": "Body parameter's content type. Known values are application/json",
-         "type": {
-          "$ref": "54"
-         },
-         "location": "Header",
-         "isApiVersion": false,
-         "isContentType": false,
-         "isEndpoint": false,
-         "explode": false,
-         "isRequired": true,
-         "kind": "Constant",
-         "decorators": [],
-         "skipUrlEncoding": false
-        }
-       ],
-       "response": {
-        "$id": "461"
-       },
-       "isOverride": false,
-       "generateConvenient": true,
-       "generateProtocol": true,
-       "crossLanguageDefinitionId": "SpecialWords.Models.withPass"
-      },
-      {
-       "$id": "462",
-       "kind": "basic",
-       "name": "withRaise",
-       "accessibility": "public",
-       "apiVersions": [],
-       "operation": {
-        "$id": "463",
-        "name": "withRaise",
-        "resourceName": "Models",
-        "accessibility": "public",
-        "parameters": [
-         {
-          "$id": "464",
-          "name": "contentType",
-          "nameInRequest": "Content-Type",
-          "doc": "Body parameter's content type. Known values are application/json",
-          "type": {
-           "$ref": "56"
-          },
-          "location": "Header",
-          "isApiVersion": false,
-          "isContentType": true,
-          "isEndpoint": false,
-          "explode": false,
-          "isRequired": true,
-          "kind": "Constant",
-          "decorators": [],
-          "skipUrlEncoding": false
-         },
-         {
-          "$id": "465",
-          "name": "body",
-          "nameInRequest": "body",
-          "type": {
-           "$ref": "205"
-          },
-          "location": "Body",
-          "isApiVersion": false,
-          "isContentType": false,
-          "isEndpoint": false,
-          "explode": false,
-          "isRequired": true,
-          "kind": "Method",
-          "decorators": [],
-          "skipUrlEncoding": false
-         }
-        ],
-        "responses": [
-         {
-          "$id": "466",
-          "statusCodes": [
-           204
-          ],
-          "headers": [],
-          "isErrorResponse": false
-         }
-        ],
-        "httpMethod": "POST",
-        "uri": "{endpoint}",
-        "path": "/special-words/models/raise",
-        "requestMediaTypes": [
-         "application/json"
-        ],
-        "bufferResponse": true,
-        "generateProtocolMethod": true,
-        "generateConvenienceMethod": true,
-        "crossLanguageDefinitionId": "SpecialWords.Models.withRaise",
-        "decorators": []
-       },
-       "parameters": [
-        {
-         "$id": "467",
-         "name": "body",
-         "nameInRequest": "body",
-         "type": {
-          "$ref": "205"
-         },
-         "location": "Body",
-         "isApiVersion": false,
-         "isContentType": false,
-         "isEndpoint": false,
-         "explode": false,
-         "isRequired": true,
-         "kind": "Method",
-         "decorators": [],
-         "skipUrlEncoding": false
-        },
-        {
-         "$id": "468",
-         "name": "contentType",
-         "nameInRequest": "contentType",
-         "doc": "Body parameter's content type. Known values are application/json",
-         "type": {
-          "$ref": "56"
-         },
-         "location": "Header",
-         "isApiVersion": false,
-         "isContentType": false,
-         "isEndpoint": false,
-         "explode": false,
-         "isRequired": true,
-         "kind": "Constant",
-         "decorators": [],
-         "skipUrlEncoding": false
-        }
-       ],
-       "response": {
-        "$id": "469"
-       },
-       "isOverride": false,
-       "generateConvenient": true,
-       "generateProtocol": true,
-       "crossLanguageDefinitionId": "SpecialWords.Models.withRaise"
-      },
-      {
-       "$id": "470",
-       "kind": "basic",
-       "name": "withReturn",
-       "accessibility": "public",
-       "apiVersions": [],
-       "operation": {
-        "$id": "471",
-        "name": "withReturn",
-        "resourceName": "Models",
-        "accessibility": "public",
-        "parameters": [
-         {
-          "$id": "472",
-          "name": "contentType",
-          "nameInRequest": "Content-Type",
-          "doc": "Body parameter's content type. Known values are application/json",
-          "type": {
-           "$ref": "58"
-          },
-          "location": "Header",
-          "isApiVersion": false,
-          "isContentType": true,
-          "isEndpoint": false,
-          "explode": false,
-          "isRequired": true,
-          "kind": "Constant",
-          "decorators": [],
-          "skipUrlEncoding": false
-         },
-         {
-          "$id": "473",
-          "name": "body",
-          "nameInRequest": "body",
-          "type": {
-           "$ref": "210"
-          },
-          "location": "Body",
-          "isApiVersion": false,
-          "isContentType": false,
-          "isEndpoint": false,
-          "explode": false,
-          "isRequired": true,
-          "kind": "Method",
-          "decorators": [],
-          "skipUrlEncoding": false
-         }
-        ],
-        "responses": [
-         {
-          "$id": "474",
-          "statusCodes": [
-           204
-          ],
-          "headers": [],
-          "isErrorResponse": false
-         }
-        ],
-        "httpMethod": "POST",
-        "uri": "{endpoint}",
-        "path": "/special-words/models/return",
-        "requestMediaTypes": [
-         "application/json"
-        ],
-        "bufferResponse": true,
-        "generateProtocolMethod": true,
-        "generateConvenienceMethod": true,
-        "crossLanguageDefinitionId": "SpecialWords.Models.withReturn",
-        "decorators": []
-       },
-       "parameters": [
-        {
-         "$id": "475",
-         "name": "body",
-         "nameInRequest": "body",
-         "type": {
-          "$ref": "210"
-         },
-         "location": "Body",
-         "isApiVersion": false,
-         "isContentType": false,
-         "isEndpoint": false,
-         "explode": false,
-         "isRequired": true,
-         "kind": "Method",
-         "decorators": [],
-         "skipUrlEncoding": false
-        },
-        {
-         "$id": "476",
-         "name": "contentType",
-         "nameInRequest": "contentType",
-         "doc": "Body parameter's content type. Known values are application/json",
-         "type": {
-          "$ref": "58"
-         },
-         "location": "Header",
-         "isApiVersion": false,
-         "isContentType": false,
-         "isEndpoint": false,
-         "explode": false,
-         "isRequired": true,
-         "kind": "Constant",
-         "decorators": [],
-         "skipUrlEncoding": false
-        }
-       ],
-       "response": {
-        "$id": "477"
-       },
-       "isOverride": false,
-       "generateConvenient": true,
-       "generateProtocol": true,
-       "crossLanguageDefinitionId": "SpecialWords.Models.withReturn"
-      },
-      {
-       "$id": "478",
-       "kind": "basic",
-       "name": "withTry",
-       "accessibility": "public",
-       "apiVersions": [],
-       "operation": {
-        "$id": "479",
-        "name": "withTry",
-        "resourceName": "Models",
-        "accessibility": "public",
-        "parameters": [
-         {
-          "$id": "480",
-          "name": "contentType",
-          "nameInRequest": "Content-Type",
-          "doc": "Body parameter's content type. Known values are application/json",
-          "type": {
-           "$ref": "60"
-          },
-          "location": "Header",
-          "isApiVersion": false,
-          "isContentType": true,
-          "isEndpoint": false,
-          "explode": false,
-          "isRequired": true,
-          "kind": "Constant",
-          "decorators": [],
-          "skipUrlEncoding": false
-         },
-         {
-          "$id": "481",
-          "name": "body",
-          "nameInRequest": "body",
-          "type": {
-           "$ref": "215"
-          },
-          "location": "Body",
-          "isApiVersion": false,
-          "isContentType": false,
-          "isEndpoint": false,
-          "explode": false,
-          "isRequired": true,
-          "kind": "Method",
-          "decorators": [],
-          "skipUrlEncoding": false
-         }
-        ],
-        "responses": [
-         {
-          "$id": "482",
-          "statusCodes": [
-           204
-          ],
-          "headers": [],
-          "isErrorResponse": false
-         }
-        ],
-        "httpMethod": "POST",
-        "uri": "{endpoint}",
-        "path": "/special-words/models/try",
-        "requestMediaTypes": [
-         "application/json"
-        ],
-        "bufferResponse": true,
-        "generateProtocolMethod": true,
-        "generateConvenienceMethod": true,
-        "crossLanguageDefinitionId": "SpecialWords.Models.withTry",
-        "decorators": []
-       },
-       "parameters": [
-        {
-         "$id": "483",
-         "name": "body",
-         "nameInRequest": "body",
-         "type": {
-          "$ref": "215"
-         },
-         "location": "Body",
-         "isApiVersion": false,
-         "isContentType": false,
-         "isEndpoint": false,
-         "explode": false,
-         "isRequired": true,
-         "kind": "Method",
-         "decorators": [],
-         "skipUrlEncoding": false
-        },
-        {
-         "$id": "484",
-         "name": "contentType",
-         "nameInRequest": "contentType",
-         "doc": "Body parameter's content type. Known values are application/json",
-         "type": {
-          "$ref": "60"
-         },
-         "location": "Header",
-         "isApiVersion": false,
-         "isContentType": false,
-         "isEndpoint": false,
-         "explode": false,
-         "isRequired": true,
-         "kind": "Constant",
-         "decorators": [],
-         "skipUrlEncoding": false
-        }
-       ],
-       "response": {
-        "$id": "485"
-       },
-       "isOverride": false,
-       "generateConvenient": true,
-       "generateProtocol": true,
-       "crossLanguageDefinitionId": "SpecialWords.Models.withTry"
-      },
-      {
-       "$id": "486",
-       "kind": "basic",
-       "name": "withWhile",
-       "accessibility": "public",
-       "apiVersions": [],
-       "operation": {
-        "$id": "487",
-        "name": "withWhile",
-        "resourceName": "Models",
-        "accessibility": "public",
-        "parameters": [
-         {
-          "$id": "488",
-          "name": "contentType",
-          "nameInRequest": "Content-Type",
-          "doc": "Body parameter's content type. Known values are application/json",
-          "type": {
-           "$ref": "62"
-          },
-          "location": "Header",
-          "isApiVersion": false,
-          "isContentType": true,
-          "isEndpoint": false,
-          "explode": false,
-          "isRequired": true,
-          "kind": "Constant",
-          "decorators": [],
-          "skipUrlEncoding": false
-         },
-         {
-          "$id": "489",
-          "name": "body",
-          "nameInRequest": "body",
-          "type": {
-           "$ref": "220"
-          },
-          "location": "Body",
-          "isApiVersion": false,
-          "isContentType": false,
-          "isEndpoint": false,
-          "explode": false,
-          "isRequired": true,
-          "kind": "Method",
-          "decorators": [],
-          "skipUrlEncoding": false
-         }
-        ],
-        "responses": [
-         {
-          "$id": "490",
-          "statusCodes": [
-           204
-          ],
-          "headers": [],
-          "isErrorResponse": false
-         }
-        ],
-        "httpMethod": "POST",
-        "uri": "{endpoint}",
-        "path": "/special-words/models/while",
-        "requestMediaTypes": [
-         "application/json"
-        ],
-        "bufferResponse": true,
-        "generateProtocolMethod": true,
-        "generateConvenienceMethod": true,
-        "crossLanguageDefinitionId": "SpecialWords.Models.withWhile",
-        "decorators": []
-       },
-       "parameters": [
-        {
-         "$id": "491",
-         "name": "body",
-         "nameInRequest": "body",
-         "type": {
-          "$ref": "220"
-         },
-         "location": "Body",
-         "isApiVersion": false,
-         "isContentType": false,
-         "isEndpoint": false,
-         "explode": false,
-         "isRequired": true,
-         "kind": "Method",
-         "decorators": [],
-         "skipUrlEncoding": false
-        },
-        {
-         "$id": "492",
-         "name": "contentType",
-         "nameInRequest": "contentType",
-         "doc": "Body parameter's content type. Known values are application/json",
-         "type": {
-          "$ref": "62"
-         },
-         "location": "Header",
-         "isApiVersion": false,
-         "isContentType": false,
-         "isEndpoint": false,
-         "explode": false,
-         "isRequired": true,
-         "kind": "Constant",
-         "decorators": [],
-         "skipUrlEncoding": false
-        }
-       ],
-       "response": {
-        "$id": "493"
-       },
-       "isOverride": false,
-       "generateConvenient": true,
-       "generateProtocol": true,
-       "crossLanguageDefinitionId": "SpecialWords.Models.withWhile"
-      },
-      {
-       "$id": "494",
-       "kind": "basic",
-       "name": "withWith",
-       "accessibility": "public",
-       "apiVersions": [],
-       "operation": {
-        "$id": "495",
-        "name": "withWith",
-        "resourceName": "Models",
-        "accessibility": "public",
-        "parameters": [
-         {
-          "$id": "496",
-          "name": "contentType",
-          "nameInRequest": "Content-Type",
-          "doc": "Body parameter's content type. Known values are application/json",
-          "type": {
-           "$ref": "64"
-          },
-          "location": "Header",
-          "isApiVersion": false,
-          "isContentType": true,
-          "isEndpoint": false,
-          "explode": false,
-          "isRequired": true,
-          "kind": "Constant",
-          "decorators": [],
-          "skipUrlEncoding": false
-         },
-         {
-          "$id": "497",
-          "name": "body",
-          "nameInRequest": "body",
-          "type": {
-           "$ref": "225"
-          },
-          "location": "Body",
-          "isApiVersion": false,
-          "isContentType": false,
-          "isEndpoint": false,
-          "explode": false,
-          "isRequired": true,
-          "kind": "Method",
-          "decorators": [],
-          "skipUrlEncoding": false
-         }
-        ],
-        "responses": [
-         {
-          "$id": "498",
-          "statusCodes": [
-           204
-          ],
-          "headers": [],
-          "isErrorResponse": false
-         }
-        ],
-        "httpMethod": "POST",
-        "uri": "{endpoint}",
-        "path": "/special-words/models/with",
-        "requestMediaTypes": [
-         "application/json"
-        ],
-        "bufferResponse": true,
-        "generateProtocolMethod": true,
-        "generateConvenienceMethod": true,
-        "crossLanguageDefinitionId": "SpecialWords.Models.withWith",
-        "decorators": []
-       },
-       "parameters": [
-        {
-         "$id": "499",
-         "name": "body",
-         "nameInRequest": "body",
-         "type": {
-          "$ref": "225"
-         },
-         "location": "Body",
-         "isApiVersion": false,
-         "isContentType": false,
-         "isEndpoint": false,
-         "explode": false,
-         "isRequired": true,
-         "kind": "Method",
-         "decorators": [],
-         "skipUrlEncoding": false
-        },
-        {
-         "$id": "500",
-         "name": "contentType",
-         "nameInRequest": "contentType",
-         "doc": "Body parameter's content type. Known values are application/json",
-         "type": {
-          "$ref": "64"
-         },
-         "location": "Header",
-         "isApiVersion": false,
-         "isContentType": false,
-         "isEndpoint": false,
-         "explode": false,
-         "isRequired": true,
-         "kind": "Constant",
-         "decorators": [],
-         "skipUrlEncoding": false
-        }
-       ],
-       "response": {
-        "$id": "501"
-       },
-       "isOverride": false,
-       "generateConvenient": true,
-       "generateProtocol": true,
-       "crossLanguageDefinitionId": "SpecialWords.Models.withWith"
-      },
-      {
-       "$id": "502",
-       "kind": "basic",
-       "name": "withYield",
-       "accessibility": "public",
-       "apiVersions": [],
-       "operation": {
-        "$id": "503",
-        "name": "withYield",
-        "resourceName": "Models",
-        "accessibility": "public",
-        "parameters": [
-         {
-          "$id": "504",
-          "name": "contentType",
-          "nameInRequest": "Content-Type",
-          "doc": "Body parameter's content type. Known values are application/json",
-          "type": {
-           "$ref": "66"
-          },
-          "location": "Header",
-          "isApiVersion": false,
-          "isContentType": true,
-          "isEndpoint": false,
-          "explode": false,
-          "isRequired": true,
-          "kind": "Constant",
-          "decorators": [],
-          "skipUrlEncoding": false
-         },
-         {
-          "$id": "505",
-          "name": "body",
-          "nameInRequest": "body",
-          "type": {
-           "$ref": "230"
-          },
-          "location": "Body",
-          "isApiVersion": false,
-          "isContentType": false,
-          "isEndpoint": false,
-          "explode": false,
-          "isRequired": true,
-          "kind": "Method",
-          "decorators": [],
-          "skipUrlEncoding": false
-         }
-        ],
-        "responses": [
-         {
-          "$id": "506",
-          "statusCodes": [
-           204
-          ],
-          "headers": [],
-          "isErrorResponse": false
-         }
-        ],
-        "httpMethod": "POST",
-        "uri": "{endpoint}",
-        "path": "/special-words/models/yield",
-        "requestMediaTypes": [
-         "application/json"
-        ],
-        "bufferResponse": true,
-        "generateProtocolMethod": true,
-        "generateConvenienceMethod": true,
-        "crossLanguageDefinitionId": "SpecialWords.Models.withYield",
-        "decorators": []
-       },
-       "parameters": [
-        {
-         "$id": "507",
-         "name": "body",
-         "nameInRequest": "body",
-         "type": {
-          "$ref": "230"
-         },
-         "location": "Body",
-         "isApiVersion": false,
-         "isContentType": false,
-         "isEndpoint": false,
-         "explode": false,
-         "isRequired": true,
-         "kind": "Method",
-         "decorators": [],
-         "skipUrlEncoding": false
-        },
-        {
-         "$id": "508",
-         "name": "contentType",
-         "nameInRequest": "contentType",
-         "doc": "Body parameter's content type. Known values are application/json",
-         "type": {
-          "$ref": "66"
-         },
-         "location": "Header",
-         "isApiVersion": false,
-         "isContentType": false,
-         "isEndpoint": false,
-         "explode": false,
-         "isRequired": true,
-         "kind": "Constant",
-         "decorators": [],
-         "skipUrlEncoding": false
-        }
-       ],
-       "response": {
-        "$id": "509"
-       },
-       "isOverride": false,
-       "generateConvenient": true,
-       "generateProtocol": true,
-       "crossLanguageDefinitionId": "SpecialWords.Models.withYield"
-      }
-     ],
-     "parameters": [
-      {
-       "$id": "510",
-       "name": "endpoint",
-       "nameInRequest": "endpoint",
-       "doc": "Service host",
-       "type": {
-        "$id": "511",
-        "kind": "url",
-        "name": "endpoint",
-        "crossLanguageDefinitionId": "TypeSpec.url"
-       },
-       "location": "Uri",
-       "isApiVersion": false,
-       "isContentType": false,
-       "isRequired": true,
-       "isEndpoint": true,
-       "skipUrlEncoding": false,
-       "explode": false,
-       "kind": "Client",
-       "defaultValue": {
-        "$id": "512",
-        "type": {
-         "$id": "513",
-         "kind": "string",
-         "name": "string",
-         "crossLanguageDefinitionId": "TypeSpec.string"
-        },
-        "value": "http://localhost:3000"
-       },
-       "serverUrlTemplate": "{endpoint}"
-      }
-     ],
-     "decorators": [],
-     "crossLanguageDefinitionId": "SpecialWords.Models",
-     "apiVersions": [],
-     "parent": {
-      "$ref": "240"
-     }
-    },
-    {
-     "$id": "514",
-     "kind": "client",
-     "name": "ModelProperties",
-     "namespace": "SpecialWords.ModelProperties",
-     "doc": "Verify model names",
-     "methods": [
-      {
-       "$id": "515",
-       "kind": "basic",
-       "name": "sameAsModel",
-       "accessibility": "public",
-       "apiVersions": [],
-       "operation": {
-        "$id": "516",
-        "name": "sameAsModel",
-        "resourceName": "ModelProperties",
-        "accessibility": "public",
-        "parameters": [
-         {
-          "$id": "517",
-          "name": "contentType",
-          "nameInRequest": "Content-Type",
-          "doc": "Body parameter's content type. Known values are application/json",
-          "type": {
-           "$ref": "68"
-          },
-          "location": "Header",
-          "isApiVersion": false,
-          "isContentType": true,
-          "isEndpoint": false,
-          "explode": false,
-          "isRequired": true,
-          "kind": "Constant",
-          "decorators": [],
-          "skipUrlEncoding": false
-         },
-         {
-          "$id": "518",
-          "name": "body",
-          "nameInRequest": "body",
-          "type": {
-           "$ref": "235"
-          },
-          "location": "Body",
-          "isApiVersion": false,
-          "isContentType": false,
-          "isEndpoint": false,
-          "explode": false,
-          "isRequired": true,
-          "kind": "Method",
-          "decorators": [],
-          "skipUrlEncoding": false
-         }
-        ],
-        "responses": [
-         {
-          "$id": "519",
-          "statusCodes": [
-           204
-          ],
-          "headers": [],
-          "isErrorResponse": false
-         }
-        ],
-        "httpMethod": "POST",
-        "uri": "{endpoint}",
-        "path": "/special-words/model-properties/same-as-model",
-        "requestMediaTypes": [
-         "application/json"
-        ],
-        "bufferResponse": true,
-        "generateProtocolMethod": true,
-        "generateConvenienceMethod": true,
-        "crossLanguageDefinitionId": "SpecialWords.ModelProperties.sameAsModel",
-        "decorators": []
-       },
-       "parameters": [
-        {
-         "$id": "520",
-         "name": "body",
-         "nameInRequest": "body",
-         "type": {
-          "$ref": "235"
-         },
-         "location": "Body",
-         "isApiVersion": false,
-         "isContentType": false,
-         "isEndpoint": false,
-         "explode": false,
-         "isRequired": true,
-         "kind": "Method",
-         "decorators": [],
-         "skipUrlEncoding": false
-        },
-        {
-         "$id": "521",
-         "name": "contentType",
-         "nameInRequest": "contentType",
-         "doc": "Body parameter's content type. Known values are application/json",
-         "type": {
-          "$ref": "68"
-         },
-         "location": "Header",
-         "isApiVersion": false,
-         "isContentType": false,
-         "isEndpoint": false,
-         "explode": false,
-         "isRequired": true,
-         "kind": "Constant",
-         "decorators": [],
-         "skipUrlEncoding": false
-        }
-       ],
-       "response": {
-        "$id": "522"
-       },
-       "isOverride": false,
-       "generateConvenient": true,
-       "generateProtocol": true,
-       "crossLanguageDefinitionId": "SpecialWords.ModelProperties.sameAsModel"
-      }
-     ],
-     "parameters": [
-      {
-       "$id": "523",
-       "name": "endpoint",
-       "nameInRequest": "endpoint",
-       "doc": "Service host",
-       "type": {
-        "$id": "524",
-        "kind": "url",
-        "name": "endpoint",
-        "crossLanguageDefinitionId": "TypeSpec.url"
-       },
-       "location": "Uri",
-       "isApiVersion": false,
-       "isContentType": false,
-       "isRequired": true,
-       "isEndpoint": true,
-       "skipUrlEncoding": false,
-       "explode": false,
-       "kind": "Client",
-       "defaultValue": {
-        "$id": "525",
-        "type": {
-         "$id": "526",
-         "kind": "string",
-         "name": "string",
-         "crossLanguageDefinitionId": "TypeSpec.string"
-        },
-        "value": "http://localhost:3000"
-       },
-       "serverUrlTemplate": "{endpoint}"
-      }
-     ],
-     "decorators": [],
-     "crossLanguageDefinitionId": "SpecialWords.ModelProperties",
-     "apiVersions": [],
-     "parent": {
-      "$ref": "240"
-     }
-    },
-    {
-     "$id": "527",
-     "kind": "client",
-     "name": "Operations",
-     "namespace": "SpecialWords",
-     "doc": "Test reserved words as operation name.",
-     "methods": [
-      {
-       "$id": "528",
-       "kind": "basic",
-       "name": "and",
-       "accessibility": "public",
-       "apiVersions": [],
-       "operation": {
-        "$id": "529",
-        "name": "and",
-        "resourceName": "Operations",
-        "accessibility": "public",
-        "parameters": [],
-        "responses": [
-         {
-          "$id": "530",
-          "statusCodes": [
-           204
-          ],
-          "headers": [],
-          "isErrorResponse": false
-         }
-        ],
-        "httpMethod": "GET",
-        "uri": "{endpoint}",
-        "path": "/special-words/operations/and",
-        "bufferResponse": true,
-        "generateProtocolMethod": true,
-        "generateConvenienceMethod": true,
-        "crossLanguageDefinitionId": "SpecialWords.Operations.and",
-        "decorators": []
-       },
-       "parameters": [],
-       "response": {
-        "$id": "531"
-       },
-       "isOverride": false,
-       "generateConvenient": true,
-       "generateProtocol": true,
-       "crossLanguageDefinitionId": "SpecialWords.Operations.and"
-      },
-      {
-       "$id": "532",
-       "kind": "basic",
-       "name": "as",
-       "accessibility": "public",
-       "apiVersions": [],
-       "operation": {
-        "$id": "533",
-        "name": "as",
-        "resourceName": "Operations",
-        "accessibility": "public",
-        "parameters": [],
-        "responses": [
-         {
-          "$id": "534",
-          "statusCodes": [
-           204
-          ],
-          "headers": [],
-          "isErrorResponse": false
-         }
-        ],
-        "httpMethod": "GET",
-        "uri": "{endpoint}",
-        "path": "/special-words/operations/as",
-        "bufferResponse": true,
-        "generateProtocolMethod": true,
-        "generateConvenienceMethod": true,
-        "crossLanguageDefinitionId": "SpecialWords.Operations.as",
-        "decorators": []
-       },
-       "parameters": [],
-       "response": {
-        "$id": "535"
-       },
-       "isOverride": false,
-       "generateConvenient": true,
-       "generateProtocol": true,
-       "crossLanguageDefinitionId": "SpecialWords.Operations.as"
-      },
-      {
-       "$id": "536",
-       "kind": "basic",
-       "name": "assert",
-       "accessibility": "public",
-       "apiVersions": [],
-       "operation": {
-        "$id": "537",
-        "name": "assert",
-        "resourceName": "Operations",
-        "accessibility": "public",
-        "parameters": [],
-        "responses": [
-         {
-          "$id": "538",
-          "statusCodes": [
-           204
-          ],
-          "headers": [],
-          "isErrorResponse": false
-         }
-        ],
-        "httpMethod": "GET",
-        "uri": "{endpoint}",
-        "path": "/special-words/operations/assert",
-        "bufferResponse": true,
-        "generateProtocolMethod": true,
-        "generateConvenienceMethod": true,
-        "crossLanguageDefinitionId": "SpecialWords.Operations.assert",
-        "decorators": []
-       },
-       "parameters": [],
-       "response": {
-        "$id": "539"
-       },
-       "isOverride": false,
-       "generateConvenient": true,
-       "generateProtocol": true,
-       "crossLanguageDefinitionId": "SpecialWords.Operations.assert"
-      },
-      {
-       "$id": "540",
-       "kind": "basic",
-       "name": "async",
-       "accessibility": "public",
-       "apiVersions": [],
-       "operation": {
-        "$id": "541",
-        "name": "async",
-        "resourceName": "Operations",
-        "accessibility": "public",
-        "parameters": [],
-        "responses": [
-         {
-          "$id": "542",
-          "statusCodes": [
-           204
-          ],
-          "headers": [],
-          "isErrorResponse": false
-         }
-        ],
-        "httpMethod": "GET",
-        "uri": "{endpoint}",
-        "path": "/special-words/operations/async",
-        "bufferResponse": true,
-        "generateProtocolMethod": true,
-        "generateConvenienceMethod": true,
-        "crossLanguageDefinitionId": "SpecialWords.Operations.async",
-        "decorators": []
-       },
-       "parameters": [],
-       "response": {
-        "$id": "543"
-       },
-       "isOverride": false,
-       "generateConvenient": true,
-       "generateProtocol": true,
-       "crossLanguageDefinitionId": "SpecialWords.Operations.async"
-      },
-      {
-       "$id": "544",
-       "kind": "basic",
-       "name": "await",
-       "accessibility": "public",
-       "apiVersions": [],
-       "operation": {
-        "$id": "545",
-        "name": "await",
-        "resourceName": "Operations",
-        "accessibility": "public",
-        "parameters": [],
-        "responses": [
-         {
-          "$id": "546",
-          "statusCodes": [
-           204
-          ],
-          "headers": [],
-          "isErrorResponse": false
-         }
-        ],
-        "httpMethod": "GET",
-        "uri": "{endpoint}",
-        "path": "/special-words/operations/await",
-        "bufferResponse": true,
-        "generateProtocolMethod": true,
-        "generateConvenienceMethod": true,
-        "crossLanguageDefinitionId": "SpecialWords.Operations.await",
-        "decorators": []
-       },
-       "parameters": [],
-       "response": {
-        "$id": "547"
-       },
-       "isOverride": false,
-       "generateConvenient": true,
-       "generateProtocol": true,
-       "crossLanguageDefinitionId": "SpecialWords.Operations.await"
-      },
-      {
-       "$id": "548",
-       "kind": "basic",
-       "name": "break",
-       "accessibility": "public",
-       "apiVersions": [],
-       "operation": {
-        "$id": "549",
-        "name": "break",
-        "resourceName": "Operations",
-        "accessibility": "public",
-        "parameters": [],
-        "responses": [
-         {
-          "$id": "550",
-          "statusCodes": [
-           204
-          ],
-          "headers": [],
-          "isErrorResponse": false
-         }
-        ],
-        "httpMethod": "GET",
-        "uri": "{endpoint}",
-        "path": "/special-words/operations/break",
-        "bufferResponse": true,
-        "generateProtocolMethod": true,
-        "generateConvenienceMethod": true,
-        "crossLanguageDefinitionId": "SpecialWords.Operations.break",
-        "decorators": []
-       },
-       "parameters": [],
-       "response": {
-        "$id": "551"
-       },
-       "isOverride": false,
-       "generateConvenient": true,
-       "generateProtocol": true,
-       "crossLanguageDefinitionId": "SpecialWords.Operations.break"
-      },
-      {
-       "$id": "552",
-       "kind": "basic",
-       "name": "class",
-       "accessibility": "public",
-       "apiVersions": [],
-       "operation": {
-        "$id": "553",
-        "name": "class",
-        "resourceName": "Operations",
-        "accessibility": "public",
-        "parameters": [],
-        "responses": [
-         {
-          "$id": "554",
-          "statusCodes": [
-           204
-          ],
-          "headers": [],
-          "isErrorResponse": false
-         }
-        ],
-        "httpMethod": "GET",
-        "uri": "{endpoint}",
-        "path": "/special-words/operations/class",
-        "bufferResponse": true,
-        "generateProtocolMethod": true,
-        "generateConvenienceMethod": true,
-        "crossLanguageDefinitionId": "SpecialWords.Operations.class",
-        "decorators": []
-       },
-       "parameters": [],
-       "response": {
-        "$id": "555"
-       },
-       "isOverride": false,
-       "generateConvenient": true,
-       "generateProtocol": true,
-       "crossLanguageDefinitionId": "SpecialWords.Operations.class"
-      },
-      {
-       "$id": "556",
-       "kind": "basic",
-       "name": "constructor",
-       "accessibility": "public",
-       "apiVersions": [],
-       "operation": {
-        "$id": "557",
-        "name": "constructor",
-        "resourceName": "Operations",
-        "accessibility": "public",
-        "parameters": [],
-        "responses": [
-         {
-          "$id": "558",
-          "statusCodes": [
-           204
-          ],
-          "headers": [],
-          "isErrorResponse": false
-         }
-        ],
-        "httpMethod": "GET",
-        "uri": "{endpoint}",
-        "path": "/special-words/operations/constructor",
-        "bufferResponse": true,
-        "generateProtocolMethod": true,
-        "generateConvenienceMethod": true,
-        "crossLanguageDefinitionId": "SpecialWords.Operations.constructor",
-        "decorators": []
-       },
-       "parameters": [],
-       "response": {
-        "$id": "559"
-       },
-       "isOverride": false,
-       "generateConvenient": true,
-       "generateProtocol": true,
-       "crossLanguageDefinitionId": "SpecialWords.Operations.constructor"
-      },
-      {
-       "$id": "560",
-       "kind": "basic",
-       "name": "continue",
-       "accessibility": "public",
-       "apiVersions": [],
-       "operation": {
-        "$id": "561",
-        "name": "continue",
-        "resourceName": "Operations",
-        "accessibility": "public",
-        "parameters": [],
-        "responses": [
-         {
-          "$id": "562",
-          "statusCodes": [
-           204
-          ],
-          "headers": [],
-          "isErrorResponse": false
-         }
-        ],
-        "httpMethod": "GET",
-        "uri": "{endpoint}",
-        "path": "/special-words/operations/continue",
-        "bufferResponse": true,
-        "generateProtocolMethod": true,
-        "generateConvenienceMethod": true,
-        "crossLanguageDefinitionId": "SpecialWords.Operations.continue",
-        "decorators": []
-       },
-       "parameters": [],
-       "response": {
-        "$id": "563"
-       },
-       "isOverride": false,
-       "generateConvenient": true,
-       "generateProtocol": true,
-       "crossLanguageDefinitionId": "SpecialWords.Operations.continue"
-      },
-      {
-       "$id": "564",
-       "kind": "basic",
-       "name": "def",
-       "accessibility": "public",
-       "apiVersions": [],
-       "operation": {
-        "$id": "565",
-        "name": "def",
-        "resourceName": "Operations",
-        "accessibility": "public",
-        "parameters": [],
-        "responses": [
-         {
-          "$id": "566",
-          "statusCodes": [
-           204
-          ],
-          "headers": [],
-          "isErrorResponse": false
-         }
-        ],
-        "httpMethod": "GET",
-        "uri": "{endpoint}",
-        "path": "/special-words/operations/def",
-        "bufferResponse": true,
-        "generateProtocolMethod": true,
-        "generateConvenienceMethod": true,
-        "crossLanguageDefinitionId": "SpecialWords.Operations.def",
-        "decorators": []
-       },
-       "parameters": [],
-       "response": {
-        "$id": "567"
-       },
-       "isOverride": false,
-       "generateConvenient": true,
-       "generateProtocol": true,
-       "crossLanguageDefinitionId": "SpecialWords.Operations.def"
-      },
-      {
-       "$id": "568",
-       "kind": "basic",
-       "name": "del",
-       "accessibility": "public",
-       "apiVersions": [],
-       "operation": {
-        "$id": "569",
-        "name": "del",
-        "resourceName": "Operations",
-        "accessibility": "public",
-        "parameters": [],
-        "responses": [
-         {
-          "$id": "570",
-          "statusCodes": [
-           204
-          ],
-          "headers": [],
-          "isErrorResponse": false
-         }
-        ],
-        "httpMethod": "GET",
-        "uri": "{endpoint}",
-        "path": "/special-words/operations/del",
-        "bufferResponse": true,
-        "generateProtocolMethod": true,
-        "generateConvenienceMethod": true,
-        "crossLanguageDefinitionId": "SpecialWords.Operations.del",
-        "decorators": []
-       },
-       "parameters": [],
-       "response": {
-        "$id": "571"
-       },
-       "isOverride": false,
-       "generateConvenient": true,
-       "generateProtocol": true,
-       "crossLanguageDefinitionId": "SpecialWords.Operations.del"
-      },
-      {
-       "$id": "572",
-       "kind": "basic",
-       "name": "elif",
-       "accessibility": "public",
-       "apiVersions": [],
-       "operation": {
-        "$id": "573",
-        "name": "elif",
-        "resourceName": "Operations",
-        "accessibility": "public",
-        "parameters": [],
-        "responses": [
-         {
-          "$id": "574",
-          "statusCodes": [
-           204
-          ],
-          "headers": [],
-          "isErrorResponse": false
-         }
-        ],
-        "httpMethod": "GET",
-        "uri": "{endpoint}",
-        "path": "/special-words/operations/elif",
-        "bufferResponse": true,
-        "generateProtocolMethod": true,
-        "generateConvenienceMethod": true,
-        "crossLanguageDefinitionId": "SpecialWords.Operations.elif",
-        "decorators": []
-       },
-       "parameters": [],
-       "response": {
-        "$id": "575"
-       },
-       "isOverride": false,
-       "generateConvenient": true,
-       "generateProtocol": true,
-       "crossLanguageDefinitionId": "SpecialWords.Operations.elif"
-      },
-      {
-       "$id": "576",
-       "kind": "basic",
-       "name": "else",
-       "accessibility": "public",
-       "apiVersions": [],
-       "operation": {
-        "$id": "577",
-        "name": "else",
-        "resourceName": "Operations",
-        "accessibility": "public",
-        "parameters": [],
-        "responses": [
-         {
-          "$id": "578",
-          "statusCodes": [
-           204
-          ],
-          "headers": [],
-          "isErrorResponse": false
-         }
-        ],
-        "httpMethod": "GET",
-        "uri": "{endpoint}",
-        "path": "/special-words/operations/else",
-        "bufferResponse": true,
-        "generateProtocolMethod": true,
-        "generateConvenienceMethod": true,
-        "crossLanguageDefinitionId": "SpecialWords.Operations.else",
-        "decorators": []
-       },
-       "parameters": [],
-       "response": {
-        "$id": "579"
-       },
-       "isOverride": false,
-       "generateConvenient": true,
-       "generateProtocol": true,
-       "crossLanguageDefinitionId": "SpecialWords.Operations.else"
-      },
-      {
-       "$id": "580",
-       "kind": "basic",
-       "name": "except",
-       "accessibility": "public",
-       "apiVersions": [],
-       "operation": {
-        "$id": "581",
-        "name": "except",
-        "resourceName": "Operations",
-        "accessibility": "public",
-        "parameters": [],
-        "responses": [
-         {
-          "$id": "582",
-          "statusCodes": [
-           204
-          ],
-          "headers": [],
-          "isErrorResponse": false
-         }
-        ],
-        "httpMethod": "GET",
-        "uri": "{endpoint}",
-        "path": "/special-words/operations/except",
-        "bufferResponse": true,
-        "generateProtocolMethod": true,
-        "generateConvenienceMethod": true,
-        "crossLanguageDefinitionId": "SpecialWords.Operations.except",
-        "decorators": []
-       },
-       "parameters": [],
-       "response": {
-        "$id": "583"
-       },
-       "isOverride": false,
-       "generateConvenient": true,
-       "generateProtocol": true,
-       "crossLanguageDefinitionId": "SpecialWords.Operations.except"
-      },
-      {
-       "$id": "584",
-       "kind": "basic",
-       "name": "exec",
-       "accessibility": "public",
-       "apiVersions": [],
-       "operation": {
-        "$id": "585",
-        "name": "exec",
-        "resourceName": "Operations",
-        "accessibility": "public",
-        "parameters": [],
-        "responses": [
-         {
-          "$id": "586",
-          "statusCodes": [
-           204
-          ],
-          "headers": [],
-          "isErrorResponse": false
-         }
-        ],
-        "httpMethod": "GET",
-        "uri": "{endpoint}",
-        "path": "/special-words/operations/exec",
-        "bufferResponse": true,
-        "generateProtocolMethod": true,
-        "generateConvenienceMethod": true,
-        "crossLanguageDefinitionId": "SpecialWords.Operations.exec",
-        "decorators": []
-       },
-       "parameters": [],
-       "response": {
-        "$id": "587"
-       },
-       "isOverride": false,
-       "generateConvenient": true,
-       "generateProtocol": true,
-       "crossLanguageDefinitionId": "SpecialWords.Operations.exec"
-      },
-      {
-       "$id": "588",
-       "kind": "basic",
-       "name": "finally",
-       "accessibility": "public",
-       "apiVersions": [],
-       "operation": {
-        "$id": "589",
-        "name": "finally",
-        "resourceName": "Operations",
-        "accessibility": "public",
-        "parameters": [],
-        "responses": [
-         {
-          "$id": "590",
-          "statusCodes": [
-           204
-          ],
-          "headers": [],
-          "isErrorResponse": false
-         }
-        ],
-        "httpMethod": "GET",
-        "uri": "{endpoint}",
-        "path": "/special-words/operations/finally",
-        "bufferResponse": true,
-        "generateProtocolMethod": true,
-        "generateConvenienceMethod": true,
-        "crossLanguageDefinitionId": "SpecialWords.Operations.finally",
-        "decorators": []
-       },
-       "parameters": [],
-       "response": {
-        "$id": "591"
-       },
-       "isOverride": false,
-       "generateConvenient": true,
-       "generateProtocol": true,
-       "crossLanguageDefinitionId": "SpecialWords.Operations.finally"
-      },
-      {
-       "$id": "592",
-       "kind": "basic",
-       "name": "for",
-       "accessibility": "public",
-       "apiVersions": [],
-       "operation": {
-        "$id": "593",
-        "name": "for",
-        "resourceName": "Operations",
-        "accessibility": "public",
-        "parameters": [],
-        "responses": [
-         {
-          "$id": "594",
-          "statusCodes": [
-           204
-          ],
-          "headers": [],
-          "isErrorResponse": false
-         }
-        ],
-        "httpMethod": "GET",
-        "uri": "{endpoint}",
-        "path": "/special-words/operations/for",
-        "bufferResponse": true,
-        "generateProtocolMethod": true,
-        "generateConvenienceMethod": true,
-        "crossLanguageDefinitionId": "SpecialWords.Operations.for",
-        "decorators": []
-       },
-       "parameters": [],
-       "response": {
-        "$id": "595"
-       },
-       "isOverride": false,
-       "generateConvenient": true,
-       "generateProtocol": true,
-       "crossLanguageDefinitionId": "SpecialWords.Operations.for"
-      },
-      {
-       "$id": "596",
-       "kind": "basic",
-       "name": "from",
-       "accessibility": "public",
-       "apiVersions": [],
-       "operation": {
-        "$id": "597",
-        "name": "from",
-        "resourceName": "Operations",
-        "accessibility": "public",
-        "parameters": [],
-        "responses": [
-         {
-          "$id": "598",
-          "statusCodes": [
-           204
-          ],
-          "headers": [],
-          "isErrorResponse": false
-         }
-        ],
-        "httpMethod": "GET",
-        "uri": "{endpoint}",
-        "path": "/special-words/operations/from",
-        "bufferResponse": true,
-        "generateProtocolMethod": true,
-        "generateConvenienceMethod": true,
-        "crossLanguageDefinitionId": "SpecialWords.Operations.from",
-        "decorators": []
-       },
-       "parameters": [],
-       "response": {
-        "$id": "599"
-       },
-       "isOverride": false,
-       "generateConvenient": true,
-       "generateProtocol": true,
-       "crossLanguageDefinitionId": "SpecialWords.Operations.from"
-      },
-      {
-       "$id": "600",
-       "kind": "basic",
-       "name": "global",
-       "accessibility": "public",
-       "apiVersions": [],
-       "operation": {
-        "$id": "601",
-        "name": "global",
-        "resourceName": "Operations",
-        "accessibility": "public",
-        "parameters": [],
-        "responses": [
-         {
-          "$id": "602",
-          "statusCodes": [
-           204
-          ],
-          "headers": [],
-          "isErrorResponse": false
-         }
-        ],
-        "httpMethod": "GET",
-        "uri": "{endpoint}",
-        "path": "/special-words/operations/global",
-        "bufferResponse": true,
-        "generateProtocolMethod": true,
-        "generateConvenienceMethod": true,
-        "crossLanguageDefinitionId": "SpecialWords.Operations.global",
-        "decorators": []
-       },
-       "parameters": [],
-       "response": {
-        "$id": "603"
-       },
-       "isOverride": false,
-       "generateConvenient": true,
-       "generateProtocol": true,
-       "crossLanguageDefinitionId": "SpecialWords.Operations.global"
-      },
-      {
-       "$id": "604",
-       "kind": "basic",
-       "name": "if",
-       "accessibility": "public",
-       "apiVersions": [],
-       "operation": {
-        "$id": "605",
-        "name": "if",
-        "resourceName": "Operations",
-        "accessibility": "public",
-        "parameters": [],
-        "responses": [
-         {
-          "$id": "606",
-          "statusCodes": [
-           204
-          ],
-          "headers": [],
-          "isErrorResponse": false
-         }
-        ],
-        "httpMethod": "GET",
-        "uri": "{endpoint}",
-        "path": "/special-words/operations/if",
-        "bufferResponse": true,
-        "generateProtocolMethod": true,
-        "generateConvenienceMethod": true,
-        "crossLanguageDefinitionId": "SpecialWords.Operations.if",
-        "decorators": []
-       },
-       "parameters": [],
-       "response": {
-        "$id": "607"
-       },
-       "isOverride": false,
-       "generateConvenient": true,
-       "generateProtocol": true,
-       "crossLanguageDefinitionId": "SpecialWords.Operations.if"
-      },
-      {
-       "$id": "608",
-       "kind": "basic",
-       "name": "import",
-       "accessibility": "public",
-       "apiVersions": [],
-       "operation": {
-        "$id": "609",
-        "name": "import",
-        "resourceName": "Operations",
-        "accessibility": "public",
-        "parameters": [],
-        "responses": [
-         {
-          "$id": "610",
-          "statusCodes": [
-           204
-          ],
-          "headers": [],
-          "isErrorResponse": false
-         }
-        ],
-        "httpMethod": "GET",
-        "uri": "{endpoint}",
-        "path": "/special-words/operations/import",
-        "bufferResponse": true,
-        "generateProtocolMethod": true,
-        "generateConvenienceMethod": true,
-        "crossLanguageDefinitionId": "SpecialWords.Operations.import",
-        "decorators": []
-       },
-       "parameters": [],
-       "response": {
-        "$id": "611"
-       },
-       "isOverride": false,
-       "generateConvenient": true,
-       "generateProtocol": true,
-       "crossLanguageDefinitionId": "SpecialWords.Operations.import"
-      },
-      {
-       "$id": "612",
-       "kind": "basic",
-       "name": "in",
-       "accessibility": "public",
-       "apiVersions": [],
-       "operation": {
-        "$id": "613",
-        "name": "in",
-        "resourceName": "Operations",
-        "accessibility": "public",
-        "parameters": [],
-        "responses": [
-         {
-          "$id": "614",
-          "statusCodes": [
-           204
-          ],
-          "headers": [],
-          "isErrorResponse": false
-         }
-        ],
-        "httpMethod": "GET",
-        "uri": "{endpoint}",
-        "path": "/special-words/operations/in",
-        "bufferResponse": true,
-        "generateProtocolMethod": true,
-        "generateConvenienceMethod": true,
-        "crossLanguageDefinitionId": "SpecialWords.Operations.in",
-        "decorators": []
-       },
-       "parameters": [],
-       "response": {
-        "$id": "615"
-       },
-       "isOverride": false,
-       "generateConvenient": true,
-       "generateProtocol": true,
-       "crossLanguageDefinitionId": "SpecialWords.Operations.in"
-      },
-      {
-       "$id": "616",
-       "kind": "basic",
-       "name": "is",
-       "accessibility": "public",
-       "apiVersions": [],
-       "operation": {
-        "$id": "617",
-        "name": "is",
-        "resourceName": "Operations",
-        "accessibility": "public",
-        "parameters": [],
-        "responses": [
-         {
-          "$id": "618",
-          "statusCodes": [
-           204
-          ],
-          "headers": [],
-          "isErrorResponse": false
-         }
-        ],
-        "httpMethod": "GET",
-        "uri": "{endpoint}",
-        "path": "/special-words/operations/is",
-        "bufferResponse": true,
-        "generateProtocolMethod": true,
-        "generateConvenienceMethod": true,
-        "crossLanguageDefinitionId": "SpecialWords.Operations.is",
-        "decorators": []
-       },
-       "parameters": [],
-       "response": {
-        "$id": "619"
-       },
-       "isOverride": false,
-       "generateConvenient": true,
-       "generateProtocol": true,
-       "crossLanguageDefinitionId": "SpecialWords.Operations.is"
-      },
-      {
-       "$id": "620",
-       "kind": "basic",
-       "name": "lambda",
-       "accessibility": "public",
-       "apiVersions": [],
-       "operation": {
-        "$id": "621",
-        "name": "lambda",
-        "resourceName": "Operations",
-        "accessibility": "public",
-        "parameters": [],
-        "responses": [
-         {
-          "$id": "622",
-          "statusCodes": [
-           204
-          ],
-          "headers": [],
-          "isErrorResponse": false
-         }
-        ],
-        "httpMethod": "GET",
-        "uri": "{endpoint}",
-        "path": "/special-words/operations/lambda",
-        "bufferResponse": true,
-        "generateProtocolMethod": true,
-        "generateConvenienceMethod": true,
-        "crossLanguageDefinitionId": "SpecialWords.Operations.lambda",
-        "decorators": []
-       },
-       "parameters": [],
-       "response": {
-        "$id": "623"
-       },
-       "isOverride": false,
-       "generateConvenient": true,
-       "generateProtocol": true,
-       "crossLanguageDefinitionId": "SpecialWords.Operations.lambda"
-      },
-      {
-       "$id": "624",
-       "kind": "basic",
-       "name": "not",
-       "accessibility": "public",
-       "apiVersions": [],
-       "operation": {
-        "$id": "625",
-        "name": "not",
-        "resourceName": "Operations",
-        "accessibility": "public",
-        "parameters": [],
-        "responses": [
-         {
-          "$id": "626",
-          "statusCodes": [
-           204
-          ],
-          "headers": [],
-          "isErrorResponse": false
-         }
-        ],
-        "httpMethod": "GET",
-        "uri": "{endpoint}",
-        "path": "/special-words/operations/not",
-        "bufferResponse": true,
-        "generateProtocolMethod": true,
-        "generateConvenienceMethod": true,
-        "crossLanguageDefinitionId": "SpecialWords.Operations.not",
-        "decorators": []
-       },
-       "parameters": [],
-       "response": {
-        "$id": "627"
-       },
-       "isOverride": false,
-       "generateConvenient": true,
-       "generateProtocol": true,
-       "crossLanguageDefinitionId": "SpecialWords.Operations.not"
-      },
-      {
-       "$id": "628",
-       "kind": "basic",
-       "name": "or",
-       "accessibility": "public",
-       "apiVersions": [],
-       "operation": {
-        "$id": "629",
-        "name": "or",
-        "resourceName": "Operations",
-        "accessibility": "public",
-        "parameters": [],
-        "responses": [
-         {
-          "$id": "630",
-          "statusCodes": [
-           204
-          ],
-          "headers": [],
-          "isErrorResponse": false
-         }
-        ],
-        "httpMethod": "GET",
-        "uri": "{endpoint}",
-        "path": "/special-words/operations/or",
-        "bufferResponse": true,
-        "generateProtocolMethod": true,
-        "generateConvenienceMethod": true,
-        "crossLanguageDefinitionId": "SpecialWords.Operations.or",
-        "decorators": []
-       },
-       "parameters": [],
-       "response": {
-        "$id": "631"
-       },
-       "isOverride": false,
-       "generateConvenient": true,
-       "generateProtocol": true,
-       "crossLanguageDefinitionId": "SpecialWords.Operations.or"
-      },
-      {
-       "$id": "632",
-       "kind": "basic",
-       "name": "pass",
-       "accessibility": "public",
-       "apiVersions": [],
-       "operation": {
-        "$id": "633",
-        "name": "pass",
-        "resourceName": "Operations",
-        "accessibility": "public",
-        "parameters": [],
-        "responses": [
-         {
-          "$id": "634",
-          "statusCodes": [
-           204
-          ],
-          "headers": [],
-          "isErrorResponse": false
-         }
-        ],
-        "httpMethod": "GET",
-        "uri": "{endpoint}",
-        "path": "/special-words/operations/pass",
-        "bufferResponse": true,
-        "generateProtocolMethod": true,
-        "generateConvenienceMethod": true,
-        "crossLanguageDefinitionId": "SpecialWords.Operations.pass",
-        "decorators": []
-       },
-       "parameters": [],
-       "response": {
-        "$id": "635"
-       },
-       "isOverride": false,
-       "generateConvenient": true,
-       "generateProtocol": true,
-       "crossLanguageDefinitionId": "SpecialWords.Operations.pass"
-      },
-      {
-       "$id": "636",
-       "kind": "basic",
-       "name": "raise",
-       "accessibility": "public",
-       "apiVersions": [],
-       "operation": {
-        "$id": "637",
-        "name": "raise",
-        "resourceName": "Operations",
-        "accessibility": "public",
-        "parameters": [],
-        "responses": [
-         {
-          "$id": "638",
-          "statusCodes": [
-           204
-          ],
-          "headers": [],
-          "isErrorResponse": false
-         }
-        ],
-        "httpMethod": "GET",
-        "uri": "{endpoint}",
-        "path": "/special-words/operations/raise",
-        "bufferResponse": true,
-        "generateProtocolMethod": true,
-        "generateConvenienceMethod": true,
-        "crossLanguageDefinitionId": "SpecialWords.Operations.raise",
-        "decorators": []
-       },
-       "parameters": [],
-       "response": {
-        "$id": "639"
-       },
-       "isOverride": false,
-       "generateConvenient": true,
-       "generateProtocol": true,
-       "crossLanguageDefinitionId": "SpecialWords.Operations.raise"
-      },
-      {
-       "$id": "640",
-       "kind": "basic",
-       "name": "return",
-       "accessibility": "public",
-       "apiVersions": [],
-       "operation": {
-        "$id": "641",
-        "name": "return",
-        "resourceName": "Operations",
-        "accessibility": "public",
-        "parameters": [],
-        "responses": [
-         {
-          "$id": "642",
-          "statusCodes": [
-           204
-          ],
-          "headers": [],
-          "isErrorResponse": false
-         }
-        ],
-        "httpMethod": "GET",
-        "uri": "{endpoint}",
-        "path": "/special-words/operations/return",
-        "bufferResponse": true,
-        "generateProtocolMethod": true,
-        "generateConvenienceMethod": true,
-        "crossLanguageDefinitionId": "SpecialWords.Operations.return",
-        "decorators": []
-       },
-       "parameters": [],
-       "response": {
-        "$id": "643"
-       },
-       "isOverride": false,
-       "generateConvenient": true,
-       "generateProtocol": true,
-       "crossLanguageDefinitionId": "SpecialWords.Operations.return"
-      },
-      {
-       "$id": "644",
-       "kind": "basic",
-       "name": "try",
-       "accessibility": "public",
-       "apiVersions": [],
-       "operation": {
-        "$id": "645",
-        "name": "try",
-        "resourceName": "Operations",
-        "accessibility": "public",
-        "parameters": [],
-        "responses": [
-         {
-          "$id": "646",
-          "statusCodes": [
-           204
-          ],
-          "headers": [],
-          "isErrorResponse": false
-         }
-        ],
-        "httpMethod": "GET",
-        "uri": "{endpoint}",
-        "path": "/special-words/operations/try",
-        "bufferResponse": true,
-        "generateProtocolMethod": true,
-        "generateConvenienceMethod": true,
-        "crossLanguageDefinitionId": "SpecialWords.Operations.try",
-        "decorators": []
-       },
-       "parameters": [],
-       "response": {
-        "$id": "647"
-       },
-       "isOverride": false,
-       "generateConvenient": true,
-       "generateProtocol": true,
-       "crossLanguageDefinitionId": "SpecialWords.Operations.try"
-      },
-      {
-       "$id": "648",
-       "kind": "basic",
-       "name": "while",
-       "accessibility": "public",
-       "apiVersions": [],
-       "operation": {
-        "$id": "649",
-        "name": "while",
-        "resourceName": "Operations",
-        "accessibility": "public",
-        "parameters": [],
-        "responses": [
-         {
-          "$id": "650",
-          "statusCodes": [
-           204
-          ],
-          "headers": [],
-          "isErrorResponse": false
-         }
-        ],
-        "httpMethod": "GET",
-        "uri": "{endpoint}",
-        "path": "/special-words/operations/while",
-        "bufferResponse": true,
-        "generateProtocolMethod": true,
-        "generateConvenienceMethod": true,
-        "crossLanguageDefinitionId": "SpecialWords.Operations.while",
-        "decorators": []
-       },
-       "parameters": [],
-       "response": {
-        "$id": "651"
-       },
-       "isOverride": false,
-       "generateConvenient": true,
-       "generateProtocol": true,
-       "crossLanguageDefinitionId": "SpecialWords.Operations.while"
-      },
-      {
-       "$id": "652",
-       "kind": "basic",
-       "name": "with",
-       "accessibility": "public",
-       "apiVersions": [],
-       "operation": {
-        "$id": "653",
-        "name": "with",
-        "resourceName": "Operations",
-        "accessibility": "public",
-        "parameters": [],
-        "responses": [
-         {
-          "$id": "654",
-          "statusCodes": [
-           204
-          ],
-          "headers": [],
-          "isErrorResponse": false
-         }
-        ],
-        "httpMethod": "GET",
-        "uri": "{endpoint}",
-        "path": "/special-words/operations/with",
-        "bufferResponse": true,
-        "generateProtocolMethod": true,
-        "generateConvenienceMethod": true,
-        "crossLanguageDefinitionId": "SpecialWords.Operations.with",
-        "decorators": []
-       },
-       "parameters": [],
-       "response": {
-        "$id": "655"
-       },
-       "isOverride": false,
-       "generateConvenient": true,
-       "generateProtocol": true,
-       "crossLanguageDefinitionId": "SpecialWords.Operations.with"
-      },
-      {
-       "$id": "656",
-       "kind": "basic",
-       "name": "yield",
-       "accessibility": "public",
-       "apiVersions": [],
-       "operation": {
-        "$id": "657",
-        "name": "yield",
-        "resourceName": "Operations",
-        "accessibility": "public",
-        "parameters": [],
-        "responses": [
-         {
-          "$id": "658",
-          "statusCodes": [
-           204
-          ],
-          "headers": [],
-          "isErrorResponse": false
-         }
-        ],
-        "httpMethod": "GET",
-        "uri": "{endpoint}",
-        "path": "/special-words/operations/yield",
-        "bufferResponse": true,
-        "generateProtocolMethod": true,
-        "generateConvenienceMethod": true,
-        "crossLanguageDefinitionId": "SpecialWords.Operations.yield",
-        "decorators": []
-       },
-       "parameters": [],
-       "response": {
-        "$id": "659"
-       },
-       "isOverride": false,
-       "generateConvenient": true,
-       "generateProtocol": true,
-       "crossLanguageDefinitionId": "SpecialWords.Operations.yield"
-      }
-     ],
-     "parameters": [
-      {
-       "$id": "660",
-       "name": "endpoint",
-       "nameInRequest": "endpoint",
-       "doc": "Service host",
-       "type": {
-        "$id": "661",
-        "kind": "url",
-        "name": "endpoint",
-        "crossLanguageDefinitionId": "TypeSpec.url"
-       },
-       "location": "Uri",
-       "isApiVersion": false,
-       "isContentType": false,
-       "isRequired": true,
-       "isEndpoint": true,
-       "skipUrlEncoding": false,
-       "explode": false,
-       "kind": "Client",
-       "defaultValue": {
-        "$id": "662",
-        "type": {
-         "$id": "663",
-         "kind": "string",
-         "name": "string",
-         "crossLanguageDefinitionId": "TypeSpec.string"
-        },
-        "value": "http://localhost:3000"
-       },
-       "serverUrlTemplate": "{endpoint}"
-      }
-     ],
-     "decorators": [],
-     "crossLanguageDefinitionId": "SpecialWords.Operations",
-     "apiVersions": [],
-     "parent": {
-      "$ref": "240"
-     }
->>>>>>> 790f0e22
     },
     {
       "$id": "102",
@@ -6563,7 +1757,7 @@
           "type": {
             "$id": "173",
             "kind": "url",
-            "name": "url",
+            "name": "endpoint",
             "crossLanguageDefinitionId": "TypeSpec.url"
           },
           "location": "Uri",
@@ -6582,7 +1776,8 @@
               "crossLanguageDefinitionId": "TypeSpec.string"
             },
             "value": "http://localhost:3000"
-          }
+          },
+          "serverUrlTemplate": "{endpoint}"
         }
       ],
       "decorators": [],
@@ -10302,7 +5497,7 @@
               "type": {
                 "$id": "375",
                 "kind": "url",
-                "name": "url",
+                "name": "endpoint",
                 "crossLanguageDefinitionId": "TypeSpec.url"
               },
               "location": "Uri",
@@ -10321,7 +5516,8 @@
                   "crossLanguageDefinitionId": "TypeSpec.string"
                 },
                 "value": "http://localhost:3000"
-              }
+              },
+              "serverUrlTemplate": "{endpoint}"
             }
           ],
           "decorators": [],
@@ -10460,7 +5656,7 @@
               "type": {
                 "$id": "385",
                 "kind": "url",
-                "name": "url",
+                "name": "endpoint",
                 "crossLanguageDefinitionId": "TypeSpec.url"
               },
               "location": "Uri",
@@ -10479,7 +5675,8 @@
                   "crossLanguageDefinitionId": "TypeSpec.string"
                 },
                 "value": "http://localhost:3000"
-              }
+              },
+              "serverUrlTemplate": "{endpoint}"
             }
           ],
           "decorators": [],
@@ -11727,7 +6924,7 @@
               "type": {
                 "$id": "455",
                 "kind": "url",
-                "name": "url",
+                "name": "endpoint",
                 "crossLanguageDefinitionId": "TypeSpec.url"
               },
               "location": "Uri",
@@ -11746,7 +6943,8 @@
                   "crossLanguageDefinitionId": "TypeSpec.string"
                 },
                 "value": "http://localhost:3000"
-              }
+              },
+              "serverUrlTemplate": "{endpoint}"
             }
           ],
           "decorators": [],
@@ -14527,7 +9725,7 @@
               "type": {
                 "$id": "663",
                 "kind": "url",
-                "name": "url",
+                "name": "endpoint",
                 "crossLanguageDefinitionId": "TypeSpec.url"
               },
               "location": "Uri",
@@ -14546,7 +9744,8 @@
                   "crossLanguageDefinitionId": "TypeSpec.string"
                 },
                 "value": "http://localhost:3000"
-              }
+              },
+              "serverUrlTemplate": "{endpoint}"
             }
           ],
           "decorators": [],
@@ -14556,59 +9755,7 @@
             "$ref": "171"
           }
         }
-<<<<<<< HEAD
       ]
-=======
-       ],
-       "response": {
-        "$id": "936"
-       },
-       "isOverride": false,
-       "generateConvenient": true,
-       "generateProtocol": true,
-       "crossLanguageDefinitionId": "SpecialWords.Parameters.withCancellationToken"
-      }
-     ],
-     "parameters": [
-      {
-       "$id": "937",
-       "name": "endpoint",
-       "nameInRequest": "endpoint",
-       "doc": "Service host",
-       "type": {
-        "$id": "938",
-        "kind": "url",
-        "name": "endpoint",
-        "crossLanguageDefinitionId": "TypeSpec.url"
-       },
-       "location": "Uri",
-       "isApiVersion": false,
-       "isContentType": false,
-       "isRequired": true,
-       "isEndpoint": true,
-       "skipUrlEncoding": false,
-       "explode": false,
-       "kind": "Client",
-       "defaultValue": {
-        "$id": "939",
-        "type": {
-         "$id": "940",
-         "kind": "string",
-         "name": "string",
-         "crossLanguageDefinitionId": "TypeSpec.string"
-        },
-        "value": "http://localhost:3000"
-       },
-       "serverUrlTemplate": "{endpoint}"
-      }
-     ],
-     "decorators": [],
-     "crossLanguageDefinitionId": "SpecialWords.Parameters",
-     "apiVersions": [],
-     "parent": {
-      "$ref": "240"
-     }
->>>>>>> 790f0e22
     }
   ]
 }