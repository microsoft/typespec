{
 "$id": "1",
 "name": "SpecialWords",
 "apiVersions": [],
 "enums": [],
 "models": [
  {
   "$id": "2",
   "kind": "model",
   "name": "SameAsModel",
   "namespace": "SpecialWords.ModelProperties",
   "crossLanguageDefinitionId": "SpecialWords.ModelProperties.SameAsModel",
   "usage": "Input,Json",
   "decorators": [],
   "properties": [
    {
     "$id": "3",
     "kind": "property",
     "name": "SameAsModel",
     "serializedName": "SameAsModel",
     "type": {
      "$id": "4",
      "kind": "string",
      "name": "string",
      "crossLanguageDefinitionId": "TypeSpec.string",
      "decorators": []
     },
     "optional": false,
     "readOnly": false,
     "discriminator": false,
     "flatten": false,
     "decorators": [],
     "crossLanguageDefinitionId": "SpecialWords.ModelProperties.SameAsModel.SameAsModel",
     "serializationOptions": {
      "$id": "5",
      "json": {
       "$id": "6",
       "name": "SameAsModel"
      }
     }
    }
   ]
  },
  {
   "$id": "7",
   "kind": "model",
   "name": "and",
   "namespace": "SpecialWords.Models",
   "crossLanguageDefinitionId": "SpecialWords.Models.and",
   "usage": "Input,Json",
   "decorators": [],
   "properties": [
    {
     "$id": "8",
     "kind": "property",
     "name": "name",
     "serializedName": "name",
     "type": {
      "$id": "9",
      "kind": "string",
      "name": "string",
      "crossLanguageDefinitionId": "TypeSpec.string",
      "decorators": []
     },
     "optional": false,
     "readOnly": false,
     "discriminator": false,
     "flatten": false,
     "decorators": [],
     "crossLanguageDefinitionId": "SpecialWords.Models.and.name",
     "serializationOptions": {
      "$id": "10",
      "json": {
       "$id": "11",
       "name": "name"
      }
     }
    }
   ]
  },
  {
   "$id": "12",
   "kind": "model",
   "name": "as",
   "namespace": "SpecialWords.Models",
   "crossLanguageDefinitionId": "SpecialWords.Models.as",
   "usage": "Input,Json",
   "decorators": [],
   "properties": [
    {
     "$id": "13",
     "kind": "property",
     "name": "name",
     "serializedName": "name",
     "type": {
      "$id": "14",
      "kind": "string",
      "name": "string",
      "crossLanguageDefinitionId": "TypeSpec.string",
      "decorators": []
     },
     "optional": false,
     "readOnly": false,
     "discriminator": false,
     "flatten": false,
     "decorators": [],
     "crossLanguageDefinitionId": "SpecialWords.Models.as.name",
     "serializationOptions": {
      "$id": "15",
      "json": {
       "$id": "16",
       "name": "name"
      }
     }
    }
   ]
  },
  {
   "$id": "17",
   "kind": "model",
   "name": "assert",
   "namespace": "SpecialWords.Models",
   "crossLanguageDefinitionId": "SpecialWords.Models.assert",
   "usage": "Input,Json",
   "decorators": [],
   "properties": [
    {
     "$id": "18",
     "kind": "property",
     "name": "name",
     "serializedName": "name",
     "type": {
      "$id": "19",
      "kind": "string",
      "name": "string",
      "crossLanguageDefinitionId": "TypeSpec.string",
      "decorators": []
     },
     "optional": false,
     "readOnly": false,
     "discriminator": false,
     "flatten": false,
     "decorators": [],
     "crossLanguageDefinitionId": "SpecialWords.Models.assert.name",
     "serializationOptions": {
      "$id": "20",
      "json": {
       "$id": "21",
       "name": "name"
      }
     }
    }
   ]
  },
  {
   "$id": "22",
   "kind": "model",
   "name": "async",
   "namespace": "SpecialWords.Models",
   "crossLanguageDefinitionId": "SpecialWords.Models.async",
   "usage": "Input,Json",
   "decorators": [],
   "properties": [
    {
     "$id": "23",
     "kind": "property",
     "name": "name",
     "serializedName": "name",
     "type": {
      "$id": "24",
      "kind": "string",
      "name": "string",
      "crossLanguageDefinitionId": "TypeSpec.string",
      "decorators": []
     },
     "optional": false,
     "readOnly": false,
     "discriminator": false,
     "flatten": false,
     "decorators": [],
     "crossLanguageDefinitionId": "SpecialWords.Models.async.name",
     "serializationOptions": {
      "$id": "25",
      "json": {
       "$id": "26",
       "name": "name"
      }
     }
    }
   ]
  },
  {
   "$id": "27",
   "kind": "model",
   "name": "await",
   "namespace": "SpecialWords.Models",
   "crossLanguageDefinitionId": "SpecialWords.Models.await",
   "usage": "Input,Json",
   "decorators": [],
   "properties": [
    {
     "$id": "28",
     "kind": "property",
     "name": "name",
     "serializedName": "name",
     "type": {
      "$id": "29",
      "kind": "string",
      "name": "string",
      "crossLanguageDefinitionId": "TypeSpec.string",
      "decorators": []
     },
     "optional": false,
     "readOnly": false,
     "discriminator": false,
     "flatten": false,
     "decorators": [],
     "crossLanguageDefinitionId": "SpecialWords.Models.await.name",
     "serializationOptions": {
      "$id": "30",
      "json": {
       "$id": "31",
       "name": "name"
      }
     }
    }
   ]
  },
  {
   "$id": "32",
   "kind": "model",
   "name": "break",
   "namespace": "SpecialWords.Models",
   "crossLanguageDefinitionId": "SpecialWords.Models.break",
   "usage": "Input,Json",
   "decorators": [],
   "properties": [
    {
     "$id": "33",
     "kind": "property",
     "name": "name",
     "serializedName": "name",
     "type": {
      "$id": "34",
      "kind": "string",
      "name": "string",
      "crossLanguageDefinitionId": "TypeSpec.string",
      "decorators": []
     },
     "optional": false,
     "readOnly": false,
     "discriminator": false,
     "flatten": false,
     "decorators": [],
     "crossLanguageDefinitionId": "SpecialWords.Models.break.name",
     "serializationOptions": {
      "$id": "35",
      "json": {
       "$id": "36",
       "name": "name"
      }
     }
    }
   ]
  },
  {
   "$id": "37",
   "kind": "model",
   "name": "class",
   "namespace": "SpecialWords.Models",
   "crossLanguageDefinitionId": "SpecialWords.Models.class",
   "usage": "Input,Json",
   "decorators": [],
   "properties": [
    {
     "$id": "38",
     "kind": "property",
     "name": "name",
     "serializedName": "name",
     "type": {
      "$id": "39",
      "kind": "string",
      "name": "string",
      "crossLanguageDefinitionId": "TypeSpec.string",
      "decorators": []
     },
     "optional": false,
     "readOnly": false,
     "discriminator": false,
     "flatten": false,
     "decorators": [],
     "crossLanguageDefinitionId": "SpecialWords.Models.class.name",
     "serializationOptions": {
      "$id": "40",
      "json": {
       "$id": "41",
       "name": "name"
      }
     }
    }
   ]
  },
  {
   "$id": "42",
   "kind": "model",
   "name": "constructor",
   "namespace": "SpecialWords.Models",
   "crossLanguageDefinitionId": "SpecialWords.Models.constructor",
   "usage": "Input,Json",
   "decorators": [],
   "properties": [
    {
     "$id": "43",
     "kind": "property",
     "name": "name",
     "serializedName": "name",
     "type": {
      "$id": "44",
      "kind": "string",
      "name": "string",
      "crossLanguageDefinitionId": "TypeSpec.string",
      "decorators": []
     },
     "optional": false,
     "readOnly": false,
     "discriminator": false,
     "flatten": false,
     "decorators": [],
     "crossLanguageDefinitionId": "SpecialWords.Models.constructor.name",
     "serializationOptions": {
      "$id": "45",
      "json": {
       "$id": "46",
       "name": "name"
      }
     }
    }
   ]
  },
  {
   "$id": "47",
   "kind": "model",
   "name": "continue",
   "namespace": "SpecialWords.Models",
   "crossLanguageDefinitionId": "SpecialWords.Models.continue",
   "usage": "Input,Json",
   "decorators": [],
   "properties": [
    {
     "$id": "48",
     "kind": "property",
     "name": "name",
     "serializedName": "name",
     "type": {
      "$id": "49",
      "kind": "string",
      "name": "string",
      "crossLanguageDefinitionId": "TypeSpec.string",
      "decorators": []
     },
     "optional": false,
     "readOnly": false,
     "discriminator": false,
     "flatten": false,
     "decorators": [],
     "crossLanguageDefinitionId": "SpecialWords.Models.continue.name",
     "serializationOptions": {
      "$id": "50",
      "json": {
       "$id": "51",
       "name": "name"
      }
     }
    }
   ]
  },
  {
   "$id": "52",
   "kind": "model",
   "name": "def",
   "namespace": "SpecialWords.Models",
   "crossLanguageDefinitionId": "SpecialWords.Models.def",
   "usage": "Input,Json",
   "decorators": [],
   "properties": [
    {
     "$id": "53",
     "kind": "property",
     "name": "name",
     "serializedName": "name",
     "type": {
      "$id": "54",
      "kind": "string",
      "name": "string",
      "crossLanguageDefinitionId": "TypeSpec.string",
      "decorators": []
     },
     "optional": false,
     "readOnly": false,
     "discriminator": false,
     "flatten": false,
     "decorators": [],
     "crossLanguageDefinitionId": "SpecialWords.Models.def.name",
     "serializationOptions": {
      "$id": "55",
      "json": {
       "$id": "56",
       "name": "name"
      }
     }
    }
   ]
  },
  {
   "$id": "57",
   "kind": "model",
   "name": "del",
   "namespace": "SpecialWords.Models",
   "crossLanguageDefinitionId": "SpecialWords.Models.del",
   "usage": "Input,Json",
   "decorators": [],
   "properties": [
    {
     "$id": "58",
     "kind": "property",
     "name": "name",
     "serializedName": "name",
     "type": {
      "$id": "59",
      "kind": "string",
      "name": "string",
      "crossLanguageDefinitionId": "TypeSpec.string",
      "decorators": []
     },
     "optional": false,
     "readOnly": false,
     "discriminator": false,
     "flatten": false,
     "decorators": [],
     "crossLanguageDefinitionId": "SpecialWords.Models.del.name",
     "serializationOptions": {
      "$id": "60",
      "json": {
       "$id": "61",
       "name": "name"
      }
     }
    }
   ]
  },
  {
   "$id": "62",
   "kind": "model",
   "name": "elif",
   "namespace": "SpecialWords.Models",
   "crossLanguageDefinitionId": "SpecialWords.Models.elif",
   "usage": "Input,Json",
   "decorators": [],
   "properties": [
    {
     "$id": "63",
     "kind": "property",
     "name": "name",
     "serializedName": "name",
     "type": {
      "$id": "64",
      "kind": "string",
      "name": "string",
      "crossLanguageDefinitionId": "TypeSpec.string",
      "decorators": []
     },
     "optional": false,
     "readOnly": false,
     "discriminator": false,
     "flatten": false,
     "decorators": [],
     "crossLanguageDefinitionId": "SpecialWords.Models.elif.name",
     "serializationOptions": {
      "$id": "65",
      "json": {
       "$id": "66",
       "name": "name"
      }
     }
    }
   ]
  },
  {
   "$id": "67",
   "kind": "model",
   "name": "else",
   "namespace": "SpecialWords.Models",
   "crossLanguageDefinitionId": "SpecialWords.Models.else",
   "usage": "Input,Json",
   "decorators": [],
   "properties": [
    {
     "$id": "68",
     "kind": "property",
     "name": "name",
     "serializedName": "name",
     "type": {
      "$id": "69",
      "kind": "string",
      "name": "string",
      "crossLanguageDefinitionId": "TypeSpec.string",
      "decorators": []
     },
     "optional": false,
     "readOnly": false,
     "discriminator": false,
     "flatten": false,
     "decorators": [],
     "crossLanguageDefinitionId": "SpecialWords.Models.else.name",
     "serializationOptions": {
      "$id": "70",
      "json": {
       "$id": "71",
       "name": "name"
      }
     }
    }
   ]
  },
  {
   "$id": "72",
   "kind": "model",
   "name": "except",
   "namespace": "SpecialWords.Models",
   "crossLanguageDefinitionId": "SpecialWords.Models.except",
   "usage": "Input,Json",
   "decorators": [],
   "properties": [
    {
     "$id": "73",
     "kind": "property",
     "name": "name",
     "serializedName": "name",
     "type": {
      "$id": "74",
      "kind": "string",
      "name": "string",
      "crossLanguageDefinitionId": "TypeSpec.string",
      "decorators": []
     },
     "optional": false,
     "readOnly": false,
     "discriminator": false,
     "flatten": false,
     "decorators": [],
     "crossLanguageDefinitionId": "SpecialWords.Models.except.name",
     "serializationOptions": {
      "$id": "75",
      "json": {
       "$id": "76",
       "name": "name"
      }
     }
    }
   ]
  },
  {
   "$id": "77",
   "kind": "model",
   "name": "exec",
   "namespace": "SpecialWords.Models",
   "crossLanguageDefinitionId": "SpecialWords.Models.exec",
   "usage": "Input,Json",
   "decorators": [],
   "properties": [
    {
     "$id": "78",
     "kind": "property",
     "name": "name",
     "serializedName": "name",
     "type": {
      "$id": "79",
      "kind": "string",
      "name": "string",
      "crossLanguageDefinitionId": "TypeSpec.string",
      "decorators": []
     },
     "optional": false,
     "readOnly": false,
     "discriminator": false,
     "flatten": false,
     "decorators": [],
     "crossLanguageDefinitionId": "SpecialWords.Models.exec.name",
     "serializationOptions": {
      "$id": "80",
      "json": {
       "$id": "81",
       "name": "name"
      }
     }
    }
   ]
  },
  {
   "$id": "82",
   "kind": "model",
   "name": "finally",
   "namespace": "SpecialWords.Models",
   "crossLanguageDefinitionId": "SpecialWords.Models.finally",
   "usage": "Input,Json",
   "decorators": [],
   "properties": [
    {
     "$id": "83",
     "kind": "property",
     "name": "name",
     "serializedName": "name",
     "type": {
      "$id": "84",
      "kind": "string",
      "name": "string",
      "crossLanguageDefinitionId": "TypeSpec.string",
      "decorators": []
     },
     "optional": false,
     "readOnly": false,
     "discriminator": false,
     "flatten": false,
     "decorators": [],
     "crossLanguageDefinitionId": "SpecialWords.Models.finally.name",
     "serializationOptions": {
      "$id": "85",
      "json": {
       "$id": "86",
       "name": "name"
      }
     }
    }
   ]
  },
  {
   "$id": "87",
   "kind": "model",
   "name": "for",
   "namespace": "SpecialWords.Models",
   "crossLanguageDefinitionId": "SpecialWords.Models.for",
   "usage": "Input,Json",
   "decorators": [],
   "properties": [
    {
     "$id": "88",
     "kind": "property",
     "name": "name",
     "serializedName": "name",
     "type": {
      "$id": "89",
      "kind": "string",
      "name": "string",
      "crossLanguageDefinitionId": "TypeSpec.string",
      "decorators": []
     },
     "optional": false,
     "readOnly": false,
     "discriminator": false,
     "flatten": false,
     "decorators": [],
     "crossLanguageDefinitionId": "SpecialWords.Models.for.name",
     "serializationOptions": {
      "$id": "90",
      "json": {
       "$id": "91",
       "name": "name"
      }
     }
    }
   ]
  },
  {
   "$id": "92",
   "kind": "model",
   "name": "from",
   "namespace": "SpecialWords.Models",
   "crossLanguageDefinitionId": "SpecialWords.Models.from",
   "usage": "Input,Json",
   "decorators": [],
   "properties": [
    {
     "$id": "93",
     "kind": "property",
     "name": "name",
     "serializedName": "name",
     "type": {
      "$id": "94",
      "kind": "string",
      "name": "string",
      "crossLanguageDefinitionId": "TypeSpec.string",
      "decorators": []
     },
     "optional": false,
     "readOnly": false,
     "discriminator": false,
     "flatten": false,
     "decorators": [],
     "crossLanguageDefinitionId": "SpecialWords.Models.from.name",
     "serializationOptions": {
      "$id": "95",
      "json": {
       "$id": "96",
       "name": "name"
      }
     }
    }
   ]
  },
  {
   "$id": "97",
   "kind": "model",
   "name": "global",
   "namespace": "SpecialWords.Models",
   "crossLanguageDefinitionId": "SpecialWords.Models.global",
   "usage": "Input,Json",
   "decorators": [],
   "properties": [
    {
     "$id": "98",
     "kind": "property",
     "name": "name",
     "serializedName": "name",
     "type": {
      "$id": "99",
      "kind": "string",
      "name": "string",
      "crossLanguageDefinitionId": "TypeSpec.string",
      "decorators": []
     },
     "optional": false,
     "readOnly": false,
     "discriminator": false,
     "flatten": false,
     "decorators": [],
     "crossLanguageDefinitionId": "SpecialWords.Models.global.name",
     "serializationOptions": {
      "$id": "100",
      "json": {
       "$id": "101",
       "name": "name"
      }
     }
    }
   ]
  },
  {
   "$id": "102",
   "kind": "model",
   "name": "if",
   "namespace": "SpecialWords.Models",
   "crossLanguageDefinitionId": "SpecialWords.Models.if",
   "usage": "Input,Json",
   "decorators": [],
   "properties": [
    {
     "$id": "103",
     "kind": "property",
     "name": "name",
     "serializedName": "name",
     "type": {
      "$id": "104",
      "kind": "string",
      "name": "string",
      "crossLanguageDefinitionId": "TypeSpec.string",
      "decorators": []
     },
     "optional": false,
     "readOnly": false,
     "discriminator": false,
     "flatten": false,
     "decorators": [],
     "crossLanguageDefinitionId": "SpecialWords.Models.if.name",
     "serializationOptions": {
      "$id": "105",
      "json": {
       "$id": "106",
       "name": "name"
      }
     }
    }
   ]
  },
  {
   "$id": "107",
   "kind": "model",
   "name": "import",
   "namespace": "SpecialWords.Models",
   "crossLanguageDefinitionId": "SpecialWords.Models.import",
   "usage": "Input,Json",
   "decorators": [],
   "properties": [
    {
     "$id": "108",
     "kind": "property",
     "name": "name",
     "serializedName": "name",
     "type": {
      "$id": "109",
      "kind": "string",
      "name": "string",
      "crossLanguageDefinitionId": "TypeSpec.string",
      "decorators": []
     },
     "optional": false,
     "readOnly": false,
     "discriminator": false,
     "flatten": false,
     "decorators": [],
     "crossLanguageDefinitionId": "SpecialWords.Models.import.name",
     "serializationOptions": {
      "$id": "110",
      "json": {
       "$id": "111",
       "name": "name"
      }
     }
    }
   ]
  },
  {
   "$id": "112",
   "kind": "model",
   "name": "in",
   "namespace": "SpecialWords.Models",
   "crossLanguageDefinitionId": "SpecialWords.Models.in",
   "usage": "Input,Json",
   "decorators": [],
   "properties": [
    {
     "$id": "113",
     "kind": "property",
     "name": "name",
     "serializedName": "name",
     "type": {
      "$id": "114",
      "kind": "string",
      "name": "string",
      "crossLanguageDefinitionId": "TypeSpec.string",
      "decorators": []
     },
     "optional": false,
     "readOnly": false,
     "discriminator": false,
     "flatten": false,
     "decorators": [],
     "crossLanguageDefinitionId": "SpecialWords.Models.in.name",
     "serializationOptions": {
      "$id": "115",
      "json": {
       "$id": "116",
       "name": "name"
      }
     }
    }
   ]
  },
  {
   "$id": "117",
   "kind": "model",
   "name": "is",
   "namespace": "SpecialWords.Models",
   "crossLanguageDefinitionId": "SpecialWords.Models.is",
   "usage": "Input,Json",
   "decorators": [],
   "properties": [
    {
     "$id": "118",
     "kind": "property",
     "name": "name",
     "serializedName": "name",
     "type": {
      "$id": "119",
      "kind": "string",
      "name": "string",
      "crossLanguageDefinitionId": "TypeSpec.string",
      "decorators": []
     },
     "optional": false,
     "readOnly": false,
     "discriminator": false,
     "flatten": false,
     "decorators": [],
     "crossLanguageDefinitionId": "SpecialWords.Models.is.name",
     "serializationOptions": {
      "$id": "120",
      "json": {
       "$id": "121",
       "name": "name"
      }
     }
    }
   ]
  },
  {
   "$id": "122",
   "kind": "model",
   "name": "lambda",
   "namespace": "SpecialWords.Models",
   "crossLanguageDefinitionId": "SpecialWords.Models.lambda",
   "usage": "Input,Json",
   "decorators": [],
   "properties": [
    {
     "$id": "123",
     "kind": "property",
     "name": "name",
     "serializedName": "name",
     "type": {
      "$id": "124",
      "kind": "string",
      "name": "string",
      "crossLanguageDefinitionId": "TypeSpec.string",
      "decorators": []
     },
     "optional": false,
     "readOnly": false,
     "discriminator": false,
     "flatten": false,
     "decorators": [],
     "crossLanguageDefinitionId": "SpecialWords.Models.lambda.name",
     "serializationOptions": {
      "$id": "125",
      "json": {
       "$id": "126",
       "name": "name"
      }
     }
    }
   ]
  },
  {
   "$id": "127",
   "kind": "model",
   "name": "not",
   "namespace": "SpecialWords.Models",
   "crossLanguageDefinitionId": "SpecialWords.Models.not",
   "usage": "Input,Json",
   "decorators": [],
   "properties": [
    {
     "$id": "128",
     "kind": "property",
     "name": "name",
     "serializedName": "name",
     "type": {
      "$id": "129",
      "kind": "string",
      "name": "string",
      "crossLanguageDefinitionId": "TypeSpec.string",
      "decorators": []
     },
     "optional": false,
     "readOnly": false,
     "discriminator": false,
     "flatten": false,
     "decorators": [],
     "crossLanguageDefinitionId": "SpecialWords.Models.not.name",
     "serializationOptions": {
      "$id": "130",
      "json": {
       "$id": "131",
       "name": "name"
      }
     }
    }
   ]
  },
  {
   "$id": "132",
   "kind": "model",
   "name": "or",
   "namespace": "SpecialWords.Models",
   "crossLanguageDefinitionId": "SpecialWords.Models.or",
   "usage": "Input,Json",
   "decorators": [],
   "properties": [
    {
     "$id": "133",
     "kind": "property",
     "name": "name",
     "serializedName": "name",
     "type": {
      "$id": "134",
      "kind": "string",
      "name": "string",
      "crossLanguageDefinitionId": "TypeSpec.string",
      "decorators": []
     },
     "optional": false,
     "readOnly": false,
     "discriminator": false,
     "flatten": false,
     "decorators": [],
     "crossLanguageDefinitionId": "SpecialWords.Models.or.name",
     "serializationOptions": {
      "$id": "135",
      "json": {
       "$id": "136",
       "name": "name"
      }
     }
    }
   ]
  },
  {
   "$id": "137",
   "kind": "model",
   "name": "pass",
   "namespace": "SpecialWords.Models",
   "crossLanguageDefinitionId": "SpecialWords.Models.pass",
   "usage": "Input,Json",
   "decorators": [],
   "properties": [
    {
     "$id": "138",
     "kind": "property",
     "name": "name",
     "serializedName": "name",
     "type": {
      "$id": "139",
      "kind": "string",
      "name": "string",
      "crossLanguageDefinitionId": "TypeSpec.string",
      "decorators": []
     },
     "optional": false,
     "readOnly": false,
     "discriminator": false,
     "flatten": false,
     "decorators": [],
     "crossLanguageDefinitionId": "SpecialWords.Models.pass.name",
     "serializationOptions": {
      "$id": "140",
      "json": {
       "$id": "141",
       "name": "name"
      }
     }
    }
   ]
  },
  {
   "$id": "142",
   "kind": "model",
   "name": "raise",
   "namespace": "SpecialWords.Models",
   "crossLanguageDefinitionId": "SpecialWords.Models.raise",
   "usage": "Input,Json",
   "decorators": [],
   "properties": [
    {
     "$id": "143",
     "kind": "property",
     "name": "name",
     "serializedName": "name",
     "type": {
      "$id": "144",
      "kind": "string",
      "name": "string",
      "crossLanguageDefinitionId": "TypeSpec.string",
      "decorators": []
     },
     "optional": false,
     "readOnly": false,
     "discriminator": false,
     "flatten": false,
     "decorators": [],
     "crossLanguageDefinitionId": "SpecialWords.Models.raise.name",
     "serializationOptions": {
      "$id": "145",
      "json": {
       "$id": "146",
       "name": "name"
      }
     }
    }
   ]
  },
  {
   "$id": "147",
   "kind": "model",
   "name": "return",
   "namespace": "SpecialWords.Models",
   "crossLanguageDefinitionId": "SpecialWords.Models.return",
   "usage": "Input,Json",
   "decorators": [],
   "properties": [
    {
     "$id": "148",
     "kind": "property",
     "name": "name",
     "serializedName": "name",
     "type": {
      "$id": "149",
      "kind": "string",
      "name": "string",
      "crossLanguageDefinitionId": "TypeSpec.string",
      "decorators": []
     },
     "optional": false,
     "readOnly": false,
     "discriminator": false,
     "flatten": false,
     "decorators": [],
     "crossLanguageDefinitionId": "SpecialWords.Models.return.name",
     "serializationOptions": {
      "$id": "150",
      "json": {
       "$id": "151",
       "name": "name"
      }
     }
    }
   ]
  },
  {
   "$id": "152",
   "kind": "model",
   "name": "try",
   "namespace": "SpecialWords.Models",
   "crossLanguageDefinitionId": "SpecialWords.Models.try",
   "usage": "Input,Json",
   "decorators": [],
   "properties": [
    {
     "$id": "153",
     "kind": "property",
     "name": "name",
     "serializedName": "name",
     "type": {
      "$id": "154",
      "kind": "string",
      "name": "string",
      "crossLanguageDefinitionId": "TypeSpec.string",
      "decorators": []
     },
     "optional": false,
     "readOnly": false,
     "discriminator": false,
     "flatten": false,
     "decorators": [],
     "crossLanguageDefinitionId": "SpecialWords.Models.try.name",
     "serializationOptions": {
      "$id": "155",
      "json": {
       "$id": "156",
       "name": "name"
      }
     }
    }
   ]
  },
  {
   "$id": "157",
   "kind": "model",
   "name": "while",
   "namespace": "SpecialWords.Models",
   "crossLanguageDefinitionId": "SpecialWords.Models.while",
   "usage": "Input,Json",
   "decorators": [],
   "properties": [
    {
     "$id": "158",
     "kind": "property",
     "name": "name",
     "serializedName": "name",
     "type": {
      "$id": "159",
      "kind": "string",
      "name": "string",
      "crossLanguageDefinitionId": "TypeSpec.string",
      "decorators": []
     },
     "optional": false,
     "readOnly": false,
     "discriminator": false,
     "flatten": false,
     "decorators": [],
     "crossLanguageDefinitionId": "SpecialWords.Models.while.name",
     "serializationOptions": {
      "$id": "160",
      "json": {
       "$id": "161",
       "name": "name"
      }
     }
    }
   ]
  },
  {
   "$id": "162",
   "kind": "model",
   "name": "with",
   "namespace": "SpecialWords.Models",
   "crossLanguageDefinitionId": "SpecialWords.Models.with",
   "usage": "Input,Json",
   "decorators": [],
   "properties": [
    {
     "$id": "163",
     "kind": "property",
     "name": "name",
     "serializedName": "name",
     "type": {
      "$id": "164",
      "kind": "string",
      "name": "string",
      "crossLanguageDefinitionId": "TypeSpec.string",
      "decorators": []
     },
     "optional": false,
     "readOnly": false,
     "discriminator": false,
     "flatten": false,
     "decorators": [],
     "crossLanguageDefinitionId": "SpecialWords.Models.with.name",
     "serializationOptions": {
      "$id": "165",
      "json": {
       "$id": "166",
       "name": "name"
      }
     }
    }
   ]
  },
  {
   "$id": "167",
   "kind": "model",
   "name": "yield",
   "namespace": "SpecialWords.Models",
   "crossLanguageDefinitionId": "SpecialWords.Models.yield",
   "usage": "Input,Json",
   "decorators": [],
   "properties": [
    {
     "$id": "168",
     "kind": "property",
     "name": "name",
     "serializedName": "name",
     "type": {
      "$id": "169",
      "kind": "string",
      "name": "string",
      "crossLanguageDefinitionId": "TypeSpec.string",
      "decorators": []
     },
     "optional": false,
     "readOnly": false,
     "discriminator": false,
     "flatten": false,
     "decorators": [],
     "crossLanguageDefinitionId": "SpecialWords.Models.yield.name",
     "serializationOptions": {
      "$id": "170",
      "json": {
       "$id": "171",
       "name": "name"
      }
     }
    }
   ]
  }
 ],
 "clients": [
  {
   "$id": "172",
   "name": "SpecialWordsClient",
   "namespace": "SpecialWords",
   "doc": "Scenarios to verify that reserved words can be used in service and generators will handle it appropriately.\n\nCurrent list of special words\n```txt\nand\nas\nassert\nasync\nawait\nbreak\nclass\nconstructor\ncontinue\ndef\ndel\nelif\nelse\nexcept\nexec\nfinally\nfor\nfrom\nglobal\nif\nimport\nin\nis\nlambda\nnot\nor\npass\nraise\nreturn\ntry\nwhile\nwith\nyield\n```",
   "operations": [],
   "parameters": [
    {
     "$id": "173",
     "name": "endpoint",
     "nameInRequest": "endpoint",
     "doc": "Service host",
     "type": {
      "$id": "174",
      "kind": "url",
      "name": "url",
      "crossLanguageDefinitionId": "TypeSpec.url"
     },
<<<<<<< HEAD
     "Location": "Uri",
     "IsApiVersion": false,
     "IsContentType": false,
     "IsRequired": true,
     "IsEndpoint": true,
     "SkipUrlEncoding": false,
     "Explode": false,
     "Kind": "Client",
     "DefaultValue": {
      "$id": "176",
      "Type": {
       "$id": "177",
=======
     "location": "Uri",
     "isApiVersion": false,
     "isContentType": false,
     "isRequired": true,
     "isEndpoint": true,
     "skipUrlEncoding": false,
     "explode": false,
     "kind": "Client",
     "defaultValue": {
      "$id": "175",
      "type": {
       "$id": "176",
>>>>>>> c6990eba
       "kind": "string",
       "name": "string",
       "crossLanguageDefinitionId": "TypeSpec.string"
      },
      "value": "http://localhost:3000"
     }
    }
   ],
   "decorators": [],
   "crossLanguageDefinitionId": "SpecialWords"
  },
  {
   "$id": "177",
   "name": "Models",
   "namespace": "SpecialWords.Models",
   "doc": "Verify model names",
   "operations": [
    {
     "$id": "178",
     "name": "withAnd",
     "resourceName": "Models",
     "accessibility": "public",
     "parameters": [
      {
       "$id": "179",
       "name": "contentType",
       "nameInRequest": "Content-Type",
       "doc": "Body parameter's content type. Known values are application/json",
       "type": {
        "$id": "180",
        "kind": "constant",
        "valueType": {
         "$id": "181",
         "kind": "string",
         "name": "string",
         "crossLanguageDefinitionId": "TypeSpec.string",
         "decorators": []
        },
        "value": "application/json",
        "decorators": []
       },
       "location": "Header",
       "isApiVersion": false,
       "isContentType": true,
       "isEndpoint": false,
       "explode": false,
       "isRequired": true,
       "kind": "Constant",
       "decorators": [],
       "skipUrlEncoding": false
      },
      {
       "$id": "182",
       "name": "body",
       "nameInRequest": "body",
       "type": {
        "$ref": "7"
       },
       "location": "Body",
       "isApiVersion": false,
       "isContentType": false,
       "isEndpoint": false,
       "explode": false,
       "isRequired": true,
       "kind": "Method",
       "decorators": [],
       "skipUrlEncoding": false
      }
     ],
     "responses": [
      {
       "$id": "183",
       "statusCodes": [
        204
       ],
       "headers": [],
       "isErrorResponse": false
      }
     ],
     "httpMethod": "POST",
     "uri": "{endpoint}",
     "path": "/special-words/models/and",
     "requestMediaTypes": [
      "application/json"
     ],
     "bufferResponse": true,
     "generateProtocolMethod": true,
     "generateConvenienceMethod": true,
     "crossLanguageDefinitionId": "SpecialWords.Models.withAnd",
     "decorators": []
    },
    {
     "$id": "184",
     "name": "withAs",
     "resourceName": "Models",
     "accessibility": "public",
     "parameters": [
      {
       "$id": "185",
       "name": "contentType",
       "nameInRequest": "Content-Type",
       "doc": "Body parameter's content type. Known values are application/json",
       "type": {
        "$id": "186",
        "kind": "constant",
        "valueType": {
         "$id": "187",
         "kind": "string",
         "name": "string",
         "crossLanguageDefinitionId": "TypeSpec.string",
         "decorators": []
        },
        "value": "application/json",
        "decorators": []
       },
       "location": "Header",
       "isApiVersion": false,
       "isContentType": true,
       "isEndpoint": false,
       "explode": false,
       "isRequired": true,
       "kind": "Constant",
       "decorators": [],
       "skipUrlEncoding": false
      },
      {
       "$id": "188",
       "name": "body",
       "nameInRequest": "body",
       "type": {
        "$ref": "12"
       },
       "location": "Body",
       "isApiVersion": false,
       "isContentType": false,
       "isEndpoint": false,
       "explode": false,
       "isRequired": true,
       "kind": "Method",
       "decorators": [],
       "skipUrlEncoding": false
      }
     ],
     "responses": [
      {
       "$id": "189",
       "statusCodes": [
        204
       ],
       "headers": [],
       "isErrorResponse": false
      }
     ],
     "httpMethod": "POST",
     "uri": "{endpoint}",
     "path": "/special-words/models/as",
     "requestMediaTypes": [
      "application/json"
     ],
     "bufferResponse": true,
     "generateProtocolMethod": true,
     "generateConvenienceMethod": true,
     "crossLanguageDefinitionId": "SpecialWords.Models.withAs",
     "decorators": []
    },
    {
     "$id": "190",
     "name": "withAssert",
     "resourceName": "Models",
     "accessibility": "public",
     "parameters": [
      {
       "$id": "191",
       "name": "contentType",
       "nameInRequest": "Content-Type",
       "doc": "Body parameter's content type. Known values are application/json",
       "type": {
        "$id": "192",
        "kind": "constant",
        "valueType": {
         "$id": "193",
         "kind": "string",
         "name": "string",
         "crossLanguageDefinitionId": "TypeSpec.string",
         "decorators": []
        },
        "value": "application/json",
        "decorators": []
       },
       "location": "Header",
       "isApiVersion": false,
       "isContentType": true,
       "isEndpoint": false,
       "explode": false,
       "isRequired": true,
       "kind": "Constant",
       "decorators": [],
       "skipUrlEncoding": false
      },
      {
       "$id": "194",
       "name": "body",
       "nameInRequest": "body",
       "type": {
        "$ref": "17"
       },
       "location": "Body",
       "isApiVersion": false,
       "isContentType": false,
       "isEndpoint": false,
       "explode": false,
       "isRequired": true,
       "kind": "Method",
       "decorators": [],
       "skipUrlEncoding": false
      }
     ],
     "responses": [
      {
       "$id": "195",
       "statusCodes": [
        204
       ],
       "headers": [],
       "isErrorResponse": false
      }
     ],
     "httpMethod": "POST",
     "uri": "{endpoint}",
     "path": "/special-words/models/assert",
     "requestMediaTypes": [
      "application/json"
     ],
     "bufferResponse": true,
     "generateProtocolMethod": true,
     "generateConvenienceMethod": true,
     "crossLanguageDefinitionId": "SpecialWords.Models.withAssert",
     "decorators": []
    },
    {
     "$id": "196",
     "name": "withAsync",
     "resourceName": "Models",
     "accessibility": "public",
     "parameters": [
      {
       "$id": "197",
       "name": "contentType",
       "nameInRequest": "Content-Type",
       "doc": "Body parameter's content type. Known values are application/json",
       "type": {
        "$id": "198",
        "kind": "constant",
        "valueType": {
         "$id": "199",
         "kind": "string",
         "name": "string",
         "crossLanguageDefinitionId": "TypeSpec.string",
         "decorators": []
        },
        "value": "application/json",
        "decorators": []
       },
       "location": "Header",
       "isApiVersion": false,
       "isContentType": true,
       "isEndpoint": false,
       "explode": false,
       "isRequired": true,
       "kind": "Constant",
       "decorators": [],
       "skipUrlEncoding": false
      },
      {
       "$id": "200",
       "name": "body",
       "nameInRequest": "body",
       "type": {
        "$ref": "22"
       },
       "location": "Body",
       "isApiVersion": false,
       "isContentType": false,
       "isEndpoint": false,
       "explode": false,
       "isRequired": true,
       "kind": "Method",
       "decorators": [],
       "skipUrlEncoding": false
      }
     ],
     "responses": [
      {
       "$id": "201",
       "statusCodes": [
        204
       ],
       "headers": [],
       "isErrorResponse": false
      }
     ],
     "httpMethod": "POST",
     "uri": "{endpoint}",
     "path": "/special-words/models/async",
     "requestMediaTypes": [
      "application/json"
     ],
     "bufferResponse": true,
     "generateProtocolMethod": true,
     "generateConvenienceMethod": true,
     "crossLanguageDefinitionId": "SpecialWords.Models.withAsync",
     "decorators": []
    },
    {
     "$id": "202",
     "name": "withAwait",
     "resourceName": "Models",
     "accessibility": "public",
     "parameters": [
      {
       "$id": "203",
       "name": "contentType",
       "nameInRequest": "Content-Type",
       "doc": "Body parameter's content type. Known values are application/json",
       "type": {
        "$id": "204",
        "kind": "constant",
        "valueType": {
         "$id": "205",
         "kind": "string",
         "name": "string",
         "crossLanguageDefinitionId": "TypeSpec.string",
         "decorators": []
        },
        "value": "application/json",
        "decorators": []
       },
       "location": "Header",
       "isApiVersion": false,
       "isContentType": true,
       "isEndpoint": false,
       "explode": false,
       "isRequired": true,
       "kind": "Constant",
       "decorators": [],
       "skipUrlEncoding": false
      },
      {
       "$id": "206",
       "name": "body",
       "nameInRequest": "body",
       "type": {
        "$ref": "27"
       },
       "location": "Body",
       "isApiVersion": false,
       "isContentType": false,
       "isEndpoint": false,
       "explode": false,
       "isRequired": true,
       "kind": "Method",
       "decorators": [],
       "skipUrlEncoding": false
      }
     ],
     "responses": [
      {
       "$id": "207",
       "statusCodes": [
        204
       ],
       "headers": [],
       "isErrorResponse": false
      }
     ],
     "httpMethod": "POST",
     "uri": "{endpoint}",
     "path": "/special-words/models/await",
     "requestMediaTypes": [
      "application/json"
     ],
     "bufferResponse": true,
     "generateProtocolMethod": true,
     "generateConvenienceMethod": true,
     "crossLanguageDefinitionId": "SpecialWords.Models.withAwait",
     "decorators": []
    },
    {
     "$id": "208",
     "name": "withBreak",
     "resourceName": "Models",
     "accessibility": "public",
     "parameters": [
      {
       "$id": "209",
       "name": "contentType",
       "nameInRequest": "Content-Type",
       "doc": "Body parameter's content type. Known values are application/json",
       "type": {
        "$id": "210",
        "kind": "constant",
        "valueType": {
         "$id": "211",
         "kind": "string",
         "name": "string",
         "crossLanguageDefinitionId": "TypeSpec.string",
         "decorators": []
        },
        "value": "application/json",
        "decorators": []
       },
       "location": "Header",
       "isApiVersion": false,
       "isContentType": true,
       "isEndpoint": false,
       "explode": false,
       "isRequired": true,
       "kind": "Constant",
       "decorators": [],
       "skipUrlEncoding": false
      },
      {
       "$id": "212",
       "name": "body",
       "nameInRequest": "body",
       "type": {
        "$ref": "32"
       },
       "location": "Body",
       "isApiVersion": false,
       "isContentType": false,
       "isEndpoint": false,
       "explode": false,
       "isRequired": true,
       "kind": "Method",
       "decorators": [],
       "skipUrlEncoding": false
      }
     ],
     "responses": [
      {
       "$id": "213",
       "statusCodes": [
        204
       ],
       "headers": [],
       "isErrorResponse": false
      }
     ],
     "httpMethod": "POST",
     "uri": "{endpoint}",
     "path": "/special-words/models/break",
     "requestMediaTypes": [
      "application/json"
     ],
     "bufferResponse": true,
     "generateProtocolMethod": true,
     "generateConvenienceMethod": true,
     "crossLanguageDefinitionId": "SpecialWords.Models.withBreak",
     "decorators": []
    },
    {
     "$id": "214",
     "name": "withClass",
     "resourceName": "Models",
     "accessibility": "public",
     "parameters": [
      {
       "$id": "215",
       "name": "contentType",
       "nameInRequest": "Content-Type",
       "doc": "Body parameter's content type. Known values are application/json",
       "type": {
        "$id": "216",
        "kind": "constant",
        "valueType": {
         "$id": "217",
         "kind": "string",
         "name": "string",
         "crossLanguageDefinitionId": "TypeSpec.string",
         "decorators": []
        },
        "value": "application/json",
        "decorators": []
       },
       "location": "Header",
       "isApiVersion": false,
       "isContentType": true,
       "isEndpoint": false,
       "explode": false,
       "isRequired": true,
       "kind": "Constant",
       "decorators": [],
       "skipUrlEncoding": false
      },
      {
       "$id": "218",
       "name": "body",
       "nameInRequest": "body",
       "type": {
        "$ref": "37"
       },
       "location": "Body",
       "isApiVersion": false,
       "isContentType": false,
       "isEndpoint": false,
       "explode": false,
       "isRequired": true,
       "kind": "Method",
       "decorators": [],
       "skipUrlEncoding": false
      }
     ],
     "responses": [
      {
       "$id": "219",
       "statusCodes": [
        204
       ],
       "headers": [],
       "isErrorResponse": false
      }
     ],
     "httpMethod": "POST",
     "uri": "{endpoint}",
     "path": "/special-words/models/class",
     "requestMediaTypes": [
      "application/json"
     ],
     "bufferResponse": true,
     "generateProtocolMethod": true,
     "generateConvenienceMethod": true,
     "crossLanguageDefinitionId": "SpecialWords.Models.withClass",
     "decorators": []
    },
    {
     "$id": "220",
     "name": "withConstructor",
     "resourceName": "Models",
     "accessibility": "public",
     "parameters": [
      {
       "$id": "221",
       "name": "contentType",
       "nameInRequest": "Content-Type",
       "doc": "Body parameter's content type. Known values are application/json",
       "type": {
        "$id": "222",
        "kind": "constant",
        "valueType": {
         "$id": "223",
         "kind": "string",
         "name": "string",
         "crossLanguageDefinitionId": "TypeSpec.string",
         "decorators": []
        },
        "value": "application/json",
        "decorators": []
       },
       "location": "Header",
       "isApiVersion": false,
       "isContentType": true,
       "isEndpoint": false,
       "explode": false,
       "isRequired": true,
       "kind": "Constant",
       "decorators": [],
       "skipUrlEncoding": false
      },
      {
       "$id": "224",
       "name": "body",
       "nameInRequest": "body",
       "type": {
        "$ref": "42"
       },
       "location": "Body",
       "isApiVersion": false,
       "isContentType": false,
       "isEndpoint": false,
       "explode": false,
       "isRequired": true,
       "kind": "Method",
       "decorators": [],
       "skipUrlEncoding": false
      }
     ],
     "responses": [
      {
       "$id": "225",
       "statusCodes": [
        204
       ],
       "headers": [],
       "isErrorResponse": false
      }
     ],
     "httpMethod": "POST",
     "uri": "{endpoint}",
     "path": "/special-words/models/constructor",
     "requestMediaTypes": [
      "application/json"
     ],
     "bufferResponse": true,
     "generateProtocolMethod": true,
     "generateConvenienceMethod": true,
     "crossLanguageDefinitionId": "SpecialWords.Models.withConstructor",
     "decorators": []
    },
    {
     "$id": "226",
     "name": "withContinue",
     "resourceName": "Models",
     "accessibility": "public",
     "parameters": [
      {
       "$id": "227",
       "name": "contentType",
       "nameInRequest": "Content-Type",
       "doc": "Body parameter's content type. Known values are application/json",
       "type": {
        "$id": "228",
        "kind": "constant",
        "valueType": {
         "$id": "229",
         "kind": "string",
         "name": "string",
         "crossLanguageDefinitionId": "TypeSpec.string",
         "decorators": []
        },
        "value": "application/json",
        "decorators": []
       },
       "location": "Header",
       "isApiVersion": false,
       "isContentType": true,
       "isEndpoint": false,
       "explode": false,
       "isRequired": true,
       "kind": "Constant",
       "decorators": [],
       "skipUrlEncoding": false
      },
      {
       "$id": "230",
       "name": "body",
       "nameInRequest": "body",
       "type": {
        "$ref": "47"
       },
       "location": "Body",
       "isApiVersion": false,
       "isContentType": false,
       "isEndpoint": false,
       "explode": false,
       "isRequired": true,
       "kind": "Method",
       "decorators": [],
       "skipUrlEncoding": false
      }
     ],
     "responses": [
      {
       "$id": "231",
       "statusCodes": [
        204
       ],
       "headers": [],
       "isErrorResponse": false
      }
     ],
     "httpMethod": "POST",
     "uri": "{endpoint}",
     "path": "/special-words/models/continue",
     "requestMediaTypes": [
      "application/json"
     ],
     "bufferResponse": true,
     "generateProtocolMethod": true,
     "generateConvenienceMethod": true,
     "crossLanguageDefinitionId": "SpecialWords.Models.withContinue",
     "decorators": []
    },
    {
     "$id": "232",
     "name": "withDef",
     "resourceName": "Models",
     "accessibility": "public",
     "parameters": [
      {
       "$id": "233",
       "name": "contentType",
       "nameInRequest": "Content-Type",
       "doc": "Body parameter's content type. Known values are application/json",
       "type": {
        "$id": "234",
        "kind": "constant",
        "valueType": {
         "$id": "235",
         "kind": "string",
         "name": "string",
         "crossLanguageDefinitionId": "TypeSpec.string",
         "decorators": []
        },
        "value": "application/json",
        "decorators": []
       },
       "location": "Header",
       "isApiVersion": false,
       "isContentType": true,
       "isEndpoint": false,
       "explode": false,
       "isRequired": true,
       "kind": "Constant",
       "decorators": [],
       "skipUrlEncoding": false
      },
      {
       "$id": "236",
       "name": "body",
       "nameInRequest": "body",
       "type": {
        "$ref": "52"
       },
       "location": "Body",
       "isApiVersion": false,
       "isContentType": false,
       "isEndpoint": false,
       "explode": false,
       "isRequired": true,
       "kind": "Method",
       "decorators": [],
       "skipUrlEncoding": false
      }
     ],
     "responses": [
      {
       "$id": "237",
       "statusCodes": [
        204
       ],
       "headers": [],
       "isErrorResponse": false
      }
     ],
     "httpMethod": "POST",
     "uri": "{endpoint}",
     "path": "/special-words/models/def",
     "requestMediaTypes": [
      "application/json"
     ],
     "bufferResponse": true,
     "generateProtocolMethod": true,
     "generateConvenienceMethod": true,
     "crossLanguageDefinitionId": "SpecialWords.Models.withDef",
     "decorators": []
    },
    {
     "$id": "238",
     "name": "withDel",
     "resourceName": "Models",
     "accessibility": "public",
     "parameters": [
      {
       "$id": "239",
       "name": "contentType",
       "nameInRequest": "Content-Type",
       "doc": "Body parameter's content type. Known values are application/json",
       "type": {
        "$id": "240",
        "kind": "constant",
        "valueType": {
         "$id": "241",
         "kind": "string",
         "name": "string",
         "crossLanguageDefinitionId": "TypeSpec.string",
         "decorators": []
        },
        "value": "application/json",
        "decorators": []
       },
       "location": "Header",
       "isApiVersion": false,
       "isContentType": true,
       "isEndpoint": false,
       "explode": false,
       "isRequired": true,
       "kind": "Constant",
       "decorators": [],
       "skipUrlEncoding": false
      },
      {
       "$id": "242",
       "name": "body",
       "nameInRequest": "body",
       "type": {
        "$ref": "57"
       },
       "location": "Body",
       "isApiVersion": false,
       "isContentType": false,
       "isEndpoint": false,
       "explode": false,
       "isRequired": true,
       "kind": "Method",
       "decorators": [],
       "skipUrlEncoding": false
      }
     ],
     "responses": [
      {
       "$id": "243",
       "statusCodes": [
        204
       ],
       "headers": [],
       "isErrorResponse": false
      }
     ],
     "httpMethod": "POST",
     "uri": "{endpoint}",
     "path": "/special-words/models/del",
     "requestMediaTypes": [
      "application/json"
     ],
     "bufferResponse": true,
     "generateProtocolMethod": true,
     "generateConvenienceMethod": true,
     "crossLanguageDefinitionId": "SpecialWords.Models.withDel",
     "decorators": []
    },
    {
     "$id": "244",
     "name": "withElif",
     "resourceName": "Models",
     "accessibility": "public",
     "parameters": [
      {
       "$id": "245",
       "name": "contentType",
       "nameInRequest": "Content-Type",
       "doc": "Body parameter's content type. Known values are application/json",
       "type": {
        "$id": "246",
        "kind": "constant",
        "valueType": {
         "$id": "247",
         "kind": "string",
         "name": "string",
         "crossLanguageDefinitionId": "TypeSpec.string",
         "decorators": []
        },
        "value": "application/json",
        "decorators": []
       },
       "location": "Header",
       "isApiVersion": false,
       "isContentType": true,
       "isEndpoint": false,
       "explode": false,
       "isRequired": true,
       "kind": "Constant",
       "decorators": [],
       "skipUrlEncoding": false
      },
      {
       "$id": "248",
       "name": "body",
       "nameInRequest": "body",
       "type": {
        "$ref": "62"
       },
       "location": "Body",
       "isApiVersion": false,
       "isContentType": false,
       "isEndpoint": false,
       "explode": false,
       "isRequired": true,
       "kind": "Method",
       "decorators": [],
       "skipUrlEncoding": false
      }
     ],
     "responses": [
      {
       "$id": "249",
       "statusCodes": [
        204
       ],
       "headers": [],
       "isErrorResponse": false
      }
     ],
     "httpMethod": "POST",
     "uri": "{endpoint}",
     "path": "/special-words/models/elif",
     "requestMediaTypes": [
      "application/json"
     ],
     "bufferResponse": true,
     "generateProtocolMethod": true,
     "generateConvenienceMethod": true,
     "crossLanguageDefinitionId": "SpecialWords.Models.withElif",
     "decorators": []
    },
    {
     "$id": "250",
     "name": "withElse",
     "resourceName": "Models",
     "accessibility": "public",
     "parameters": [
      {
       "$id": "251",
       "name": "contentType",
       "nameInRequest": "Content-Type",
       "doc": "Body parameter's content type. Known values are application/json",
       "type": {
        "$id": "252",
        "kind": "constant",
        "valueType": {
         "$id": "253",
         "kind": "string",
         "name": "string",
         "crossLanguageDefinitionId": "TypeSpec.string",
         "decorators": []
        },
        "value": "application/json",
        "decorators": []
       },
       "location": "Header",
       "isApiVersion": false,
       "isContentType": true,
       "isEndpoint": false,
       "explode": false,
       "isRequired": true,
       "kind": "Constant",
       "decorators": [],
       "skipUrlEncoding": false
      },
      {
       "$id": "254",
       "name": "body",
       "nameInRequest": "body",
       "type": {
        "$ref": "67"
       },
       "location": "Body",
       "isApiVersion": false,
       "isContentType": false,
       "isEndpoint": false,
       "explode": false,
       "isRequired": true,
       "kind": "Method",
       "decorators": [],
       "skipUrlEncoding": false
      }
     ],
     "responses": [
      {
       "$id": "255",
       "statusCodes": [
        204
       ],
       "headers": [],
       "isErrorResponse": false
      }
     ],
     "httpMethod": "POST",
     "uri": "{endpoint}",
     "path": "/special-words/models/else",
     "requestMediaTypes": [
      "application/json"
     ],
     "bufferResponse": true,
     "generateProtocolMethod": true,
     "generateConvenienceMethod": true,
     "crossLanguageDefinitionId": "SpecialWords.Models.withElse",
     "decorators": []
    },
    {
     "$id": "256",
     "name": "withExcept",
     "resourceName": "Models",
     "accessibility": "public",
     "parameters": [
      {
       "$id": "257",
       "name": "contentType",
       "nameInRequest": "Content-Type",
       "doc": "Body parameter's content type. Known values are application/json",
       "type": {
        "$id": "258",
        "kind": "constant",
        "valueType": {
         "$id": "259",
         "kind": "string",
         "name": "string",
         "crossLanguageDefinitionId": "TypeSpec.string",
         "decorators": []
        },
        "value": "application/json",
        "decorators": []
       },
       "location": "Header",
       "isApiVersion": false,
       "isContentType": true,
       "isEndpoint": false,
       "explode": false,
       "isRequired": true,
       "kind": "Constant",
       "decorators": [],
       "skipUrlEncoding": false
      },
      {
       "$id": "260",
       "name": "body",
       "nameInRequest": "body",
       "type": {
        "$ref": "72"
       },
       "location": "Body",
       "isApiVersion": false,
       "isContentType": false,
       "isEndpoint": false,
       "explode": false,
       "isRequired": true,
       "kind": "Method",
       "decorators": [],
       "skipUrlEncoding": false
      }
     ],
     "responses": [
      {
       "$id": "261",
       "statusCodes": [
        204
       ],
       "headers": [],
       "isErrorResponse": false
      }
     ],
     "httpMethod": "POST",
     "uri": "{endpoint}",
     "path": "/special-words/models/except",
     "requestMediaTypes": [
      "application/json"
     ],
     "bufferResponse": true,
     "generateProtocolMethod": true,
     "generateConvenienceMethod": true,
     "crossLanguageDefinitionId": "SpecialWords.Models.withExcept",
     "decorators": []
    },
    {
     "$id": "262",
     "name": "withExec",
     "resourceName": "Models",
     "accessibility": "public",
     "parameters": [
      {
       "$id": "263",
       "name": "contentType",
       "nameInRequest": "Content-Type",
       "doc": "Body parameter's content type. Known values are application/json",
       "type": {
        "$id": "264",
        "kind": "constant",
        "valueType": {
         "$id": "265",
         "kind": "string",
         "name": "string",
         "crossLanguageDefinitionId": "TypeSpec.string",
         "decorators": []
        },
        "value": "application/json",
        "decorators": []
       },
       "location": "Header",
       "isApiVersion": false,
       "isContentType": true,
       "isEndpoint": false,
       "explode": false,
       "isRequired": true,
       "kind": "Constant",
       "decorators": [],
       "skipUrlEncoding": false
      },
      {
       "$id": "266",
       "name": "body",
       "nameInRequest": "body",
       "type": {
        "$ref": "77"
       },
       "location": "Body",
       "isApiVersion": false,
       "isContentType": false,
       "isEndpoint": false,
       "explode": false,
       "isRequired": true,
       "kind": "Method",
       "decorators": [],
       "skipUrlEncoding": false
      }
     ],
     "responses": [
      {
       "$id": "267",
       "statusCodes": [
        204
       ],
       "headers": [],
       "isErrorResponse": false
      }
     ],
     "httpMethod": "POST",
     "uri": "{endpoint}",
     "path": "/special-words/models/exec",
     "requestMediaTypes": [
      "application/json"
     ],
     "bufferResponse": true,
     "generateProtocolMethod": true,
     "generateConvenienceMethod": true,
     "crossLanguageDefinitionId": "SpecialWords.Models.withExec",
     "decorators": []
    },
    {
     "$id": "268",
     "name": "withFinally",
     "resourceName": "Models",
     "accessibility": "public",
     "parameters": [
      {
       "$id": "269",
       "name": "contentType",
       "nameInRequest": "Content-Type",
       "doc": "Body parameter's content type. Known values are application/json",
       "type": {
        "$id": "270",
        "kind": "constant",
        "valueType": {
         "$id": "271",
         "kind": "string",
         "name": "string",
         "crossLanguageDefinitionId": "TypeSpec.string",
         "decorators": []
        },
        "value": "application/json",
        "decorators": []
       },
       "location": "Header",
       "isApiVersion": false,
       "isContentType": true,
       "isEndpoint": false,
       "explode": false,
       "isRequired": true,
       "kind": "Constant",
       "decorators": [],
       "skipUrlEncoding": false
      },
      {
       "$id": "272",
       "name": "body",
       "nameInRequest": "body",
       "type": {
        "$ref": "82"
       },
       "location": "Body",
       "isApiVersion": false,
       "isContentType": false,
       "isEndpoint": false,
       "explode": false,
       "isRequired": true,
       "kind": "Method",
       "decorators": [],
       "skipUrlEncoding": false
      }
     ],
     "responses": [
      {
       "$id": "273",
       "statusCodes": [
        204
       ],
       "headers": [],
       "isErrorResponse": false
      }
     ],
     "httpMethod": "POST",
     "uri": "{endpoint}",
     "path": "/special-words/models/finally",
     "requestMediaTypes": [
      "application/json"
     ],
     "bufferResponse": true,
     "generateProtocolMethod": true,
     "generateConvenienceMethod": true,
     "crossLanguageDefinitionId": "SpecialWords.Models.withFinally",
     "decorators": []
    },
    {
     "$id": "274",
     "name": "withFor",
     "resourceName": "Models",
     "accessibility": "public",
     "parameters": [
      {
       "$id": "275",
       "name": "contentType",
       "nameInRequest": "Content-Type",
       "doc": "Body parameter's content type. Known values are application/json",
       "type": {
        "$id": "276",
        "kind": "constant",
        "valueType": {
         "$id": "277",
         "kind": "string",
         "name": "string",
         "crossLanguageDefinitionId": "TypeSpec.string",
         "decorators": []
        },
        "value": "application/json",
        "decorators": []
       },
       "location": "Header",
       "isApiVersion": false,
       "isContentType": true,
       "isEndpoint": false,
       "explode": false,
       "isRequired": true,
       "kind": "Constant",
       "decorators": [],
       "skipUrlEncoding": false
      },
      {
       "$id": "278",
       "name": "body",
       "nameInRequest": "body",
       "type": {
        "$ref": "87"
       },
       "location": "Body",
       "isApiVersion": false,
       "isContentType": false,
       "isEndpoint": false,
       "explode": false,
       "isRequired": true,
       "kind": "Method",
       "decorators": [],
       "skipUrlEncoding": false
      }
     ],
     "responses": [
      {
       "$id": "279",
       "statusCodes": [
        204
       ],
       "headers": [],
       "isErrorResponse": false
      }
     ],
     "httpMethod": "POST",
     "uri": "{endpoint}",
     "path": "/special-words/models/for",
     "requestMediaTypes": [
      "application/json"
     ],
     "bufferResponse": true,
     "generateProtocolMethod": true,
     "generateConvenienceMethod": true,
     "crossLanguageDefinitionId": "SpecialWords.Models.withFor",
     "decorators": []
    },
    {
     "$id": "280",
     "name": "withFrom",
     "resourceName": "Models",
     "accessibility": "public",
     "parameters": [
      {
       "$id": "281",
       "name": "contentType",
       "nameInRequest": "Content-Type",
       "doc": "Body parameter's content type. Known values are application/json",
       "type": {
        "$id": "282",
        "kind": "constant",
        "valueType": {
         "$id": "283",
         "kind": "string",
         "name": "string",
         "crossLanguageDefinitionId": "TypeSpec.string",
         "decorators": []
        },
        "value": "application/json",
        "decorators": []
       },
       "location": "Header",
       "isApiVersion": false,
       "isContentType": true,
       "isEndpoint": false,
       "explode": false,
       "isRequired": true,
       "kind": "Constant",
       "decorators": [],
       "skipUrlEncoding": false
      },
      {
       "$id": "284",
       "name": "body",
       "nameInRequest": "body",
       "type": {
        "$ref": "92"
       },
       "location": "Body",
       "isApiVersion": false,
       "isContentType": false,
       "isEndpoint": false,
       "explode": false,
       "isRequired": true,
       "kind": "Method",
       "decorators": [],
       "skipUrlEncoding": false
      }
     ],
     "responses": [
      {
       "$id": "285",
       "statusCodes": [
        204
       ],
       "headers": [],
       "isErrorResponse": false
      }
     ],
     "httpMethod": "POST",
     "uri": "{endpoint}",
     "path": "/special-words/models/from",
     "requestMediaTypes": [
      "application/json"
     ],
     "bufferResponse": true,
     "generateProtocolMethod": true,
     "generateConvenienceMethod": true,
     "crossLanguageDefinitionId": "SpecialWords.Models.withFrom",
     "decorators": []
    },
    {
     "$id": "286",
     "name": "withGlobal",
     "resourceName": "Models",
     "accessibility": "public",
     "parameters": [
      {
       "$id": "287",
       "name": "contentType",
       "nameInRequest": "Content-Type",
       "doc": "Body parameter's content type. Known values are application/json",
       "type": {
        "$id": "288",
        "kind": "constant",
        "valueType": {
         "$id": "289",
         "kind": "string",
         "name": "string",
         "crossLanguageDefinitionId": "TypeSpec.string",
         "decorators": []
        },
        "value": "application/json",
        "decorators": []
       },
       "location": "Header",
       "isApiVersion": false,
       "isContentType": true,
       "isEndpoint": false,
       "explode": false,
       "isRequired": true,
       "kind": "Constant",
       "decorators": [],
       "skipUrlEncoding": false
      },
      {
       "$id": "290",
       "name": "body",
       "nameInRequest": "body",
       "type": {
        "$ref": "97"
       },
       "location": "Body",
       "isApiVersion": false,
       "isContentType": false,
       "isEndpoint": false,
       "explode": false,
       "isRequired": true,
       "kind": "Method",
       "decorators": [],
       "skipUrlEncoding": false
      }
     ],
     "responses": [
      {
       "$id": "291",
       "statusCodes": [
        204
       ],
       "headers": [],
       "isErrorResponse": false
      }
     ],
     "httpMethod": "POST",
     "uri": "{endpoint}",
     "path": "/special-words/models/global",
     "requestMediaTypes": [
      "application/json"
     ],
     "bufferResponse": true,
     "generateProtocolMethod": true,
     "generateConvenienceMethod": true,
     "crossLanguageDefinitionId": "SpecialWords.Models.withGlobal",
     "decorators": []
    },
    {
     "$id": "292",
     "name": "withIf",
     "resourceName": "Models",
     "accessibility": "public",
     "parameters": [
      {
       "$id": "293",
       "name": "contentType",
       "nameInRequest": "Content-Type",
       "doc": "Body parameter's content type. Known values are application/json",
       "type": {
        "$id": "294",
        "kind": "constant",
        "valueType": {
         "$id": "295",
         "kind": "string",
         "name": "string",
         "crossLanguageDefinitionId": "TypeSpec.string",
         "decorators": []
        },
        "value": "application/json",
        "decorators": []
       },
       "location": "Header",
       "isApiVersion": false,
       "isContentType": true,
       "isEndpoint": false,
       "explode": false,
       "isRequired": true,
       "kind": "Constant",
       "decorators": [],
       "skipUrlEncoding": false
      },
      {
       "$id": "296",
       "name": "body",
       "nameInRequest": "body",
       "type": {
        "$ref": "102"
       },
       "location": "Body",
       "isApiVersion": false,
       "isContentType": false,
       "isEndpoint": false,
       "explode": false,
       "isRequired": true,
       "kind": "Method",
       "decorators": [],
       "skipUrlEncoding": false
      }
     ],
     "responses": [
      {
       "$id": "297",
       "statusCodes": [
        204
       ],
       "headers": [],
       "isErrorResponse": false
      }
     ],
     "httpMethod": "POST",
     "uri": "{endpoint}",
     "path": "/special-words/models/if",
     "requestMediaTypes": [
      "application/json"
     ],
     "bufferResponse": true,
     "generateProtocolMethod": true,
     "generateConvenienceMethod": true,
     "crossLanguageDefinitionId": "SpecialWords.Models.withIf",
     "decorators": []
    },
    {
     "$id": "298",
     "name": "withImport",
     "resourceName": "Models",
     "accessibility": "public",
     "parameters": [
      {
       "$id": "299",
       "name": "contentType",
       "nameInRequest": "Content-Type",
       "doc": "Body parameter's content type. Known values are application/json",
       "type": {
        "$id": "300",
        "kind": "constant",
        "valueType": {
         "$id": "301",
         "kind": "string",
         "name": "string",
         "crossLanguageDefinitionId": "TypeSpec.string",
         "decorators": []
        },
        "value": "application/json",
        "decorators": []
       },
       "location": "Header",
       "isApiVersion": false,
       "isContentType": true,
       "isEndpoint": false,
       "explode": false,
       "isRequired": true,
       "kind": "Constant",
       "decorators": [],
       "skipUrlEncoding": false
      },
      {
       "$id": "302",
       "name": "body",
       "nameInRequest": "body",
       "type": {
        "$ref": "107"
       },
       "location": "Body",
       "isApiVersion": false,
       "isContentType": false,
       "isEndpoint": false,
       "explode": false,
       "isRequired": true,
       "kind": "Method",
       "decorators": [],
       "skipUrlEncoding": false
      }
     ],
     "responses": [
      {
       "$id": "303",
       "statusCodes": [
        204
       ],
       "headers": [],
       "isErrorResponse": false
      }
     ],
     "httpMethod": "POST",
     "uri": "{endpoint}",
     "path": "/special-words/models/import",
     "requestMediaTypes": [
      "application/json"
     ],
     "bufferResponse": true,
     "generateProtocolMethod": true,
     "generateConvenienceMethod": true,
     "crossLanguageDefinitionId": "SpecialWords.Models.withImport",
     "decorators": []
    },
    {
     "$id": "304",
     "name": "withIn",
     "resourceName": "Models",
     "accessibility": "public",
     "parameters": [
      {
       "$id": "305",
       "name": "contentType",
       "nameInRequest": "Content-Type",
       "doc": "Body parameter's content type. Known values are application/json",
       "type": {
        "$id": "306",
        "kind": "constant",
        "valueType": {
         "$id": "307",
         "kind": "string",
         "name": "string",
         "crossLanguageDefinitionId": "TypeSpec.string",
         "decorators": []
        },
        "value": "application/json",
        "decorators": []
       },
       "location": "Header",
       "isApiVersion": false,
       "isContentType": true,
       "isEndpoint": false,
       "explode": false,
       "isRequired": true,
       "kind": "Constant",
       "decorators": [],
       "skipUrlEncoding": false
      },
      {
       "$id": "308",
       "name": "body",
       "nameInRequest": "body",
       "type": {
        "$ref": "112"
       },
       "location": "Body",
       "isApiVersion": false,
       "isContentType": false,
       "isEndpoint": false,
       "explode": false,
       "isRequired": true,
       "kind": "Method",
       "decorators": [],
       "skipUrlEncoding": false
      }
     ],
     "responses": [
      {
       "$id": "309",
       "statusCodes": [
        204
       ],
       "headers": [],
       "isErrorResponse": false
      }
     ],
     "httpMethod": "POST",
     "uri": "{endpoint}",
     "path": "/special-words/models/in",
     "requestMediaTypes": [
      "application/json"
     ],
     "bufferResponse": true,
     "generateProtocolMethod": true,
     "generateConvenienceMethod": true,
     "crossLanguageDefinitionId": "SpecialWords.Models.withIn",
     "decorators": []
    },
    {
     "$id": "310",
     "name": "withIs",
     "resourceName": "Models",
     "accessibility": "public",
     "parameters": [
      {
       "$id": "311",
       "name": "contentType",
       "nameInRequest": "Content-Type",
       "doc": "Body parameter's content type. Known values are application/json",
       "type": {
        "$id": "312",
        "kind": "constant",
        "valueType": {
         "$id": "313",
         "kind": "string",
         "name": "string",
         "crossLanguageDefinitionId": "TypeSpec.string",
         "decorators": []
        },
        "value": "application/json",
        "decorators": []
       },
       "location": "Header",
       "isApiVersion": false,
       "isContentType": true,
       "isEndpoint": false,
       "explode": false,
       "isRequired": true,
       "kind": "Constant",
       "decorators": [],
       "skipUrlEncoding": false
      },
      {
       "$id": "314",
       "name": "body",
       "nameInRequest": "body",
       "type": {
        "$ref": "117"
       },
       "location": "Body",
       "isApiVersion": false,
       "isContentType": false,
       "isEndpoint": false,
       "explode": false,
       "isRequired": true,
       "kind": "Method",
       "decorators": [],
       "skipUrlEncoding": false
      }
     ],
     "responses": [
      {
       "$id": "315",
       "statusCodes": [
        204
       ],
       "headers": [],
       "isErrorResponse": false
      }
     ],
     "httpMethod": "POST",
     "uri": "{endpoint}",
     "path": "/special-words/models/is",
     "requestMediaTypes": [
      "application/json"
     ],
     "bufferResponse": true,
     "generateProtocolMethod": true,
     "generateConvenienceMethod": true,
     "crossLanguageDefinitionId": "SpecialWords.Models.withIs",
     "decorators": []
    },
    {
     "$id": "316",
     "name": "withLambda",
     "resourceName": "Models",
     "accessibility": "public",
     "parameters": [
      {
       "$id": "317",
       "name": "contentType",
       "nameInRequest": "Content-Type",
       "doc": "Body parameter's content type. Known values are application/json",
       "type": {
        "$id": "318",
        "kind": "constant",
        "valueType": {
         "$id": "319",
         "kind": "string",
         "name": "string",
         "crossLanguageDefinitionId": "TypeSpec.string",
         "decorators": []
        },
        "value": "application/json",
        "decorators": []
       },
       "location": "Header",
       "isApiVersion": false,
       "isContentType": true,
       "isEndpoint": false,
       "explode": false,
       "isRequired": true,
       "kind": "Constant",
       "decorators": [],
       "skipUrlEncoding": false
      },
      {
       "$id": "320",
       "name": "body",
       "nameInRequest": "body",
       "type": {
        "$ref": "122"
       },
       "location": "Body",
       "isApiVersion": false,
       "isContentType": false,
       "isEndpoint": false,
       "explode": false,
       "isRequired": true,
       "kind": "Method",
       "decorators": [],
       "skipUrlEncoding": false
      }
     ],
     "responses": [
      {
       "$id": "321",
       "statusCodes": [
        204
       ],
       "headers": [],
       "isErrorResponse": false
      }
     ],
     "httpMethod": "POST",
     "uri": "{endpoint}",
     "path": "/special-words/models/lambda",
     "requestMediaTypes": [
      "application/json"
     ],
     "bufferResponse": true,
     "generateProtocolMethod": true,
     "generateConvenienceMethod": true,
     "crossLanguageDefinitionId": "SpecialWords.Models.withLambda",
     "decorators": []
    },
    {
     "$id": "322",
     "name": "withNot",
     "resourceName": "Models",
     "accessibility": "public",
     "parameters": [
      {
       "$id": "323",
       "name": "contentType",
       "nameInRequest": "Content-Type",
       "doc": "Body parameter's content type. Known values are application/json",
       "type": {
        "$id": "324",
        "kind": "constant",
        "valueType": {
         "$id": "325",
         "kind": "string",
         "name": "string",
         "crossLanguageDefinitionId": "TypeSpec.string",
         "decorators": []
        },
        "value": "application/json",
        "decorators": []
       },
       "location": "Header",
       "isApiVersion": false,
       "isContentType": true,
       "isEndpoint": false,
       "explode": false,
       "isRequired": true,
       "kind": "Constant",
       "decorators": [],
       "skipUrlEncoding": false
      },
      {
       "$id": "326",
       "name": "body",
       "nameInRequest": "body",
       "type": {
        "$ref": "127"
       },
       "location": "Body",
       "isApiVersion": false,
       "isContentType": false,
       "isEndpoint": false,
       "explode": false,
       "isRequired": true,
       "kind": "Method",
       "decorators": [],
       "skipUrlEncoding": false
      }
     ],
     "responses": [
      {
       "$id": "327",
       "statusCodes": [
        204
       ],
       "headers": [],
       "isErrorResponse": false
      }
     ],
     "httpMethod": "POST",
     "uri": "{endpoint}",
     "path": "/special-words/models/not",
     "requestMediaTypes": [
      "application/json"
     ],
     "bufferResponse": true,
     "generateProtocolMethod": true,
     "generateConvenienceMethod": true,
     "crossLanguageDefinitionId": "SpecialWords.Models.withNot",
     "decorators": []
    },
    {
     "$id": "328",
     "name": "withOr",
     "resourceName": "Models",
     "accessibility": "public",
     "parameters": [
      {
       "$id": "329",
       "name": "contentType",
       "nameInRequest": "Content-Type",
       "doc": "Body parameter's content type. Known values are application/json",
       "type": {
        "$id": "330",
        "kind": "constant",
        "valueType": {
         "$id": "331",
         "kind": "string",
         "name": "string",
         "crossLanguageDefinitionId": "TypeSpec.string",
         "decorators": []
        },
        "value": "application/json",
        "decorators": []
       },
       "location": "Header",
       "isApiVersion": false,
       "isContentType": true,
       "isEndpoint": false,
       "explode": false,
       "isRequired": true,
       "kind": "Constant",
       "decorators": [],
       "skipUrlEncoding": false
      },
      {
       "$id": "332",
       "name": "body",
       "nameInRequest": "body",
       "type": {
        "$ref": "132"
       },
       "location": "Body",
       "isApiVersion": false,
       "isContentType": false,
       "isEndpoint": false,
       "explode": false,
       "isRequired": true,
       "kind": "Method",
       "decorators": [],
       "skipUrlEncoding": false
      }
     ],
     "responses": [
      {
       "$id": "333",
       "statusCodes": [
        204
       ],
       "headers": [],
       "isErrorResponse": false
      }
     ],
     "httpMethod": "POST",
     "uri": "{endpoint}",
     "path": "/special-words/models/or",
     "requestMediaTypes": [
      "application/json"
     ],
     "bufferResponse": true,
     "generateProtocolMethod": true,
     "generateConvenienceMethod": true,
     "crossLanguageDefinitionId": "SpecialWords.Models.withOr",
     "decorators": []
    },
    {
     "$id": "334",
     "name": "withPass",
     "resourceName": "Models",
     "accessibility": "public",
     "parameters": [
      {
       "$id": "335",
       "name": "contentType",
       "nameInRequest": "Content-Type",
       "doc": "Body parameter's content type. Known values are application/json",
       "type": {
        "$id": "336",
        "kind": "constant",
        "valueType": {
         "$id": "337",
         "kind": "string",
         "name": "string",
         "crossLanguageDefinitionId": "TypeSpec.string",
         "decorators": []
        },
        "value": "application/json",
        "decorators": []
       },
       "location": "Header",
       "isApiVersion": false,
       "isContentType": true,
       "isEndpoint": false,
       "explode": false,
       "isRequired": true,
       "kind": "Constant",
       "decorators": [],
       "skipUrlEncoding": false
      },
      {
       "$id": "338",
       "name": "body",
       "nameInRequest": "body",
       "type": {
        "$ref": "137"
       },
       "location": "Body",
       "isApiVersion": false,
       "isContentType": false,
       "isEndpoint": false,
       "explode": false,
       "isRequired": true,
       "kind": "Method",
       "decorators": [],
       "skipUrlEncoding": false
      }
     ],
     "responses": [
      {
       "$id": "339",
       "statusCodes": [
        204
       ],
       "headers": [],
       "isErrorResponse": false
      }
     ],
     "httpMethod": "POST",
     "uri": "{endpoint}",
     "path": "/special-words/models/pass",
     "requestMediaTypes": [
      "application/json"
     ],
     "bufferResponse": true,
     "generateProtocolMethod": true,
     "generateConvenienceMethod": true,
     "crossLanguageDefinitionId": "SpecialWords.Models.withPass",
     "decorators": []
    },
    {
     "$id": "340",
     "name": "withRaise",
     "resourceName": "Models",
     "accessibility": "public",
     "parameters": [
      {
       "$id": "341",
       "name": "contentType",
       "nameInRequest": "Content-Type",
       "doc": "Body parameter's content type. Known values are application/json",
       "type": {
        "$id": "342",
        "kind": "constant",
        "valueType": {
         "$id": "343",
         "kind": "string",
         "name": "string",
         "crossLanguageDefinitionId": "TypeSpec.string",
         "decorators": []
        },
        "value": "application/json",
        "decorators": []
       },
       "location": "Header",
       "isApiVersion": false,
       "isContentType": true,
       "isEndpoint": false,
       "explode": false,
       "isRequired": true,
       "kind": "Constant",
       "decorators": [],
       "skipUrlEncoding": false
      },
      {
       "$id": "344",
       "name": "body",
       "nameInRequest": "body",
       "type": {
        "$ref": "142"
       },
       "location": "Body",
       "isApiVersion": false,
       "isContentType": false,
       "isEndpoint": false,
       "explode": false,
       "isRequired": true,
       "kind": "Method",
       "decorators": [],
       "skipUrlEncoding": false
      }
     ],
     "responses": [
      {
       "$id": "345",
       "statusCodes": [
        204
       ],
       "headers": [],
       "isErrorResponse": false
      }
     ],
     "httpMethod": "POST",
     "uri": "{endpoint}",
     "path": "/special-words/models/raise",
     "requestMediaTypes": [
      "application/json"
     ],
     "bufferResponse": true,
     "generateProtocolMethod": true,
     "generateConvenienceMethod": true,
     "crossLanguageDefinitionId": "SpecialWords.Models.withRaise",
     "decorators": []
    },
    {
     "$id": "346",
     "name": "withReturn",
     "resourceName": "Models",
     "accessibility": "public",
     "parameters": [
      {
       "$id": "347",
       "name": "contentType",
       "nameInRequest": "Content-Type",
       "doc": "Body parameter's content type. Known values are application/json",
       "type": {
        "$id": "348",
        "kind": "constant",
        "valueType": {
         "$id": "349",
         "kind": "string",
         "name": "string",
         "crossLanguageDefinitionId": "TypeSpec.string",
         "decorators": []
        },
        "value": "application/json",
        "decorators": []
       },
       "location": "Header",
       "isApiVersion": false,
       "isContentType": true,
       "isEndpoint": false,
       "explode": false,
       "isRequired": true,
       "kind": "Constant",
       "decorators": [],
       "skipUrlEncoding": false
      },
      {
       "$id": "350",
       "name": "body",
       "nameInRequest": "body",
       "type": {
        "$ref": "147"
       },
       "location": "Body",
       "isApiVersion": false,
       "isContentType": false,
       "isEndpoint": false,
       "explode": false,
       "isRequired": true,
       "kind": "Method",
       "decorators": [],
       "skipUrlEncoding": false
      }
     ],
     "responses": [
      {
       "$id": "351",
       "statusCodes": [
        204
       ],
       "headers": [],
       "isErrorResponse": false
      }
     ],
     "httpMethod": "POST",
     "uri": "{endpoint}",
     "path": "/special-words/models/return",
     "requestMediaTypes": [
      "application/json"
     ],
     "bufferResponse": true,
     "generateProtocolMethod": true,
     "generateConvenienceMethod": true,
     "crossLanguageDefinitionId": "SpecialWords.Models.withReturn",
     "decorators": []
    },
    {
     "$id": "352",
     "name": "withTry",
     "resourceName": "Models",
     "accessibility": "public",
     "parameters": [
      {
       "$id": "353",
       "name": "contentType",
       "nameInRequest": "Content-Type",
       "doc": "Body parameter's content type. Known values are application/json",
       "type": {
        "$id": "354",
        "kind": "constant",
        "valueType": {
         "$id": "355",
         "kind": "string",
         "name": "string",
         "crossLanguageDefinitionId": "TypeSpec.string",
         "decorators": []
        },
        "value": "application/json",
        "decorators": []
       },
       "location": "Header",
       "isApiVersion": false,
       "isContentType": true,
       "isEndpoint": false,
       "explode": false,
       "isRequired": true,
       "kind": "Constant",
       "decorators": [],
       "skipUrlEncoding": false
      },
      {
       "$id": "356",
       "name": "body",
       "nameInRequest": "body",
       "type": {
        "$ref": "152"
       },
       "location": "Body",
       "isApiVersion": false,
       "isContentType": false,
       "isEndpoint": false,
       "explode": false,
       "isRequired": true,
       "kind": "Method",
       "decorators": [],
       "skipUrlEncoding": false
      }
     ],
     "responses": [
      {
       "$id": "357",
       "statusCodes": [
        204
       ],
       "headers": [],
       "isErrorResponse": false
      }
     ],
     "httpMethod": "POST",
     "uri": "{endpoint}",
     "path": "/special-words/models/try",
     "requestMediaTypes": [
      "application/json"
     ],
     "bufferResponse": true,
     "generateProtocolMethod": true,
     "generateConvenienceMethod": true,
     "crossLanguageDefinitionId": "SpecialWords.Models.withTry",
     "decorators": []
    },
    {
     "$id": "358",
     "name": "withWhile",
     "resourceName": "Models",
     "accessibility": "public",
     "parameters": [
      {
       "$id": "359",
       "name": "contentType",
       "nameInRequest": "Content-Type",
       "doc": "Body parameter's content type. Known values are application/json",
       "type": {
        "$id": "360",
        "kind": "constant",
        "valueType": {
         "$id": "361",
         "kind": "string",
         "name": "string",
         "crossLanguageDefinitionId": "TypeSpec.string",
         "decorators": []
        },
        "value": "application/json",
        "decorators": []
       },
       "location": "Header",
       "isApiVersion": false,
       "isContentType": true,
       "isEndpoint": false,
       "explode": false,
       "isRequired": true,
       "kind": "Constant",
       "decorators": [],
       "skipUrlEncoding": false
      },
      {
       "$id": "362",
       "name": "body",
       "nameInRequest": "body",
       "type": {
        "$ref": "157"
       },
       "location": "Body",
       "isApiVersion": false,
       "isContentType": false,
       "isEndpoint": false,
       "explode": false,
       "isRequired": true,
       "kind": "Method",
       "decorators": [],
       "skipUrlEncoding": false
      }
     ],
     "responses": [
      {
       "$id": "363",
       "statusCodes": [
        204
       ],
       "headers": [],
       "isErrorResponse": false
      }
     ],
     "httpMethod": "POST",
     "uri": "{endpoint}",
     "path": "/special-words/models/while",
     "requestMediaTypes": [
      "application/json"
     ],
     "bufferResponse": true,
     "generateProtocolMethod": true,
     "generateConvenienceMethod": true,
     "crossLanguageDefinitionId": "SpecialWords.Models.withWhile",
     "decorators": []
    },
    {
     "$id": "364",
     "name": "withWith",
     "resourceName": "Models",
     "accessibility": "public",
     "parameters": [
      {
       "$id": "365",
       "name": "contentType",
       "nameInRequest": "Content-Type",
       "doc": "Body parameter's content type. Known values are application/json",
       "type": {
        "$id": "366",
        "kind": "constant",
        "valueType": {
         "$id": "367",
         "kind": "string",
         "name": "string",
         "crossLanguageDefinitionId": "TypeSpec.string",
         "decorators": []
        },
        "value": "application/json",
        "decorators": []
       },
       "location": "Header",
       "isApiVersion": false,
       "isContentType": true,
       "isEndpoint": false,
       "explode": false,
       "isRequired": true,
       "kind": "Constant",
       "decorators": [],
       "skipUrlEncoding": false
      },
      {
       "$id": "368",
       "name": "body",
       "nameInRequest": "body",
       "type": {
        "$ref": "162"
       },
       "location": "Body",
       "isApiVersion": false,
       "isContentType": false,
       "isEndpoint": false,
       "explode": false,
       "isRequired": true,
       "kind": "Method",
       "decorators": [],
       "skipUrlEncoding": false
      }
     ],
     "responses": [
      {
       "$id": "369",
       "statusCodes": [
        204
       ],
       "headers": [],
       "isErrorResponse": false
      }
     ],
     "httpMethod": "POST",
     "uri": "{endpoint}",
     "path": "/special-words/models/with",
     "requestMediaTypes": [
      "application/json"
     ],
     "bufferResponse": true,
     "generateProtocolMethod": true,
     "generateConvenienceMethod": true,
     "crossLanguageDefinitionId": "SpecialWords.Models.withWith",
     "decorators": []
    },
    {
     "$id": "370",
     "name": "withYield",
     "resourceName": "Models",
     "accessibility": "public",
     "parameters": [
      {
       "$id": "371",
       "name": "contentType",
       "nameInRequest": "Content-Type",
       "doc": "Body parameter's content type. Known values are application/json",
       "type": {
        "$id": "372",
        "kind": "constant",
        "valueType": {
         "$id": "373",
         "kind": "string",
         "name": "string",
         "crossLanguageDefinitionId": "TypeSpec.string",
         "decorators": []
        },
        "value": "application/json",
        "decorators": []
       },
       "location": "Header",
       "isApiVersion": false,
       "isContentType": true,
       "isEndpoint": false,
       "explode": false,
       "isRequired": true,
       "kind": "Constant",
       "decorators": [],
       "skipUrlEncoding": false
      },
      {
       "$id": "374",
       "name": "body",
       "nameInRequest": "body",
       "type": {
        "$ref": "167"
       },
       "location": "Body",
       "isApiVersion": false,
       "isContentType": false,
       "isEndpoint": false,
       "explode": false,
       "isRequired": true,
       "kind": "Method",
       "decorators": [],
       "skipUrlEncoding": false
      }
     ],
     "responses": [
      {
       "$id": "375",
       "statusCodes": [
        204
       ],
       "headers": [],
       "isErrorResponse": false
      }
     ],
     "httpMethod": "POST",
     "uri": "{endpoint}",
     "path": "/special-words/models/yield",
     "requestMediaTypes": [
      "application/json"
     ],
     "bufferResponse": true,
     "generateProtocolMethod": true,
     "generateConvenienceMethod": true,
     "crossLanguageDefinitionId": "SpecialWords.Models.withYield",
     "decorators": []
    }
   ],
   "parent": "SpecialWordsClient",
   "parameters": [
    {
     "$id": "376",
     "name": "endpoint",
     "nameInRequest": "endpoint",
     "doc": "Service host",
     "type": {
      "$id": "377",
      "kind": "url",
      "name": "url",
      "crossLanguageDefinitionId": "TypeSpec.url"
     },
<<<<<<< HEAD
     "Location": "Uri",
     "IsApiVersion": false,
     "IsContentType": false,
     "IsRequired": true,
     "IsEndpoint": true,
     "SkipUrlEncoding": false,
     "Explode": false,
     "Kind": "Client",
     "DefaultValue": {
      "$id": "380",
      "Type": {
       "$id": "381",
=======
     "location": "Uri",
     "isApiVersion": false,
     "isContentType": false,
     "isRequired": true,
     "isEndpoint": true,
     "skipUrlEncoding": false,
     "explode": false,
     "kind": "Client",
     "defaultValue": {
      "$id": "378",
      "type": {
       "$id": "379",
>>>>>>> c6990eba
       "kind": "string",
       "name": "string",
       "crossLanguageDefinitionId": "TypeSpec.string"
      },
      "value": "http://localhost:3000"
     }
    }
   ],
   "decorators": [],
   "crossLanguageDefinitionId": "SpecialWords.Models"
  },
  {
   "$id": "380",
   "name": "ModelProperties",
   "namespace": "SpecialWords.ModelProperties",
   "doc": "Verify model names",
   "operations": [
    {
     "$id": "381",
     "name": "sameAsModel",
     "resourceName": "ModelProperties",
     "accessibility": "public",
     "parameters": [
      {
       "$id": "382",
       "name": "contentType",
       "nameInRequest": "Content-Type",
       "doc": "Body parameter's content type. Known values are application/json",
       "type": {
        "$id": "383",
        "kind": "constant",
        "valueType": {
         "$id": "384",
         "kind": "string",
         "name": "string",
         "crossLanguageDefinitionId": "TypeSpec.string",
         "decorators": []
        },
        "value": "application/json",
        "decorators": []
       },
       "location": "Header",
       "isApiVersion": false,
       "isContentType": true,
       "isEndpoint": false,
       "explode": false,
       "isRequired": true,
       "kind": "Constant",
       "decorators": [],
       "skipUrlEncoding": false
      },
      {
       "$id": "385",
       "name": "body",
       "nameInRequest": "body",
       "type": {
        "$ref": "2"
       },
       "location": "Body",
       "isApiVersion": false,
       "isContentType": false,
       "isEndpoint": false,
       "explode": false,
       "isRequired": true,
       "kind": "Method",
       "decorators": [],
       "skipUrlEncoding": false
      }
     ],
     "responses": [
      {
       "$id": "386",
       "statusCodes": [
        204
       ],
       "headers": [],
       "isErrorResponse": false
      }
     ],
     "httpMethod": "POST",
     "uri": "{endpoint}",
     "path": "/special-words/model-properties/same-as-model",
     "requestMediaTypes": [
      "application/json"
     ],
     "bufferResponse": true,
     "generateProtocolMethod": true,
     "generateConvenienceMethod": true,
     "crossLanguageDefinitionId": "SpecialWords.ModelProperties.sameAsModel",
     "decorators": []
    }
   ],
   "parent": "SpecialWordsClient",
   "parameters": [
    {
     "$id": "387",
     "name": "endpoint",
     "nameInRequest": "endpoint",
     "doc": "Service host",
     "type": {
      "$id": "388",
      "kind": "url",
      "name": "url",
      "crossLanguageDefinitionId": "TypeSpec.url"
     },
<<<<<<< HEAD
     "Location": "Uri",
     "IsApiVersion": false,
     "IsContentType": false,
     "IsRequired": true,
     "IsEndpoint": true,
     "SkipUrlEncoding": false,
     "Explode": false,
     "Kind": "Client",
     "DefaultValue": {
      "$id": "392",
      "Type": {
       "$id": "393",
=======
     "location": "Uri",
     "isApiVersion": false,
     "isContentType": false,
     "isRequired": true,
     "isEndpoint": true,
     "skipUrlEncoding": false,
     "explode": false,
     "kind": "Client",
     "defaultValue": {
      "$id": "389",
      "type": {
       "$id": "390",
>>>>>>> c6990eba
       "kind": "string",
       "name": "string",
       "crossLanguageDefinitionId": "TypeSpec.string"
      },
      "value": "http://localhost:3000"
     }
    }
   ],
   "decorators": [],
   "crossLanguageDefinitionId": "SpecialWords.ModelProperties"
  },
  {
   "$id": "391",
   "name": "Operations",
   "namespace": "SpecialWords",
   "doc": "Test reserved words as operation name.",
   "operations": [
    {
     "$id": "392",
     "name": "and",
     "resourceName": "Operations",
     "accessibility": "public",
     "parameters": [],
     "responses": [
      {
       "$id": "393",
       "statusCodes": [
        204
       ],
       "headers": [],
       "isErrorResponse": false
      }
     ],
     "httpMethod": "GET",
     "uri": "{endpoint}",
     "path": "/special-words/operations/and",
     "bufferResponse": true,
     "generateProtocolMethod": true,
     "generateConvenienceMethod": true,
     "crossLanguageDefinitionId": "SpecialWords.Operations.and",
     "decorators": []
    },
    {
     "$id": "394",
     "name": "as",
     "resourceName": "Operations",
     "accessibility": "public",
     "parameters": [],
     "responses": [
      {
       "$id": "395",
       "statusCodes": [
        204
       ],
       "headers": [],
       "isErrorResponse": false
      }
     ],
     "httpMethod": "GET",
     "uri": "{endpoint}",
     "path": "/special-words/operations/as",
     "bufferResponse": true,
     "generateProtocolMethod": true,
     "generateConvenienceMethod": true,
     "crossLanguageDefinitionId": "SpecialWords.Operations.as",
     "decorators": []
    },
    {
     "$id": "396",
     "name": "assert",
     "resourceName": "Operations",
     "accessibility": "public",
     "parameters": [],
     "responses": [
      {
       "$id": "397",
       "statusCodes": [
        204
       ],
       "headers": [],
       "isErrorResponse": false
      }
     ],
     "httpMethod": "GET",
     "uri": "{endpoint}",
     "path": "/special-words/operations/assert",
     "bufferResponse": true,
     "generateProtocolMethod": true,
     "generateConvenienceMethod": true,
     "crossLanguageDefinitionId": "SpecialWords.Operations.assert",
     "decorators": []
    },
    {
     "$id": "398",
     "name": "async",
     "resourceName": "Operations",
     "accessibility": "public",
     "parameters": [],
     "responses": [
      {
       "$id": "399",
       "statusCodes": [
        204
       ],
       "headers": [],
       "isErrorResponse": false
      }
     ],
     "httpMethod": "GET",
     "uri": "{endpoint}",
     "path": "/special-words/operations/async",
     "bufferResponse": true,
     "generateProtocolMethod": true,
     "generateConvenienceMethod": true,
     "crossLanguageDefinitionId": "SpecialWords.Operations.async",
     "decorators": []
    },
    {
     "$id": "400",
     "name": "await",
     "resourceName": "Operations",
     "accessibility": "public",
     "parameters": [],
     "responses": [
      {
       "$id": "401",
       "statusCodes": [
        204
       ],
       "headers": [],
       "isErrorResponse": false
      }
     ],
     "httpMethod": "GET",
     "uri": "{endpoint}",
     "path": "/special-words/operations/await",
     "bufferResponse": true,
     "generateProtocolMethod": true,
     "generateConvenienceMethod": true,
     "crossLanguageDefinitionId": "SpecialWords.Operations.await",
     "decorators": []
    },
    {
     "$id": "402",
     "name": "break",
     "resourceName": "Operations",
     "accessibility": "public",
     "parameters": [],
     "responses": [
      {
       "$id": "403",
       "statusCodes": [
        204
       ],
       "headers": [],
       "isErrorResponse": false
      }
     ],
     "httpMethod": "GET",
     "uri": "{endpoint}",
     "path": "/special-words/operations/break",
     "bufferResponse": true,
     "generateProtocolMethod": true,
     "generateConvenienceMethod": true,
     "crossLanguageDefinitionId": "SpecialWords.Operations.break",
     "decorators": []
    },
    {
     "$id": "404",
     "name": "class",
     "resourceName": "Operations",
     "accessibility": "public",
     "parameters": [],
     "responses": [
      {
       "$id": "405",
       "statusCodes": [
        204
       ],
       "headers": [],
       "isErrorResponse": false
      }
     ],
     "httpMethod": "GET",
     "uri": "{endpoint}",
     "path": "/special-words/operations/class",
     "bufferResponse": true,
     "generateProtocolMethod": true,
     "generateConvenienceMethod": true,
     "crossLanguageDefinitionId": "SpecialWords.Operations.class",
     "decorators": []
    },
    {
     "$id": "406",
     "name": "constructor",
     "resourceName": "Operations",
     "accessibility": "public",
     "parameters": [],
     "responses": [
      {
       "$id": "407",
       "statusCodes": [
        204
       ],
       "headers": [],
       "isErrorResponse": false
      }
     ],
     "httpMethod": "GET",
     "uri": "{endpoint}",
     "path": "/special-words/operations/constructor",
     "bufferResponse": true,
     "generateProtocolMethod": true,
     "generateConvenienceMethod": true,
     "crossLanguageDefinitionId": "SpecialWords.Operations.constructor",
     "decorators": []
    },
    {
     "$id": "408",
     "name": "continue",
     "resourceName": "Operations",
     "accessibility": "public",
     "parameters": [],
     "responses": [
      {
       "$id": "409",
       "statusCodes": [
        204
       ],
       "headers": [],
       "isErrorResponse": false
      }
     ],
     "httpMethod": "GET",
     "uri": "{endpoint}",
     "path": "/special-words/operations/continue",
     "bufferResponse": true,
     "generateProtocolMethod": true,
     "generateConvenienceMethod": true,
     "crossLanguageDefinitionId": "SpecialWords.Operations.continue",
     "decorators": []
    },
    {
     "$id": "410",
     "name": "def",
     "resourceName": "Operations",
     "accessibility": "public",
     "parameters": [],
     "responses": [
      {
       "$id": "411",
       "statusCodes": [
        204
       ],
       "headers": [],
       "isErrorResponse": false
      }
     ],
     "httpMethod": "GET",
     "uri": "{endpoint}",
     "path": "/special-words/operations/def",
     "bufferResponse": true,
     "generateProtocolMethod": true,
     "generateConvenienceMethod": true,
     "crossLanguageDefinitionId": "SpecialWords.Operations.def",
     "decorators": []
    },
    {
     "$id": "412",
     "name": "del",
     "resourceName": "Operations",
     "accessibility": "public",
     "parameters": [],
     "responses": [
      {
       "$id": "413",
       "statusCodes": [
        204
       ],
       "headers": [],
       "isErrorResponse": false
      }
     ],
     "httpMethod": "GET",
     "uri": "{endpoint}",
     "path": "/special-words/operations/del",
     "bufferResponse": true,
     "generateProtocolMethod": true,
     "generateConvenienceMethod": true,
     "crossLanguageDefinitionId": "SpecialWords.Operations.del",
     "decorators": []
    },
    {
     "$id": "414",
     "name": "elif",
     "resourceName": "Operations",
     "accessibility": "public",
     "parameters": [],
     "responses": [
      {
       "$id": "415",
       "statusCodes": [
        204
       ],
       "headers": [],
       "isErrorResponse": false
      }
     ],
     "httpMethod": "GET",
     "uri": "{endpoint}",
     "path": "/special-words/operations/elif",
     "bufferResponse": true,
     "generateProtocolMethod": true,
     "generateConvenienceMethod": true,
     "crossLanguageDefinitionId": "SpecialWords.Operations.elif",
     "decorators": []
    },
    {
     "$id": "416",
     "name": "else",
     "resourceName": "Operations",
     "accessibility": "public",
     "parameters": [],
     "responses": [
      {
       "$id": "417",
       "statusCodes": [
        204
       ],
       "headers": [],
       "isErrorResponse": false
      }
     ],
     "httpMethod": "GET",
     "uri": "{endpoint}",
     "path": "/special-words/operations/else",
     "bufferResponse": true,
     "generateProtocolMethod": true,
     "generateConvenienceMethod": true,
     "crossLanguageDefinitionId": "SpecialWords.Operations.else",
     "decorators": []
    },
    {
     "$id": "418",
     "name": "except",
     "resourceName": "Operations",
     "accessibility": "public",
     "parameters": [],
     "responses": [
      {
       "$id": "419",
       "statusCodes": [
        204
       ],
       "headers": [],
       "isErrorResponse": false
      }
     ],
     "httpMethod": "GET",
     "uri": "{endpoint}",
     "path": "/special-words/operations/except",
     "bufferResponse": true,
     "generateProtocolMethod": true,
     "generateConvenienceMethod": true,
     "crossLanguageDefinitionId": "SpecialWords.Operations.except",
     "decorators": []
    },
    {
     "$id": "420",
     "name": "exec",
     "resourceName": "Operations",
     "accessibility": "public",
     "parameters": [],
     "responses": [
      {
       "$id": "421",
       "statusCodes": [
        204
       ],
       "headers": [],
       "isErrorResponse": false
      }
     ],
     "httpMethod": "GET",
     "uri": "{endpoint}",
     "path": "/special-words/operations/exec",
     "bufferResponse": true,
     "generateProtocolMethod": true,
     "generateConvenienceMethod": true,
     "crossLanguageDefinitionId": "SpecialWords.Operations.exec",
     "decorators": []
    },
    {
     "$id": "422",
     "name": "finally",
     "resourceName": "Operations",
     "accessibility": "public",
     "parameters": [],
     "responses": [
      {
       "$id": "423",
       "statusCodes": [
        204
       ],
       "headers": [],
       "isErrorResponse": false
      }
     ],
     "httpMethod": "GET",
     "uri": "{endpoint}",
     "path": "/special-words/operations/finally",
     "bufferResponse": true,
     "generateProtocolMethod": true,
     "generateConvenienceMethod": true,
     "crossLanguageDefinitionId": "SpecialWords.Operations.finally",
     "decorators": []
    },
    {
     "$id": "424",
     "name": "for",
     "resourceName": "Operations",
     "accessibility": "public",
     "parameters": [],
     "responses": [
      {
       "$id": "425",
       "statusCodes": [
        204
       ],
       "headers": [],
       "isErrorResponse": false
      }
     ],
     "httpMethod": "GET",
     "uri": "{endpoint}",
     "path": "/special-words/operations/for",
     "bufferResponse": true,
     "generateProtocolMethod": true,
     "generateConvenienceMethod": true,
     "crossLanguageDefinitionId": "SpecialWords.Operations.for",
     "decorators": []
    },
    {
     "$id": "426",
     "name": "from",
     "resourceName": "Operations",
     "accessibility": "public",
     "parameters": [],
     "responses": [
      {
       "$id": "427",
       "statusCodes": [
        204
       ],
       "headers": [],
       "isErrorResponse": false
      }
     ],
     "httpMethod": "GET",
     "uri": "{endpoint}",
     "path": "/special-words/operations/from",
     "bufferResponse": true,
     "generateProtocolMethod": true,
     "generateConvenienceMethod": true,
     "crossLanguageDefinitionId": "SpecialWords.Operations.from",
     "decorators": []
    },
    {
     "$id": "428",
     "name": "global",
     "resourceName": "Operations",
     "accessibility": "public",
     "parameters": [],
     "responses": [
      {
       "$id": "429",
       "statusCodes": [
        204
       ],
       "headers": [],
       "isErrorResponse": false
      }
     ],
     "httpMethod": "GET",
     "uri": "{endpoint}",
     "path": "/special-words/operations/global",
     "bufferResponse": true,
     "generateProtocolMethod": true,
     "generateConvenienceMethod": true,
     "crossLanguageDefinitionId": "SpecialWords.Operations.global",
     "decorators": []
    },
    {
     "$id": "430",
     "name": "if",
     "resourceName": "Operations",
     "accessibility": "public",
     "parameters": [],
     "responses": [
      {
       "$id": "431",
       "statusCodes": [
        204
       ],
       "headers": [],
       "isErrorResponse": false
      }
     ],
     "httpMethod": "GET",
     "uri": "{endpoint}",
     "path": "/special-words/operations/if",
     "bufferResponse": true,
     "generateProtocolMethod": true,
     "generateConvenienceMethod": true,
     "crossLanguageDefinitionId": "SpecialWords.Operations.if",
     "decorators": []
    },
    {
     "$id": "432",
     "name": "import",
     "resourceName": "Operations",
     "accessibility": "public",
     "parameters": [],
     "responses": [
      {
       "$id": "433",
       "statusCodes": [
        204
       ],
       "headers": [],
       "isErrorResponse": false
      }
     ],
     "httpMethod": "GET",
     "uri": "{endpoint}",
     "path": "/special-words/operations/import",
     "bufferResponse": true,
     "generateProtocolMethod": true,
     "generateConvenienceMethod": true,
     "crossLanguageDefinitionId": "SpecialWords.Operations.import",
     "decorators": []
    },
    {
     "$id": "434",
     "name": "in",
     "resourceName": "Operations",
     "accessibility": "public",
     "parameters": [],
     "responses": [
      {
       "$id": "435",
       "statusCodes": [
        204
       ],
       "headers": [],
       "isErrorResponse": false
      }
     ],
     "httpMethod": "GET",
     "uri": "{endpoint}",
     "path": "/special-words/operations/in",
     "bufferResponse": true,
     "generateProtocolMethod": true,
     "generateConvenienceMethod": true,
     "crossLanguageDefinitionId": "SpecialWords.Operations.in",
     "decorators": []
    },
    {
     "$id": "436",
     "name": "is",
     "resourceName": "Operations",
     "accessibility": "public",
     "parameters": [],
     "responses": [
      {
       "$id": "437",
       "statusCodes": [
        204
       ],
       "headers": [],
       "isErrorResponse": false
      }
     ],
     "httpMethod": "GET",
     "uri": "{endpoint}",
     "path": "/special-words/operations/is",
     "bufferResponse": true,
     "generateProtocolMethod": true,
     "generateConvenienceMethod": true,
     "crossLanguageDefinitionId": "SpecialWords.Operations.is",
     "decorators": []
    },
    {
     "$id": "438",
     "name": "lambda",
     "resourceName": "Operations",
     "accessibility": "public",
     "parameters": [],
     "responses": [
      {
       "$id": "439",
       "statusCodes": [
        204
       ],
       "headers": [],
       "isErrorResponse": false
      }
     ],
     "httpMethod": "GET",
     "uri": "{endpoint}",
     "path": "/special-words/operations/lambda",
     "bufferResponse": true,
     "generateProtocolMethod": true,
     "generateConvenienceMethod": true,
     "crossLanguageDefinitionId": "SpecialWords.Operations.lambda",
     "decorators": []
    },
    {
     "$id": "440",
     "name": "not",
     "resourceName": "Operations",
     "accessibility": "public",
     "parameters": [],
     "responses": [
      {
       "$id": "441",
       "statusCodes": [
        204
       ],
       "headers": [],
       "isErrorResponse": false
      }
     ],
     "httpMethod": "GET",
     "uri": "{endpoint}",
     "path": "/special-words/operations/not",
     "bufferResponse": true,
     "generateProtocolMethod": true,
     "generateConvenienceMethod": true,
     "crossLanguageDefinitionId": "SpecialWords.Operations.not",
     "decorators": []
    },
    {
     "$id": "442",
     "name": "or",
     "resourceName": "Operations",
     "accessibility": "public",
     "parameters": [],
     "responses": [
      {
       "$id": "443",
       "statusCodes": [
        204
       ],
       "headers": [],
       "isErrorResponse": false
      }
     ],
     "httpMethod": "GET",
     "uri": "{endpoint}",
     "path": "/special-words/operations/or",
     "bufferResponse": true,
     "generateProtocolMethod": true,
     "generateConvenienceMethod": true,
     "crossLanguageDefinitionId": "SpecialWords.Operations.or",
     "decorators": []
    },
    {
     "$id": "444",
     "name": "pass",
     "resourceName": "Operations",
     "accessibility": "public",
     "parameters": [],
     "responses": [
      {
       "$id": "445",
       "statusCodes": [
        204
       ],
       "headers": [],
       "isErrorResponse": false
      }
     ],
     "httpMethod": "GET",
     "uri": "{endpoint}",
     "path": "/special-words/operations/pass",
     "bufferResponse": true,
     "generateProtocolMethod": true,
     "generateConvenienceMethod": true,
     "crossLanguageDefinitionId": "SpecialWords.Operations.pass",
     "decorators": []
    },
    {
     "$id": "446",
     "name": "raise",
     "resourceName": "Operations",
     "accessibility": "public",
     "parameters": [],
     "responses": [
      {
       "$id": "447",
       "statusCodes": [
        204
       ],
       "headers": [],
       "isErrorResponse": false
      }
     ],
     "httpMethod": "GET",
     "uri": "{endpoint}",
     "path": "/special-words/operations/raise",
     "bufferResponse": true,
     "generateProtocolMethod": true,
     "generateConvenienceMethod": true,
     "crossLanguageDefinitionId": "SpecialWords.Operations.raise",
     "decorators": []
    },
    {
     "$id": "448",
     "name": "return",
     "resourceName": "Operations",
     "accessibility": "public",
     "parameters": [],
     "responses": [
      {
       "$id": "449",
       "statusCodes": [
        204
       ],
       "headers": [],
       "isErrorResponse": false
      }
     ],
     "httpMethod": "GET",
     "uri": "{endpoint}",
     "path": "/special-words/operations/return",
     "bufferResponse": true,
     "generateProtocolMethod": true,
     "generateConvenienceMethod": true,
     "crossLanguageDefinitionId": "SpecialWords.Operations.return",
     "decorators": []
    },
    {
     "$id": "450",
     "name": "try",
     "resourceName": "Operations",
     "accessibility": "public",
     "parameters": [],
     "responses": [
      {
       "$id": "451",
       "statusCodes": [
        204
       ],
       "headers": [],
       "isErrorResponse": false
      }
     ],
     "httpMethod": "GET",
     "uri": "{endpoint}",
     "path": "/special-words/operations/try",
     "bufferResponse": true,
     "generateProtocolMethod": true,
     "generateConvenienceMethod": true,
     "crossLanguageDefinitionId": "SpecialWords.Operations.try",
     "decorators": []
    },
    {
     "$id": "452",
     "name": "while",
     "resourceName": "Operations",
     "accessibility": "public",
     "parameters": [],
     "responses": [
      {
       "$id": "453",
       "statusCodes": [
        204
       ],
       "headers": [],
       "isErrorResponse": false
      }
     ],
     "httpMethod": "GET",
     "uri": "{endpoint}",
     "path": "/special-words/operations/while",
     "bufferResponse": true,
     "generateProtocolMethod": true,
     "generateConvenienceMethod": true,
     "crossLanguageDefinitionId": "SpecialWords.Operations.while",
     "decorators": []
    },
    {
     "$id": "454",
     "name": "with",
     "resourceName": "Operations",
     "accessibility": "public",
     "parameters": [],
     "responses": [
      {
       "$id": "455",
       "statusCodes": [
        204
       ],
       "headers": [],
       "isErrorResponse": false
      }
     ],
     "httpMethod": "GET",
     "uri": "{endpoint}",
     "path": "/special-words/operations/with",
     "bufferResponse": true,
     "generateProtocolMethod": true,
     "generateConvenienceMethod": true,
     "crossLanguageDefinitionId": "SpecialWords.Operations.with",
     "decorators": []
    },
    {
     "$id": "456",
     "name": "yield",
     "resourceName": "Operations",
     "accessibility": "public",
     "parameters": [],
     "responses": [
      {
       "$id": "457",
       "statusCodes": [
        204
       ],
       "headers": [],
       "isErrorResponse": false
      }
     ],
     "httpMethod": "GET",
     "uri": "{endpoint}",
     "path": "/special-words/operations/yield",
     "bufferResponse": true,
     "generateProtocolMethod": true,
     "generateConvenienceMethod": true,
     "crossLanguageDefinitionId": "SpecialWords.Operations.yield",
     "decorators": []
    }
   ],
   "parent": "SpecialWordsClient",
   "parameters": [
    {
     "$id": "458",
     "name": "endpoint",
     "nameInRequest": "endpoint",
     "doc": "Service host",
     "type": {
      "$id": "459",
      "kind": "url",
      "name": "url",
      "crossLanguageDefinitionId": "TypeSpec.url"
     },
<<<<<<< HEAD
     "Location": "Uri",
     "IsApiVersion": false,
     "IsContentType": false,
     "IsRequired": true,
     "IsEndpoint": true,
     "SkipUrlEncoding": false,
     "Explode": false,
     "Kind": "Client",
     "DefaultValue": {
      "$id": "464",
      "Type": {
       "$id": "465",
=======
     "location": "Uri",
     "isApiVersion": false,
     "isContentType": false,
     "isRequired": true,
     "isEndpoint": true,
     "skipUrlEncoding": false,
     "explode": false,
     "kind": "Client",
     "defaultValue": {
      "$id": "460",
      "type": {
       "$id": "461",
>>>>>>> c6990eba
       "kind": "string",
       "name": "string",
       "crossLanguageDefinitionId": "TypeSpec.string"
      },
      "value": "http://localhost:3000"
     }
    }
   ],
   "decorators": [],
   "crossLanguageDefinitionId": "SpecialWords.Operations"
  },
  {
   "$id": "462",
   "name": "Parameters",
   "namespace": "SpecialWords",
   "doc": "Verify reserved words as parameter name.",
   "operations": [
    {
     "$id": "463",
     "name": "withAnd",
     "resourceName": "Parameters",
     "accessibility": "public",
     "parameters": [
      {
       "$id": "464",
       "name": "and",
       "nameInRequest": "and",
       "type": {
        "$id": "465",
        "kind": "string",
        "name": "string",
        "crossLanguageDefinitionId": "TypeSpec.string",
        "decorators": []
       },
       "location": "Query",
       "isApiVersion": false,
       "isContentType": false,
       "isEndpoint": false,
       "explode": false,
       "isRequired": true,
       "kind": "Method",
       "decorators": [],
       "skipUrlEncoding": false
      }
     ],
     "responses": [
      {
       "$id": "466",
       "statusCodes": [
        204
       ],
       "headers": [],
       "isErrorResponse": false
      }
     ],
     "httpMethod": "GET",
     "uri": "{endpoint}",
     "path": "/special-words/parameters/and",
     "bufferResponse": true,
     "generateProtocolMethod": true,
     "generateConvenienceMethod": true,
     "crossLanguageDefinitionId": "SpecialWords.Parameters.withAnd",
     "decorators": []
    },
    {
     "$id": "467",
     "name": "withAs",
     "resourceName": "Parameters",
     "accessibility": "public",
     "parameters": [
      {
       "$id": "468",
       "name": "as",
       "nameInRequest": "as",
       "type": {
        "$id": "469",
        "kind": "string",
        "name": "string",
        "crossLanguageDefinitionId": "TypeSpec.string",
        "decorators": []
       },
       "location": "Query",
       "isApiVersion": false,
       "isContentType": false,
       "isEndpoint": false,
       "explode": false,
       "isRequired": true,
       "kind": "Method",
       "decorators": [],
       "skipUrlEncoding": false
      }
     ],
     "responses": [
      {
       "$id": "470",
       "statusCodes": [
        204
       ],
       "headers": [],
       "isErrorResponse": false
      }
     ],
     "httpMethod": "GET",
     "uri": "{endpoint}",
     "path": "/special-words/parameters/as",
     "bufferResponse": true,
     "generateProtocolMethod": true,
     "generateConvenienceMethod": true,
     "crossLanguageDefinitionId": "SpecialWords.Parameters.withAs",
     "decorators": []
    },
    {
     "$id": "471",
     "name": "withAssert",
     "resourceName": "Parameters",
     "accessibility": "public",
     "parameters": [
      {
       "$id": "472",
       "name": "assert",
       "nameInRequest": "assert",
       "type": {
        "$id": "473",
        "kind": "string",
        "name": "string",
        "crossLanguageDefinitionId": "TypeSpec.string",
        "decorators": []
       },
       "location": "Query",
       "isApiVersion": false,
       "isContentType": false,
       "isEndpoint": false,
       "explode": false,
       "isRequired": true,
       "kind": "Method",
       "decorators": [],
       "skipUrlEncoding": false
      }
     ],
     "responses": [
      {
       "$id": "474",
       "statusCodes": [
        204
       ],
       "headers": [],
       "isErrorResponse": false
      }
     ],
     "httpMethod": "GET",
     "uri": "{endpoint}",
     "path": "/special-words/parameters/assert",
     "bufferResponse": true,
     "generateProtocolMethod": true,
     "generateConvenienceMethod": true,
     "crossLanguageDefinitionId": "SpecialWords.Parameters.withAssert",
     "decorators": []
    },
    {
     "$id": "475",
     "name": "withAsync",
     "resourceName": "Parameters",
     "accessibility": "public",
     "parameters": [
      {
       "$id": "476",
       "name": "async",
       "nameInRequest": "async",
       "type": {
        "$id": "477",
        "kind": "string",
        "name": "string",
        "crossLanguageDefinitionId": "TypeSpec.string",
        "decorators": []
       },
       "location": "Query",
       "isApiVersion": false,
       "isContentType": false,
       "isEndpoint": false,
       "explode": false,
       "isRequired": true,
       "kind": "Method",
       "decorators": [],
       "skipUrlEncoding": false
      }
     ],
     "responses": [
      {
       "$id": "478",
       "statusCodes": [
        204
       ],
       "headers": [],
       "isErrorResponse": false
      }
     ],
     "httpMethod": "GET",
     "uri": "{endpoint}",
     "path": "/special-words/parameters/async",
     "bufferResponse": true,
     "generateProtocolMethod": true,
     "generateConvenienceMethod": true,
     "crossLanguageDefinitionId": "SpecialWords.Parameters.withAsync",
     "decorators": []
    },
    {
     "$id": "479",
     "name": "withAwait",
     "resourceName": "Parameters",
     "accessibility": "public",
     "parameters": [
      {
       "$id": "480",
       "name": "await",
       "nameInRequest": "await",
       "type": {
        "$id": "481",
        "kind": "string",
        "name": "string",
        "crossLanguageDefinitionId": "TypeSpec.string",
        "decorators": []
       },
       "location": "Query",
       "isApiVersion": false,
       "isContentType": false,
       "isEndpoint": false,
       "explode": false,
       "isRequired": true,
       "kind": "Method",
       "decorators": [],
       "skipUrlEncoding": false
      }
     ],
     "responses": [
      {
       "$id": "482",
       "statusCodes": [
        204
       ],
       "headers": [],
       "isErrorResponse": false
      }
     ],
     "httpMethod": "GET",
     "uri": "{endpoint}",
     "path": "/special-words/parameters/await",
     "bufferResponse": true,
     "generateProtocolMethod": true,
     "generateConvenienceMethod": true,
     "crossLanguageDefinitionId": "SpecialWords.Parameters.withAwait",
     "decorators": []
    },
    {
     "$id": "483",
     "name": "withBreak",
     "resourceName": "Parameters",
     "accessibility": "public",
     "parameters": [
      {
       "$id": "484",
       "name": "break",
       "nameInRequest": "break",
       "type": {
        "$id": "485",
        "kind": "string",
        "name": "string",
        "crossLanguageDefinitionId": "TypeSpec.string",
        "decorators": []
       },
       "location": "Query",
       "isApiVersion": false,
       "isContentType": false,
       "isEndpoint": false,
       "explode": false,
       "isRequired": true,
       "kind": "Method",
       "decorators": [],
       "skipUrlEncoding": false
      }
     ],
     "responses": [
      {
       "$id": "486",
       "statusCodes": [
        204
       ],
       "headers": [],
       "isErrorResponse": false
      }
     ],
     "httpMethod": "GET",
     "uri": "{endpoint}",
     "path": "/special-words/parameters/break",
     "bufferResponse": true,
     "generateProtocolMethod": true,
     "generateConvenienceMethod": true,
     "crossLanguageDefinitionId": "SpecialWords.Parameters.withBreak",
     "decorators": []
    },
    {
     "$id": "487",
     "name": "withClass",
     "resourceName": "Parameters",
     "accessibility": "public",
     "parameters": [
      {
       "$id": "488",
       "name": "class",
       "nameInRequest": "class",
       "type": {
        "$id": "489",
        "kind": "string",
        "name": "string",
        "crossLanguageDefinitionId": "TypeSpec.string",
        "decorators": []
       },
       "location": "Query",
       "isApiVersion": false,
       "isContentType": false,
       "isEndpoint": false,
       "explode": false,
       "isRequired": true,
       "kind": "Method",
       "decorators": [],
       "skipUrlEncoding": false
      }
     ],
     "responses": [
      {
       "$id": "490",
       "statusCodes": [
        204
       ],
       "headers": [],
       "isErrorResponse": false
      }
     ],
     "httpMethod": "GET",
     "uri": "{endpoint}",
     "path": "/special-words/parameters/class",
     "bufferResponse": true,
     "generateProtocolMethod": true,
     "generateConvenienceMethod": true,
     "crossLanguageDefinitionId": "SpecialWords.Parameters.withClass",
     "decorators": []
    },
    {
     "$id": "491",
     "name": "withConstructor",
     "resourceName": "Parameters",
     "accessibility": "public",
     "parameters": [
      {
       "$id": "492",
       "name": "constructor",
       "nameInRequest": "constructor",
       "type": {
        "$id": "493",
        "kind": "string",
        "name": "string",
        "crossLanguageDefinitionId": "TypeSpec.string",
        "decorators": []
       },
       "location": "Query",
       "isApiVersion": false,
       "isContentType": false,
       "isEndpoint": false,
       "explode": false,
       "isRequired": true,
       "kind": "Method",
       "decorators": [],
       "skipUrlEncoding": false
      }
     ],
     "responses": [
      {
       "$id": "494",
       "statusCodes": [
        204
       ],
       "headers": [],
       "isErrorResponse": false
      }
     ],
     "httpMethod": "GET",
     "uri": "{endpoint}",
     "path": "/special-words/parameters/constructor",
     "bufferResponse": true,
     "generateProtocolMethod": true,
     "generateConvenienceMethod": true,
     "crossLanguageDefinitionId": "SpecialWords.Parameters.withConstructor",
     "decorators": []
    },
    {
     "$id": "495",
     "name": "withContinue",
     "resourceName": "Parameters",
     "accessibility": "public",
     "parameters": [
      {
       "$id": "496",
       "name": "continue",
       "nameInRequest": "continue",
       "type": {
        "$id": "497",
        "kind": "string",
        "name": "string",
        "crossLanguageDefinitionId": "TypeSpec.string",
        "decorators": []
       },
       "location": "Query",
       "isApiVersion": false,
       "isContentType": false,
       "isEndpoint": false,
       "explode": false,
       "isRequired": true,
       "kind": "Method",
       "decorators": [],
       "skipUrlEncoding": false
      }
     ],
     "responses": [
      {
       "$id": "498",
       "statusCodes": [
        204
       ],
       "headers": [],
       "isErrorResponse": false
      }
     ],
     "httpMethod": "GET",
     "uri": "{endpoint}",
     "path": "/special-words/parameters/continue",
     "bufferResponse": true,
     "generateProtocolMethod": true,
     "generateConvenienceMethod": true,
     "crossLanguageDefinitionId": "SpecialWords.Parameters.withContinue",
     "decorators": []
    },
    {
     "$id": "499",
     "name": "withDef",
     "resourceName": "Parameters",
     "accessibility": "public",
     "parameters": [
      {
       "$id": "500",
       "name": "def",
       "nameInRequest": "def",
       "type": {
        "$id": "501",
        "kind": "string",
        "name": "string",
        "crossLanguageDefinitionId": "TypeSpec.string",
        "decorators": []
       },
       "location": "Query",
       "isApiVersion": false,
       "isContentType": false,
       "isEndpoint": false,
       "explode": false,
       "isRequired": true,
       "kind": "Method",
       "decorators": [],
       "skipUrlEncoding": false
      }
     ],
     "responses": [
      {
       "$id": "502",
       "statusCodes": [
        204
       ],
       "headers": [],
       "isErrorResponse": false
      }
     ],
     "httpMethod": "GET",
     "uri": "{endpoint}",
     "path": "/special-words/parameters/def",
     "bufferResponse": true,
     "generateProtocolMethod": true,
     "generateConvenienceMethod": true,
     "crossLanguageDefinitionId": "SpecialWords.Parameters.withDef",
     "decorators": []
    },
    {
     "$id": "503",
     "name": "withDel",
     "resourceName": "Parameters",
     "accessibility": "public",
     "parameters": [
      {
       "$id": "504",
       "name": "del",
       "nameInRequest": "del",
       "type": {
        "$id": "505",
        "kind": "string",
        "name": "string",
        "crossLanguageDefinitionId": "TypeSpec.string",
        "decorators": []
       },
       "location": "Query",
       "isApiVersion": false,
       "isContentType": false,
       "isEndpoint": false,
       "explode": false,
       "isRequired": true,
       "kind": "Method",
       "decorators": [],
       "skipUrlEncoding": false
      }
     ],
     "responses": [
      {
       "$id": "506",
       "statusCodes": [
        204
       ],
       "headers": [],
       "isErrorResponse": false
      }
     ],
     "httpMethod": "GET",
     "uri": "{endpoint}",
     "path": "/special-words/parameters/del",
     "bufferResponse": true,
     "generateProtocolMethod": true,
     "generateConvenienceMethod": true,
     "crossLanguageDefinitionId": "SpecialWords.Parameters.withDel",
     "decorators": []
    },
    {
     "$id": "507",
     "name": "withElif",
     "resourceName": "Parameters",
     "accessibility": "public",
     "parameters": [
      {
       "$id": "508",
       "name": "elif",
       "nameInRequest": "elif",
       "type": {
        "$id": "509",
        "kind": "string",
        "name": "string",
        "crossLanguageDefinitionId": "TypeSpec.string",
        "decorators": []
       },
       "location": "Query",
       "isApiVersion": false,
       "isContentType": false,
       "isEndpoint": false,
       "explode": false,
       "isRequired": true,
       "kind": "Method",
       "decorators": [],
       "skipUrlEncoding": false
      }
     ],
     "responses": [
      {
       "$id": "510",
       "statusCodes": [
        204
       ],
       "headers": [],
       "isErrorResponse": false
      }
     ],
     "httpMethod": "GET",
     "uri": "{endpoint}",
     "path": "/special-words/parameters/elif",
     "bufferResponse": true,
     "generateProtocolMethod": true,
     "generateConvenienceMethod": true,
     "crossLanguageDefinitionId": "SpecialWords.Parameters.withElif",
     "decorators": []
    },
    {
     "$id": "511",
     "name": "withElse",
     "resourceName": "Parameters",
     "accessibility": "public",
     "parameters": [
      {
       "$id": "512",
       "name": "else",
       "nameInRequest": "else",
       "type": {
        "$id": "513",
        "kind": "string",
        "name": "string",
        "crossLanguageDefinitionId": "TypeSpec.string",
        "decorators": []
       },
       "location": "Query",
       "isApiVersion": false,
       "isContentType": false,
       "isEndpoint": false,
       "explode": false,
       "isRequired": true,
       "kind": "Method",
       "decorators": [],
       "skipUrlEncoding": false
      }
     ],
     "responses": [
      {
       "$id": "514",
       "statusCodes": [
        204
       ],
       "headers": [],
       "isErrorResponse": false
      }
     ],
     "httpMethod": "GET",
     "uri": "{endpoint}",
     "path": "/special-words/parameters/else",
     "bufferResponse": true,
     "generateProtocolMethod": true,
     "generateConvenienceMethod": true,
     "crossLanguageDefinitionId": "SpecialWords.Parameters.withElse",
     "decorators": []
    },
    {
     "$id": "515",
     "name": "withExcept",
     "resourceName": "Parameters",
     "accessibility": "public",
     "parameters": [
      {
       "$id": "516",
       "name": "except",
       "nameInRequest": "except",
       "type": {
        "$id": "517",
        "kind": "string",
        "name": "string",
        "crossLanguageDefinitionId": "TypeSpec.string",
        "decorators": []
       },
       "location": "Query",
       "isApiVersion": false,
       "isContentType": false,
       "isEndpoint": false,
       "explode": false,
       "isRequired": true,
       "kind": "Method",
       "decorators": [],
       "skipUrlEncoding": false
      }
     ],
     "responses": [
      {
       "$id": "518",
       "statusCodes": [
        204
       ],
       "headers": [],
       "isErrorResponse": false
      }
     ],
     "httpMethod": "GET",
     "uri": "{endpoint}",
     "path": "/special-words/parameters/except",
     "bufferResponse": true,
     "generateProtocolMethod": true,
     "generateConvenienceMethod": true,
     "crossLanguageDefinitionId": "SpecialWords.Parameters.withExcept",
     "decorators": []
    },
    {
     "$id": "519",
     "name": "withExec",
     "resourceName": "Parameters",
     "accessibility": "public",
     "parameters": [
      {
       "$id": "520",
       "name": "exec",
       "nameInRequest": "exec",
       "type": {
        "$id": "521",
        "kind": "string",
        "name": "string",
        "crossLanguageDefinitionId": "TypeSpec.string",
        "decorators": []
       },
       "location": "Query",
       "isApiVersion": false,
       "isContentType": false,
       "isEndpoint": false,
       "explode": false,
       "isRequired": true,
       "kind": "Method",
       "decorators": [],
       "skipUrlEncoding": false
      }
     ],
     "responses": [
      {
       "$id": "522",
       "statusCodes": [
        204
       ],
       "headers": [],
       "isErrorResponse": false
      }
     ],
     "httpMethod": "GET",
     "uri": "{endpoint}",
     "path": "/special-words/parameters/exec",
     "bufferResponse": true,
     "generateProtocolMethod": true,
     "generateConvenienceMethod": true,
     "crossLanguageDefinitionId": "SpecialWords.Parameters.withExec",
     "decorators": []
    },
    {
     "$id": "523",
     "name": "withFinally",
     "resourceName": "Parameters",
     "accessibility": "public",
     "parameters": [
      {
       "$id": "524",
       "name": "finally",
       "nameInRequest": "finally",
       "type": {
        "$id": "525",
        "kind": "string",
        "name": "string",
        "crossLanguageDefinitionId": "TypeSpec.string",
        "decorators": []
       },
       "location": "Query",
       "isApiVersion": false,
       "isContentType": false,
       "isEndpoint": false,
       "explode": false,
       "isRequired": true,
       "kind": "Method",
       "decorators": [],
       "skipUrlEncoding": false
      }
     ],
     "responses": [
      {
       "$id": "526",
       "statusCodes": [
        204
       ],
       "headers": [],
       "isErrorResponse": false
      }
     ],
     "httpMethod": "GET",
     "uri": "{endpoint}",
     "path": "/special-words/parameters/finally",
     "bufferResponse": true,
     "generateProtocolMethod": true,
     "generateConvenienceMethod": true,
     "crossLanguageDefinitionId": "SpecialWords.Parameters.withFinally",
     "decorators": []
    },
    {
     "$id": "527",
     "name": "withFor",
     "resourceName": "Parameters",
     "accessibility": "public",
     "parameters": [
      {
       "$id": "528",
       "name": "for",
       "nameInRequest": "for",
       "type": {
        "$id": "529",
        "kind": "string",
        "name": "string",
        "crossLanguageDefinitionId": "TypeSpec.string",
        "decorators": []
       },
       "location": "Query",
       "isApiVersion": false,
       "isContentType": false,
       "isEndpoint": false,
       "explode": false,
       "isRequired": true,
       "kind": "Method",
       "decorators": [],
       "skipUrlEncoding": false
      }
     ],
     "responses": [
      {
       "$id": "530",
       "statusCodes": [
        204
       ],
       "headers": [],
       "isErrorResponse": false
      }
     ],
     "httpMethod": "GET",
     "uri": "{endpoint}",
     "path": "/special-words/parameters/for",
     "bufferResponse": true,
     "generateProtocolMethod": true,
     "generateConvenienceMethod": true,
     "crossLanguageDefinitionId": "SpecialWords.Parameters.withFor",
     "decorators": []
    },
    {
     "$id": "531",
     "name": "withFrom",
     "resourceName": "Parameters",
     "accessibility": "public",
     "parameters": [
      {
       "$id": "532",
       "name": "from",
       "nameInRequest": "from",
       "type": {
        "$id": "533",
        "kind": "string",
        "name": "string",
        "crossLanguageDefinitionId": "TypeSpec.string",
        "decorators": []
       },
       "location": "Query",
       "isApiVersion": false,
       "isContentType": false,
       "isEndpoint": false,
       "explode": false,
       "isRequired": true,
       "kind": "Method",
       "decorators": [],
       "skipUrlEncoding": false
      }
     ],
     "responses": [
      {
       "$id": "534",
       "statusCodes": [
        204
       ],
       "headers": [],
       "isErrorResponse": false
      }
     ],
     "httpMethod": "GET",
     "uri": "{endpoint}",
     "path": "/special-words/parameters/from",
     "bufferResponse": true,
     "generateProtocolMethod": true,
     "generateConvenienceMethod": true,
     "crossLanguageDefinitionId": "SpecialWords.Parameters.withFrom",
     "decorators": []
    },
    {
     "$id": "535",
     "name": "withGlobal",
     "resourceName": "Parameters",
     "accessibility": "public",
     "parameters": [
      {
       "$id": "536",
       "name": "global",
       "nameInRequest": "global",
       "type": {
        "$id": "537",
        "kind": "string",
        "name": "string",
        "crossLanguageDefinitionId": "TypeSpec.string",
        "decorators": []
       },
       "location": "Query",
       "isApiVersion": false,
       "isContentType": false,
       "isEndpoint": false,
       "explode": false,
       "isRequired": true,
       "kind": "Method",
       "decorators": [],
       "skipUrlEncoding": false
      }
     ],
     "responses": [
      {
       "$id": "538",
       "statusCodes": [
        204
       ],
       "headers": [],
       "isErrorResponse": false
      }
     ],
     "httpMethod": "GET",
     "uri": "{endpoint}",
     "path": "/special-words/parameters/global",
     "bufferResponse": true,
     "generateProtocolMethod": true,
     "generateConvenienceMethod": true,
     "crossLanguageDefinitionId": "SpecialWords.Parameters.withGlobal",
     "decorators": []
    },
    {
     "$id": "539",
     "name": "withIf",
     "resourceName": "Parameters",
     "accessibility": "public",
     "parameters": [
      {
       "$id": "540",
       "name": "if",
       "nameInRequest": "if",
       "type": {
        "$id": "541",
        "kind": "string",
        "name": "string",
        "crossLanguageDefinitionId": "TypeSpec.string",
        "decorators": []
       },
       "location": "Query",
       "isApiVersion": false,
       "isContentType": false,
       "isEndpoint": false,
       "explode": false,
       "isRequired": true,
       "kind": "Method",
       "decorators": [],
       "skipUrlEncoding": false
      }
     ],
     "responses": [
      {
       "$id": "542",
       "statusCodes": [
        204
       ],
       "headers": [],
       "isErrorResponse": false
      }
     ],
     "httpMethod": "GET",
     "uri": "{endpoint}",
     "path": "/special-words/parameters/if",
     "bufferResponse": true,
     "generateProtocolMethod": true,
     "generateConvenienceMethod": true,
     "crossLanguageDefinitionId": "SpecialWords.Parameters.withIf",
     "decorators": []
    },
    {
     "$id": "543",
     "name": "withImport",
     "resourceName": "Parameters",
     "accessibility": "public",
     "parameters": [
      {
       "$id": "544",
       "name": "import",
       "nameInRequest": "import",
       "type": {
        "$id": "545",
        "kind": "string",
        "name": "string",
        "crossLanguageDefinitionId": "TypeSpec.string",
        "decorators": []
       },
       "location": "Query",
       "isApiVersion": false,
       "isContentType": false,
       "isEndpoint": false,
       "explode": false,
       "isRequired": true,
       "kind": "Method",
       "decorators": [],
       "skipUrlEncoding": false
      }
     ],
     "responses": [
      {
       "$id": "546",
       "statusCodes": [
        204
       ],
       "headers": [],
       "isErrorResponse": false
      }
     ],
     "httpMethod": "GET",
     "uri": "{endpoint}",
     "path": "/special-words/parameters/import",
     "bufferResponse": true,
     "generateProtocolMethod": true,
     "generateConvenienceMethod": true,
     "crossLanguageDefinitionId": "SpecialWords.Parameters.withImport",
     "decorators": []
    },
    {
     "$id": "547",
     "name": "withIn",
     "resourceName": "Parameters",
     "accessibility": "public",
     "parameters": [
      {
       "$id": "548",
       "name": "in",
       "nameInRequest": "in",
       "type": {
        "$id": "549",
        "kind": "string",
        "name": "string",
        "crossLanguageDefinitionId": "TypeSpec.string",
        "decorators": []
       },
       "location": "Query",
       "isApiVersion": false,
       "isContentType": false,
       "isEndpoint": false,
       "explode": false,
       "isRequired": true,
       "kind": "Method",
       "decorators": [],
       "skipUrlEncoding": false
      }
     ],
     "responses": [
      {
       "$id": "550",
       "statusCodes": [
        204
       ],
       "headers": [],
       "isErrorResponse": false
      }
     ],
     "httpMethod": "GET",
     "uri": "{endpoint}",
     "path": "/special-words/parameters/in",
     "bufferResponse": true,
     "generateProtocolMethod": true,
     "generateConvenienceMethod": true,
     "crossLanguageDefinitionId": "SpecialWords.Parameters.withIn",
     "decorators": []
    },
    {
     "$id": "551",
     "name": "withIs",
     "resourceName": "Parameters",
     "accessibility": "public",
     "parameters": [
      {
       "$id": "552",
       "name": "is",
       "nameInRequest": "is",
       "type": {
        "$id": "553",
        "kind": "string",
        "name": "string",
        "crossLanguageDefinitionId": "TypeSpec.string",
        "decorators": []
       },
       "location": "Query",
       "isApiVersion": false,
       "isContentType": false,
       "isEndpoint": false,
       "explode": false,
       "isRequired": true,
       "kind": "Method",
       "decorators": [],
       "skipUrlEncoding": false
      }
     ],
     "responses": [
      {
       "$id": "554",
       "statusCodes": [
        204
       ],
       "headers": [],
       "isErrorResponse": false
      }
     ],
     "httpMethod": "GET",
     "uri": "{endpoint}",
     "path": "/special-words/parameters/is",
     "bufferResponse": true,
     "generateProtocolMethod": true,
     "generateConvenienceMethod": true,
     "crossLanguageDefinitionId": "SpecialWords.Parameters.withIs",
     "decorators": []
    },
    {
     "$id": "555",
     "name": "withLambda",
     "resourceName": "Parameters",
     "accessibility": "public",
     "parameters": [
      {
       "$id": "556",
       "name": "lambda",
       "nameInRequest": "lambda",
       "type": {
        "$id": "557",
        "kind": "string",
        "name": "string",
        "crossLanguageDefinitionId": "TypeSpec.string",
        "decorators": []
       },
       "location": "Query",
       "isApiVersion": false,
       "isContentType": false,
       "isEndpoint": false,
       "explode": false,
       "isRequired": true,
       "kind": "Method",
       "decorators": [],
       "skipUrlEncoding": false
      }
     ],
     "responses": [
      {
       "$id": "558",
       "statusCodes": [
        204
       ],
       "headers": [],
       "isErrorResponse": false
      }
     ],
     "httpMethod": "GET",
     "uri": "{endpoint}",
     "path": "/special-words/parameters/lambda",
     "bufferResponse": true,
     "generateProtocolMethod": true,
     "generateConvenienceMethod": true,
     "crossLanguageDefinitionId": "SpecialWords.Parameters.withLambda",
     "decorators": []
    },
    {
     "$id": "559",
     "name": "withNot",
     "resourceName": "Parameters",
     "accessibility": "public",
     "parameters": [
      {
       "$id": "560",
       "name": "not",
       "nameInRequest": "not",
       "type": {
        "$id": "561",
        "kind": "string",
        "name": "string",
        "crossLanguageDefinitionId": "TypeSpec.string",
        "decorators": []
       },
       "location": "Query",
       "isApiVersion": false,
       "isContentType": false,
       "isEndpoint": false,
       "explode": false,
       "isRequired": true,
       "kind": "Method",
       "decorators": [],
       "skipUrlEncoding": false
      }
     ],
     "responses": [
      {
       "$id": "562",
       "statusCodes": [
        204
       ],
       "headers": [],
       "isErrorResponse": false
      }
     ],
     "httpMethod": "GET",
     "uri": "{endpoint}",
     "path": "/special-words/parameters/not",
     "bufferResponse": true,
     "generateProtocolMethod": true,
     "generateConvenienceMethod": true,
     "crossLanguageDefinitionId": "SpecialWords.Parameters.withNot",
     "decorators": []
    },
    {
     "$id": "563",
     "name": "withOr",
     "resourceName": "Parameters",
     "accessibility": "public",
     "parameters": [
      {
       "$id": "564",
       "name": "or",
       "nameInRequest": "or",
       "type": {
        "$id": "565",
        "kind": "string",
        "name": "string",
        "crossLanguageDefinitionId": "TypeSpec.string",
        "decorators": []
       },
       "location": "Query",
       "isApiVersion": false,
       "isContentType": false,
       "isEndpoint": false,
       "explode": false,
       "isRequired": true,
       "kind": "Method",
       "decorators": [],
       "skipUrlEncoding": false
      }
     ],
     "responses": [
      {
       "$id": "566",
       "statusCodes": [
        204
       ],
       "headers": [],
       "isErrorResponse": false
      }
     ],
     "httpMethod": "GET",
     "uri": "{endpoint}",
     "path": "/special-words/parameters/or",
     "bufferResponse": true,
     "generateProtocolMethod": true,
     "generateConvenienceMethod": true,
     "crossLanguageDefinitionId": "SpecialWords.Parameters.withOr",
     "decorators": []
    },
    {
     "$id": "567",
     "name": "withPass",
     "resourceName": "Parameters",
     "accessibility": "public",
     "parameters": [
      {
       "$id": "568",
       "name": "pass",
       "nameInRequest": "pass",
       "type": {
        "$id": "569",
        "kind": "string",
        "name": "string",
        "crossLanguageDefinitionId": "TypeSpec.string",
        "decorators": []
       },
       "location": "Query",
       "isApiVersion": false,
       "isContentType": false,
       "isEndpoint": false,
       "explode": false,
       "isRequired": true,
       "kind": "Method",
       "decorators": [],
       "skipUrlEncoding": false
      }
     ],
     "responses": [
      {
       "$id": "570",
       "statusCodes": [
        204
       ],
       "headers": [],
       "isErrorResponse": false
      }
     ],
     "httpMethod": "GET",
     "uri": "{endpoint}",
     "path": "/special-words/parameters/pass",
     "bufferResponse": true,
     "generateProtocolMethod": true,
     "generateConvenienceMethod": true,
     "crossLanguageDefinitionId": "SpecialWords.Parameters.withPass",
     "decorators": []
    },
    {
     "$id": "571",
     "name": "withRaise",
     "resourceName": "Parameters",
     "accessibility": "public",
     "parameters": [
      {
       "$id": "572",
       "name": "raise",
       "nameInRequest": "raise",
       "type": {
        "$id": "573",
        "kind": "string",
        "name": "string",
        "crossLanguageDefinitionId": "TypeSpec.string",
        "decorators": []
       },
       "location": "Query",
       "isApiVersion": false,
       "isContentType": false,
       "isEndpoint": false,
       "explode": false,
       "isRequired": true,
       "kind": "Method",
       "decorators": [],
       "skipUrlEncoding": false
      }
     ],
     "responses": [
      {
       "$id": "574",
       "statusCodes": [
        204
       ],
       "headers": [],
       "isErrorResponse": false
      }
     ],
     "httpMethod": "GET",
     "uri": "{endpoint}",
     "path": "/special-words/parameters/raise",
     "bufferResponse": true,
     "generateProtocolMethod": true,
     "generateConvenienceMethod": true,
     "crossLanguageDefinitionId": "SpecialWords.Parameters.withRaise",
     "decorators": []
    },
    {
     "$id": "575",
     "name": "withReturn",
     "resourceName": "Parameters",
     "accessibility": "public",
     "parameters": [
      {
       "$id": "576",
       "name": "return",
       "nameInRequest": "return",
       "type": {
        "$id": "577",
        "kind": "string",
        "name": "string",
        "crossLanguageDefinitionId": "TypeSpec.string",
        "decorators": []
       },
       "location": "Query",
       "isApiVersion": false,
       "isContentType": false,
       "isEndpoint": false,
       "explode": false,
       "isRequired": true,
       "kind": "Method",
       "decorators": [],
       "skipUrlEncoding": false
      }
     ],
     "responses": [
      {
       "$id": "578",
       "statusCodes": [
        204
       ],
       "headers": [],
       "isErrorResponse": false
      }
     ],
     "httpMethod": "GET",
     "uri": "{endpoint}",
     "path": "/special-words/parameters/return",
     "bufferResponse": true,
     "generateProtocolMethod": true,
     "generateConvenienceMethod": true,
     "crossLanguageDefinitionId": "SpecialWords.Parameters.withReturn",
     "decorators": []
    },
    {
     "$id": "579",
     "name": "withTry",
     "resourceName": "Parameters",
     "accessibility": "public",
     "parameters": [
      {
       "$id": "580",
       "name": "try",
       "nameInRequest": "try",
       "type": {
        "$id": "581",
        "kind": "string",
        "name": "string",
        "crossLanguageDefinitionId": "TypeSpec.string",
        "decorators": []
       },
       "location": "Query",
       "isApiVersion": false,
       "isContentType": false,
       "isEndpoint": false,
       "explode": false,
       "isRequired": true,
       "kind": "Method",
       "decorators": [],
       "skipUrlEncoding": false
      }
     ],
     "responses": [
      {
       "$id": "582",
       "statusCodes": [
        204
       ],
       "headers": [],
       "isErrorResponse": false
      }
     ],
     "httpMethod": "GET",
     "uri": "{endpoint}",
     "path": "/special-words/parameters/try",
     "bufferResponse": true,
     "generateProtocolMethod": true,
     "generateConvenienceMethod": true,
     "crossLanguageDefinitionId": "SpecialWords.Parameters.withTry",
     "decorators": []
    },
    {
     "$id": "583",
     "name": "withWhile",
     "resourceName": "Parameters",
     "accessibility": "public",
     "parameters": [
      {
       "$id": "584",
       "name": "while",
       "nameInRequest": "while",
       "type": {
        "$id": "585",
        "kind": "string",
        "name": "string",
        "crossLanguageDefinitionId": "TypeSpec.string",
        "decorators": []
       },
       "location": "Query",
       "isApiVersion": false,
       "isContentType": false,
       "isEndpoint": false,
       "explode": false,
       "isRequired": true,
       "kind": "Method",
       "decorators": [],
       "skipUrlEncoding": false
      }
     ],
     "responses": [
      {
       "$id": "586",
       "statusCodes": [
        204
       ],
       "headers": [],
       "isErrorResponse": false
      }
     ],
     "httpMethod": "GET",
     "uri": "{endpoint}",
     "path": "/special-words/parameters/while",
     "bufferResponse": true,
     "generateProtocolMethod": true,
     "generateConvenienceMethod": true,
     "crossLanguageDefinitionId": "SpecialWords.Parameters.withWhile",
     "decorators": []
    },
    {
     "$id": "587",
     "name": "withWith",
     "resourceName": "Parameters",
     "accessibility": "public",
     "parameters": [
      {
       "$id": "588",
       "name": "with",
       "nameInRequest": "with",
       "type": {
        "$id": "589",
        "kind": "string",
        "name": "string",
        "crossLanguageDefinitionId": "TypeSpec.string",
        "decorators": []
       },
       "location": "Query",
       "isApiVersion": false,
       "isContentType": false,
       "isEndpoint": false,
       "explode": false,
       "isRequired": true,
       "kind": "Method",
       "decorators": [],
       "skipUrlEncoding": false
      }
     ],
     "responses": [
      {
       "$id": "590",
       "statusCodes": [
        204
       ],
       "headers": [],
       "isErrorResponse": false
      }
     ],
     "httpMethod": "GET",
     "uri": "{endpoint}",
     "path": "/special-words/parameters/with",
     "bufferResponse": true,
     "generateProtocolMethod": true,
     "generateConvenienceMethod": true,
     "crossLanguageDefinitionId": "SpecialWords.Parameters.withWith",
     "decorators": []
    },
    {
     "$id": "591",
     "name": "withYield",
     "resourceName": "Parameters",
     "accessibility": "public",
     "parameters": [
      {
       "$id": "592",
       "name": "yield",
       "nameInRequest": "yield",
       "type": {
        "$id": "593",
        "kind": "string",
        "name": "string",
        "crossLanguageDefinitionId": "TypeSpec.string",
        "decorators": []
       },
       "location": "Query",
       "isApiVersion": false,
       "isContentType": false,
       "isEndpoint": false,
       "explode": false,
       "isRequired": true,
       "kind": "Method",
       "decorators": [],
       "skipUrlEncoding": false
      }
     ],
     "responses": [
      {
       "$id": "594",
       "statusCodes": [
        204
       ],
       "headers": [],
       "isErrorResponse": false
      }
     ],
     "httpMethod": "GET",
     "uri": "{endpoint}",
     "path": "/special-words/parameters/yield",
     "bufferResponse": true,
     "generateProtocolMethod": true,
     "generateConvenienceMethod": true,
     "crossLanguageDefinitionId": "SpecialWords.Parameters.withYield",
     "decorators": []
    },
    {
     "$id": "595",
     "name": "withCancellationToken",
     "resourceName": "Parameters",
     "accessibility": "public",
     "parameters": [
      {
       "$id": "596",
       "name": "cancellationToken",
       "nameInRequest": "cancellationToken",
       "type": {
        "$id": "597",
        "kind": "string",
        "name": "string",
        "crossLanguageDefinitionId": "TypeSpec.string",
        "decorators": []
       },
       "location": "Query",
       "isApiVersion": false,
       "isContentType": false,
       "isEndpoint": false,
       "explode": false,
       "isRequired": true,
       "kind": "Method",
       "decorators": [],
       "skipUrlEncoding": false
      }
     ],
     "responses": [
      {
       "$id": "598",
       "statusCodes": [
        204
       ],
       "headers": [],
       "isErrorResponse": false
      }
     ],
     "httpMethod": "GET",
     "uri": "{endpoint}",
     "path": "/special-words/parameters/cancellationToken",
     "bufferResponse": true,
     "generateProtocolMethod": true,
     "generateConvenienceMethod": true,
     "crossLanguageDefinitionId": "SpecialWords.Parameters.withCancellationToken",
     "decorators": []
    }
   ],
   "parent": "SpecialWordsClient",
   "parameters": [
    {
     "$id": "599",
     "name": "endpoint",
     "nameInRequest": "endpoint",
     "doc": "Service host",
     "type": {
      "$id": "600",
      "kind": "url",
      "name": "url",
      "crossLanguageDefinitionId": "TypeSpec.url"
     },
<<<<<<< HEAD
     "Location": "Uri",
     "IsApiVersion": false,
     "IsContentType": false,
     "IsRequired": true,
     "IsEndpoint": true,
     "SkipUrlEncoding": false,
     "Explode": false,
     "Kind": "Client",
     "DefaultValue": {
      "$id": "606",
      "Type": {
       "$id": "607",
=======
     "location": "Uri",
     "isApiVersion": false,
     "isContentType": false,
     "isRequired": true,
     "isEndpoint": true,
     "skipUrlEncoding": false,
     "explode": false,
     "kind": "Client",
     "defaultValue": {
      "$id": "601",
      "type": {
       "$id": "602",
>>>>>>> c6990eba
       "kind": "string",
       "name": "string",
       "crossLanguageDefinitionId": "TypeSpec.string"
      },
      "value": "http://localhost:3000"
     }
    }
   ],
   "decorators": [],
   "crossLanguageDefinitionId": "SpecialWords.Parameters"
  }
 ]
}<|MERGE_RESOLUTION|>--- conflicted
+++ resolved
@@ -1282,20 +1282,6 @@
       "name": "url",
       "crossLanguageDefinitionId": "TypeSpec.url"
      },
-<<<<<<< HEAD
-     "Location": "Uri",
-     "IsApiVersion": false,
-     "IsContentType": false,
-     "IsRequired": true,
-     "IsEndpoint": true,
-     "SkipUrlEncoding": false,
-     "Explode": false,
-     "Kind": "Client",
-     "DefaultValue": {
-      "$id": "176",
-      "Type": {
-       "$id": "177",
-=======
      "location": "Uri",
      "isApiVersion": false,
      "isContentType": false,
@@ -1308,7 +1294,6 @@
       "$id": "175",
       "type": {
        "$id": "176",
->>>>>>> c6990eba
        "kind": "string",
        "name": "string",
        "crossLanguageDefinitionId": "TypeSpec.string"
@@ -3782,20 +3767,6 @@
       "name": "url",
       "crossLanguageDefinitionId": "TypeSpec.url"
      },
-<<<<<<< HEAD
-     "Location": "Uri",
-     "IsApiVersion": false,
-     "IsContentType": false,
-     "IsRequired": true,
-     "IsEndpoint": true,
-     "SkipUrlEncoding": false,
-     "Explode": false,
-     "Kind": "Client",
-     "DefaultValue": {
-      "$id": "380",
-      "Type": {
-       "$id": "381",
-=======
      "location": "Uri",
      "isApiVersion": false,
      "isContentType": false,
@@ -3808,7 +3779,6 @@
       "$id": "378",
       "type": {
        "$id": "379",
->>>>>>> c6990eba
        "kind": "string",
        "name": "string",
        "crossLanguageDefinitionId": "TypeSpec.string"
@@ -3914,20 +3884,6 @@
       "name": "url",
       "crossLanguageDefinitionId": "TypeSpec.url"
      },
-<<<<<<< HEAD
-     "Location": "Uri",
-     "IsApiVersion": false,
-     "IsContentType": false,
-     "IsRequired": true,
-     "IsEndpoint": true,
-     "SkipUrlEncoding": false,
-     "Explode": false,
-     "Kind": "Client",
-     "DefaultValue": {
-      "$id": "392",
-      "Type": {
-       "$id": "393",
-=======
      "location": "Uri",
      "isApiVersion": false,
      "isContentType": false,
@@ -3940,7 +3896,6 @@
       "$id": "389",
       "type": {
        "$id": "390",
->>>>>>> c6990eba
        "kind": "string",
        "name": "string",
        "crossLanguageDefinitionId": "TypeSpec.string"
@@ -4797,20 +4752,6 @@
       "name": "url",
       "crossLanguageDefinitionId": "TypeSpec.url"
      },
-<<<<<<< HEAD
-     "Location": "Uri",
-     "IsApiVersion": false,
-     "IsContentType": false,
-     "IsRequired": true,
-     "IsEndpoint": true,
-     "SkipUrlEncoding": false,
-     "Explode": false,
-     "Kind": "Client",
-     "DefaultValue": {
-      "$id": "464",
-      "Type": {
-       "$id": "465",
-=======
      "location": "Uri",
      "isApiVersion": false,
      "isContentType": false,
@@ -4823,7 +4764,6 @@
       "$id": "460",
       "type": {
        "$id": "461",
->>>>>>> c6990eba
        "kind": "string",
        "name": "string",
        "crossLanguageDefinitionId": "TypeSpec.string"
@@ -6453,20 +6393,6 @@
       "name": "url",
       "crossLanguageDefinitionId": "TypeSpec.url"
      },
-<<<<<<< HEAD
-     "Location": "Uri",
-     "IsApiVersion": false,
-     "IsContentType": false,
-     "IsRequired": true,
-     "IsEndpoint": true,
-     "SkipUrlEncoding": false,
-     "Explode": false,
-     "Kind": "Client",
-     "DefaultValue": {
-      "$id": "606",
-      "Type": {
-       "$id": "607",
-=======
      "location": "Uri",
      "isApiVersion": false,
      "isContentType": false,
@@ -6479,7 +6405,6 @@
       "$id": "601",
       "type": {
        "$id": "602",
->>>>>>> c6990eba
        "kind": "string",
        "name": "string",
        "crossLanguageDefinitionId": "TypeSpec.string"
