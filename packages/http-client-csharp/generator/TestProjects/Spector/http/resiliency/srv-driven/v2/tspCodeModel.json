--- conflicted
+++ resolved
@@ -302,16 +302,6 @@
       "name": "url",
       "crossLanguageDefinitionId": "TypeSpec.url"
      },
-<<<<<<< HEAD
-     "Location": "Uri",
-     "IsApiVersion": false,
-     "IsContentType": false,
-     "IsRequired": true,
-     "IsEndpoint": true,
-     "SkipUrlEncoding": false,
-     "Explode": false,
-     "Kind": "Client"
-=======
      "location": "Uri",
      "isApiVersion": false,
      "isContentType": false,
@@ -320,7 +310,6 @@
      "skipUrlEncoding": false,
      "explode": false,
      "kind": "Client"
->>>>>>> c6990eba
     },
     {
      "$id": "29",
@@ -334,16 +323,6 @@
       "crossLanguageDefinitionId": "TypeSpec.string",
       "decorators": []
      },
-<<<<<<< HEAD
-     "Location": "Uri",
-     "IsApiVersion": false,
-     "IsContentType": false,
-     "IsRequired": true,
-     "IsEndpoint": false,
-     "SkipUrlEncoding": false,
-     "Explode": false,
-     "Kind": "Client"
-=======
      "location": "Uri",
      "isApiVersion": false,
      "isContentType": false,
@@ -352,7 +331,6 @@
      "skipUrlEncoding": false,
      "explode": false,
      "kind": "Client"
->>>>>>> c6990eba
     },
     {
      "$id": "31",
@@ -366,20 +344,6 @@
       "crossLanguageDefinitionId": "TypeSpec.string",
       "decorators": []
      },
-<<<<<<< HEAD
-     "Location": "Uri",
-     "IsApiVersion": true,
-     "IsContentType": false,
-     "IsRequired": true,
-     "IsEndpoint": false,
-     "SkipUrlEncoding": false,
-     "Explode": false,
-     "Kind": "Client",
-     "DefaultValue": {
-      "$id": "34",
-      "Type": {
-       "$id": "35",
-=======
      "location": "Uri",
      "isApiVersion": true,
      "isContentType": false,
@@ -392,7 +356,6 @@
       "$id": "33",
       "type": {
        "$id": "34",
->>>>>>> c6990eba
        "kind": "string",
        "name": "string",
        "crossLanguageDefinitionId": "TypeSpec.string"
