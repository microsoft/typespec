{
 "$id": "1",
 "name": "Resiliency.SrvDriven.V2",
 "apiVersions": [
  "v1",
  "v2"
 ],
 "enums": [
  {
   "$id": "2",
   "kind": "enum",
   "name": "Versions",
   "crossLanguageDefinitionId": "Resiliency.ServiceDriven.Versions",
   "valueType": {
    "$id": "3",
    "kind": "string",
    "name": "string",
    "crossLanguageDefinitionId": "TypeSpec.string",
    "decorators": []
   },
   "values": [
    {
     "$id": "4",
     "kind": "enumvalue",
     "name": "v1",
     "value": "v1",
     "valueType": {
      "$id": "5",
      "kind": "string",
      "name": "string",
      "crossLanguageDefinitionId": "TypeSpec.string",
      "decorators": []
     },
     "enumType": {
      "$ref": "2"
     },
     "doc": "Version 1",
     "decorators": []
    },
    {
     "$id": "6",
     "kind": "enumvalue",
     "name": "v2",
     "value": "v2",
     "valueType": {
      "$id": "7",
      "kind": "string",
      "name": "string",
      "crossLanguageDefinitionId": "TypeSpec.string",
      "decorators": []
     },
     "enumType": {
      "$ref": "2"
     },
     "doc": "Version 2",
     "decorators": []
    }
   ],
   "namespace": "Resiliency.ServiceDriven",
   "doc": "Service versions",
   "isFixed": true,
   "isFlags": false,
   "usage": "ApiVersionEnum",
   "decorators": []
  }
 ],
 "models": [],
 "clients": [
  {
   "$id": "8",
<<<<<<< HEAD
   "kind": "client",
   "name": "ResiliencyServiceDrivenClient",
   "namespace": "Resiliency.ServiceDriven",
   "doc": "Test that we can grow up a service spec and service deployment into a multi-versioned service with full client support.\n\nThere are three concepts that should be clarified:\n1. Client spec version: refers to the spec that the client is generated from. 'v1' is a client generated from old.tsp and 'v2' is a client generated from main.tsp.\n2. Service deployment version: refers to a deployment version of the service. 'v1' represents the initial deployment of the service with a single api version. 'v2' represents the new deployment of a service with multiple api versions\n3. Api version: The initial deployment of the service only supports api version 'v1'. The new deployment of the service supports api versions 'v1' and 'v2'.\n\nWe test the following configurations from this service spec:\n- A client generated from the second service spec can call the second deployment of a service with api version v1\n- A client generated from the second service spec can call the second deployment of a service with api version v2",
   "parameters": [
    {
     "$id": "9",
     "Name": "endpoint",
     "NameInRequest": "endpoint",
     "Doc": "Need to be set as 'http://localhost:3000' in client.",
     "Type": {
      "$id": "10",
      "kind": "url",
      "name": "url",
      "crossLanguageDefinitionId": "TypeSpec.url"
     },
     "Location": "Uri",
     "IsApiVersion": false,
     "IsResourceParameter": false,
     "IsContentType": false,
     "IsRequired": true,
     "IsEndpoint": true,
     "SkipUrlEncoding": false,
     "Explode": false,
     "Kind": "Client"
    },
    {
     "$id": "11",
     "Name": "serviceDeploymentVersion",
     "NameInRequest": "serviceDeploymentVersion",
     "Doc": "Pass in either 'v1' or 'v2'. This represents a version of the service deployment in history. 'v1' is for the deployment when the service had only one api version. 'v2' is for the deployment when the service had api-versions 'v1' and 'v2'.",
     "Type": {
      "$id": "12",
      "kind": "string",
      "name": "string",
      "crossLanguageDefinitionId": "TypeSpec.string",
      "decorators": []
     },
     "Location": "Uri",
     "IsApiVersion": false,
     "IsResourceParameter": false,
     "IsContentType": false,
     "IsRequired": true,
     "IsEndpoint": false,
     "SkipUrlEncoding": false,
     "Explode": false,
     "Kind": "Client"
    },
    {
     "$id": "13",
     "Name": "apiVersion",
     "NameInRequest": "apiVersion",
     "Doc": "Pass in either 'v1' or 'v2'. This represents the API version of a service.",
     "Type": {
      "$id": "14",
      "kind": "string",
      "name": "string",
      "crossLanguageDefinitionId": "TypeSpec.string",
      "decorators": []
     },
     "Location": "Uri",
     "IsApiVersion": true,
     "IsResourceParameter": false,
     "IsContentType": false,
     "IsRequired": true,
     "IsEndpoint": false,
     "SkipUrlEncoding": false,
     "Explode": false,
     "Kind": "Client",
     "DefaultValue": {
      "$id": "15",
      "Type": {
       "$id": "16",
       "kind": "string",
       "name": "string",
       "crossLanguageDefinitionId": "TypeSpec.string"
      },
      "Value": "v2"
     }
    }
   ],
   "operations": [
    {
     "$id": "17",
     "Name": "addOperation",
     "ResourceName": "ServiceDriven",
     "Doc": "Added operation",
     "Accessibility": "public",
     "Parameters": [],
     "Responses": [
      {
       "$id": "18",
       "StatusCodes": [
=======
   "name": "ResiliencyServiceDrivenClient",
   "namespace": "Resiliency.ServiceDriven",
   "doc": "Test that we can grow up a service spec and service deployment into a multi-versioned service with full client support.\n\nThere are three concepts that should be clarified:\n1. Client spec version: refers to the spec that the client is generated from. 'v1' is a client generated from old.tsp and 'v2' is a client generated from main.tsp.\n2. Service deployment version: refers to a deployment version of the service. 'v1' represents the initial deployment of the service with a single api version. 'v2' represents the new deployment of a service with multiple api versions\n3. Api version: The initial deployment of the service only supports api version 'v1'. The new deployment of the service supports api versions 'v1' and 'v2'.\n\nWe test the following configurations from this service spec:\n- A client generated from the second service spec can call the second deployment of a service with api version v1\n- A client generated from the second service spec can call the second deployment of a service with api version v2",
   "operations": [
    {
     "$id": "9",
     "name": "addOperation",
     "resourceName": "ServiceDriven",
     "doc": "Added operation",
     "accessibility": "public",
     "parameters": [],
     "responses": [
      {
       "$id": "10",
       "statusCodes": [
>>>>>>> 586a120e
        204
       ],
       "headers": [],
       "isErrorResponse": false
      }
     ],
     "httpMethod": "DELETE",
     "uri": "{endpoint}/resiliency/service-driven/client:v2/service:{serviceDeploymentVersion}/api-version:{apiVersion}",
     "path": "/add-operation",
     "bufferResponse": true,
     "generateProtocolMethod": true,
     "generateConvenienceMethod": true,
     "crossLanguageDefinitionId": "Resiliency.ServiceDriven.addOperation",
     "decorators": []
    },
    {
<<<<<<< HEAD
     "$id": "19",
     "Name": "fromNone",
     "ResourceName": "AddOptionalParam",
     "Doc": "Test that grew up from accepting no parameters to an optional input parameter",
     "Accessibility": "public",
     "Parameters": [
      {
       "$id": "20",
       "Name": "new-parameter",
       "NameInRequest": "new-parameter",
       "Doc": "I'm a new input optional parameter",
       "Type": {
        "$id": "21",
=======
     "$id": "11",
     "name": "fromNone",
     "resourceName": "AddOptionalParam",
     "doc": "Test that grew up from accepting no parameters to an optional input parameter",
     "accessibility": "public",
     "parameters": [
      {
       "$id": "12",
       "name": "new-parameter",
       "nameInRequest": "new-parameter",
       "doc": "I'm a new input optional parameter",
       "type": {
        "$id": "13",
>>>>>>> 586a120e
        "kind": "string",
        "name": "string",
        "crossLanguageDefinitionId": "TypeSpec.string",
        "decorators": []
       },
       "location": "Query",
       "isApiVersion": false,
       "isContentType": false,
       "isEndpoint": false,
       "explode": false,
       "isRequired": false,
       "kind": "Method",
       "decorators": [],
       "skipUrlEncoding": false
      }
     ],
     "responses": [
      {
<<<<<<< HEAD
       "$id": "22",
       "StatusCodes": [
=======
       "$id": "14",
       "statusCodes": [
>>>>>>> 586a120e
        204
       ],
       "headers": [],
       "isErrorResponse": false
      }
     ],
     "httpMethod": "HEAD",
     "uri": "{endpoint}/resiliency/service-driven/client:v2/service:{serviceDeploymentVersion}/api-version:{apiVersion}",
     "path": "/add-optional-param/from-none",
     "bufferResponse": true,
     "generateProtocolMethod": true,
     "generateConvenienceMethod": true,
     "crossLanguageDefinitionId": "Resiliency.ServiceDriven.AddOptionalParam.fromNone",
     "decorators": []
    },
    {
<<<<<<< HEAD
     "$id": "23",
     "Name": "fromOneRequired",
     "ResourceName": "AddOptionalParam",
     "Doc": "Operation that grew up from accepting one required parameter to accepting a required parameter and an optional parameter.",
     "Accessibility": "public",
     "Parameters": [
      {
       "$id": "24",
       "Name": "parameter",
       "NameInRequest": "parameter",
       "Doc": "I am a required parameter",
       "Type": {
        "$id": "25",
=======
     "$id": "15",
     "name": "fromOneRequired",
     "resourceName": "AddOptionalParam",
     "doc": "Operation that grew up from accepting one required parameter to accepting a required parameter and an optional parameter.",
     "accessibility": "public",
     "parameters": [
      {
       "$id": "16",
       "name": "parameter",
       "nameInRequest": "parameter",
       "doc": "I am a required parameter",
       "type": {
        "$id": "17",
>>>>>>> 586a120e
        "kind": "string",
        "name": "string",
        "crossLanguageDefinitionId": "TypeSpec.string",
        "decorators": []
       },
       "location": "Query",
       "isApiVersion": false,
       "isContentType": false,
       "isEndpoint": false,
       "explode": false,
       "isRequired": true,
       "kind": "Method",
       "decorators": [],
       "skipUrlEncoding": false
      },
      {
<<<<<<< HEAD
       "$id": "26",
       "Name": "new-parameter",
       "NameInRequest": "new-parameter",
       "Doc": "I'm a new input optional parameter",
       "Type": {
        "$id": "27",
=======
       "$id": "18",
       "name": "new-parameter",
       "nameInRequest": "new-parameter",
       "doc": "I'm a new input optional parameter",
       "type": {
        "$id": "19",
>>>>>>> 586a120e
        "kind": "string",
        "name": "string",
        "crossLanguageDefinitionId": "TypeSpec.string",
        "decorators": []
       },
       "location": "Query",
       "isApiVersion": false,
       "isContentType": false,
       "isEndpoint": false,
       "explode": false,
       "isRequired": false,
       "kind": "Method",
       "decorators": [],
       "skipUrlEncoding": false
      }
     ],
     "responses": [
      {
<<<<<<< HEAD
       "$id": "28",
       "StatusCodes": [
=======
       "$id": "20",
       "statusCodes": [
>>>>>>> 586a120e
        204
       ],
       "headers": [],
       "isErrorResponse": false
      }
     ],
     "httpMethod": "GET",
     "uri": "{endpoint}/resiliency/service-driven/client:v2/service:{serviceDeploymentVersion}/api-version:{apiVersion}",
     "path": "/add-optional-param/from-one-required",
     "bufferResponse": true,
     "generateProtocolMethod": true,
     "generateConvenienceMethod": true,
     "crossLanguageDefinitionId": "Resiliency.ServiceDriven.AddOptionalParam.fromOneRequired",
     "decorators": []
    },
    {
<<<<<<< HEAD
     "$id": "29",
     "Name": "fromOneOptional",
     "ResourceName": "AddOptionalParam",
     "Doc": "Tests that we can grow up an operation from accepting one optional parameter to accepting two optional parameters.",
     "Accessibility": "public",
     "Parameters": [
      {
       "$id": "30",
       "Name": "parameter",
       "NameInRequest": "parameter",
       "Doc": "I am an optional parameter",
       "Type": {
        "$id": "31",
=======
     "$id": "21",
     "name": "fromOneOptional",
     "resourceName": "AddOptionalParam",
     "doc": "Tests that we can grow up an operation from accepting one optional parameter to accepting two optional parameters.",
     "accessibility": "public",
     "parameters": [
      {
       "$id": "22",
       "name": "parameter",
       "nameInRequest": "parameter",
       "doc": "I am an optional parameter",
       "type": {
        "$id": "23",
>>>>>>> 586a120e
        "kind": "string",
        "name": "string",
        "crossLanguageDefinitionId": "TypeSpec.string",
        "decorators": []
       },
       "location": "Query",
       "isApiVersion": false,
       "isContentType": false,
       "isEndpoint": false,
       "explode": false,
       "isRequired": false,
       "kind": "Method",
       "decorators": [],
       "skipUrlEncoding": false
      },
      {
<<<<<<< HEAD
       "$id": "32",
       "Name": "new-parameter",
       "NameInRequest": "new-parameter",
       "Doc": "I'm a new input optional parameter",
       "Type": {
        "$id": "33",
=======
       "$id": "24",
       "name": "new-parameter",
       "nameInRequest": "new-parameter",
       "doc": "I'm a new input optional parameter",
       "type": {
        "$id": "25",
>>>>>>> 586a120e
        "kind": "string",
        "name": "string",
        "crossLanguageDefinitionId": "TypeSpec.string",
        "decorators": []
       },
       "location": "Query",
       "isApiVersion": false,
       "isContentType": false,
       "isEndpoint": false,
       "explode": false,
       "isRequired": false,
       "kind": "Method",
       "decorators": [],
       "skipUrlEncoding": false
      }
     ],
     "responses": [
      {
<<<<<<< HEAD
       "$id": "34",
       "StatusCodes": [
=======
       "$id": "26",
       "statusCodes": [
>>>>>>> 586a120e
        204
       ],
       "headers": [],
       "isErrorResponse": false
      }
     ],
     "httpMethod": "GET",
     "uri": "{endpoint}/resiliency/service-driven/client:v2/service:{serviceDeploymentVersion}/api-version:{apiVersion}",
     "path": "/add-optional-param/from-one-optional",
     "bufferResponse": true,
     "generateProtocolMethod": true,
     "generateConvenienceMethod": true,
     "crossLanguageDefinitionId": "Resiliency.ServiceDriven.AddOptionalParam.fromOneOptional",
     "decorators": []
    }
   ],
<<<<<<< HEAD
   "apiVersions": [
    "v1",
    "v2"
   ],
   "crossLanguageDefinitionId": "Resiliency.ServiceDriven",
   "decorators": []
=======
   "parameters": [
    {
     "$id": "27",
     "name": "endpoint",
     "nameInRequest": "endpoint",
     "doc": "Need to be set as 'http://localhost:3000' in client.",
     "type": {
      "$id": "28",
      "kind": "url",
      "name": "url",
      "crossLanguageDefinitionId": "TypeSpec.url"
     },
     "location": "Uri",
     "isApiVersion": false,
     "isContentType": false,
     "isRequired": true,
     "isEndpoint": true,
     "skipUrlEncoding": false,
     "explode": false,
     "kind": "Client"
    },
    {
     "$id": "29",
     "name": "serviceDeploymentVersion",
     "nameInRequest": "serviceDeploymentVersion",
     "doc": "Pass in either 'v1' or 'v2'. This represents a version of the service deployment in history. 'v1' is for the deployment when the service had only one api version. 'v2' is for the deployment when the service had api-versions 'v1' and 'v2'.",
     "type": {
      "$id": "30",
      "kind": "string",
      "name": "string",
      "crossLanguageDefinitionId": "TypeSpec.string",
      "decorators": []
     },
     "location": "Uri",
     "isApiVersion": false,
     "isContentType": false,
     "isRequired": true,
     "isEndpoint": false,
     "skipUrlEncoding": false,
     "explode": false,
     "kind": "Client"
    },
    {
     "$id": "31",
     "name": "apiVersion",
     "nameInRequest": "apiVersion",
     "doc": "Pass in either 'v1' or 'v2'. This represents the API version of a service.",
     "type": {
      "$id": "32",
      "kind": "string",
      "name": "string",
      "crossLanguageDefinitionId": "TypeSpec.string",
      "decorators": []
     },
     "location": "Uri",
     "isApiVersion": true,
     "isContentType": false,
     "isRequired": true,
     "isEndpoint": false,
     "skipUrlEncoding": false,
     "explode": false,
     "kind": "Client",
     "defaultValue": {
      "$id": "33",
      "type": {
       "$id": "34",
       "kind": "string",
       "name": "string",
       "crossLanguageDefinitionId": "TypeSpec.string"
      },
      "value": "v2"
     }
    }
   ],
   "decorators": [],
   "crossLanguageDefinitionId": "Resiliency.ServiceDriven"
>>>>>>> 586a120e
  }
 ]
}<|MERGE_RESOLUTION|>--- conflicted
+++ resolved
@@ -68,7 +68,6 @@
  "clients": [
   {
    "$id": "8",
-<<<<<<< HEAD
    "kind": "client",
    "name": "ResiliencyServiceDrivenClient",
    "namespace": "Resiliency.ServiceDriven",
@@ -76,413 +75,11 @@
    "parameters": [
     {
      "$id": "9",
-     "Name": "endpoint",
-     "NameInRequest": "endpoint",
-     "Doc": "Need to be set as 'http://localhost:3000' in client.",
-     "Type": {
-      "$id": "10",
-      "kind": "url",
-      "name": "url",
-      "crossLanguageDefinitionId": "TypeSpec.url"
-     },
-     "Location": "Uri",
-     "IsApiVersion": false,
-     "IsResourceParameter": false,
-     "IsContentType": false,
-     "IsRequired": true,
-     "IsEndpoint": true,
-     "SkipUrlEncoding": false,
-     "Explode": false,
-     "Kind": "Client"
-    },
-    {
-     "$id": "11",
-     "Name": "serviceDeploymentVersion",
-     "NameInRequest": "serviceDeploymentVersion",
-     "Doc": "Pass in either 'v1' or 'v2'. This represents a version of the service deployment in history. 'v1' is for the deployment when the service had only one api version. 'v2' is for the deployment when the service had api-versions 'v1' and 'v2'.",
-     "Type": {
-      "$id": "12",
-      "kind": "string",
-      "name": "string",
-      "crossLanguageDefinitionId": "TypeSpec.string",
-      "decorators": []
-     },
-     "Location": "Uri",
-     "IsApiVersion": false,
-     "IsResourceParameter": false,
-     "IsContentType": false,
-     "IsRequired": true,
-     "IsEndpoint": false,
-     "SkipUrlEncoding": false,
-     "Explode": false,
-     "Kind": "Client"
-    },
-    {
-     "$id": "13",
-     "Name": "apiVersion",
-     "NameInRequest": "apiVersion",
-     "Doc": "Pass in either 'v1' or 'v2'. This represents the API version of a service.",
-     "Type": {
-      "$id": "14",
-      "kind": "string",
-      "name": "string",
-      "crossLanguageDefinitionId": "TypeSpec.string",
-      "decorators": []
-     },
-     "Location": "Uri",
-     "IsApiVersion": true,
-     "IsResourceParameter": false,
-     "IsContentType": false,
-     "IsRequired": true,
-     "IsEndpoint": false,
-     "SkipUrlEncoding": false,
-     "Explode": false,
-     "Kind": "Client",
-     "DefaultValue": {
-      "$id": "15",
-      "Type": {
-       "$id": "16",
-       "kind": "string",
-       "name": "string",
-       "crossLanguageDefinitionId": "TypeSpec.string"
-      },
-      "Value": "v2"
-     }
-    }
-   ],
-   "operations": [
-    {
-     "$id": "17",
-     "Name": "addOperation",
-     "ResourceName": "ServiceDriven",
-     "Doc": "Added operation",
-     "Accessibility": "public",
-     "Parameters": [],
-     "Responses": [
-      {
-       "$id": "18",
-       "StatusCodes": [
-=======
-   "name": "ResiliencyServiceDrivenClient",
-   "namespace": "Resiliency.ServiceDriven",
-   "doc": "Test that we can grow up a service spec and service deployment into a multi-versioned service with full client support.\n\nThere are three concepts that should be clarified:\n1. Client spec version: refers to the spec that the client is generated from. 'v1' is a client generated from old.tsp and 'v2' is a client generated from main.tsp.\n2. Service deployment version: refers to a deployment version of the service. 'v1' represents the initial deployment of the service with a single api version. 'v2' represents the new deployment of a service with multiple api versions\n3. Api version: The initial deployment of the service only supports api version 'v1'. The new deployment of the service supports api versions 'v1' and 'v2'.\n\nWe test the following configurations from this service spec:\n- A client generated from the second service spec can call the second deployment of a service with api version v1\n- A client generated from the second service spec can call the second deployment of a service with api version v2",
-   "operations": [
-    {
-     "$id": "9",
-     "name": "addOperation",
-     "resourceName": "ServiceDriven",
-     "doc": "Added operation",
-     "accessibility": "public",
-     "parameters": [],
-     "responses": [
-      {
-       "$id": "10",
-       "statusCodes": [
->>>>>>> 586a120e
-        204
-       ],
-       "headers": [],
-       "isErrorResponse": false
-      }
-     ],
-     "httpMethod": "DELETE",
-     "uri": "{endpoint}/resiliency/service-driven/client:v2/service:{serviceDeploymentVersion}/api-version:{apiVersion}",
-     "path": "/add-operation",
-     "bufferResponse": true,
-     "generateProtocolMethod": true,
-     "generateConvenienceMethod": true,
-     "crossLanguageDefinitionId": "Resiliency.ServiceDriven.addOperation",
-     "decorators": []
-    },
-    {
-<<<<<<< HEAD
-     "$id": "19",
-     "Name": "fromNone",
-     "ResourceName": "AddOptionalParam",
-     "Doc": "Test that grew up from accepting no parameters to an optional input parameter",
-     "Accessibility": "public",
-     "Parameters": [
-      {
-       "$id": "20",
-       "Name": "new-parameter",
-       "NameInRequest": "new-parameter",
-       "Doc": "I'm a new input optional parameter",
-       "Type": {
-        "$id": "21",
-=======
-     "$id": "11",
-     "name": "fromNone",
-     "resourceName": "AddOptionalParam",
-     "doc": "Test that grew up from accepting no parameters to an optional input parameter",
-     "accessibility": "public",
-     "parameters": [
-      {
-       "$id": "12",
-       "name": "new-parameter",
-       "nameInRequest": "new-parameter",
-       "doc": "I'm a new input optional parameter",
-       "type": {
-        "$id": "13",
->>>>>>> 586a120e
-        "kind": "string",
-        "name": "string",
-        "crossLanguageDefinitionId": "TypeSpec.string",
-        "decorators": []
-       },
-       "location": "Query",
-       "isApiVersion": false,
-       "isContentType": false,
-       "isEndpoint": false,
-       "explode": false,
-       "isRequired": false,
-       "kind": "Method",
-       "decorators": [],
-       "skipUrlEncoding": false
-      }
-     ],
-     "responses": [
-      {
-<<<<<<< HEAD
-       "$id": "22",
-       "StatusCodes": [
-=======
-       "$id": "14",
-       "statusCodes": [
->>>>>>> 586a120e
-        204
-       ],
-       "headers": [],
-       "isErrorResponse": false
-      }
-     ],
-     "httpMethod": "HEAD",
-     "uri": "{endpoint}/resiliency/service-driven/client:v2/service:{serviceDeploymentVersion}/api-version:{apiVersion}",
-     "path": "/add-optional-param/from-none",
-     "bufferResponse": true,
-     "generateProtocolMethod": true,
-     "generateConvenienceMethod": true,
-     "crossLanguageDefinitionId": "Resiliency.ServiceDriven.AddOptionalParam.fromNone",
-     "decorators": []
-    },
-    {
-<<<<<<< HEAD
-     "$id": "23",
-     "Name": "fromOneRequired",
-     "ResourceName": "AddOptionalParam",
-     "Doc": "Operation that grew up from accepting one required parameter to accepting a required parameter and an optional parameter.",
-     "Accessibility": "public",
-     "Parameters": [
-      {
-       "$id": "24",
-       "Name": "parameter",
-       "NameInRequest": "parameter",
-       "Doc": "I am a required parameter",
-       "Type": {
-        "$id": "25",
-=======
-     "$id": "15",
-     "name": "fromOneRequired",
-     "resourceName": "AddOptionalParam",
-     "doc": "Operation that grew up from accepting one required parameter to accepting a required parameter and an optional parameter.",
-     "accessibility": "public",
-     "parameters": [
-      {
-       "$id": "16",
-       "name": "parameter",
-       "nameInRequest": "parameter",
-       "doc": "I am a required parameter",
-       "type": {
-        "$id": "17",
->>>>>>> 586a120e
-        "kind": "string",
-        "name": "string",
-        "crossLanguageDefinitionId": "TypeSpec.string",
-        "decorators": []
-       },
-       "location": "Query",
-       "isApiVersion": false,
-       "isContentType": false,
-       "isEndpoint": false,
-       "explode": false,
-       "isRequired": true,
-       "kind": "Method",
-       "decorators": [],
-       "skipUrlEncoding": false
-      },
-      {
-<<<<<<< HEAD
-       "$id": "26",
-       "Name": "new-parameter",
-       "NameInRequest": "new-parameter",
-       "Doc": "I'm a new input optional parameter",
-       "Type": {
-        "$id": "27",
-=======
-       "$id": "18",
-       "name": "new-parameter",
-       "nameInRequest": "new-parameter",
-       "doc": "I'm a new input optional parameter",
-       "type": {
-        "$id": "19",
->>>>>>> 586a120e
-        "kind": "string",
-        "name": "string",
-        "crossLanguageDefinitionId": "TypeSpec.string",
-        "decorators": []
-       },
-       "location": "Query",
-       "isApiVersion": false,
-       "isContentType": false,
-       "isEndpoint": false,
-       "explode": false,
-       "isRequired": false,
-       "kind": "Method",
-       "decorators": [],
-       "skipUrlEncoding": false
-      }
-     ],
-     "responses": [
-      {
-<<<<<<< HEAD
-       "$id": "28",
-       "StatusCodes": [
-=======
-       "$id": "20",
-       "statusCodes": [
->>>>>>> 586a120e
-        204
-       ],
-       "headers": [],
-       "isErrorResponse": false
-      }
-     ],
-     "httpMethod": "GET",
-     "uri": "{endpoint}/resiliency/service-driven/client:v2/service:{serviceDeploymentVersion}/api-version:{apiVersion}",
-     "path": "/add-optional-param/from-one-required",
-     "bufferResponse": true,
-     "generateProtocolMethod": true,
-     "generateConvenienceMethod": true,
-     "crossLanguageDefinitionId": "Resiliency.ServiceDriven.AddOptionalParam.fromOneRequired",
-     "decorators": []
-    },
-    {
-<<<<<<< HEAD
-     "$id": "29",
-     "Name": "fromOneOptional",
-     "ResourceName": "AddOptionalParam",
-     "Doc": "Tests that we can grow up an operation from accepting one optional parameter to accepting two optional parameters.",
-     "Accessibility": "public",
-     "Parameters": [
-      {
-       "$id": "30",
-       "Name": "parameter",
-       "NameInRequest": "parameter",
-       "Doc": "I am an optional parameter",
-       "Type": {
-        "$id": "31",
-=======
-     "$id": "21",
-     "name": "fromOneOptional",
-     "resourceName": "AddOptionalParam",
-     "doc": "Tests that we can grow up an operation from accepting one optional parameter to accepting two optional parameters.",
-     "accessibility": "public",
-     "parameters": [
-      {
-       "$id": "22",
-       "name": "parameter",
-       "nameInRequest": "parameter",
-       "doc": "I am an optional parameter",
-       "type": {
-        "$id": "23",
->>>>>>> 586a120e
-        "kind": "string",
-        "name": "string",
-        "crossLanguageDefinitionId": "TypeSpec.string",
-        "decorators": []
-       },
-       "location": "Query",
-       "isApiVersion": false,
-       "isContentType": false,
-       "isEndpoint": false,
-       "explode": false,
-       "isRequired": false,
-       "kind": "Method",
-       "decorators": [],
-       "skipUrlEncoding": false
-      },
-      {
-<<<<<<< HEAD
-       "$id": "32",
-       "Name": "new-parameter",
-       "NameInRequest": "new-parameter",
-       "Doc": "I'm a new input optional parameter",
-       "Type": {
-        "$id": "33",
-=======
-       "$id": "24",
-       "name": "new-parameter",
-       "nameInRequest": "new-parameter",
-       "doc": "I'm a new input optional parameter",
-       "type": {
-        "$id": "25",
->>>>>>> 586a120e
-        "kind": "string",
-        "name": "string",
-        "crossLanguageDefinitionId": "TypeSpec.string",
-        "decorators": []
-       },
-       "location": "Query",
-       "isApiVersion": false,
-       "isContentType": false,
-       "isEndpoint": false,
-       "explode": false,
-       "isRequired": false,
-       "kind": "Method",
-       "decorators": [],
-       "skipUrlEncoding": false
-      }
-     ],
-     "responses": [
-      {
-<<<<<<< HEAD
-       "$id": "34",
-       "StatusCodes": [
-=======
-       "$id": "26",
-       "statusCodes": [
->>>>>>> 586a120e
-        204
-       ],
-       "headers": [],
-       "isErrorResponse": false
-      }
-     ],
-     "httpMethod": "GET",
-     "uri": "{endpoint}/resiliency/service-driven/client:v2/service:{serviceDeploymentVersion}/api-version:{apiVersion}",
-     "path": "/add-optional-param/from-one-optional",
-     "bufferResponse": true,
-     "generateProtocolMethod": true,
-     "generateConvenienceMethod": true,
-     "crossLanguageDefinitionId": "Resiliency.ServiceDriven.AddOptionalParam.fromOneOptional",
-     "decorators": []
-    }
-   ],
-<<<<<<< HEAD
-   "apiVersions": [
-    "v1",
-    "v2"
-   ],
-   "crossLanguageDefinitionId": "Resiliency.ServiceDriven",
-   "decorators": []
-=======
-   "parameters": [
-    {
-     "$id": "27",
      "name": "endpoint",
      "nameInRequest": "endpoint",
      "doc": "Need to be set as 'http://localhost:3000' in client.",
      "type": {
-      "$id": "28",
+      "$id": "10",
       "kind": "url",
       "name": "url",
       "crossLanguageDefinitionId": "TypeSpec.url"
@@ -497,12 +94,12 @@
      "kind": "Client"
     },
     {
-     "$id": "29",
+     "$id": "11",
      "name": "serviceDeploymentVersion",
      "nameInRequest": "serviceDeploymentVersion",
      "doc": "Pass in either 'v1' or 'v2'. This represents a version of the service deployment in history. 'v1' is for the deployment when the service had only one api version. 'v2' is for the deployment when the service had api-versions 'v1' and 'v2'.",
      "type": {
-      "$id": "30",
+      "$id": "12",
       "kind": "string",
       "name": "string",
       "crossLanguageDefinitionId": "TypeSpec.string",
@@ -518,12 +115,12 @@
      "kind": "Client"
     },
     {
-     "$id": "31",
+     "$id": "13",
      "name": "apiVersion",
      "nameInRequest": "apiVersion",
      "doc": "Pass in either 'v1' or 'v2'. This represents the API version of a service.",
      "type": {
-      "$id": "32",
+      "$id": "14",
       "kind": "string",
       "name": "string",
       "crossLanguageDefinitionId": "TypeSpec.string",
@@ -538,9 +135,9 @@
      "explode": false,
      "kind": "Client",
      "defaultValue": {
-      "$id": "33",
+      "$id": "15",
       "type": {
-       "$id": "34",
+       "$id": "16",
        "kind": "string",
        "name": "string",
        "crossLanguageDefinitionId": "TypeSpec.string"
@@ -549,9 +146,231 @@
      }
     }
    ],
-   "decorators": [],
-   "crossLanguageDefinitionId": "Resiliency.ServiceDriven"
->>>>>>> 586a120e
+   "operations": [
+    {
+     "$id": "17",
+     "name": "addOperation",
+     "resourceName": "ServiceDriven",
+     "doc": "Added operation",
+     "accessibility": "public",
+     "parameters": [],
+     "responses": [
+      {
+       "$id": "18",
+       "statusCodes": [
+        204
+       ],
+       "headers": [],
+       "isErrorResponse": false
+      }
+     ],
+     "httpMethod": "DELETE",
+     "uri": "{endpoint}/resiliency/service-driven/client:v2/service:{serviceDeploymentVersion}/api-version:{apiVersion}",
+     "path": "/add-operation",
+     "bufferResponse": true,
+     "generateProtocolMethod": true,
+     "generateConvenienceMethod": true,
+     "crossLanguageDefinitionId": "Resiliency.ServiceDriven.addOperation",
+     "decorators": []
+    },
+    {
+     "$id": "19",
+     "name": "fromNone",
+     "resourceName": "AddOptionalParam",
+     "doc": "Test that grew up from accepting no parameters to an optional input parameter",
+     "accessibility": "public",
+     "parameters": [
+      {
+       "$id": "20",
+       "name": "new-parameter",
+       "nameInRequest": "new-parameter",
+       "doc": "I'm a new input optional parameter",
+       "type": {
+        "$id": "21",
+        "kind": "string",
+        "name": "string",
+        "crossLanguageDefinitionId": "TypeSpec.string",
+        "decorators": []
+       },
+       "location": "Query",
+       "isApiVersion": false,
+       "isContentType": false,
+       "isEndpoint": false,
+       "explode": false,
+       "isRequired": false,
+       "kind": "Method",
+       "decorators": [],
+       "skipUrlEncoding": false
+      }
+     ],
+     "responses": [
+      {
+       "$id": "22",
+       "statusCodes": [
+        204
+       ],
+       "headers": [],
+       "isErrorResponse": false
+      }
+     ],
+     "httpMethod": "HEAD",
+     "uri": "{endpoint}/resiliency/service-driven/client:v2/service:{serviceDeploymentVersion}/api-version:{apiVersion}",
+     "path": "/add-optional-param/from-none",
+     "bufferResponse": true,
+     "generateProtocolMethod": true,
+     "generateConvenienceMethod": true,
+     "crossLanguageDefinitionId": "Resiliency.ServiceDriven.AddOptionalParam.fromNone",
+     "decorators": []
+    },
+    {
+     "$id": "23",
+     "name": "fromOneRequired",
+     "resourceName": "AddOptionalParam",
+     "doc": "Operation that grew up from accepting one required parameter to accepting a required parameter and an optional parameter.",
+     "accessibility": "public",
+     "parameters": [
+      {
+       "$id": "24",
+       "name": "parameter",
+       "nameInRequest": "parameter",
+       "doc": "I am a required parameter",
+       "type": {
+        "$id": "25",
+        "kind": "string",
+        "name": "string",
+        "crossLanguageDefinitionId": "TypeSpec.string",
+        "decorators": []
+       },
+       "location": "Query",
+       "isApiVersion": false,
+       "isContentType": false,
+       "isEndpoint": false,
+       "explode": false,
+       "isRequired": true,
+       "kind": "Method",
+       "decorators": [],
+       "skipUrlEncoding": false
+      },
+      {
+       "$id": "26",
+       "name": "new-parameter",
+       "nameInRequest": "new-parameter",
+       "doc": "I'm a new input optional parameter",
+       "type": {
+        "$id": "27",
+        "kind": "string",
+        "name": "string",
+        "crossLanguageDefinitionId": "TypeSpec.string",
+        "decorators": []
+       },
+       "location": "Query",
+       "isApiVersion": false,
+       "isContentType": false,
+       "isEndpoint": false,
+       "explode": false,
+       "isRequired": false,
+       "kind": "Method",
+       "decorators": [],
+       "skipUrlEncoding": false
+      }
+     ],
+     "responses": [
+      {
+       "$id": "28",
+       "statusCodes": [
+        204
+       ],
+       "headers": [],
+       "isErrorResponse": false
+      }
+     ],
+     "httpMethod": "GET",
+     "uri": "{endpoint}/resiliency/service-driven/client:v2/service:{serviceDeploymentVersion}/api-version:{apiVersion}",
+     "path": "/add-optional-param/from-one-required",
+     "bufferResponse": true,
+     "generateProtocolMethod": true,
+     "generateConvenienceMethod": true,
+     "crossLanguageDefinitionId": "Resiliency.ServiceDriven.AddOptionalParam.fromOneRequired",
+     "decorators": []
+    },
+    {
+     "$id": "29",
+     "name": "fromOneOptional",
+     "resourceName": "AddOptionalParam",
+     "doc": "Tests that we can grow up an operation from accepting one optional parameter to accepting two optional parameters.",
+     "accessibility": "public",
+     "parameters": [
+      {
+       "$id": "30",
+       "name": "parameter",
+       "nameInRequest": "parameter",
+       "doc": "I am an optional parameter",
+       "type": {
+        "$id": "31",
+        "kind": "string",
+        "name": "string",
+        "crossLanguageDefinitionId": "TypeSpec.string",
+        "decorators": []
+       },
+       "location": "Query",
+       "isApiVersion": false,
+       "isContentType": false,
+       "isEndpoint": false,
+       "explode": false,
+       "isRequired": false,
+       "kind": "Method",
+       "decorators": [],
+       "skipUrlEncoding": false
+      },
+      {
+       "$id": "32",
+       "name": "new-parameter",
+       "nameInRequest": "new-parameter",
+       "doc": "I'm a new input optional parameter",
+       "type": {
+        "$id": "33",
+        "kind": "string",
+        "name": "string",
+        "crossLanguageDefinitionId": "TypeSpec.string",
+        "decorators": []
+       },
+       "location": "Query",
+       "isApiVersion": false,
+       "isContentType": false,
+       "isEndpoint": false,
+       "explode": false,
+       "isRequired": false,
+       "kind": "Method",
+       "decorators": [],
+       "skipUrlEncoding": false
+      }
+     ],
+     "responses": [
+      {
+       "$id": "34",
+       "statusCodes": [
+        204
+       ],
+       "headers": [],
+       "isErrorResponse": false
+      }
+     ],
+     "httpMethod": "GET",
+     "uri": "{endpoint}/resiliency/service-driven/client:v2/service:{serviceDeploymentVersion}/api-version:{apiVersion}",
+     "path": "/add-optional-param/from-one-optional",
+     "bufferResponse": true,
+     "generateProtocolMethod": true,
+     "generateConvenienceMethod": true,
+     "crossLanguageDefinitionId": "Resiliency.ServiceDriven.AddOptionalParam.fromOneOptional",
+     "decorators": []
+    }
+   ],
+   "apiVersions": [
+    "v1",
+    "v2"
+   ],
+   "crossLanguageDefinitionId": "Resiliency.ServiceDriven",
+   "decorators": []
   }
  ]
 }