{
  "name": "Resiliency.SrvDriven.V2",
  "apiVersions": [
    "v1",
    "v2"
  ],
  "enums": [
    {
      "$id": "1",
      "kind": "enum",
      "name": "Versions",
      "crossLanguageDefinitionId": "Resiliency.ServiceDriven.Versions",
      "valueType": {
        "$id": "2",
        "kind": "string",
        "name": "string",
        "crossLanguageDefinitionId": "TypeSpec.string",
        "decorators": []
      },
      "values": [
        {
          "$id": "3",
          "kind": "enumvalue",
          "name": "v1",
          "value": "v1",
          "valueType": {
            "$ref": "2"
          },
          "enumType": {
            "$ref": "1"
          },
          "doc": "Version 1",
          "decorators": []
        },
        {
          "$id": "4",
          "kind": "enumvalue",
          "name": "v2",
          "value": "v2",
          "valueType": {
            "$ref": "2"
          },
          "enumType": {
            "$ref": "1"
          },
          "doc": "Version 2",
          "decorators": []
        }
      ],
      "namespace": "Resiliency.ServiceDriven",
      "doc": "Service versions",
      "isFixed": true,
      "isFlags": false,
      "usage": "ApiVersionEnum",
      "decorators": []
    }
  ],
  "constants": [],
  "models": [],
  "clients": [
    {
      "$id": "5",
      "kind": "client",
      "name": "ResiliencyServiceDrivenClient",
      "namespace": "Resiliency.ServiceDriven",
      "doc": "Test that we can grow up a service spec and service deployment into a multi-versioned service with full client support.\n\nThere are three concepts that should be clarified:\n1. Client spec version: refers to the spec that the client is generated from. 'v1' is a client generated from old.tsp and 'v2' is a client generated from main.tsp.\n2. Service deployment version: refers to a deployment version of the service. 'v1' represents the initial deployment of the service with a single api version. 'v2' represents the new deployment of a service with multiple api versions\n3. Api version: The initial deployment of the service only supports api version 'v1'. The new deployment of the service supports api versions 'v1' and 'v2'.\n\nWe test the following configurations from this service spec:\n- A client generated from the second service spec can call the second deployment of a service with api version v1\n- A client generated from the second service spec can call the second deployment of a service with api version v2",
      "methods": [
        {
          "$id": "6",
          "kind": "basic",
          "name": "addOperation",
          "accessibility": "public",
          "apiVersions": [
            "v2"
          ],
          "doc": "Added operation",
          "operation": {
            "$id": "7",
            "name": "addOperation",
            "resourceName": "ServiceDriven",
            "doc": "Added operation",
            "accessibility": "public",
            "parameters": [],
            "responses": [
              {
                "statusCodes": [
                  204
                ],
                "headers": [],
                "isErrorResponse": false
              }
            ],
            "httpMethod": "DELETE",
            "uri": "{endpoint}/resiliency/service-driven/client:v2/service:{serviceDeploymentVersion}/api-version:{apiVersion}",
            "path": "/add-operation",
            "bufferResponse": true,
            "generateProtocolMethod": true,
            "generateConvenienceMethod": true,
            "crossLanguageDefinitionId": "Resiliency.ServiceDriven.addOperation",
            "decorators": []
          },
          "parameters": [],
          "response": {},
          "isOverride": false,
          "generateConvenient": true,
          "generateProtocol": true,
          "crossLanguageDefinitionId": "Resiliency.ServiceDriven.addOperation"
        },
        {
          "$id": "8",
          "kind": "basic",
          "name": "fromNone",
          "accessibility": "public",
          "apiVersions": [
            "v1",
            "v2"
          ],
          "doc": "Test that grew up from accepting no parameters to an optional input parameter",
          "operation": {
            "$id": "9",
            "name": "fromNone",
            "resourceName": "AddOptionalParam",
            "doc": "Test that grew up from accepting no parameters to an optional input parameter",
            "accessibility": "public",
            "parameters": [
              {
                "$id": "10",
                "name": "new-parameter",
                "nameInRequest": "new-parameter",
                "doc": "I'm a new input optional parameter",
                "type": {
                  "$id": "11",
                  "kind": "string",
                  "name": "string",
                  "crossLanguageDefinitionId": "TypeSpec.string",
                  "decorators": []
                },
                "location": "Query",
                "isApiVersion": false,
                "isContentType": false,
                "isEndpoint": false,
                "explode": false,
                "isRequired": false,
                "kind": "Method",
                "decorators": [],
                "skipUrlEncoding": false
              }
            ],
            "responses": [
              {
                "statusCodes": [
                  204
                ],
                "headers": [],
                "isErrorResponse": false
              }
            ],
            "httpMethod": "HEAD",
            "uri": "{endpoint}/resiliency/service-driven/client:v2/service:{serviceDeploymentVersion}/api-version:{apiVersion}",
            "path": "/add-optional-param/from-none",
            "bufferResponse": true,
            "generateProtocolMethod": true,
            "generateConvenienceMethod": true,
            "crossLanguageDefinitionId": "Resiliency.ServiceDriven.AddOptionalParam.fromNone",
            "decorators": []
          },
          "parameters": [
            {
              "$id": "12",
              "name": "new-parameter",
              "nameInRequest": "new-parameter",
              "doc": "I'm a new input optional parameter",
              "type": {
                "$id": "13",
                "kind": "string",
                "name": "string",
                "crossLanguageDefinitionId": "TypeSpec.string",
                "decorators": []
              },
              "location": "Query",
              "isApiVersion": false,
              "isContentType": false,
              "isEndpoint": false,
              "explode": false,
              "isRequired": false,
              "kind": "Method",
              "decorators": [],
              "skipUrlEncoding": false
            }
          ],
          "response": {},
          "isOverride": false,
          "generateConvenient": true,
          "generateProtocol": true,
          "crossLanguageDefinitionId": "Resiliency.ServiceDriven.AddOptionalParam.fromNone"
        },
        {
          "$id": "14",
          "kind": "basic",
          "name": "fromOneRequired",
          "accessibility": "public",
          "apiVersions": [
            "v1",
            "v2"
          ],
          "doc": "Operation that grew up from accepting one required parameter to accepting a required parameter and an optional parameter.",
          "operation": {
            "$id": "15",
            "name": "fromOneRequired",
            "resourceName": "AddOptionalParam",
            "doc": "Operation that grew up from accepting one required parameter to accepting a required parameter and an optional parameter.",
            "accessibility": "public",
            "parameters": [
              {
                "$id": "16",
                "name": "parameter",
                "nameInRequest": "parameter",
                "doc": "I am a required parameter",
                "type": {
                  "$id": "17",
                  "kind": "string",
                  "name": "string",
                  "crossLanguageDefinitionId": "TypeSpec.string",
                  "decorators": []
                },
                "location": "Query",
                "isApiVersion": false,
                "isContentType": false,
                "isEndpoint": false,
                "explode": false,
                "isRequired": true,
                "kind": "Method",
                "decorators": [],
                "skipUrlEncoding": false
              },
              {
                "$id": "18",
                "name": "new-parameter",
                "nameInRequest": "new-parameter",
                "doc": "I'm a new input optional parameter",
                "type": {
                  "$id": "19",
                  "kind": "string",
                  "name": "string",
                  "crossLanguageDefinitionId": "TypeSpec.string",
                  "decorators": []
                },
                "location": "Query",
                "isApiVersion": false,
                "isContentType": false,
                "isEndpoint": false,
                "explode": false,
                "isRequired": false,
                "kind": "Method",
                "decorators": [],
                "skipUrlEncoding": false
              }
            ],
            "responses": [
              {
                "statusCodes": [
                  204
                ],
                "headers": [],
                "isErrorResponse": false
              }
            ],
            "httpMethod": "GET",
            "uri": "{endpoint}/resiliency/service-driven/client:v2/service:{serviceDeploymentVersion}/api-version:{apiVersion}",
            "path": "/add-optional-param/from-one-required",
            "bufferResponse": true,
            "generateProtocolMethod": true,
            "generateConvenienceMethod": true,
            "crossLanguageDefinitionId": "Resiliency.ServiceDriven.AddOptionalParam.fromOneRequired",
            "decorators": []
          },
          "parameters": [
            {
              "$id": "20",
              "name": "parameter",
              "nameInRequest": "parameter",
              "doc": "I am a required parameter",
              "type": {
                "$id": "21",
                "kind": "string",
                "name": "string",
                "crossLanguageDefinitionId": "TypeSpec.string",
                "decorators": []
              },
              "location": "Query",
              "isApiVersion": false,
              "isContentType": false,
              "isEndpoint": false,
              "explode": false,
              "isRequired": true,
              "kind": "Method",
              "decorators": [],
              "skipUrlEncoding": false
            },
            {
              "$id": "22",
              "name": "new-parameter",
              "nameInRequest": "new-parameter",
              "doc": "I'm a new input optional parameter",
              "type": {
                "$id": "23",
                "kind": "string",
                "name": "string",
                "crossLanguageDefinitionId": "TypeSpec.string",
                "decorators": []
              },
              "location": "Query",
              "isApiVersion": false,
              "isContentType": false,
              "isEndpoint": false,
              "explode": false,
              "isRequired": false,
              "kind": "Method",
              "decorators": [],
              "skipUrlEncoding": false
            }
          ],
          "response": {},
          "isOverride": false,
          "generateConvenient": true,
          "generateProtocol": true,
          "crossLanguageDefinitionId": "Resiliency.ServiceDriven.AddOptionalParam.fromOneRequired"
        },
        {
          "$id": "24",
          "kind": "basic",
          "name": "fromOneOptional",
          "accessibility": "public",
          "apiVersions": [
            "v1",
            "v2"
          ],
          "doc": "Tests that we can grow up an operation from accepting one optional parameter to accepting two optional parameters.",
          "operation": {
            "$id": "25",
            "name": "fromOneOptional",
            "resourceName": "AddOptionalParam",
            "doc": "Tests that we can grow up an operation from accepting one optional parameter to accepting two optional parameters.",
            "accessibility": "public",
            "parameters": [
              {
                "$id": "26",
                "name": "parameter",
                "nameInRequest": "parameter",
                "doc": "I am an optional parameter",
                "type": {
                  "$id": "27",
                  "kind": "string",
                  "name": "string",
                  "crossLanguageDefinitionId": "TypeSpec.string",
                  "decorators": []
                },
                "location": "Query",
                "isApiVersion": false,
                "isContentType": false,
                "isEndpoint": false,
                "explode": false,
                "isRequired": false,
                "kind": "Method",
                "decorators": [],
                "skipUrlEncoding": false
              },
              {
                "$id": "28",
                "name": "new-parameter",
                "nameInRequest": "new-parameter",
                "doc": "I'm a new input optional parameter",
                "type": {
                  "$id": "29",
                  "kind": "string",
                  "name": "string",
                  "crossLanguageDefinitionId": "TypeSpec.string",
                  "decorators": []
                },
                "location": "Query",
                "isApiVersion": false,
                "isContentType": false,
                "isEndpoint": false,
                "explode": false,
                "isRequired": false,
                "kind": "Method",
                "decorators": [],
                "skipUrlEncoding": false
              }
            ],
            "responses": [
              {
                "statusCodes": [
                  204
                ],
                "headers": [],
                "isErrorResponse": false
              }
            ],
            "httpMethod": "GET",
            "uri": "{endpoint}/resiliency/service-driven/client:v2/service:{serviceDeploymentVersion}/api-version:{apiVersion}",
            "path": "/add-optional-param/from-one-optional",
            "bufferResponse": true,
            "generateProtocolMethod": true,
            "generateConvenienceMethod": true,
            "crossLanguageDefinitionId": "Resiliency.ServiceDriven.AddOptionalParam.fromOneOptional",
            "decorators": []
          },
          "parameters": [
            {
              "$id": "30",
              "name": "parameter",
              "nameInRequest": "parameter",
              "doc": "I am an optional parameter",
              "type": {
                "$id": "31",
                "kind": "string",
                "name": "string",
                "crossLanguageDefinitionId": "TypeSpec.string",
                "decorators": []
              },
              "location": "Query",
              "isApiVersion": false,
              "isContentType": false,
              "isEndpoint": false,
              "explode": false,
              "isRequired": false,
              "kind": "Method",
              "decorators": [],
              "skipUrlEncoding": false
            },
            {
              "$id": "32",
              "name": "new-parameter",
              "nameInRequest": "new-parameter",
              "doc": "I'm a new input optional parameter",
              "type": {
                "$id": "33",
                "kind": "string",
                "name": "string",
                "crossLanguageDefinitionId": "TypeSpec.string",
                "decorators": []
              },
              "location": "Query",
              "isApiVersion": false,
              "isContentType": false,
              "isEndpoint": false,
              "explode": false,
              "isRequired": false,
              "kind": "Method",
              "decorators": [],
              "skipUrlEncoding": false
            }
          ],
          "response": {},
          "isOverride": false,
          "generateConvenient": true,
          "generateProtocol": true,
          "crossLanguageDefinitionId": "Resiliency.ServiceDriven.AddOptionalParam.fromOneOptional"
        }
      ],
      "parameters": [
        {
          "$id": "34",
          "name": "endpoint",
          "nameInRequest": "endpoint",
          "doc": "Need to be set as 'http://localhost:3000' in client.",
          "type": {
            "$id": "35",
            "kind": "url",
            "name": "url",
            "crossLanguageDefinitionId": "TypeSpec.url"
          },
          "location": "Uri",
          "isApiVersion": false,
          "isContentType": false,
          "isRequired": true,
          "isEndpoint": true,
          "skipUrlEncoding": false,
          "explode": false,
          "kind": "Client"
        },
        {
          "$id": "36",
          "name": "serviceDeploymentVersion",
          "nameInRequest": "serviceDeploymentVersion",
          "doc": "Pass in either 'v1' or 'v2'. This represents a version of the service deployment in history. 'v1' is for the deployment when the service had only one api version. 'v2' is for the deployment when the service had api-versions 'v1' and 'v2'.",
          "type": {
            "$id": "37",
            "kind": "string",
            "name": "string",
            "crossLanguageDefinitionId": "TypeSpec.string",
            "decorators": []
          },
          "location": "Uri",
          "isApiVersion": false,
          "isContentType": false,
          "isRequired": true,
          "isEndpoint": false,
          "skipUrlEncoding": false,
          "explode": false,
          "kind": "Client"
        },
        {
          "$id": "38",
          "name": "apiVersion",
          "nameInRequest": "apiVersion",
          "doc": "Pass in either 'v1' or 'v2'. This represents the API version of a service.",
          "type": {
            "$id": "39",
            "kind": "string",
            "name": "string",
            "crossLanguageDefinitionId": "TypeSpec.string",
            "decorators": []
          },
          "location": "Uri",
          "isApiVersion": true,
          "isContentType": false,
          "isRequired": true,
          "isEndpoint": false,
          "skipUrlEncoding": false,
          "explode": false,
          "kind": "Client",
          "defaultValue": {
            "type": {
              "$id": "40",
              "kind": "string",
              "name": "string",
              "crossLanguageDefinitionId": "TypeSpec.string"
            },
            "value": "v2"
          }
        }
      ],
<<<<<<< HEAD
      "decorators": [],
      "crossLanguageDefinitionId": "Resiliency.ServiceDriven",
      "apiVersions": [
        "v1",
        "v2"
      ]
=======
      "httpMethod": "GET",
      "uri": "{endpoint}/resiliency/service-driven/client:v2/service:{serviceDeploymentVersion}/api-version:{apiVersion}",
      "path": "/add-optional-param/from-one-optional",
      "bufferResponse": true,
      "generateProtocolMethod": true,
      "generateConvenienceMethod": true,
      "crossLanguageDefinitionId": "Resiliency.ServiceDriven.AddOptionalParam.fromOneOptional",
      "decorators": []
     },
     "parameters": [
      {
       "$id": "40",
       "name": "parameter",
       "nameInRequest": "parameter",
       "doc": "I am an optional parameter",
       "type": {
        "$id": "41",
        "kind": "string",
        "name": "string",
        "crossLanguageDefinitionId": "TypeSpec.string",
        "decorators": []
       },
       "location": "Query",
       "isApiVersion": false,
       "isContentType": false,
       "isEndpoint": false,
       "explode": false,
       "isRequired": false,
       "kind": "Method",
       "decorators": [],
       "skipUrlEncoding": false
      },
      {
       "$id": "42",
       "name": "new-parameter",
       "nameInRequest": "new-parameter",
       "doc": "I'm a new input optional parameter",
       "type": {
        "$id": "43",
        "kind": "string",
        "name": "string",
        "crossLanguageDefinitionId": "TypeSpec.string",
        "decorators": []
       },
       "location": "Query",
       "isApiVersion": false,
       "isContentType": false,
       "isEndpoint": false,
       "explode": false,
       "isRequired": false,
       "kind": "Method",
       "decorators": [],
       "skipUrlEncoding": false
      }
     ],
     "response": {
      "$id": "44"
     },
     "isOverride": false,
     "generateConvenient": true,
     "generateProtocol": true,
     "crossLanguageDefinitionId": "Resiliency.ServiceDriven.AddOptionalParam.fromOneOptional"
    }
   ],
   "parameters": [
    {
     "$id": "45",
     "name": "endpoint",
     "nameInRequest": "endpoint",
     "doc": "Need to be set as 'http://localhost:3000' in client.",
     "type": {
      "$id": "46",
      "kind": "url",
      "name": "endpoint",
      "crossLanguageDefinitionId": "TypeSpec.url"
     },
     "location": "Uri",
     "isApiVersion": false,
     "isContentType": false,
     "isRequired": true,
     "isEndpoint": true,
     "skipUrlEncoding": false,
     "explode": false,
     "kind": "Client",
     "serverUrlTemplate": "{endpoint}/resiliency/service-driven/client:v2/service:{serviceDeploymentVersion}/api-version:{apiVersion}"
    },
    {
     "$id": "47",
     "name": "serviceDeploymentVersion",
     "nameInRequest": "serviceDeploymentVersion",
     "doc": "Pass in either 'v1' or 'v2'. This represents a version of the service deployment in history. 'v1' is for the deployment when the service had only one api version. 'v2' is for the deployment when the service had api-versions 'v1' and 'v2'.",
     "type": {
      "$id": "48",
      "kind": "string",
      "name": "string",
      "crossLanguageDefinitionId": "TypeSpec.string",
      "decorators": []
     },
     "location": "Uri",
     "isApiVersion": false,
     "isContentType": false,
     "isRequired": true,
     "isEndpoint": false,
     "skipUrlEncoding": false,
     "explode": false,
     "kind": "Client",
     "serverUrlTemplate": "{endpoint}/resiliency/service-driven/client:v2/service:{serviceDeploymentVersion}/api-version:{apiVersion}"
    },
    {
     "$id": "49",
     "name": "apiVersion",
     "nameInRequest": "apiVersion",
     "doc": "Pass in either 'v1' or 'v2'. This represents the API version of a service.",
     "type": {
      "$id": "50",
      "kind": "string",
      "name": "string",
      "crossLanguageDefinitionId": "TypeSpec.string",
      "decorators": []
     },
     "location": "Uri",
     "isApiVersion": true,
     "isContentType": false,
     "isRequired": true,
     "isEndpoint": false,
     "skipUrlEncoding": false,
     "explode": false,
     "kind": "Client",
     "defaultValue": {
      "$id": "51",
      "type": {
       "$id": "52",
       "kind": "string",
       "name": "string",
       "crossLanguageDefinitionId": "TypeSpec.string"
      },
      "value": "v2"
     },
     "serverUrlTemplate": "{endpoint}/resiliency/service-driven/client:v2/service:{serviceDeploymentVersion}/api-version:{apiVersion}"
>>>>>>> 790f0e22
    }
  ]
}<|MERGE_RESOLUTION|>--- conflicted
+++ resolved
@@ -468,7 +468,7 @@
           "type": {
             "$id": "35",
             "kind": "url",
-            "name": "url",
+            "name": "endpoint",
             "crossLanguageDefinitionId": "TypeSpec.url"
           },
           "location": "Uri",
@@ -478,7 +478,8 @@
           "isEndpoint": true,
           "skipUrlEncoding": false,
           "explode": false,
-          "kind": "Client"
+          "kind": "Client",
+          "serverUrlTemplate": "{endpoint}/resiliency/service-driven/client:v2/service:{serviceDeploymentVersion}/api-version:{apiVersion}"
         },
         {
           "$id": "36",
@@ -499,7 +500,8 @@
           "isEndpoint": false,
           "skipUrlEncoding": false,
           "explode": false,
-          "kind": "Client"
+          "kind": "Client",
+          "serverUrlTemplate": "{endpoint}/resiliency/service-driven/client:v2/service:{serviceDeploymentVersion}/api-version:{apiVersion}"
         },
         {
           "$id": "38",
@@ -529,157 +531,16 @@
               "crossLanguageDefinitionId": "TypeSpec.string"
             },
             "value": "v2"
-          }
+          },
+          "serverUrlTemplate": "{endpoint}/resiliency/service-driven/client:v2/service:{serviceDeploymentVersion}/api-version:{apiVersion}"
         }
       ],
-<<<<<<< HEAD
       "decorators": [],
       "crossLanguageDefinitionId": "Resiliency.ServiceDriven",
       "apiVersions": [
         "v1",
         "v2"
       ]
-=======
-      "httpMethod": "GET",
-      "uri": "{endpoint}/resiliency/service-driven/client:v2/service:{serviceDeploymentVersion}/api-version:{apiVersion}",
-      "path": "/add-optional-param/from-one-optional",
-      "bufferResponse": true,
-      "generateProtocolMethod": true,
-      "generateConvenienceMethod": true,
-      "crossLanguageDefinitionId": "Resiliency.ServiceDriven.AddOptionalParam.fromOneOptional",
-      "decorators": []
-     },
-     "parameters": [
-      {
-       "$id": "40",
-       "name": "parameter",
-       "nameInRequest": "parameter",
-       "doc": "I am an optional parameter",
-       "type": {
-        "$id": "41",
-        "kind": "string",
-        "name": "string",
-        "crossLanguageDefinitionId": "TypeSpec.string",
-        "decorators": []
-       },
-       "location": "Query",
-       "isApiVersion": false,
-       "isContentType": false,
-       "isEndpoint": false,
-       "explode": false,
-       "isRequired": false,
-       "kind": "Method",
-       "decorators": [],
-       "skipUrlEncoding": false
-      },
-      {
-       "$id": "42",
-       "name": "new-parameter",
-       "nameInRequest": "new-parameter",
-       "doc": "I'm a new input optional parameter",
-       "type": {
-        "$id": "43",
-        "kind": "string",
-        "name": "string",
-        "crossLanguageDefinitionId": "TypeSpec.string",
-        "decorators": []
-       },
-       "location": "Query",
-       "isApiVersion": false,
-       "isContentType": false,
-       "isEndpoint": false,
-       "explode": false,
-       "isRequired": false,
-       "kind": "Method",
-       "decorators": [],
-       "skipUrlEncoding": false
-      }
-     ],
-     "response": {
-      "$id": "44"
-     },
-     "isOverride": false,
-     "generateConvenient": true,
-     "generateProtocol": true,
-     "crossLanguageDefinitionId": "Resiliency.ServiceDriven.AddOptionalParam.fromOneOptional"
-    }
-   ],
-   "parameters": [
-    {
-     "$id": "45",
-     "name": "endpoint",
-     "nameInRequest": "endpoint",
-     "doc": "Need to be set as 'http://localhost:3000' in client.",
-     "type": {
-      "$id": "46",
-      "kind": "url",
-      "name": "endpoint",
-      "crossLanguageDefinitionId": "TypeSpec.url"
-     },
-     "location": "Uri",
-     "isApiVersion": false,
-     "isContentType": false,
-     "isRequired": true,
-     "isEndpoint": true,
-     "skipUrlEncoding": false,
-     "explode": false,
-     "kind": "Client",
-     "serverUrlTemplate": "{endpoint}/resiliency/service-driven/client:v2/service:{serviceDeploymentVersion}/api-version:{apiVersion}"
-    },
-    {
-     "$id": "47",
-     "name": "serviceDeploymentVersion",
-     "nameInRequest": "serviceDeploymentVersion",
-     "doc": "Pass in either 'v1' or 'v2'. This represents a version of the service deployment in history. 'v1' is for the deployment when the service had only one api version. 'v2' is for the deployment when the service had api-versions 'v1' and 'v2'.",
-     "type": {
-      "$id": "48",
-      "kind": "string",
-      "name": "string",
-      "crossLanguageDefinitionId": "TypeSpec.string",
-      "decorators": []
-     },
-     "location": "Uri",
-     "isApiVersion": false,
-     "isContentType": false,
-     "isRequired": true,
-     "isEndpoint": false,
-     "skipUrlEncoding": false,
-     "explode": false,
-     "kind": "Client",
-     "serverUrlTemplate": "{endpoint}/resiliency/service-driven/client:v2/service:{serviceDeploymentVersion}/api-version:{apiVersion}"
-    },
-    {
-     "$id": "49",
-     "name": "apiVersion",
-     "nameInRequest": "apiVersion",
-     "doc": "Pass in either 'v1' or 'v2'. This represents the API version of a service.",
-     "type": {
-      "$id": "50",
-      "kind": "string",
-      "name": "string",
-      "crossLanguageDefinitionId": "TypeSpec.string",
-      "decorators": []
-     },
-     "location": "Uri",
-     "isApiVersion": true,
-     "isContentType": false,
-     "isRequired": true,
-     "isEndpoint": false,
-     "skipUrlEncoding": false,
-     "explode": false,
-     "kind": "Client",
-     "defaultValue": {
-      "$id": "51",
-      "type": {
-       "$id": "52",
-       "kind": "string",
-       "name": "string",
-       "crossLanguageDefinitionId": "TypeSpec.string"
-      },
-      "value": "v2"
-     },
-     "serverUrlTemplate": "{endpoint}/resiliency/service-driven/client:v2/service:{serviceDeploymentVersion}/api-version:{apiVersion}"
->>>>>>> 790f0e22
     }
   ]
 }