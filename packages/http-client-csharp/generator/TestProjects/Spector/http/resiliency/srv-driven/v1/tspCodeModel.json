{
  "name": "Resiliency.SrvDriven.V1",
  "apiVersions": [
    "v1"
  ],
  "enums": [
    {
      "$id": "1",
      "kind": "enum",
      "name": "Versions",
      "crossLanguageDefinitionId": "Resiliency.ServiceDriven.Versions",
      "valueType": {
        "$id": "2",
        "kind": "string",
        "name": "string",
        "crossLanguageDefinitionId": "TypeSpec.string",
        "decorators": []
      },
      "values": [
        {
          "$id": "3",
          "kind": "enumvalue",
          "name": "v1",
          "value": "v1",
          "valueType": {
            "$ref": "2"
          },
          "enumType": {
<<<<<<< HEAD
            "$id": "4",
            "kind": "enum",
            "decorators": [],
            "doc": "Service versions.",
            "name": "Versions",
            "isGeneratedName": false,
            "namespace": "Resiliency.ServiceDriven",
            "valueType": {
              "$id": "5",
              "kind": "string",
              "decorators": [],
              "doc": "A sequence of textual characters.",
              "name": "string",
              "crossLanguageDefinitionId": "TypeSpec.string"
            },
            "values": [
              {
                "$id": "6",
                "kind": "enumvalue",
                "decorators": [],
                "doc": "Version 1",
                "name": "v1",
                "value": "v1",
                "enumType": {
                  "$ref": "4"
                },
                "valueType": {
                  "$ref": "5"
                }
              }
            ],
            "isFixed": true,
            "isFlags": false,
            "usage": "ApiVersionEnum",
            "access": "public",
            "crossLanguageDefinitionId": "Resiliency.ServiceDriven.Versions",
            "apiVersions": [
              "v1"
            ],
            "isUnionAsEnum": false,
            "__accessSet": true
=======
            "$ref": "1"
>>>>>>> c9a4eff8
          },
          "doc": "Version 1",
          "decorators": []
        }
      ],
      "namespace": "Resiliency.ServiceDriven",
      "doc": "Service versions.",
      "isFixed": true,
      "isFlags": false,
      "usage": "ApiVersionEnum",
      "decorators": []
    }
  ],
  "constants": [],
  "models": [],
  "clients": [
    {
      "$id": "4",
      "kind": "client",
      "name": "ResiliencyServiceDrivenClient",
      "namespace": "Resiliency.ServiceDriven",
      "doc": "Test that we can grow up a service spec and service deployment into a multi-versioned service with full client support.",
      "methods": [
        {
          "$id": "5",
          "kind": "basic",
          "name": "fromNone",
          "accessibility": "public",
          "apiVersions": [
            "v1"
          ],
          "doc": "Test that currently accepts no parameters, will be updated in next spec to accept a new optional parameter as well",
          "operation": {
            "$id": "6",
            "name": "fromNone",
            "resourceName": "AddOptionalParam",
            "doc": "Test that currently accepts no parameters, will be updated in next spec to accept a new optional parameter as well",
            "accessibility": "public",
            "parameters": [],
            "responses": [
              {
                "statusCodes": [
                  204
                ],
                "headers": [],
                "isErrorResponse": false
              }
            ],
            "httpMethod": "HEAD",
            "uri": "{endpoint}/resiliency/service-driven/client:v1/service:{serviceDeploymentVersion}/api-version:{apiVersion}",
            "path": "/add-optional-param/from-none",
            "bufferResponse": true,
            "generateProtocolMethod": true,
            "generateConvenienceMethod": true,
            "crossLanguageDefinitionId": "Resiliency.ServiceDriven.AddOptionalParam.fromNone",
            "decorators": []
          },
          "parameters": [],
          "response": {},
          "isOverride": false,
          "generateConvenient": true,
          "generateProtocol": true,
          "crossLanguageDefinitionId": "Resiliency.ServiceDriven.AddOptionalParam.fromNone"
        },
        {
          "$id": "7",
          "kind": "basic",
          "name": "fromOneRequired",
          "accessibility": "public",
          "apiVersions": [
            "v1"
          ],
          "doc": "Test that currently accepts one required parameter, will be updated in next spec to accept a new optional parameter as well",
          "operation": {
            "$id": "8",
            "name": "fromOneRequired",
            "resourceName": "AddOptionalParam",
            "doc": "Test that currently accepts one required parameter, will be updated in next spec to accept a new optional parameter as well",
            "accessibility": "public",
            "parameters": [
              {
                "$id": "9",
                "kind": "query",
                "name": "parameter",
                "serializedName": "parameter",
                "doc": "I am a required parameter",
                "type": {
                  "$id": "10",
                  "kind": "string",
                  "name": "string",
                  "crossLanguageDefinitionId": "TypeSpec.string",
                  "decorators": []
                },
                "isApiVersion": false,
                "explode": false,
                "optional": false,
                "scope": "Method",
                "decorators": [],
                "crossLanguageDefinitionId": "Resiliency.ServiceDriven.AddOptionalParam.fromOneRequired.parameter",
                "readOnly": false
              }
            ],
            "responses": [
              {
                "statusCodes": [
                  204
                ],
                "headers": [],
                "isErrorResponse": false
              }
            ],
            "httpMethod": "GET",
            "uri": "{endpoint}/resiliency/service-driven/client:v1/service:{serviceDeploymentVersion}/api-version:{apiVersion}",
            "path": "/add-optional-param/from-one-required",
            "bufferResponse": true,
            "generateProtocolMethod": true,
            "generateConvenienceMethod": true,
            "crossLanguageDefinitionId": "Resiliency.ServiceDriven.AddOptionalParam.fromOneRequired",
            "decorators": []
          },
          "parameters": [
            {
              "$id": "11",
              "kind": "method",
              "name": "parameter",
              "serializedName": "parameter",
              "doc": "I am a required parameter",
              "type": {
                "$id": "12",
                "kind": "string",
                "name": "string",
                "crossLanguageDefinitionId": "TypeSpec.string",
                "decorators": []
              },
              "location": "Query",
              "isApiVersion": false,
              "optional": false,
              "scope": "Method",
              "crossLanguageDefinitionId": "Resiliency.ServiceDriven.AddOptionalParam.fromOneRequired.parameter",
              "readOnly": false,
              "access": "public",
              "decorators": []
            }
          ],
          "response": {},
          "isOverride": false,
          "generateConvenient": true,
          "generateProtocol": true,
          "crossLanguageDefinitionId": "Resiliency.ServiceDriven.AddOptionalParam.fromOneRequired"
        },
        {
          "$id": "13",
          "kind": "basic",
          "name": "fromOneOptional",
          "accessibility": "public",
          "apiVersions": [
            "v1"
          ],
          "doc": "Test that currently accepts one optional parameter, will be updated in next spec to accept a new optional parameter as well",
          "operation": {
            "$id": "14",
            "name": "fromOneOptional",
            "resourceName": "AddOptionalParam",
            "doc": "Test that currently accepts one optional parameter, will be updated in next spec to accept a new optional parameter as well",
            "accessibility": "public",
            "parameters": [
              {
                "$id": "15",
                "kind": "query",
                "name": "parameter",
                "serializedName": "parameter",
                "doc": "I am an optional parameter",
                "type": {
                  "$id": "16",
                  "kind": "string",
                  "name": "string",
                  "crossLanguageDefinitionId": "TypeSpec.string",
                  "decorators": []
                },
                "isApiVersion": false,
                "explode": false,
                "optional": true,
                "scope": "Method",
                "decorators": [],
                "crossLanguageDefinitionId": "Resiliency.ServiceDriven.AddOptionalParam.fromOneOptional.parameter",
                "readOnly": false
              }
            ],
            "responses": [
              {
                "statusCodes": [
                  204
                ],
                "headers": [],
                "isErrorResponse": false
              }
            ],
            "httpMethod": "GET",
            "uri": "{endpoint}/resiliency/service-driven/client:v1/service:{serviceDeploymentVersion}/api-version:{apiVersion}",
            "path": "/add-optional-param/from-one-optional",
            "bufferResponse": true,
            "generateProtocolMethod": true,
            "generateConvenienceMethod": true,
            "crossLanguageDefinitionId": "Resiliency.ServiceDriven.AddOptionalParam.fromOneOptional",
            "decorators": []
          },
          "parameters": [
            {
              "$id": "17",
              "kind": "method",
              "name": "parameter",
              "serializedName": "parameter",
              "doc": "I am an optional parameter",
              "type": {
                "$id": "18",
                "kind": "string",
                "name": "string",
                "crossLanguageDefinitionId": "TypeSpec.string",
                "decorators": []
              },
              "location": "Query",
              "isApiVersion": false,
              "optional": true,
              "scope": "Method",
              "crossLanguageDefinitionId": "Resiliency.ServiceDriven.AddOptionalParam.fromOneOptional.parameter",
              "readOnly": false,
              "access": "public",
              "decorators": []
            }
          ],
          "response": {},
          "isOverride": false,
          "generateConvenient": true,
          "generateProtocol": true,
          "crossLanguageDefinitionId": "Resiliency.ServiceDriven.AddOptionalParam.fromOneOptional"
        }
      ],
      "parameters": [
        {
          "$id": "19",
          "kind": "endpoint",
          "name": "endpoint",
          "serializedName": "endpoint",
          "doc": "Need to be set as 'http://localhost:3000' in client.",
          "type": {
            "$id": "20",
            "kind": "url",
            "name": "endpoint",
            "crossLanguageDefinitionId": "TypeSpec.url"
          },
          "isApiVersion": false,
          "optional": false,
          "scope": "Client",
          "isEndpoint": true,
          "serverUrlTemplate": "{endpoint}/resiliency/service-driven/client:v1/service:{serviceDeploymentVersion}/api-version:{apiVersion}",
          "skipUrlEncoding": false,
          "readOnly": false,
          "crossLanguageDefinitionId": "Resiliency.ServiceDriven.endpoint"
        },
        {
          "$id": "21",
          "kind": "endpoint",
          "name": "serviceDeploymentVersion",
          "serializedName": "serviceDeploymentVersion",
          "doc": "Pass in either 'v1' or 'v2'. This represents a version of the service deployment in history. 'v1' is for the deployment when the service had only one api version. 'v2' is for the deployment when the service had api-versions 'v1' and 'v2'.",
          "type": {
            "$id": "22",
            "kind": "string",
            "name": "string",
            "crossLanguageDefinitionId": "TypeSpec.string",
            "decorators": []
          },
          "isApiVersion": false,
          "optional": false,
          "scope": "Client",
          "isEndpoint": false,
          "serverUrlTemplate": "{endpoint}/resiliency/service-driven/client:v1/service:{serviceDeploymentVersion}/api-version:{apiVersion}",
          "skipUrlEncoding": false,
          "readOnly": false,
          "crossLanguageDefinitionId": "Resiliency.ServiceDriven.serviceDeploymentVersion"
        },
        {
          "$id": "23",
          "kind": "endpoint",
          "name": "apiVersion",
          "serializedName": "apiVersion",
          "doc": "Pass in 'v1'. This represents the API version of the service. Will grow up in the next deployment to be both 'v1' and 'v2'",
          "type": {
            "$id": "24",
            "kind": "string",
            "name": "string",
            "crossLanguageDefinitionId": "TypeSpec.string",
            "decorators": []
          },
          "isApiVersion": true,
          "optional": false,
          "scope": "Client",
          "isEndpoint": false,
          "defaultValue": {
            "type": {
              "$id": "25",
              "kind": "string",
              "name": "string",
              "crossLanguageDefinitionId": "TypeSpec.string"
            },
            "value": "v1"
          },
          "serverUrlTemplate": "{endpoint}/resiliency/service-driven/client:v1/service:{serviceDeploymentVersion}/api-version:{apiVersion}",
          "skipUrlEncoding": false,
          "readOnly": false,
          "crossLanguageDefinitionId": "Resiliency.ServiceDriven.apiVersion"
        }
      ],
      "decorators": [],
      "crossLanguageDefinitionId": "Resiliency.ServiceDriven",
      "apiVersions": [
        "v1"
      ]
    }
  ]
}<|MERGE_RESOLUTION|>--- conflicted
+++ resolved
@@ -26,51 +26,7 @@
             "$ref": "2"
           },
           "enumType": {
-<<<<<<< HEAD
-            "$id": "4",
-            "kind": "enum",
-            "decorators": [],
-            "doc": "Service versions.",
-            "name": "Versions",
-            "isGeneratedName": false,
-            "namespace": "Resiliency.ServiceDriven",
-            "valueType": {
-              "$id": "5",
-              "kind": "string",
-              "decorators": [],
-              "doc": "A sequence of textual characters.",
-              "name": "string",
-              "crossLanguageDefinitionId": "TypeSpec.string"
-            },
-            "values": [
-              {
-                "$id": "6",
-                "kind": "enumvalue",
-                "decorators": [],
-                "doc": "Version 1",
-                "name": "v1",
-                "value": "v1",
-                "enumType": {
-                  "$ref": "4"
-                },
-                "valueType": {
-                  "$ref": "5"
-                }
-              }
-            ],
-            "isFixed": true,
-            "isFlags": false,
-            "usage": "ApiVersionEnum",
-            "access": "public",
-            "crossLanguageDefinitionId": "Resiliency.ServiceDriven.Versions",
-            "apiVersions": [
-              "v1"
-            ],
-            "isUnionAsEnum": false,
-            "__accessSet": true
-=======
             "$ref": "1"
->>>>>>> c9a4eff8
           },
           "doc": "Version 1",
           "decorators": []
