--- conflicted
+++ resolved
@@ -39,7 +39,6 @@
       "usage": "ApiVersionEnum",
       "decorators": []
     }
-<<<<<<< HEAD
   ],
   "constants": [],
   "models": [],
@@ -276,7 +275,7 @@
           "type": {
             "$id": "20",
             "kind": "url",
-            "name": "url",
+            "name": "endpoint",
             "crossLanguageDefinitionId": "TypeSpec.url"
           },
           "location": "Uri",
@@ -286,7 +285,8 @@
           "isEndpoint": true,
           "skipUrlEncoding": false,
           "explode": false,
-          "kind": "Client"
+          "kind": "Client",
+          "serverUrlTemplate": "{endpoint}/resiliency/service-driven/client:v1/service:{serviceDeploymentVersion}/api-version:{apiVersion}"
         },
         {
           "$id": "21",
@@ -307,7 +307,8 @@
           "isEndpoint": false,
           "skipUrlEncoding": false,
           "explode": false,
-          "kind": "Client"
+          "kind": "Client",
+          "serverUrlTemplate": "{endpoint}/resiliency/service-driven/client:v1/service:{serviceDeploymentVersion}/api-version:{apiVersion}"
         },
         {
           "$id": "23",
@@ -337,7 +338,8 @@
               "crossLanguageDefinitionId": "TypeSpec.string"
             },
             "value": "v1"
-          }
+          },
+          "serverUrlTemplate": "{endpoint}/resiliency/service-driven/client:v1/service:{serviceDeploymentVersion}/api-version:{apiVersion}"
         }
       ],
       "decorators": [],
@@ -345,84 +347,6 @@
       "apiVersions": [
         "v1"
       ]
-=======
-   ],
-   "parameters": [
-    {
-     "$id": "27",
-     "name": "endpoint",
-     "nameInRequest": "endpoint",
-     "doc": "Need to be set as 'http://localhost:3000' in client.",
-     "type": {
-      "$id": "28",
-      "kind": "url",
-      "name": "endpoint",
-      "crossLanguageDefinitionId": "TypeSpec.url"
-     },
-     "location": "Uri",
-     "isApiVersion": false,
-     "isContentType": false,
-     "isRequired": true,
-     "isEndpoint": true,
-     "skipUrlEncoding": false,
-     "explode": false,
-     "kind": "Client",
-     "serverUrlTemplate": "{endpoint}/resiliency/service-driven/client:v1/service:{serviceDeploymentVersion}/api-version:{apiVersion}"
-    },
-    {
-     "$id": "29",
-     "name": "serviceDeploymentVersion",
-     "nameInRequest": "serviceDeploymentVersion",
-     "doc": "Pass in either 'v1' or 'v2'. This represents a version of the service deployment in history. 'v1' is for the deployment when the service had only one api version. 'v2' is for the deployment when the service had api-versions 'v1' and 'v2'.",
-     "type": {
-      "$id": "30",
-      "kind": "string",
-      "name": "string",
-      "crossLanguageDefinitionId": "TypeSpec.string",
-      "decorators": []
-     },
-     "location": "Uri",
-     "isApiVersion": false,
-     "isContentType": false,
-     "isRequired": true,
-     "isEndpoint": false,
-     "skipUrlEncoding": false,
-     "explode": false,
-     "kind": "Client",
-     "serverUrlTemplate": "{endpoint}/resiliency/service-driven/client:v1/service:{serviceDeploymentVersion}/api-version:{apiVersion}"
-    },
-    {
-     "$id": "31",
-     "name": "apiVersion",
-     "nameInRequest": "apiVersion",
-     "doc": "Pass in 'v1'. This represents the API version of the service. Will grow up in the next deployment to be both 'v1' and 'v2'",
-     "type": {
-      "$id": "32",
-      "kind": "string",
-      "name": "string",
-      "crossLanguageDefinitionId": "TypeSpec.string",
-      "decorators": []
-     },
-     "location": "Uri",
-     "isApiVersion": true,
-     "isContentType": false,
-     "isRequired": true,
-     "isEndpoint": false,
-     "skipUrlEncoding": false,
-     "explode": false,
-     "kind": "Client",
-     "defaultValue": {
-      "$id": "33",
-      "type": {
-       "$id": "34",
-       "kind": "string",
-       "name": "string",
-       "crossLanguageDefinitionId": "TypeSpec.string"
-      },
-      "value": "v1"
-     },
-     "serverUrlTemplate": "{endpoint}/resiliency/service-driven/client:v1/service:{serviceDeploymentVersion}/api-version:{apiVersion}"
->>>>>>> 790f0e22
     }
   ]
 }