--- conflicted
+++ resolved
@@ -70,36 +70,6 @@
         },
         "Value": "http://localhost:3000"
        }
-<<<<<<< HEAD
-      },
-      {
-       "$id": "11",
-       "Name": "accept",
-       "NameInRequest": "Accept",
-       "Type": {
-        "$id": "12",
-        "Kind": "string",
-        "Name": "string",
-        "CrossLanguageDefinitionId": "TypeSpec.string"
-       },
-       "Location": "Header",
-       "IsApiVersion": false,
-       "IsResourceParameter": false,
-       "IsContentType": false,
-       "IsRequired": true,
-       "IsEndpoint": false,
-       "SkipUrlEncoding": false,
-       "Explode": false,
-       "Kind": "Constant",
-       "DefaultValue": {
-        "$id": "13",
-        "Type": {
-         "$ref": "12"
-        },
-        "Value": "application/json"
-       }
-=======
->>>>>>> 72d544c1
       }
      ],
      "Responses": [
@@ -136,20 +106,15 @@
        "Name": "accept",
        "NameInRequest": "Accept",
        "Type": {
-<<<<<<< HEAD
-        "$id": "17",
-        "Kind": "string",
-        "Name": "string",
-        "CrossLanguageDefinitionId": "TypeSpec.string"
-=======
         "$id": "14",
         "Kind": "constant",
         "ValueType": {
          "$id": "15",
-         "Kind": "string"
+         "Kind": "string",
+         "Name": "string",
+         "CrossLanguageDefinitionId": "TypeSpec.string"
         },
         "Value": "application/json"
->>>>>>> 72d544c1
        },
        "Location": "Header",
        "IsApiVersion": false,
