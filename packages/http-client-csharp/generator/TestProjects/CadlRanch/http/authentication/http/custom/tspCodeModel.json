{
 "$id": "1",
 "Name": "Authentication.Http.Custom",
 "ApiVersions": [],
 "Enums": [],
 "Models": [
  {
   "$id": "2",
   "kind": "model",
   "name": "InvalidAuth",
   "crossLanguageDefinitionId": "Authentication.Http.Custom.InvalidAuth",
   "usage": "Output,Error,Json",
   "decorators": [],
   "properties": [
    {
     "$id": "3",
     "kind": "property",
     "name": "error",
     "serializedName": "error",
     "type": {
      "$id": "4",
      "kind": "string",
      "name": "string",
      "crossLanguageDefinitionId": "TypeSpec.string",
      "decorators": []
     },
     "optional": false,
     "readOnly": false,
     "discriminator": false,
     "decorators": [],
     "crossLanguageDefinitionId": "Authentication.Http.Custom.InvalidAuth.error"
    }
   ]
  }
 ],
 "Clients": [
  {
   "$id": "5",
   "Name": "CustomClient",
   "Description": "Illustrates clients generated with generic HTTP auth.",
   "Operations": [
    {
     "$id": "6",
     "Name": "valid",
     "ResourceName": "Custom",
     "Description": "Check whether client is authenticated",
     "Accessibility": "public",
<<<<<<< HEAD
     "Parameters": [],
=======
     "Parameters": [
      {
       "$id": "7",
       "Name": "endpoint",
       "NameInRequest": "endpoint",
       "Type": {
        "$id": "8",
        "kind": "url",
        "name": "url",
        "crossLanguageDefinitionId": "TypeSpec.url"
       },
       "Location": "Uri",
       "IsApiVersion": false,
       "IsResourceParameter": false,
       "IsContentType": false,
       "IsRequired": true,
       "IsEndpoint": true,
       "SkipUrlEncoding": false,
       "Explode": false,
       "Kind": "Client",
       "DefaultValue": {
        "$id": "9",
        "Type": {
         "$id": "10",
         "kind": "string",
         "name": "string",
         "crossLanguageDefinitionId": "TypeSpec.string"
        },
        "Value": "http://localhost:3000"
       }
      }
     ],
>>>>>>> f4c87106
     "Responses": [
      {
       "$id": "7",
       "StatusCodes": [
        204
       ],
       "BodyMediaType": "Json",
       "Headers": [],
       "IsErrorResponse": false
      }
     ],
     "HttpMethod": "GET",
     "RequestBodyMediaType": "None",
     "Uri": "{endpoint}",
     "Path": "/authentication/http/custom/valid",
     "BufferResponse": true,
     "GenerateProtocolMethod": true,
     "GenerateConvenienceMethod": true,
     "CrossLanguageDefinitionId": "Authentication.Http.Custom.valid",
     "Decorators": []
    },
    {
     "$id": "8",
     "Name": "invalid",
     "ResourceName": "Custom",
     "Description": "Check whether client is authenticated.",
     "Accessibility": "public",
     "Parameters": [
      {
       "$id": "9",
       "Name": "accept",
       "NameInRequest": "Accept",
       "Type": {
<<<<<<< HEAD
        "$id": "10",
        "Kind": "constant",
        "ValueType": {
         "$id": "11",
         "Kind": "string",
         "Name": "string",
         "CrossLanguageDefinitionId": "TypeSpec.string",
         "Decorators": []
=======
        "$id": "14",
        "kind": "constant",
        "valueType": {
         "$id": "15",
         "kind": "string",
         "name": "string",
         "crossLanguageDefinitionId": "TypeSpec.string",
         "decorators": []
>>>>>>> f4c87106
        },
        "value": "application/json",
        "decorators": []
       },
       "Location": "Header",
       "IsApiVersion": false,
       "IsContentType": false,
       "IsEndpoint": false,
       "Explode": false,
       "IsRequired": true,
       "Kind": "Constant",
       "Decorators": [],
       "SkipUrlEncoding": false
      }
     ],
     "Responses": [
      {
       "$id": "12",
       "StatusCodes": [
        204
       ],
       "BodyMediaType": "Json",
       "Headers": [],
       "IsErrorResponse": false
      }
     ],
     "HttpMethod": "GET",
     "RequestBodyMediaType": "None",
     "Uri": "{endpoint}",
     "Path": "/authentication/http/custom/invalid",
     "BufferResponse": true,
     "GenerateProtocolMethod": true,
     "GenerateConvenienceMethod": true,
     "CrossLanguageDefinitionId": "Authentication.Http.Custom.invalid",
     "Decorators": []
    }
   ],
   "Protocol": {
    "$id": "13"
   },
   "Parameters": [
    {
     "$id": "14",
     "Name": "endpoint",
     "NameInRequest": "endpoint",
     "Type": {
      "$id": "15",
      "Kind": "url",
      "Name": "url",
      "CrossLanguageDefinitionId": "TypeSpec.url"
     },
     "Location": "Uri",
     "IsApiVersion": false,
     "IsResourceParameter": false,
     "IsContentType": false,
     "IsRequired": true,
     "IsEndpoint": true,
     "SkipUrlEncoding": false,
     "Explode": false,
     "Kind": "Client",
     "DefaultValue": {
      "$id": "16",
      "Type": {
       "$id": "17",
       "Kind": "string",
       "Name": "string",
       "CrossLanguageDefinitionId": "TypeSpec.string"
      },
      "Value": "http://localhost:3000"
     }
    }
   ],
   "Decorators": []
  }
 ],
 "Auth": {
  "$id": "18",
  "ApiKey": {
   "$id": "19",
   "Name": "Authorization",
   "Prefix": "SharedAccessKey"
  }
 }
}<|MERGE_RESOLUTION|>--- conflicted
+++ resolved
@@ -45,42 +45,7 @@
      "ResourceName": "Custom",
      "Description": "Check whether client is authenticated",
      "Accessibility": "public",
-<<<<<<< HEAD
      "Parameters": [],
-=======
-     "Parameters": [
-      {
-       "$id": "7",
-       "Name": "endpoint",
-       "NameInRequest": "endpoint",
-       "Type": {
-        "$id": "8",
-        "kind": "url",
-        "name": "url",
-        "crossLanguageDefinitionId": "TypeSpec.url"
-       },
-       "Location": "Uri",
-       "IsApiVersion": false,
-       "IsResourceParameter": false,
-       "IsContentType": false,
-       "IsRequired": true,
-       "IsEndpoint": true,
-       "SkipUrlEncoding": false,
-       "Explode": false,
-       "Kind": "Client",
-       "DefaultValue": {
-        "$id": "9",
-        "Type": {
-         "$id": "10",
-         "kind": "string",
-         "name": "string",
-         "crossLanguageDefinitionId": "TypeSpec.string"
-        },
-        "Value": "http://localhost:3000"
-       }
-      }
-     ],
->>>>>>> f4c87106
      "Responses": [
       {
        "$id": "7",
@@ -114,25 +79,14 @@
        "Name": "accept",
        "NameInRequest": "Accept",
        "Type": {
-<<<<<<< HEAD
         "$id": "10",
-        "Kind": "constant",
-        "ValueType": {
-         "$id": "11",
-         "Kind": "string",
-         "Name": "string",
-         "CrossLanguageDefinitionId": "TypeSpec.string",
-         "Decorators": []
-=======
-        "$id": "14",
         "kind": "constant",
         "valueType": {
-         "$id": "15",
+         "$id": "11",
          "kind": "string",
          "name": "string",
          "crossLanguageDefinitionId": "TypeSpec.string",
          "decorators": []
->>>>>>> f4c87106
         },
         "value": "application/json",
         "decorators": []
@@ -180,9 +134,9 @@
      "NameInRequest": "endpoint",
      "Type": {
       "$id": "15",
-      "Kind": "url",
-      "Name": "url",
-      "CrossLanguageDefinitionId": "TypeSpec.url"
+      "kind": "url",
+      "name": "url",
+      "crossLanguageDefinitionId": "TypeSpec.url"
      },
      "Location": "Uri",
      "IsApiVersion": false,
@@ -197,9 +151,9 @@
       "$id": "16",
       "Type": {
        "$id": "17",
-       "Kind": "string",
-       "Name": "string",
-       "CrossLanguageDefinitionId": "TypeSpec.string"
+       "kind": "string",
+       "name": "string",
+       "crossLanguageDefinitionId": "TypeSpec.string"
       },
       "Value": "http://localhost:3000"
      }
