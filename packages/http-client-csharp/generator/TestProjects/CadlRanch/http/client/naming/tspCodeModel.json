{
 "$id": "1",
 "Name": "Client.Naming",
 "ApiVersions": [],
 "Enums": [
  {
   "$id": "2",
   "kind": "enum",
   "name": "ClientExtensibleEnum",
   "crossLanguageDefinitionId": "Client.Naming.UnionEnum.ServerExtensibleEnum",
   "valueType": {
    "$id": "3",
    "kind": "string",
    "name": "string",
    "crossLanguageDefinitionId": "TypeSpec.string",
    "decorators": []
   },
   "values": [
    {
     "$id": "4",
     "kind": "enumvalue",
     "name": "EnumValue1",
     "value": "value1",
     "valueType": {
      "$id": "5",
      "kind": "string",
      "name": "string",
      "crossLanguageDefinitionId": "TypeSpec.string",
      "decorators": []
     },
     "enumType": {
      "$ref": "2"
     },
     "decorators": []
    }
   ],
   "isFixed": false,
   "isFlags": false,
   "usage": "Input,Json",
   "decorators": []
  },
  {
   "$id": "6",
   "kind": "enum",
   "name": "ExtensibleEnum",
   "crossLanguageDefinitionId": "Client.Naming.UnionEnum.ExtensibleEnum",
   "valueType": {
    "$id": "7",
    "kind": "string",
    "name": "string",
    "crossLanguageDefinitionId": "TypeSpec.string",
    "decorators": []
   },
   "values": [
    {
     "$id": "8",
     "kind": "enumvalue",
     "name": "ClientEnumValue1",
     "value": "value1",
     "valueType": {
      "$id": "9",
      "kind": "string",
      "name": "string",
      "crossLanguageDefinitionId": "TypeSpec.string",
      "decorators": []
     },
     "enumType": {
      "$ref": "6"
     },
     "decorators": []
    },
    {
     "$id": "10",
     "kind": "enumvalue",
     "name": "ClientEnumValue2",
     "value": "value2",
     "valueType": {
      "$id": "11",
      "kind": "string",
      "name": "string",
      "crossLanguageDefinitionId": "TypeSpec.string",
      "decorators": []
     },
     "enumType": {
      "$ref": "6"
     },
     "decorators": []
    }
   ],
   "isFixed": false,
   "isFlags": false,
   "usage": "Input,Json",
   "decorators": []
  }
 ],
 "Models": [
  {
   "$id": "12",
   "kind": "model",
   "name": "ClientNameModel",
   "crossLanguageDefinitionId": "Client.Naming.Property.ClientNameModel",
   "usage": "Input,Json",
   "decorators": [],
   "properties": [
    {
<<<<<<< HEAD
     "$id": "13",
=======
     "$id": "10",
     "Kind": "property",
>>>>>>> ad635d92
     "Name": "clientName",
     "SerializedName": "defaultName",
     "Description": "Pass in true",
     "Type": {
      "$id": "14",
      "kind": "boolean",
      "name": "boolean",
      "crossLanguageDefinitionId": "TypeSpec.boolean",
      "decorators": []
     },
     "Optional": false,
     "ReadOnly": false,
     "Discriminator": false,
     "Decorators": [],
     "CrossLanguageDefinitionId": "Client.Naming.Property.ClientNameModel.defaultName"
    }
   ]
  },
  {
   "$id": "15",
   "kind": "model",
   "name": "LanguageClientNameModel",
   "crossLanguageDefinitionId": "Client.Naming.Property.LanguageClientNameModel",
   "usage": "Input,Json",
   "decorators": [],
   "properties": [
    {
<<<<<<< HEAD
     "$id": "16",
=======
     "$id": "13",
     "Kind": "property",
>>>>>>> ad635d92
     "Name": "CSName",
     "SerializedName": "defaultName",
     "Description": "Pass in true",
     "Type": {
      "$id": "17",
      "kind": "boolean",
      "name": "boolean",
      "crossLanguageDefinitionId": "TypeSpec.boolean",
      "decorators": []
     },
     "Optional": false,
     "ReadOnly": false,
     "Discriminator": false,
     "Decorators": [],
     "CrossLanguageDefinitionId": "Client.Naming.Property.LanguageClientNameModel.defaultName"
    }
   ]
  },
  {
   "$id": "18",
   "kind": "model",
   "name": "ClientNameAndJsonEncodedNameModel",
   "crossLanguageDefinitionId": "Client.Naming.Property.ClientNameAndJsonEncodedNameModel",
   "usage": "Input,Json",
   "decorators": [],
   "properties": [
    {
<<<<<<< HEAD
     "$id": "19",
=======
     "$id": "16",
     "Kind": "property",
>>>>>>> ad635d92
     "Name": "clientName",
     "SerializedName": "wireName",
     "Description": "Pass in true",
     "Type": {
      "$id": "20",
      "kind": "boolean",
      "name": "boolean",
      "crossLanguageDefinitionId": "TypeSpec.boolean",
      "decorators": []
     },
     "Optional": false,
     "ReadOnly": false,
     "Discriminator": false,
     "Decorators": [],
     "CrossLanguageDefinitionId": "Client.Naming.Property.ClientNameAndJsonEncodedNameModel.defaultName"
    }
   ]
  },
  {
   "$id": "21",
   "kind": "model",
   "name": "ClientModel",
   "crossLanguageDefinitionId": "Client.Naming.Model.ModelWithClientClientName",
   "usage": "Input,Json",
   "decorators": [],
   "properties": [
    {
<<<<<<< HEAD
     "$id": "22",
=======
     "$id": "19",
     "Kind": "property",
>>>>>>> ad635d92
     "Name": "defaultName",
     "SerializedName": "defaultName",
     "Description": "Pass in true",
     "Type": {
      "$id": "23",
      "kind": "boolean",
      "name": "boolean",
      "crossLanguageDefinitionId": "TypeSpec.boolean",
      "decorators": []
     },
     "Optional": false,
     "ReadOnly": false,
     "Discriminator": false,
     "Decorators": [],
     "CrossLanguageDefinitionId": "Client.Naming.Model.ModelWithClientClientName.defaultName"
    }
   ]
  },
  {
   "$id": "24",
   "kind": "model",
   "name": "CSModel",
   "crossLanguageDefinitionId": "Client.Naming.Model.ModelWithLanguageClientName",
   "usage": "Input,Json",
   "decorators": [],
   "properties": [
    {
<<<<<<< HEAD
     "$id": "25",
=======
     "$id": "22",
     "Kind": "property",
>>>>>>> ad635d92
     "Name": "defaultName",
     "SerializedName": "defaultName",
     "Description": "Pass in true",
     "Type": {
      "$id": "26",
      "kind": "boolean",
      "name": "boolean",
      "crossLanguageDefinitionId": "TypeSpec.boolean",
      "decorators": []
     },
     "Optional": false,
     "ReadOnly": false,
     "Discriminator": false,
     "Decorators": [],
     "CrossLanguageDefinitionId": "Client.Naming.Model.ModelWithLanguageClientName.defaultName"
    }
   ]
  }
 ],
 "Clients": [
  {
   "$id": "27",
   "Name": "NamingClient",
   "Description": "Describe changing names of types in a client with `@clientName`",
   "Operations": [
    {
     "$id": "28",
     "Name": "clientName",
     "ResourceName": "Naming",
     "Accessibility": "public",
     "Parameters": [
      {
       "$id": "29",
       "Name": "endpoint",
       "NameInRequest": "endpoint",
       "Type": {
        "$id": "30",
        "kind": "url",
        "name": "url",
        "crossLanguageDefinitionId": "TypeSpec.url"
       },
       "Location": "Uri",
       "IsApiVersion": false,
       "IsResourceParameter": false,
       "IsContentType": false,
       "IsRequired": true,
       "IsEndpoint": true,
       "SkipUrlEncoding": false,
       "Explode": false,
       "Kind": "Client",
       "DefaultValue": {
        "$id": "31",
        "Type": {
         "$id": "32",
         "kind": "string",
         "name": "string",
         "crossLanguageDefinitionId": "TypeSpec.string"
        },
        "Value": "http://localhost:3000"
       }
      }
     ],
     "Responses": [
      {
       "$id": "33",
       "StatusCodes": [
        204
       ],
       "BodyMediaType": "Json",
       "Headers": [],
       "IsErrorResponse": false
      }
     ],
     "HttpMethod": "POST",
     "RequestBodyMediaType": "None",
     "Uri": "{endpoint}",
     "Path": "/client/naming/operation",
     "BufferResponse": true,
     "GenerateProtocolMethod": true,
     "GenerateConvenienceMethod": true,
     "CrossLanguageDefinitionId": "Client.Naming.operation",
     "Decorators": []
    },
    {
     "$id": "34",
     "Name": "parameter",
     "ResourceName": "Naming",
     "Accessibility": "public",
     "Parameters": [
      {
       "$ref": "29"
      },
      {
       "$id": "35",
       "Name": "clientName",
       "NameInRequest": "defaultName",
       "Type": {
        "$id": "36",
        "kind": "string",
        "name": "string",
        "crossLanguageDefinitionId": "TypeSpec.string",
        "decorators": []
       },
       "Location": "Query",
       "IsApiVersion": false,
       "IsContentType": false,
       "IsEndpoint": false,
       "Explode": false,
       "IsRequired": true,
       "Kind": "Method",
       "Decorators": [],
       "SkipUrlEncoding": false
      }
     ],
     "Responses": [
      {
       "$id": "37",
       "StatusCodes": [
        204
       ],
       "BodyMediaType": "Json",
       "Headers": [],
       "IsErrorResponse": false
      }
     ],
     "HttpMethod": "POST",
     "RequestBodyMediaType": "None",
     "Uri": "{endpoint}",
     "Path": "/client/naming/parameter",
     "BufferResponse": true,
     "GenerateProtocolMethod": true,
     "GenerateConvenienceMethod": true,
     "CrossLanguageDefinitionId": "Client.Naming.parameter",
     "Decorators": []
    },
    {
     "$id": "38",
     "Name": "client",
     "ResourceName": "Property",
     "Accessibility": "public",
     "Parameters": [
      {
       "$ref": "29"
      },
      {
       "$id": "39",
       "Name": "contentType",
       "NameInRequest": "Content-Type",
       "Description": "Body parameter's content type. Known values are application/json",
       "Type": {
        "$id": "40",
        "kind": "constant",
        "valueType": {
         "$id": "41",
         "kind": "string",
         "name": "string",
         "crossLanguageDefinitionId": "TypeSpec.string",
         "decorators": []
        },
        "value": "application/json",
        "decorators": []
       },
       "Location": "Header",
       "IsApiVersion": false,
       "IsContentType": true,
       "IsEndpoint": false,
       "Explode": false,
       "IsRequired": true,
       "Kind": "Constant",
       "Decorators": [],
       "SkipUrlEncoding": false
      },
      {
       "$id": "42",
       "Name": "body",
       "NameInRequest": "body",
       "Type": {
        "$ref": "12"
       },
       "Location": "Body",
       "IsApiVersion": false,
       "IsContentType": false,
       "IsEndpoint": false,
       "Explode": false,
       "IsRequired": true,
       "Kind": "Method",
       "Decorators": [],
       "SkipUrlEncoding": false
      }
     ],
     "Responses": [
      {
       "$id": "43",
       "StatusCodes": [
        204
       ],
       "BodyMediaType": "Json",
       "Headers": [],
       "IsErrorResponse": false
      }
     ],
     "HttpMethod": "POST",
     "RequestBodyMediaType": "Json",
     "Uri": "{endpoint}",
     "Path": "/client/naming/property/client",
     "RequestMediaTypes": [
      "application/json"
     ],
     "BufferResponse": true,
     "GenerateProtocolMethod": true,
     "GenerateConvenienceMethod": true,
     "CrossLanguageDefinitionId": "Client.Naming.Property.client",
     "Decorators": []
    },
    {
     "$id": "44",
     "Name": "language",
     "ResourceName": "Property",
     "Accessibility": "public",
     "Parameters": [
      {
       "$ref": "29"
      },
      {
       "$id": "45",
       "Name": "contentType",
       "NameInRequest": "Content-Type",
       "Description": "Body parameter's content type. Known values are application/json",
       "Type": {
        "$id": "46",
        "kind": "constant",
        "valueType": {
         "$id": "47",
         "kind": "string",
         "name": "string",
         "crossLanguageDefinitionId": "TypeSpec.string",
         "decorators": []
        },
        "value": "application/json",
        "decorators": []
       },
       "Location": "Header",
       "IsApiVersion": false,
       "IsContentType": true,
       "IsEndpoint": false,
       "Explode": false,
       "IsRequired": true,
       "Kind": "Constant",
       "Decorators": [],
       "SkipUrlEncoding": false
      },
      {
       "$id": "48",
       "Name": "body",
       "NameInRequest": "body",
       "Type": {
        "$ref": "15"
       },
       "Location": "Body",
       "IsApiVersion": false,
       "IsContentType": false,
       "IsEndpoint": false,
       "Explode": false,
       "IsRequired": true,
       "Kind": "Method",
       "Decorators": [],
       "SkipUrlEncoding": false
      }
     ],
     "Responses": [
      {
       "$id": "49",
       "StatusCodes": [
        204
       ],
       "BodyMediaType": "Json",
       "Headers": [],
       "IsErrorResponse": false
      }
     ],
     "HttpMethod": "POST",
     "RequestBodyMediaType": "Json",
     "Uri": "{endpoint}",
     "Path": "/client/naming/property/language",
     "RequestMediaTypes": [
      "application/json"
     ],
     "BufferResponse": true,
     "GenerateProtocolMethod": true,
     "GenerateConvenienceMethod": true,
     "CrossLanguageDefinitionId": "Client.Naming.Property.language",
     "Decorators": []
    },
    {
     "$id": "50",
     "Name": "compatibleWithEncodedName",
     "ResourceName": "Property",
     "Accessibility": "public",
     "Parameters": [
      {
       "$ref": "29"
      },
      {
       "$id": "51",
       "Name": "contentType",
       "NameInRequest": "Content-Type",
       "Description": "Body parameter's content type. Known values are application/json",
       "Type": {
        "$id": "52",
        "kind": "constant",
        "valueType": {
         "$id": "53",
         "kind": "string",
         "name": "string",
         "crossLanguageDefinitionId": "TypeSpec.string",
         "decorators": []
        },
        "value": "application/json",
        "decorators": []
       },
       "Location": "Header",
       "IsApiVersion": false,
       "IsContentType": true,
       "IsEndpoint": false,
       "Explode": false,
       "IsRequired": true,
       "Kind": "Constant",
       "Decorators": [],
       "SkipUrlEncoding": false
      },
      {
       "$id": "54",
       "Name": "body",
       "NameInRequest": "body",
       "Type": {
        "$ref": "18"
       },
       "Location": "Body",
       "IsApiVersion": false,
       "IsContentType": false,
       "IsEndpoint": false,
       "Explode": false,
       "IsRequired": true,
       "Kind": "Method",
       "Decorators": [],
       "SkipUrlEncoding": false
      }
     ],
     "Responses": [
      {
       "$id": "55",
       "StatusCodes": [
        204
       ],
       "BodyMediaType": "Json",
       "Headers": [],
       "IsErrorResponse": false
      }
     ],
     "HttpMethod": "POST",
     "RequestBodyMediaType": "Json",
     "Uri": "{endpoint}",
     "Path": "/client/naming/property/compatible-with-encoded-name",
     "RequestMediaTypes": [
      "application/json"
     ],
     "BufferResponse": true,
     "GenerateProtocolMethod": true,
     "GenerateConvenienceMethod": true,
     "CrossLanguageDefinitionId": "Client.Naming.Property.compatibleWithEncodedName",
     "Decorators": []
    },
    {
     "$id": "56",
     "Name": "request",
     "ResourceName": "Header",
     "Accessibility": "public",
     "Parameters": [
      {
       "$ref": "29"
      },
      {
       "$id": "57",
       "Name": "clientName",
       "NameInRequest": "default-name",
       "Type": {
        "$id": "58",
        "kind": "string",
        "name": "string",
        "crossLanguageDefinitionId": "TypeSpec.string",
        "decorators": []
       },
       "Location": "Header",
       "IsApiVersion": false,
       "IsContentType": false,
       "IsEndpoint": false,
       "Explode": false,
       "IsRequired": true,
       "Kind": "Method",
       "Decorators": [],
       "SkipUrlEncoding": false
      }
     ],
     "Responses": [
      {
       "$id": "59",
       "StatusCodes": [
        204
       ],
       "BodyMediaType": "Json",
       "Headers": [],
       "IsErrorResponse": false
      }
     ],
     "HttpMethod": "POST",
     "RequestBodyMediaType": "None",
     "Uri": "{endpoint}",
     "Path": "/client/naming/header",
     "BufferResponse": true,
     "GenerateProtocolMethod": true,
     "GenerateConvenienceMethod": true,
     "CrossLanguageDefinitionId": "Client.Naming.Header.request",
     "Decorators": []
    },
    {
     "$id": "60",
     "Name": "response",
     "ResourceName": "Header",
     "Accessibility": "public",
     "Parameters": [
      {
       "$ref": "29"
      }
     ],
     "Responses": [
      {
       "$id": "61",
       "StatusCodes": [
        204
       ],
       "BodyMediaType": "Json",
       "Headers": [
        {
         "$id": "62",
         "Name": "default-name",
         "NameInResponse": "default-name",
         "Type": {
          "$id": "63",
          "kind": "string",
          "name": "string",
          "crossLanguageDefinitionId": "TypeSpec.string",
          "decorators": []
         }
        }
       ],
       "IsErrorResponse": false
      }
     ],
     "HttpMethod": "GET",
     "RequestBodyMediaType": "None",
     "Uri": "{endpoint}",
     "Path": "/client/naming/header",
     "BufferResponse": true,
     "GenerateProtocolMethod": true,
     "GenerateConvenienceMethod": true,
     "CrossLanguageDefinitionId": "Client.Naming.Header.response",
     "Decorators": []
    }
   ],
   "Protocol": {
    "$id": "64"
   },
   "Parameters": [
    {
     "$ref": "29"
    }
   ],
   "Decorators": []
  },
  {
   "$id": "65",
   "Name": "ClientModel",
   "Operations": [
    {
     "$id": "66",
     "Name": "client",
     "ResourceName": "Model",
     "Accessibility": "public",
     "Parameters": [
      {
       "$id": "67",
       "Name": "endpoint",
       "NameInRequest": "endpoint",
       "Type": {
        "$id": "68",
        "kind": "url",
        "name": "url",
        "crossLanguageDefinitionId": "TypeSpec.url"
       },
       "Location": "Uri",
       "IsApiVersion": false,
       "IsResourceParameter": false,
       "IsContentType": false,
       "IsRequired": true,
       "IsEndpoint": true,
       "SkipUrlEncoding": false,
       "Explode": false,
       "Kind": "Client",
       "DefaultValue": {
        "$id": "69",
        "Type": {
         "$id": "70",
         "kind": "string",
         "name": "string",
         "crossLanguageDefinitionId": "TypeSpec.string"
        },
        "Value": "http://localhost:3000"
       }
      },
      {
       "$id": "71",
       "Name": "contentType",
       "NameInRequest": "Content-Type",
       "Description": "Body parameter's content type. Known values are application/json",
       "Type": {
        "$id": "72",
        "kind": "constant",
        "valueType": {
         "$id": "73",
         "kind": "string",
         "name": "string",
         "crossLanguageDefinitionId": "TypeSpec.string",
         "decorators": []
        },
        "value": "application/json",
        "decorators": []
       },
       "Location": "Header",
       "IsApiVersion": false,
       "IsContentType": true,
       "IsEndpoint": false,
       "Explode": false,
       "IsRequired": true,
       "Kind": "Constant",
       "Decorators": [],
       "SkipUrlEncoding": false
      },
      {
       "$id": "74",
       "Name": "body",
       "NameInRequest": "body",
       "Type": {
        "$ref": "21"
       },
       "Location": "Body",
       "IsApiVersion": false,
       "IsContentType": false,
       "IsEndpoint": false,
       "Explode": false,
       "IsRequired": true,
       "Kind": "Method",
       "Decorators": [],
       "SkipUrlEncoding": false
      }
     ],
     "Responses": [
      {
       "$id": "75",
       "StatusCodes": [
        204
       ],
       "BodyMediaType": "Json",
       "Headers": [],
       "IsErrorResponse": false
      }
     ],
     "HttpMethod": "POST",
     "RequestBodyMediaType": "Json",
     "Uri": "{endpoint}",
     "Path": "/client/naming/model/client",
     "RequestMediaTypes": [
      "application/json"
     ],
     "BufferResponse": true,
     "GenerateProtocolMethod": true,
     "GenerateConvenienceMethod": true,
     "CrossLanguageDefinitionId": "Client.Naming.Model.client",
     "Decorators": []
    },
    {
     "$id": "76",
     "Name": "language",
     "ResourceName": "Model",
     "Accessibility": "public",
     "Parameters": [
      {
       "$ref": "67"
      },
      {
       "$id": "77",
       "Name": "contentType",
       "NameInRequest": "Content-Type",
       "Description": "Body parameter's content type. Known values are application/json",
       "Type": {
        "$id": "78",
        "kind": "constant",
        "valueType": {
         "$id": "79",
         "kind": "string",
         "name": "string",
         "crossLanguageDefinitionId": "TypeSpec.string",
         "decorators": []
        },
        "value": "application/json",
        "decorators": []
       },
       "Location": "Header",
       "IsApiVersion": false,
       "IsContentType": true,
       "IsEndpoint": false,
       "Explode": false,
       "IsRequired": true,
       "Kind": "Constant",
       "Decorators": [],
       "SkipUrlEncoding": false
      },
      {
       "$id": "80",
       "Name": "body",
       "NameInRequest": "body",
       "Type": {
        "$ref": "24"
       },
       "Location": "Body",
       "IsApiVersion": false,
       "IsContentType": false,
       "IsEndpoint": false,
       "Explode": false,
       "IsRequired": true,
       "Kind": "Method",
       "Decorators": [],
       "SkipUrlEncoding": false
      }
     ],
     "Responses": [
      {
       "$id": "81",
       "StatusCodes": [
        204
       ],
       "BodyMediaType": "Json",
       "Headers": [],
       "IsErrorResponse": false
      }
     ],
     "HttpMethod": "POST",
     "RequestBodyMediaType": "Json",
     "Uri": "{endpoint}",
     "Path": "/client/naming/model/language",
     "RequestMediaTypes": [
      "application/json"
     ],
     "BufferResponse": true,
     "GenerateProtocolMethod": true,
     "GenerateConvenienceMethod": true,
     "CrossLanguageDefinitionId": "Client.Naming.Model.language",
     "Decorators": []
    }
   ],
   "Protocol": {
    "$id": "82"
   },
   "Parent": "NamingClient",
   "Parameters": [
    {
     "$ref": "67"
    }
   ],
   "Decorators": []
  },
  {
   "$id": "83",
   "Name": "UnionEnum",
   "Operations": [
    {
     "$id": "84",
     "Name": "unionEnumName",
     "ResourceName": "UnionEnum",
     "Accessibility": "public",
     "Parameters": [
      {
       "$id": "85",
       "Name": "endpoint",
       "NameInRequest": "endpoint",
       "Type": {
        "$id": "86",
        "kind": "url",
        "name": "url",
        "crossLanguageDefinitionId": "TypeSpec.url"
       },
       "Location": "Uri",
       "IsApiVersion": false,
       "IsResourceParameter": false,
       "IsContentType": false,
       "IsRequired": true,
       "IsEndpoint": true,
       "SkipUrlEncoding": false,
       "Explode": false,
       "Kind": "Client",
       "DefaultValue": {
        "$id": "87",
        "Type": {
         "$id": "88",
         "kind": "string",
         "name": "string",
         "crossLanguageDefinitionId": "TypeSpec.string"
        },
        "Value": "http://localhost:3000"
       }
      },
      {
       "$id": "89",
       "Name": "contentType",
       "NameInRequest": "Content-Type",
       "Description": "Body parameter's content type. Known values are application/json",
       "Type": {
        "$id": "90",
        "kind": "constant",
        "valueType": {
         "$id": "91",
         "kind": "string",
         "name": "string",
         "crossLanguageDefinitionId": "TypeSpec.string",
         "decorators": []
        },
        "value": "application/json",
        "decorators": []
       },
       "Location": "Header",
       "IsApiVersion": false,
       "IsContentType": true,
       "IsEndpoint": false,
       "Explode": false,
       "IsRequired": true,
       "Kind": "Constant",
       "Decorators": [],
       "SkipUrlEncoding": false
      },
      {
       "$id": "92",
       "Name": "body",
       "NameInRequest": "body",
       "Type": {
        "$ref": "2"
       },
       "Location": "Body",
       "IsApiVersion": false,
       "IsContentType": false,
       "IsEndpoint": false,
       "Explode": false,
       "IsRequired": true,
       "Kind": "Method",
       "Decorators": [],
       "SkipUrlEncoding": false
      }
     ],
     "Responses": [
      {
       "$id": "93",
       "StatusCodes": [
        204
       ],
       "BodyMediaType": "Json",
       "Headers": [],
       "IsErrorResponse": false
      }
     ],
     "HttpMethod": "POST",
     "RequestBodyMediaType": "None",
     "Uri": "{endpoint}",
     "Path": "/client/naming/union-enum/union-enum-name",
     "RequestMediaTypes": [
      "application/json"
     ],
     "BufferResponse": true,
     "GenerateProtocolMethod": true,
     "GenerateConvenienceMethod": true,
     "CrossLanguageDefinitionId": "Client.Naming.UnionEnum.unionEnumName",
     "Decorators": []
    },
    {
     "$id": "94",
     "Name": "unionEnumMemberName",
     "ResourceName": "UnionEnum",
     "Accessibility": "public",
     "Parameters": [
      {
       "$ref": "85"
      },
      {
       "$id": "95",
       "Name": "contentType",
       "NameInRequest": "Content-Type",
       "Description": "Body parameter's content type. Known values are application/json",
       "Type": {
        "$id": "96",
        "kind": "constant",
        "valueType": {
         "$id": "97",
         "kind": "string",
         "name": "string",
         "crossLanguageDefinitionId": "TypeSpec.string",
         "decorators": []
        },
        "value": "application/json",
        "decorators": []
       },
       "Location": "Header",
       "IsApiVersion": false,
       "IsContentType": true,
       "IsEndpoint": false,
       "Explode": false,
       "IsRequired": true,
       "Kind": "Constant",
       "Decorators": [],
       "SkipUrlEncoding": false
      },
      {
       "$id": "98",
       "Name": "body",
       "NameInRequest": "body",
       "Type": {
        "$ref": "6"
       },
       "Location": "Body",
       "IsApiVersion": false,
       "IsContentType": false,
       "IsEndpoint": false,
       "Explode": false,
       "IsRequired": true,
       "Kind": "Method",
       "Decorators": [],
       "SkipUrlEncoding": false
      }
     ],
     "Responses": [
      {
       "$id": "99",
       "StatusCodes": [
        204
       ],
       "BodyMediaType": "Json",
       "Headers": [],
       "IsErrorResponse": false
      }
     ],
     "HttpMethod": "POST",
     "RequestBodyMediaType": "None",
     "Uri": "{endpoint}",
     "Path": "/client/naming/union-enum/union-enum-member-name",
     "RequestMediaTypes": [
      "application/json"
     ],
     "BufferResponse": true,
     "GenerateProtocolMethod": true,
     "GenerateConvenienceMethod": true,
     "CrossLanguageDefinitionId": "Client.Naming.UnionEnum.unionEnumMemberName",
     "Decorators": []
    }
   ],
   "Protocol": {
    "$id": "100"
   },
   "Parent": "NamingClient",
   "Parameters": [
    {
     "$ref": "85"
    }
   ],
   "Decorators": []
  }
 ]
}<|MERGE_RESOLUTION|>--- conflicted
+++ resolved
@@ -103,27 +103,23 @@
    "decorators": [],
    "properties": [
     {
-<<<<<<< HEAD
      "$id": "13",
-=======
-     "$id": "10",
-     "Kind": "property",
->>>>>>> ad635d92
-     "Name": "clientName",
-     "SerializedName": "defaultName",
-     "Description": "Pass in true",
-     "Type": {
+     "kind": "property",
+     "name": "clientName",
+     "serializedName": "defaultName",
+     "description": "Pass in true",
+     "type": {
       "$id": "14",
       "kind": "boolean",
       "name": "boolean",
       "crossLanguageDefinitionId": "TypeSpec.boolean",
       "decorators": []
      },
-     "Optional": false,
-     "ReadOnly": false,
-     "Discriminator": false,
-     "Decorators": [],
-     "CrossLanguageDefinitionId": "Client.Naming.Property.ClientNameModel.defaultName"
+     "optional": false,
+     "readOnly": false,
+     "discriminator": false,
+     "decorators": [],
+     "crossLanguageDefinitionId": "Client.Naming.Property.ClientNameModel.defaultName"
     }
    ]
   },
@@ -136,27 +132,23 @@
    "decorators": [],
    "properties": [
     {
-<<<<<<< HEAD
      "$id": "16",
-=======
-     "$id": "13",
-     "Kind": "property",
->>>>>>> ad635d92
-     "Name": "CSName",
-     "SerializedName": "defaultName",
-     "Description": "Pass in true",
-     "Type": {
+     "kind": "property",
+     "name": "CSName",
+     "serializedName": "defaultName",
+     "description": "Pass in true",
+     "type": {
       "$id": "17",
       "kind": "boolean",
       "name": "boolean",
       "crossLanguageDefinitionId": "TypeSpec.boolean",
       "decorators": []
      },
-     "Optional": false,
-     "ReadOnly": false,
-     "Discriminator": false,
-     "Decorators": [],
-     "CrossLanguageDefinitionId": "Client.Naming.Property.LanguageClientNameModel.defaultName"
+     "optional": false,
+     "readOnly": false,
+     "discriminator": false,
+     "decorators": [],
+     "crossLanguageDefinitionId": "Client.Naming.Property.LanguageClientNameModel.defaultName"
     }
    ]
   },
@@ -169,27 +161,23 @@
    "decorators": [],
    "properties": [
     {
-<<<<<<< HEAD
      "$id": "19",
-=======
-     "$id": "16",
-     "Kind": "property",
->>>>>>> ad635d92
-     "Name": "clientName",
-     "SerializedName": "wireName",
-     "Description": "Pass in true",
-     "Type": {
+     "kind": "property",
+     "name": "clientName",
+     "serializedName": "wireName",
+     "description": "Pass in true",
+     "type": {
       "$id": "20",
       "kind": "boolean",
       "name": "boolean",
       "crossLanguageDefinitionId": "TypeSpec.boolean",
       "decorators": []
      },
-     "Optional": false,
-     "ReadOnly": false,
-     "Discriminator": false,
-     "Decorators": [],
-     "CrossLanguageDefinitionId": "Client.Naming.Property.ClientNameAndJsonEncodedNameModel.defaultName"
+     "optional": false,
+     "readOnly": false,
+     "discriminator": false,
+     "decorators": [],
+     "crossLanguageDefinitionId": "Client.Naming.Property.ClientNameAndJsonEncodedNameModel.defaultName"
     }
    ]
   },
@@ -202,27 +190,23 @@
    "decorators": [],
    "properties": [
     {
-<<<<<<< HEAD
      "$id": "22",
-=======
-     "$id": "19",
-     "Kind": "property",
->>>>>>> ad635d92
-     "Name": "defaultName",
-     "SerializedName": "defaultName",
-     "Description": "Pass in true",
-     "Type": {
+     "kind": "property",
+     "name": "defaultName",
+     "serializedName": "defaultName",
+     "description": "Pass in true",
+     "type": {
       "$id": "23",
       "kind": "boolean",
       "name": "boolean",
       "crossLanguageDefinitionId": "TypeSpec.boolean",
       "decorators": []
      },
-     "Optional": false,
-     "ReadOnly": false,
-     "Discriminator": false,
-     "Decorators": [],
-     "CrossLanguageDefinitionId": "Client.Naming.Model.ModelWithClientClientName.defaultName"
+     "optional": false,
+     "readOnly": false,
+     "discriminator": false,
+     "decorators": [],
+     "crossLanguageDefinitionId": "Client.Naming.Model.ModelWithClientClientName.defaultName"
     }
    ]
   },
@@ -235,27 +219,23 @@
    "decorators": [],
    "properties": [
     {
-<<<<<<< HEAD
      "$id": "25",
-=======
-     "$id": "22",
-     "Kind": "property",
->>>>>>> ad635d92
-     "Name": "defaultName",
-     "SerializedName": "defaultName",
-     "Description": "Pass in true",
-     "Type": {
+     "kind": "property",
+     "name": "defaultName",
+     "serializedName": "defaultName",
+     "description": "Pass in true",
+     "type": {
       "$id": "26",
       "kind": "boolean",
       "name": "boolean",
       "crossLanguageDefinitionId": "TypeSpec.boolean",
       "decorators": []
      },
-     "Optional": false,
-     "ReadOnly": false,
-     "Discriminator": false,
-     "Decorators": [],
-     "CrossLanguageDefinitionId": "Client.Naming.Model.ModelWithLanguageClientName.defaultName"
+     "optional": false,
+     "readOnly": false,
+     "discriminator": false,
+     "decorators": [],
+     "crossLanguageDefinitionId": "Client.Naming.Model.ModelWithLanguageClientName.defaultName"
     }
    ]
   }
