{
 "$id": "1",
 "Name": "Payload.MediaType",
 "ApiVersions": [],
 "Enums": [],
 "Models": [],
 "Clients": [
  {
   "$id": "2",
   "Name": "MediaTypeClient",
   "Description": "Test the payload with different media types and different types of the payload itself.",
   "Operations": [],
   "Protocol": {
    "$id": "3"
   },
   "Parameters": [
    {
     "$id": "4",
     "Name": "endpoint",
     "NameInRequest": "endpoint",
     "Type": {
      "$id": "5",
      "kind": "url",
      "name": "url",
      "crossLanguageDefinitionId": "TypeSpec.url"
     },
     "Location": "Uri",
     "IsApiVersion": false,
     "IsResourceParameter": false,
     "IsContentType": false,
     "IsRequired": true,
     "IsEndpoint": true,
     "SkipUrlEncoding": false,
     "Explode": false,
     "Kind": "Client",
     "DefaultValue": {
      "$id": "6",
      "Type": {
       "$id": "7",
       "kind": "string",
       "name": "string",
       "crossLanguageDefinitionId": "TypeSpec.string"
      },
      "Value": "http://localhost:3000"
     }
    }
   ],
   "Decorators": []
  },
  {
   "$id": "8",
   "Name": "StringBody",
   "Operations": [
    {
     "$id": "9",
     "Name": "sendAsText",
     "ResourceName": "StringBody",
     "Accessibility": "public",
     "Parameters": [
      {
       "$id": "10",
<<<<<<< HEAD
       "Name": "contentType",
       "NameInRequest": "Content-Type",
       "Type": {
        "$id": "11",
        "Kind": "constant",
        "ValueType": {
         "$id": "12",
         "Kind": "string",
         "Name": "string",
         "CrossLanguageDefinitionId": "TypeSpec.string",
         "Decorators": []
=======
       "Name": "endpoint",
       "NameInRequest": "endpoint",
       "Type": {
        "$id": "11",
        "kind": "url",
        "name": "url",
        "crossLanguageDefinitionId": "TypeSpec.url"
       },
       "Location": "Uri",
       "IsApiVersion": false,
       "IsResourceParameter": false,
       "IsContentType": false,
       "IsRequired": true,
       "IsEndpoint": true,
       "SkipUrlEncoding": false,
       "Explode": false,
       "Kind": "Client",
       "DefaultValue": {
        "$id": "12",
        "Type": {
         "$id": "13",
         "kind": "string",
         "name": "string",
         "crossLanguageDefinitionId": "TypeSpec.string"
        },
        "Value": "http://localhost:3000"
       }
      },
      {
       "$id": "14",
       "Name": "contentType",
       "NameInRequest": "Content-Type",
       "Type": {
        "$id": "15",
        "kind": "constant",
        "valueType": {
         "$id": "16",
         "kind": "string",
         "name": "string",
         "crossLanguageDefinitionId": "TypeSpec.string",
         "decorators": []
>>>>>>> f4c87106
        },
        "value": "text/plain",
        "decorators": []
       },
       "Location": "Header",
       "IsApiVersion": false,
       "IsContentType": true,
       "IsEndpoint": false,
       "Explode": false,
       "IsRequired": true,
       "Kind": "Constant",
       "Decorators": [],
       "SkipUrlEncoding": false
      },
      {
       "$id": "13",
       "Name": "text",
       "NameInRequest": "text",
       "Type": {
<<<<<<< HEAD
        "$id": "14",
        "Kind": "string",
        "Name": "string",
        "CrossLanguageDefinitionId": "TypeSpec.string",
        "Decorators": []
=======
        "$id": "18",
        "kind": "string",
        "name": "string",
        "crossLanguageDefinitionId": "TypeSpec.string",
        "decorators": []
>>>>>>> f4c87106
       },
       "Location": "Body",
       "IsApiVersion": false,
       "IsContentType": false,
       "IsEndpoint": false,
       "Explode": false,
       "IsRequired": true,
       "Kind": "Method",
       "Decorators": [],
       "SkipUrlEncoding": false
      }
     ],
     "Responses": [
      {
       "$id": "15",
       "StatusCodes": [
        200
       ],
       "BodyMediaType": "Json",
       "Headers": [],
       "IsErrorResponse": false
      }
     ],
     "HttpMethod": "POST",
     "RequestBodyMediaType": "Text",
     "Uri": "{endpoint}",
     "Path": "/payload/media-type/string-body/sendAsText",
     "RequestMediaTypes": [
      "text/plain"
     ],
     "BufferResponse": true,
     "GenerateProtocolMethod": true,
     "GenerateConvenienceMethod": true,
     "CrossLanguageDefinitionId": "Payload.MediaType.StringBody.sendAsText",
     "Decorators": []
    },
    {
     "$id": "16",
     "Name": "getAsText",
     "ResourceName": "StringBody",
     "Accessibility": "public",
     "Parameters": [
      {
       "$id": "17",
       "Name": "accept",
       "NameInRequest": "Accept",
       "Type": {
<<<<<<< HEAD
        "$id": "18",
        "Kind": "constant",
        "ValueType": {
         "$id": "19",
         "Kind": "string",
         "Name": "string",
         "CrossLanguageDefinitionId": "TypeSpec.string",
         "Decorators": []
=======
        "$id": "22",
        "kind": "constant",
        "valueType": {
         "$id": "23",
         "kind": "string",
         "name": "string",
         "crossLanguageDefinitionId": "TypeSpec.string",
         "decorators": []
>>>>>>> f4c87106
        },
        "value": "text/plain",
        "decorators": []
       },
       "Location": "Header",
       "IsApiVersion": false,
       "IsContentType": false,
       "IsEndpoint": false,
       "Explode": false,
       "IsRequired": true,
       "Kind": "Constant",
       "Decorators": [],
       "SkipUrlEncoding": false
      }
     ],
     "Responses": [
      {
       "$id": "20",
       "StatusCodes": [
        200
       ],
       "BodyType": {
<<<<<<< HEAD
        "$id": "21",
        "Kind": "string",
        "Name": "string",
        "CrossLanguageDefinitionId": "TypeSpec.string",
        "Decorators": []
=======
        "$id": "25",
        "kind": "string",
        "name": "string",
        "crossLanguageDefinitionId": "TypeSpec.string",
        "decorators": []
>>>>>>> f4c87106
       },
       "BodyMediaType": "Json",
       "Headers": [
        {
         "$id": "22",
         "Name": "contentType",
         "NameInResponse": "content-type",
         "Type": {
<<<<<<< HEAD
          "$id": "23",
          "Kind": "constant",
          "ValueType": {
           "$id": "24",
           "Kind": "string",
           "Name": "string",
           "CrossLanguageDefinitionId": "TypeSpec.string",
           "Decorators": []
=======
          "$id": "27",
          "kind": "constant",
          "valueType": {
           "$id": "28",
           "kind": "string",
           "name": "string",
           "crossLanguageDefinitionId": "TypeSpec.string",
           "decorators": []
>>>>>>> f4c87106
          },
          "value": "text/plain",
          "decorators": []
         }
        }
       ],
       "IsErrorResponse": false,
       "ContentTypes": [
        "text/plain"
       ]
      }
     ],
     "HttpMethod": "GET",
     "RequestBodyMediaType": "None",
     "Uri": "{endpoint}",
     "Path": "/payload/media-type/string-body/getAsText",
     "BufferResponse": true,
     "GenerateProtocolMethod": true,
     "GenerateConvenienceMethod": true,
     "CrossLanguageDefinitionId": "Payload.MediaType.StringBody.getAsText",
     "Decorators": []
    },
    {
     "$id": "25",
     "Name": "sendAsJson",
     "ResourceName": "StringBody",
     "Accessibility": "public",
     "Parameters": [
      {
       "$id": "26",
       "Name": "contentType",
       "NameInRequest": "Content-Type",
       "Type": {
<<<<<<< HEAD
        "$id": "27",
        "Kind": "constant",
        "ValueType": {
         "$id": "28",
         "Kind": "string",
         "Name": "string",
         "CrossLanguageDefinitionId": "TypeSpec.string",
         "Decorators": []
=======
        "$id": "31",
        "kind": "constant",
        "valueType": {
         "$id": "32",
         "kind": "string",
         "name": "string",
         "crossLanguageDefinitionId": "TypeSpec.string",
         "decorators": []
>>>>>>> f4c87106
        },
        "value": "application/json",
        "decorators": []
       },
       "Location": "Header",
       "IsApiVersion": false,
       "IsContentType": true,
       "IsEndpoint": false,
       "Explode": false,
       "IsRequired": true,
       "Kind": "Constant",
       "Decorators": [],
       "SkipUrlEncoding": false
      },
      {
       "$id": "29",
       "Name": "text",
       "NameInRequest": "text",
       "Type": {
<<<<<<< HEAD
        "$id": "30",
        "Kind": "string",
        "Name": "string",
        "CrossLanguageDefinitionId": "TypeSpec.string",
        "Decorators": []
=======
        "$id": "34",
        "kind": "string",
        "name": "string",
        "crossLanguageDefinitionId": "TypeSpec.string",
        "decorators": []
>>>>>>> f4c87106
       },
       "Location": "Body",
       "IsApiVersion": false,
       "IsContentType": false,
       "IsEndpoint": false,
       "Explode": false,
       "IsRequired": true,
       "Kind": "Method",
       "Decorators": [],
       "SkipUrlEncoding": false
      }
     ],
     "Responses": [
      {
       "$id": "31",
       "StatusCodes": [
        200
       ],
       "BodyMediaType": "Json",
       "Headers": [],
       "IsErrorResponse": false
      }
     ],
     "HttpMethod": "POST",
     "RequestBodyMediaType": "Text",
     "Uri": "{endpoint}",
     "Path": "/payload/media-type/string-body/sendAsJson",
     "RequestMediaTypes": [
      "application/json"
     ],
     "BufferResponse": true,
     "GenerateProtocolMethod": true,
     "GenerateConvenienceMethod": true,
     "CrossLanguageDefinitionId": "Payload.MediaType.StringBody.sendAsJson",
     "Decorators": []
    },
    {
     "$id": "32",
     "Name": "getAsJson",
     "ResourceName": "StringBody",
     "Accessibility": "public",
     "Parameters": [
      {
       "$id": "33",
       "Name": "accept",
       "NameInRequest": "Accept",
       "Type": {
<<<<<<< HEAD
        "$id": "34",
        "Kind": "constant",
        "ValueType": {
         "$id": "35",
         "Kind": "string",
         "Name": "string",
         "CrossLanguageDefinitionId": "TypeSpec.string",
         "Decorators": []
=======
        "$id": "38",
        "kind": "constant",
        "valueType": {
         "$id": "39",
         "kind": "string",
         "name": "string",
         "crossLanguageDefinitionId": "TypeSpec.string",
         "decorators": []
>>>>>>> f4c87106
        },
        "value": "application/json",
        "decorators": []
       },
       "Location": "Header",
       "IsApiVersion": false,
       "IsContentType": false,
       "IsEndpoint": false,
       "Explode": false,
       "IsRequired": true,
       "Kind": "Constant",
       "Decorators": [],
       "SkipUrlEncoding": false
      }
     ],
     "Responses": [
      {
       "$id": "36",
       "StatusCodes": [
        200
       ],
       "BodyType": {
<<<<<<< HEAD
        "$id": "37",
        "Kind": "string",
        "Name": "string",
        "CrossLanguageDefinitionId": "TypeSpec.string",
        "Decorators": []
=======
        "$id": "41",
        "kind": "string",
        "name": "string",
        "crossLanguageDefinitionId": "TypeSpec.string",
        "decorators": []
>>>>>>> f4c87106
       },
       "BodyMediaType": "Json",
       "Headers": [
        {
         "$id": "38",
         "Name": "contentType",
         "NameInResponse": "content-type",
         "Type": {
<<<<<<< HEAD
          "$id": "39",
          "Kind": "constant",
          "ValueType": {
           "$id": "40",
           "Kind": "string",
           "Name": "string",
           "CrossLanguageDefinitionId": "TypeSpec.string",
           "Decorators": []
=======
          "$id": "43",
          "kind": "constant",
          "valueType": {
           "$id": "44",
           "kind": "string",
           "name": "string",
           "crossLanguageDefinitionId": "TypeSpec.string",
           "decorators": []
>>>>>>> f4c87106
          },
          "value": "application/json",
          "decorators": []
         }
        }
       ],
       "IsErrorResponse": false,
       "ContentTypes": [
        "application/json"
       ]
      }
     ],
     "HttpMethod": "GET",
     "RequestBodyMediaType": "None",
     "Uri": "{endpoint}",
     "Path": "/payload/media-type/string-body/getAsJson",
     "BufferResponse": true,
     "GenerateProtocolMethod": true,
     "GenerateConvenienceMethod": true,
     "CrossLanguageDefinitionId": "Payload.MediaType.StringBody.getAsJson",
     "Decorators": []
    }
   ],
   "Protocol": {
    "$id": "41"
   },
   "Parent": "MediaTypeClient",
   "Parameters": [
    {
     "$id": "42",
     "Name": "endpoint",
     "NameInRequest": "endpoint",
     "Type": {
      "$id": "43",
      "Kind": "url",
      "Name": "url",
      "CrossLanguageDefinitionId": "TypeSpec.url"
     },
     "Location": "Uri",
     "IsApiVersion": false,
     "IsResourceParameter": false,
     "IsContentType": false,
     "IsRequired": true,
     "IsEndpoint": true,
     "SkipUrlEncoding": false,
     "Explode": false,
     "Kind": "Client",
     "DefaultValue": {
      "$id": "44",
      "Type": {
       "$id": "45",
       "Kind": "string",
       "Name": "string",
       "CrossLanguageDefinitionId": "TypeSpec.string"
      },
      "Value": "http://localhost:3000"
     }
    }
   ],
   "Decorators": []
  }
 ]
}<|MERGE_RESOLUTION|>--- conflicted
+++ resolved
@@ -59,61 +59,17 @@
      "Parameters": [
       {
        "$id": "10",
-<<<<<<< HEAD
        "Name": "contentType",
        "NameInRequest": "Content-Type",
        "Type": {
         "$id": "11",
-        "Kind": "constant",
-        "ValueType": {
-         "$id": "12",
-         "Kind": "string",
-         "Name": "string",
-         "CrossLanguageDefinitionId": "TypeSpec.string",
-         "Decorators": []
-=======
-       "Name": "endpoint",
-       "NameInRequest": "endpoint",
-       "Type": {
-        "$id": "11",
-        "kind": "url",
-        "name": "url",
-        "crossLanguageDefinitionId": "TypeSpec.url"
-       },
-       "Location": "Uri",
-       "IsApiVersion": false,
-       "IsResourceParameter": false,
-       "IsContentType": false,
-       "IsRequired": true,
-       "IsEndpoint": true,
-       "SkipUrlEncoding": false,
-       "Explode": false,
-       "Kind": "Client",
-       "DefaultValue": {
-        "$id": "12",
-        "Type": {
-         "$id": "13",
-         "kind": "string",
-         "name": "string",
-         "crossLanguageDefinitionId": "TypeSpec.string"
-        },
-        "Value": "http://localhost:3000"
-       }
-      },
-      {
-       "$id": "14",
-       "Name": "contentType",
-       "NameInRequest": "Content-Type",
-       "Type": {
-        "$id": "15",
         "kind": "constant",
         "valueType": {
-         "$id": "16",
+         "$id": "12",
          "kind": "string",
          "name": "string",
          "crossLanguageDefinitionId": "TypeSpec.string",
          "decorators": []
->>>>>>> f4c87106
         },
         "value": "text/plain",
         "decorators": []
@@ -133,19 +89,11 @@
        "Name": "text",
        "NameInRequest": "text",
        "Type": {
-<<<<<<< HEAD
         "$id": "14",
-        "Kind": "string",
-        "Name": "string",
-        "CrossLanguageDefinitionId": "TypeSpec.string",
-        "Decorators": []
-=======
-        "$id": "18",
         "kind": "string",
         "name": "string",
         "crossLanguageDefinitionId": "TypeSpec.string",
         "decorators": []
->>>>>>> f4c87106
        },
        "Location": "Body",
        "IsApiVersion": false,
@@ -193,25 +141,14 @@
        "Name": "accept",
        "NameInRequest": "Accept",
        "Type": {
-<<<<<<< HEAD
         "$id": "18",
-        "Kind": "constant",
-        "ValueType": {
-         "$id": "19",
-         "Kind": "string",
-         "Name": "string",
-         "CrossLanguageDefinitionId": "TypeSpec.string",
-         "Decorators": []
-=======
-        "$id": "22",
         "kind": "constant",
         "valueType": {
-         "$id": "23",
+         "$id": "19",
          "kind": "string",
          "name": "string",
          "crossLanguageDefinitionId": "TypeSpec.string",
          "decorators": []
->>>>>>> f4c87106
         },
         "value": "text/plain",
         "decorators": []
@@ -234,19 +171,11 @@
         200
        ],
        "BodyType": {
-<<<<<<< HEAD
         "$id": "21",
-        "Kind": "string",
-        "Name": "string",
-        "CrossLanguageDefinitionId": "TypeSpec.string",
-        "Decorators": []
-=======
-        "$id": "25",
         "kind": "string",
         "name": "string",
         "crossLanguageDefinitionId": "TypeSpec.string",
         "decorators": []
->>>>>>> f4c87106
        },
        "BodyMediaType": "Json",
        "Headers": [
@@ -255,25 +184,14 @@
          "Name": "contentType",
          "NameInResponse": "content-type",
          "Type": {
-<<<<<<< HEAD
           "$id": "23",
-          "Kind": "constant",
-          "ValueType": {
-           "$id": "24",
-           "Kind": "string",
-           "Name": "string",
-           "CrossLanguageDefinitionId": "TypeSpec.string",
-           "Decorators": []
-=======
-          "$id": "27",
           "kind": "constant",
           "valueType": {
-           "$id": "28",
+           "$id": "24",
            "kind": "string",
            "name": "string",
            "crossLanguageDefinitionId": "TypeSpec.string",
            "decorators": []
->>>>>>> f4c87106
           },
           "value": "text/plain",
           "decorators": []
@@ -307,25 +225,14 @@
        "Name": "contentType",
        "NameInRequest": "Content-Type",
        "Type": {
-<<<<<<< HEAD
         "$id": "27",
-        "Kind": "constant",
-        "ValueType": {
-         "$id": "28",
-         "Kind": "string",
-         "Name": "string",
-         "CrossLanguageDefinitionId": "TypeSpec.string",
-         "Decorators": []
-=======
-        "$id": "31",
         "kind": "constant",
         "valueType": {
-         "$id": "32",
+         "$id": "28",
          "kind": "string",
          "name": "string",
          "crossLanguageDefinitionId": "TypeSpec.string",
          "decorators": []
->>>>>>> f4c87106
         },
         "value": "application/json",
         "decorators": []
@@ -345,19 +252,11 @@
        "Name": "text",
        "NameInRequest": "text",
        "Type": {
-<<<<<<< HEAD
         "$id": "30",
-        "Kind": "string",
-        "Name": "string",
-        "CrossLanguageDefinitionId": "TypeSpec.string",
-        "Decorators": []
-=======
-        "$id": "34",
         "kind": "string",
         "name": "string",
         "crossLanguageDefinitionId": "TypeSpec.string",
         "decorators": []
->>>>>>> f4c87106
        },
        "Location": "Body",
        "IsApiVersion": false,
@@ -405,25 +304,14 @@
        "Name": "accept",
        "NameInRequest": "Accept",
        "Type": {
-<<<<<<< HEAD
         "$id": "34",
-        "Kind": "constant",
-        "ValueType": {
-         "$id": "35",
-         "Kind": "string",
-         "Name": "string",
-         "CrossLanguageDefinitionId": "TypeSpec.string",
-         "Decorators": []
-=======
-        "$id": "38",
         "kind": "constant",
         "valueType": {
-         "$id": "39",
+         "$id": "35",
          "kind": "string",
          "name": "string",
          "crossLanguageDefinitionId": "TypeSpec.string",
          "decorators": []
->>>>>>> f4c87106
         },
         "value": "application/json",
         "decorators": []
@@ -446,19 +334,11 @@
         200
        ],
        "BodyType": {
-<<<<<<< HEAD
         "$id": "37",
-        "Kind": "string",
-        "Name": "string",
-        "CrossLanguageDefinitionId": "TypeSpec.string",
-        "Decorators": []
-=======
-        "$id": "41",
         "kind": "string",
         "name": "string",
         "crossLanguageDefinitionId": "TypeSpec.string",
         "decorators": []
->>>>>>> f4c87106
        },
        "BodyMediaType": "Json",
        "Headers": [
@@ -467,25 +347,14 @@
          "Name": "contentType",
          "NameInResponse": "content-type",
          "Type": {
-<<<<<<< HEAD
           "$id": "39",
-          "Kind": "constant",
-          "ValueType": {
-           "$id": "40",
-           "Kind": "string",
-           "Name": "string",
-           "CrossLanguageDefinitionId": "TypeSpec.string",
-           "Decorators": []
-=======
-          "$id": "43",
           "kind": "constant",
           "valueType": {
-           "$id": "44",
+           "$id": "40",
            "kind": "string",
            "name": "string",
            "crossLanguageDefinitionId": "TypeSpec.string",
            "decorators": []
->>>>>>> f4c87106
           },
           "value": "application/json",
           "decorators": []
@@ -520,9 +389,9 @@
      "NameInRequest": "endpoint",
      "Type": {
       "$id": "43",
-      "Kind": "url",
-      "Name": "url",
-      "CrossLanguageDefinitionId": "TypeSpec.url"
+      "kind": "url",
+      "name": "url",
+      "crossLanguageDefinitionId": "TypeSpec.url"
      },
      "Location": "Uri",
      "IsApiVersion": false,
@@ -537,9 +406,9 @@
       "$id": "44",
       "Type": {
        "$id": "45",
-       "Kind": "string",
-       "Name": "string",
-       "CrossLanguageDefinitionId": "TypeSpec.string"
+       "kind": "string",
+       "name": "string",
+       "crossLanguageDefinitionId": "TypeSpec.string"
       },
       "Value": "http://localhost:3000"
      }
