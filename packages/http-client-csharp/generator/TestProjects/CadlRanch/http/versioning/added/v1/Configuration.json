--- conflicted
+++ resolved
@@ -1,11 +1,5 @@
 {
   "output-folder": ".",
-<<<<<<< HEAD
   "namespace": "Versioning.Added",
-  "library-name": "Versioning.Added.V1",
-  "use-model-reader-writer": true
-=======
-  "namespace": "Versioning.Added.V1",
   "library-name": "Versioning.Added.V1"
->>>>>>> 58967488
 }