{
  "output-folder": ".",
<<<<<<< HEAD
  "namespace": "Versioning.Removed",
  "library-name": "Versioning.Removed.V1",
  "use-model-reader-writer": true
=======
  "namespace": "Versioning.Removed.V1",
  "library-name": "Versioning.Removed.V1"
>>>>>>> 58967488
}<|MERGE_RESOLUTION|>--- conflicted
+++ resolved
@@ -1,11 +1,5 @@
 {
   "output-folder": ".",
-<<<<<<< HEAD
   "namespace": "Versioning.Removed",
-  "library-name": "Versioning.Removed.V1",
-  "use-model-reader-writer": true
-=======
-  "namespace": "Versioning.Removed.V1",
   "library-name": "Versioning.Removed.V1"
->>>>>>> 58967488
 }