--- conflicted
+++ resolved
@@ -124,11 +124,7 @@
      "enumType": {
       "$ref": "12"
      },
-<<<<<<< HEAD
-     "description": "The version v1.",
-=======
-     "doc": "The original version v1.",
->>>>>>> 4225733e
+     "doc": "The version v1.",
      "decorators": []
     },
     {
@@ -164,11 +160,7 @@
      "enumType": {
       "$ref": "12"
      },
-<<<<<<< HEAD
-     "description": "The version v2.",
-=======
-     "doc": "The latest version v2.",
->>>>>>> 4225733e
+     "doc": "The version v2.",
      "decorators": []
     }
    ],
