{
 "$id": "1",
 "Name": "Versioning.Removed",
 "ApiVersions": [
  "v1",
  "v2preview"
 ],
 "Enums": [
  {
   "$id": "2",
   "kind": "enum",
   "name": "EnumV1",
   "crossLanguageDefinitionId": "Versioning.Removed.EnumV1",
   "valueType": {
    "$id": "3",
    "kind": "string",
    "name": "string",
    "crossLanguageDefinitionId": "TypeSpec.string",
    "decorators": []
   },
   "values": [
    {
     "$id": "4",
     "kind": "enumvalue",
     "name": "enumMember",
     "value": "enumMember",
     "valueType": {
      "$id": "5",
      "kind": "string",
      "name": "string",
      "crossLanguageDefinitionId": "TypeSpec.string",
      "decorators": []
     },
     "enumType": {
      "$ref": "2"
     },
     "decorators": []
    }
   ],
   "isFixed": true,
   "isFlags": false,
   "usage": "Input,Output,Json",
   "decorators": []
  },
  {
   "$id": "6",
   "kind": "enum",
   "name": "EnumV2",
   "crossLanguageDefinitionId": "Versioning.Removed.EnumV2",
   "valueType": {
    "$id": "7",
    "kind": "string",
    "name": "string",
    "crossLanguageDefinitionId": "TypeSpec.string",
    "decorators": []
   },
   "values": [
    {
     "$id": "8",
     "kind": "enumvalue",
     "name": "enumMemberV1",
     "value": "enumMemberV1",
     "valueType": {
      "$id": "9",
      "kind": "string",
      "name": "string",
      "crossLanguageDefinitionId": "TypeSpec.string",
      "decorators": []
     },
     "enumType": {
      "$ref": "6"
     },
     "decorators": []
    },
    {
     "$id": "10",
     "kind": "enumvalue",
     "name": "enumMemberV2",
     "value": "enumMemberV2",
     "valueType": {
      "$id": "11",
      "kind": "string",
      "name": "string",
      "crossLanguageDefinitionId": "TypeSpec.string",
      "decorators": []
     },
     "enumType": {
      "$ref": "6"
     },
     "decorators": []
    }
   ],
   "isFixed": true,
   "isFlags": false,
   "usage": "Input,Output,Json",
   "decorators": []
  },
  {
   "$id": "12",
   "kind": "enum",
   "name": "Versions",
   "crossLanguageDefinitionId": "Versioning.Removed.Versions",
   "valueType": {
    "$id": "13",
    "kind": "string",
    "name": "string",
    "crossLanguageDefinitionId": "TypeSpec.string",
    "decorators": []
   },
   "values": [
    {
     "$id": "14",
     "kind": "enumvalue",
     "name": "v1",
     "value": "v1",
     "valueType": {
      "$id": "15",
      "kind": "string",
      "name": "string",
      "crossLanguageDefinitionId": "TypeSpec.string",
      "decorators": []
     },
     "enumType": {
      "$ref": "12"
     },
<<<<<<< HEAD
     "description": "The version v1.",
=======
     "doc": "The original version v1.",
>>>>>>> 4225733e
     "decorators": []
    },
    {
     "$id": "16",
     "kind": "enumvalue",
     "name": "v2preview",
     "value": "v2preview",
     "valueType": {
      "$id": "17",
      "kind": "string",
      "name": "string",
      "crossLanguageDefinitionId": "TypeSpec.string",
      "decorators": []
     },
     "enumType": {
      "$ref": "12"
     },
     "doc": "The V2 Preview version.",
     "decorators": []
    }
   ],
   "doc": "The version of the API.",
   "isFixed": true,
   "isFlags": false,
   "usage": "Input,ApiVersionEnum",
   "decorators": []
  }
 ],
 "Models": [
  {
   "$id": "18",
   "kind": "model",
   "name": "ModelV1",
   "crossLanguageDefinitionId": "Versioning.Removed.ModelV1",
   "usage": "Input,Output,Json",
   "decorators": [],
   "properties": [
    {
     "$id": "19",
     "kind": "property",
     "name": "prop",
     "serializedName": "prop",
     "type": {
      "$id": "20",
      "kind": "string",
      "name": "string",
      "crossLanguageDefinitionId": "TypeSpec.string",
      "decorators": []
     },
     "optional": false,
     "readOnly": false,
     "discriminator": false,
     "flatten": false,
     "decorators": [],
     "crossLanguageDefinitionId": "Versioning.Removed.ModelV1.prop"
    },
    {
     "$id": "21",
     "kind": "property",
     "name": "enumProp",
     "serializedName": "enumProp",
     "type": {
      "$ref": "2"
     },
     "optional": false,
     "readOnly": false,
     "discriminator": false,
     "flatten": false,
     "decorators": [],
     "crossLanguageDefinitionId": "Versioning.Removed.ModelV1.enumProp"
    },
    {
     "$id": "22",
     "kind": "property",
     "name": "unionProp",
     "serializedName": "unionProp",
     "type": {
      "$id": "23",
      "kind": "union",
      "name": "UnionV1",
      "variantTypes": [
       {
        "$id": "24",
        "kind": "string",
        "name": "string",
        "crossLanguageDefinitionId": "TypeSpec.string",
        "decorators": []
       },
       {
        "$id": "25",
        "kind": "int32",
        "name": "int32",
        "crossLanguageDefinitionId": "TypeSpec.int32",
        "decorators": []
       }
      ],
      "decorators": []
     },
     "optional": false,
     "readOnly": false,
     "discriminator": false,
     "flatten": false,
     "decorators": [],
     "crossLanguageDefinitionId": "Versioning.Removed.ModelV1.unionProp"
    }
   ]
  },
  {
   "$id": "26",
   "kind": "model",
   "name": "ModelV2",
   "crossLanguageDefinitionId": "Versioning.Removed.ModelV2",
   "usage": "Input,Output,Json",
   "decorators": [],
   "properties": [
    {
     "$id": "27",
     "kind": "property",
     "name": "prop",
     "serializedName": "prop",
     "type": {
      "$id": "28",
      "kind": "string",
      "name": "string",
      "crossLanguageDefinitionId": "TypeSpec.string",
      "decorators": []
     },
     "optional": false,
     "readOnly": false,
     "discriminator": false,
     "flatten": false,
     "decorators": [],
     "crossLanguageDefinitionId": "Versioning.Removed.ModelV2.prop"
    },
    {
     "$id": "29",
     "kind": "property",
     "name": "removedProp",
     "serializedName": "removedProp",
     "type": {
      "$id": "30",
      "kind": "string",
      "name": "string",
      "crossLanguageDefinitionId": "TypeSpec.string",
      "decorators": []
     },
     "optional": false,
     "readOnly": false,
     "discriminator": false,
     "flatten": false,
     "decorators": [],
     "crossLanguageDefinitionId": "Versioning.Removed.ModelV2.removedProp"
    },
    {
     "$id": "31",
     "kind": "property",
     "name": "enumProp",
     "serializedName": "enumProp",
     "type": {
      "$ref": "6"
     },
     "optional": false,
     "readOnly": false,
     "discriminator": false,
     "flatten": false,
     "decorators": [],
     "crossLanguageDefinitionId": "Versioning.Removed.ModelV2.enumProp"
    },
    {
     "$id": "32",
     "kind": "property",
     "name": "unionProp",
     "serializedName": "unionProp",
     "type": {
      "$id": "33",
      "kind": "union",
      "name": "UnionV2",
      "variantTypes": [
       {
        "$id": "34",
        "kind": "string",
        "name": "string",
        "crossLanguageDefinitionId": "TypeSpec.string",
        "decorators": []
       },
       {
        "$id": "35",
        "kind": "float32",
        "name": "float32",
        "crossLanguageDefinitionId": "TypeSpec.float32",
        "decorators": []
       },
       {
        "$id": "36",
        "kind": "int32",
        "name": "V1Scalar",
        "crossLanguageDefinitionId": "Versioning.Removed.V1Scalar",
        "baseType": {
         "$id": "37",
         "kind": "int32",
         "name": "int32",
         "crossLanguageDefinitionId": "TypeSpec.int32",
         "decorators": []
        },
        "decorators": []
       }
      ],
      "decorators": []
     },
     "optional": false,
     "readOnly": false,
     "discriminator": false,
     "flatten": false,
     "decorators": [],
     "crossLanguageDefinitionId": "Versioning.Removed.ModelV2.unionProp"
    }
   ]
  },
  {
   "$id": "38",
   "kind": "model",
   "name": "ModelV3",
   "crossLanguageDefinitionId": "Versioning.Removed.ModelV3",
   "usage": "Input,Output,Json",
   "decorators": [],
   "properties": [
    {
     "$id": "39",
     "kind": "property",
     "name": "id",
     "serializedName": "id",
     "type": {
      "$id": "40",
      "kind": "string",
      "name": "string",
      "crossLanguageDefinitionId": "TypeSpec.string",
      "decorators": []
     },
     "optional": false,
     "readOnly": false,
     "discriminator": false,
     "flatten": false,
     "decorators": [],
     "crossLanguageDefinitionId": "Versioning.Removed.ModelV3.id"
    }
   ]
  }
 ],
 "Clients": [
  {
   "$id": "41",
   "Name": "RemovedClient",
   "Doc": "Test for the `@removed` decorator.",
   "Operations": [
    {
     "$id": "42",
     "Name": "v1",
     "ResourceName": "Removed",
     "Doc": "This operation should not be generated with latest version's signature.",
     "Accessibility": "public",
     "Parameters": [
      {
       "$id": "43",
       "Name": "contentType",
       "NameInRequest": "Content-Type",
       "Doc": "Body parameter's content type. Known values are application/json",
       "Type": {
        "$id": "44",
        "kind": "constant",
        "valueType": {
         "$id": "45",
         "kind": "string",
         "name": "string",
         "crossLanguageDefinitionId": "TypeSpec.string",
         "decorators": []
        },
        "value": "application/json",
        "decorators": []
       },
       "Location": "Header",
       "IsApiVersion": false,
       "IsContentType": true,
       "IsEndpoint": false,
       "Explode": false,
       "IsRequired": true,
       "Kind": "Constant",
       "Decorators": [],
       "SkipUrlEncoding": false
      },
      {
       "$id": "46",
       "Name": "accept",
       "NameInRequest": "Accept",
       "Type": {
        "$id": "47",
        "kind": "constant",
        "valueType": {
         "$id": "48",
         "kind": "string",
         "name": "string",
         "crossLanguageDefinitionId": "TypeSpec.string",
         "decorators": []
        },
        "value": "application/json",
        "decorators": []
       },
       "Location": "Header",
       "IsApiVersion": false,
       "IsContentType": false,
       "IsEndpoint": false,
       "Explode": false,
       "IsRequired": true,
       "Kind": "Constant",
       "Decorators": [],
       "SkipUrlEncoding": false
      },
      {
       "$id": "49",
       "Name": "body",
       "NameInRequest": "body",
       "Type": {
        "$ref": "18"
       },
       "Location": "Body",
       "IsApiVersion": false,
       "IsContentType": false,
       "IsEndpoint": false,
       "Explode": false,
       "IsRequired": true,
       "Kind": "Method",
       "Decorators": [],
       "SkipUrlEncoding": false
      }
     ],
     "Responses": [
      {
       "$id": "50",
       "StatusCodes": [
        200
       ],
       "BodyType": {
        "$ref": "18"
       },
       "BodyMediaType": "Json",
       "Headers": [],
       "IsErrorResponse": false,
       "ContentTypes": [
        "application/json"
       ]
      }
     ],
     "HttpMethod": "POST",
     "RequestBodyMediaType": "Json",
     "Uri": "{endpoint}/versioning/removed/api-version:{version}",
     "Path": "/v1",
     "RequestMediaTypes": [
      "application/json"
     ],
     "BufferResponse": true,
     "GenerateProtocolMethod": true,
     "GenerateConvenienceMethod": true,
     "CrossLanguageDefinitionId": "Versioning.Removed.v1",
     "Decorators": []
    },
    {
     "$id": "51",
     "Name": "v2",
     "ResourceName": "Removed",
     "Accessibility": "public",
     "Parameters": [
      {
       "$id": "52",
       "Name": "param",
       "NameInRequest": "param",
       "Type": {
        "$id": "53",
        "kind": "string",
        "name": "string",
        "crossLanguageDefinitionId": "TypeSpec.string",
        "decorators": []
       },
       "Location": "Query",
       "IsApiVersion": false,
       "IsContentType": false,
       "IsEndpoint": false,
       "Explode": false,
       "IsRequired": true,
       "Kind": "Method",
       "Decorators": [],
       "SkipUrlEncoding": false
      },
      {
       "$id": "54",
       "Name": "contentType",
       "NameInRequest": "Content-Type",
       "Doc": "Body parameter's content type. Known values are application/json",
       "Type": {
        "$id": "55",
        "kind": "constant",
        "valueType": {
         "$id": "56",
         "kind": "string",
         "name": "string",
         "crossLanguageDefinitionId": "TypeSpec.string",
         "decorators": []
        },
        "value": "application/json",
        "decorators": []
       },
       "Location": "Header",
       "IsApiVersion": false,
       "IsContentType": true,
       "IsEndpoint": false,
       "Explode": false,
       "IsRequired": true,
       "Kind": "Constant",
       "Decorators": [],
       "SkipUrlEncoding": false
      },
      {
       "$id": "57",
       "Name": "accept",
       "NameInRequest": "Accept",
       "Type": {
        "$id": "58",
        "kind": "constant",
        "valueType": {
         "$id": "59",
         "kind": "string",
         "name": "string",
         "crossLanguageDefinitionId": "TypeSpec.string",
         "decorators": []
        },
        "value": "application/json",
        "decorators": []
       },
       "Location": "Header",
       "IsApiVersion": false,
       "IsContentType": false,
       "IsEndpoint": false,
       "Explode": false,
       "IsRequired": true,
       "Kind": "Constant",
       "Decorators": [],
       "SkipUrlEncoding": false
      },
      {
       "$id": "60",
       "Name": "body",
       "NameInRequest": "body",
       "Type": {
        "$ref": "26"
       },
       "Location": "Body",
       "IsApiVersion": false,
       "IsContentType": false,
       "IsEndpoint": false,
       "Explode": false,
       "IsRequired": true,
       "Kind": "Method",
       "Decorators": [],
       "SkipUrlEncoding": false
      }
     ],
     "Responses": [
      {
       "$id": "61",
       "StatusCodes": [
        200
       ],
       "BodyType": {
        "$ref": "26"
       },
       "BodyMediaType": "Json",
       "Headers": [],
       "IsErrorResponse": false,
       "ContentTypes": [
        "application/json"
       ]
      }
     ],
     "HttpMethod": "POST",
     "RequestBodyMediaType": "Json",
     "Uri": "{endpoint}/versioning/removed/api-version:{version}",
     "Path": "/v2",
     "RequestMediaTypes": [
      "application/json"
     ],
     "BufferResponse": true,
     "GenerateProtocolMethod": true,
     "GenerateConvenienceMethod": true,
     "CrossLanguageDefinitionId": "Versioning.Removed.v2",
     "Decorators": []
    },
    {
     "$id": "62",
     "Name": "modelV3",
     "ResourceName": "Removed",
     "Doc": "This operation will pass different paths and different request bodies based on different versions.",
     "Accessibility": "public",
     "Parameters": [
      {
       "$id": "63",
       "Name": "contentType",
       "NameInRequest": "Content-Type",
       "Doc": "Body parameter's content type. Known values are application/json",
       "Type": {
        "$id": "64",
        "kind": "constant",
        "valueType": {
         "$id": "65",
         "kind": "string",
         "name": "string",
         "crossLanguageDefinitionId": "TypeSpec.string",
         "decorators": []
        },
        "value": "application/json",
        "decorators": []
       },
       "Location": "Header",
       "IsApiVersion": false,
       "IsContentType": true,
       "IsEndpoint": false,
       "Explode": false,
       "IsRequired": true,
       "Kind": "Constant",
       "Decorators": [],
       "SkipUrlEncoding": false
      },
      {
       "$id": "66",
       "Name": "accept",
       "NameInRequest": "Accept",
       "Type": {
        "$id": "67",
        "kind": "constant",
        "valueType": {
         "$id": "68",
         "kind": "string",
         "name": "string",
         "crossLanguageDefinitionId": "TypeSpec.string",
         "decorators": []
        },
        "value": "application/json",
        "decorators": []
       },
       "Location": "Header",
       "IsApiVersion": false,
       "IsContentType": false,
       "IsEndpoint": false,
       "Explode": false,
       "IsRequired": true,
       "Kind": "Constant",
       "Decorators": [],
       "SkipUrlEncoding": false
      },
      {
       "$id": "69",
       "Name": "body",
       "NameInRequest": "body",
       "Type": {
        "$ref": "38"
       },
       "Location": "Body",
       "IsApiVersion": false,
       "IsContentType": false,
       "IsEndpoint": false,
       "Explode": false,
       "IsRequired": true,
       "Kind": "Method",
       "Decorators": [],
       "SkipUrlEncoding": false
      }
     ],
     "Responses": [
      {
       "$id": "70",
       "StatusCodes": [
        200
       ],
       "BodyType": {
        "$ref": "38"
       },
       "BodyMediaType": "Json",
       "Headers": [],
       "IsErrorResponse": false,
       "ContentTypes": [
        "application/json"
       ]
      }
     ],
     "HttpMethod": "POST",
     "RequestBodyMediaType": "Json",
     "Uri": "{endpoint}/versioning/removed/api-version:{version}",
     "Path": "/v3",
     "RequestMediaTypes": [
      "application/json"
     ],
     "BufferResponse": true,
     "GenerateProtocolMethod": true,
     "GenerateConvenienceMethod": true,
     "CrossLanguageDefinitionId": "Versioning.Removed.modelV3",
     "Decorators": []
    }
   ],
   "Protocol": {
    "$id": "71"
   },
   "Parameters": [
    {
     "$id": "72",
     "Name": "endpoint",
     "NameInRequest": "endpoint",
     "Doc": "Need to be set as 'http://localhost:3000' in client.",
     "Type": {
      "$id": "73",
      "kind": "url",
      "name": "url",
      "crossLanguageDefinitionId": "TypeSpec.url"
     },
     "Location": "Uri",
     "IsApiVersion": false,
     "IsResourceParameter": false,
     "IsContentType": false,
     "IsRequired": true,
     "IsEndpoint": true,
     "SkipUrlEncoding": false,
     "Explode": false,
     "Kind": "Client"
    },
    {
     "$id": "74",
     "Name": "version",
     "NameInRequest": "version",
     "Doc": "Need to be set as 'v1', 'v2preview' or 'v2' in client.",
     "Type": {
      "$ref": "12"
     },
     "Location": "Uri",
     "IsApiVersion": false,
     "IsResourceParameter": false,
     "IsContentType": false,
     "IsRequired": true,
     "IsEndpoint": false,
     "SkipUrlEncoding": false,
     "Explode": false,
     "Kind": "Client"
    }
   ],
   "Decorators": []
  },
  {
   "$id": "75",
   "Name": "InterfaceV1",
   "Doc": "This operation group should not be generated with latest version.",
   "Operations": [
    {
     "$id": "76",
     "Name": "v1InInterface",
     "ResourceName": "InterfaceV1",
     "Accessibility": "public",
     "Parameters": [
      {
       "$id": "77",
       "Name": "contentType",
       "NameInRequest": "Content-Type",
       "Doc": "Body parameter's content type. Known values are application/json",
       "Type": {
        "$id": "78",
        "kind": "constant",
        "valueType": {
         "$id": "79",
         "kind": "string",
         "name": "string",
         "crossLanguageDefinitionId": "TypeSpec.string",
         "decorators": []
        },
        "value": "application/json",
        "decorators": []
       },
       "Location": "Header",
       "IsApiVersion": false,
       "IsContentType": true,
       "IsEndpoint": false,
       "Explode": false,
       "IsRequired": true,
       "Kind": "Constant",
       "Decorators": [],
       "SkipUrlEncoding": false
      },
      {
       "$id": "80",
       "Name": "accept",
       "NameInRequest": "Accept",
       "Type": {
        "$id": "81",
        "kind": "constant",
        "valueType": {
         "$id": "82",
         "kind": "string",
         "name": "string",
         "crossLanguageDefinitionId": "TypeSpec.string",
         "decorators": []
        },
        "value": "application/json",
        "decorators": []
       },
       "Location": "Header",
       "IsApiVersion": false,
       "IsContentType": false,
       "IsEndpoint": false,
       "Explode": false,
       "IsRequired": true,
       "Kind": "Constant",
       "Decorators": [],
       "SkipUrlEncoding": false
      },
      {
       "$id": "83",
       "Name": "body",
       "NameInRequest": "body",
       "Type": {
        "$ref": "18"
       },
       "Location": "Body",
       "IsApiVersion": false,
       "IsContentType": false,
       "IsEndpoint": false,
       "Explode": false,
       "IsRequired": true,
       "Kind": "Method",
       "Decorators": [],
       "SkipUrlEncoding": false
      }
     ],
     "Responses": [
      {
       "$id": "84",
       "StatusCodes": [
        200
       ],
       "BodyType": {
        "$ref": "18"
       },
       "BodyMediaType": "Json",
       "Headers": [],
       "IsErrorResponse": false,
       "ContentTypes": [
        "application/json"
       ]
      }
     ],
     "HttpMethod": "POST",
     "RequestBodyMediaType": "Json",
     "Uri": "{endpoint}/versioning/removed/api-version:{version}",
     "Path": "/interface-v1/v1",
     "RequestMediaTypes": [
      "application/json"
     ],
     "BufferResponse": true,
     "GenerateProtocolMethod": true,
     "GenerateConvenienceMethod": true,
     "CrossLanguageDefinitionId": "Versioning.Removed.InterfaceV1.v1InInterface",
     "Decorators": []
    }
   ],
   "Protocol": {
    "$id": "85"
   },
   "Parent": "RemovedClient",
   "Parameters": [
    {
     "$id": "86",
     "Name": "endpoint",
     "NameInRequest": "endpoint",
     "Doc": "Need to be set as 'http://localhost:3000' in client.",
     "Type": {
      "$id": "87",
      "kind": "url",
      "name": "url",
      "crossLanguageDefinitionId": "TypeSpec.url"
     },
     "Location": "Uri",
     "IsApiVersion": false,
     "IsResourceParameter": false,
     "IsContentType": false,
     "IsRequired": true,
     "IsEndpoint": true,
     "SkipUrlEncoding": false,
     "Explode": false,
     "Kind": "Client"
    },
    {
     "$id": "88",
     "Name": "version",
     "NameInRequest": "version",
     "Doc": "Need to be set as 'v1', 'v2preview' or 'v2' in client.",
     "Type": {
      "$ref": "12"
     },
     "Location": "Uri",
     "IsApiVersion": false,
     "IsResourceParameter": false,
     "IsContentType": false,
     "IsRequired": true,
     "IsEndpoint": false,
     "SkipUrlEncoding": false,
     "Explode": false,
     "Kind": "Client"
    }
   ],
   "Decorators": []
  }
 ]
}<|MERGE_RESOLUTION|>--- conflicted
+++ resolved
@@ -123,11 +123,7 @@
      "enumType": {
       "$ref": "12"
      },
-<<<<<<< HEAD
-     "description": "The version v1.",
-=======
-     "doc": "The original version v1.",
->>>>>>> 4225733e
+     "doc": "The version v1.",
      "decorators": []
     },
     {
