{
  "output-folder": ".",
<<<<<<< HEAD
  "namespace": "Versioning.MadeOptional",
  "library-name": "Versioning.MadeOptional.V2",
  "use-model-reader-writer": true
=======
  "namespace": "Versioning.MadeOptional.V2",
  "library-name": "Versioning.MadeOptional.V2"
>>>>>>> 58967488
}<|MERGE_RESOLUTION|>--- conflicted
+++ resolved
@@ -1,11 +1,5 @@
 {
   "output-folder": ".",
-<<<<<<< HEAD
   "namespace": "Versioning.MadeOptional",
-  "library-name": "Versioning.MadeOptional.V2",
-  "use-model-reader-writer": true
-=======
-  "namespace": "Versioning.MadeOptional.V2",
   "library-name": "Versioning.MadeOptional.V2"
->>>>>>> 58967488
 }