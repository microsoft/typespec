{
 "$id": "1",
 "Name": "Type.Enum.Extensible",
 "ApiVersions": [],
 "Enums": [
  {
   "$id": "2",
   "kind": "enum",
   "name": "DaysOfWeekExtensibleEnum",
   "crossLanguageDefinitionId": "Type.Enum.Extensible.DaysOfWeekExtensibleEnum",
   "valueType": {
    "$id": "3",
    "kind": "string",
    "name": "string",
    "crossLanguageDefinitionId": "TypeSpec.string",
    "decorators": []
   },
   "values": [
    {
     "$id": "4",
     "kind": "enumvalue",
     "name": "Monday",
     "value": "Monday",
     "valueType": {
      "$id": "5",
      "kind": "string",
      "name": "string",
      "crossLanguageDefinitionId": "TypeSpec.string",
      "decorators": []
     },
     "enumType": {
      "$ref": "2"
     },
     "description": "Monday.",
     "decorators": []
    },
    {
     "$id": "6",
     "kind": "enumvalue",
     "name": "Tuesday",
     "value": "Tuesday",
     "valueType": {
      "$id": "7",
      "kind": "string",
      "name": "string",
      "crossLanguageDefinitionId": "TypeSpec.string",
      "decorators": []
     },
     "enumType": {
      "$ref": "2"
     },
     "description": "Tuesday.",
     "decorators": []
    },
    {
     "$id": "8",
     "kind": "enumvalue",
     "name": "Wednesday",
     "value": "Wednesday",
     "valueType": {
      "$id": "9",
      "kind": "string",
      "name": "string",
      "crossLanguageDefinitionId": "TypeSpec.string",
      "decorators": []
     },
     "enumType": {
      "$ref": "2"
     },
     "description": "Wednesday.",
     "decorators": []
    },
    {
     "$id": "10",
     "kind": "enumvalue",
     "name": "Thursday",
     "value": "Thursday",
     "valueType": {
      "$id": "11",
      "kind": "string",
      "name": "string",
      "crossLanguageDefinitionId": "TypeSpec.string",
      "decorators": []
     },
     "enumType": {
      "$ref": "2"
     },
     "description": "Thursday.",
     "decorators": []
    },
    {
     "$id": "12",
     "kind": "enumvalue",
     "name": "Friday",
     "value": "Friday",
     "valueType": {
      "$id": "13",
      "kind": "string",
      "name": "string",
      "crossLanguageDefinitionId": "TypeSpec.string",
      "decorators": []
     },
     "enumType": {
      "$ref": "2"
     },
     "description": "Friday.",
     "decorators": []
    },
    {
     "$id": "14",
     "kind": "enumvalue",
     "name": "Saturday",
     "value": "Saturday",
     "valueType": {
      "$id": "15",
      "kind": "string",
      "name": "string",
      "crossLanguageDefinitionId": "TypeSpec.string",
      "decorators": []
     },
     "enumType": {
      "$ref": "2"
     },
     "description": "Saturday.",
     "decorators": []
    },
    {
     "$id": "16",
     "kind": "enumvalue",
     "name": "Sunday",
     "value": "Sunday",
     "valueType": {
      "$id": "17",
      "kind": "string",
      "name": "string",
      "crossLanguageDefinitionId": "TypeSpec.string",
      "decorators": []
     },
     "enumType": {
      "$ref": "2"
     },
     "description": "Sunday.",
     "decorators": []
    }
   ],
   "description": "Days of the week",
   "isFixed": false,
   "isFlags": false,
   "usage": "Input,Output,Json",
   "decorators": []
  }
 ],
 "Models": [],
 "Clients": [
  {
   "$id": "18",
   "Name": "ExtensibleClient",
   "Operations": [],
   "Protocol": {
    "$id": "19"
   },
   "Parameters": [
    {
     "$id": "20",
     "Name": "endpoint",
     "NameInRequest": "endpoint",
     "Type": {
      "$id": "21",
      "kind": "url",
      "name": "url",
      "crossLanguageDefinitionId": "TypeSpec.url"
     },
     "Location": "Uri",
     "IsApiVersion": false,
     "IsResourceParameter": false,
     "IsContentType": false,
     "IsRequired": true,
     "IsEndpoint": true,
     "SkipUrlEncoding": false,
     "Explode": false,
     "Kind": "Client",
     "DefaultValue": {
      "$id": "22",
      "Type": {
       "$id": "23",
       "kind": "string",
       "name": "string",
       "crossLanguageDefinitionId": "TypeSpec.string"
      },
      "Value": "http://localhost:3000"
     }
    }
   ],
   "Decorators": []
  },
  {
   "$id": "24",
   "Name": "String",
   "Operations": [
    {
     "$id": "25",
     "Name": "getKnownValue",
     "ResourceName": "String",
     "Accessibility": "public",
     "Parameters": [
      {
<<<<<<< HEAD
       "$id": "19",
       "Name": "accept",
       "NameInRequest": "Accept",
       "Type": {
        "$id": "20",
        "Kind": "constant",
        "ValueType": {
         "$id": "21",
         "Kind": "string",
         "Name": "string",
         "CrossLanguageDefinitionId": "TypeSpec.string",
         "Decorators": []
=======
       "$id": "26",
       "Name": "endpoint",
       "NameInRequest": "endpoint",
       "Type": {
        "$id": "27",
        "kind": "url",
        "name": "url",
        "crossLanguageDefinitionId": "TypeSpec.url"
       },
       "Location": "Uri",
       "IsApiVersion": false,
       "IsResourceParameter": false,
       "IsContentType": false,
       "IsRequired": true,
       "IsEndpoint": true,
       "SkipUrlEncoding": false,
       "Explode": false,
       "Kind": "Client",
       "DefaultValue": {
        "$id": "28",
        "Type": {
         "$id": "29",
         "kind": "string",
         "name": "string",
         "crossLanguageDefinitionId": "TypeSpec.string"
        },
        "Value": "http://localhost:3000"
       }
      },
      {
       "$id": "30",
       "Name": "accept",
       "NameInRequest": "Accept",
       "Type": {
        "$id": "31",
        "kind": "constant",
        "valueType": {
         "$id": "32",
         "kind": "string",
         "name": "string",
         "crossLanguageDefinitionId": "TypeSpec.string",
         "decorators": []
>>>>>>> f4c87106
        },
        "value": "application/json",
        "decorators": []
       },
       "Location": "Header",
       "IsApiVersion": false,
       "IsContentType": false,
       "IsEndpoint": false,
       "Explode": false,
       "IsRequired": true,
       "Kind": "Constant",
       "Decorators": [],
       "SkipUrlEncoding": false
      }
     ],
     "Responses": [
      {
<<<<<<< HEAD
       "$id": "22",
=======
       "$id": "33",
>>>>>>> f4c87106
       "StatusCodes": [
        200
       ],
       "BodyType": {
        "$ref": "2"
       },
       "BodyMediaType": "Json",
       "Headers": [],
       "IsErrorResponse": false,
       "ContentTypes": [
        "application/json"
       ]
      }
     ],
     "HttpMethod": "GET",
     "RequestBodyMediaType": "None",
     "Uri": "{endpoint}",
     "Path": "/type/enum/extensible/string/known-value",
     "BufferResponse": true,
     "GenerateProtocolMethod": true,
     "GenerateConvenienceMethod": true,
     "CrossLanguageDefinitionId": "Type.Enum.Extensible.String.getKnownValue",
     "Decorators": []
    },
    {
<<<<<<< HEAD
     "$id": "23",
=======
     "$id": "34",
>>>>>>> f4c87106
     "Name": "getUnknownValue",
     "ResourceName": "String",
     "Accessibility": "public",
     "Parameters": [
      {
<<<<<<< HEAD
       "$id": "24",
       "Name": "accept",
       "NameInRequest": "Accept",
       "Type": {
        "$id": "25",
        "Kind": "constant",
        "ValueType": {
         "$id": "26",
         "Kind": "string",
         "Name": "string",
         "CrossLanguageDefinitionId": "TypeSpec.string",
         "Decorators": []
=======
       "$ref": "26"
      },
      {
       "$id": "35",
       "Name": "accept",
       "NameInRequest": "Accept",
       "Type": {
        "$id": "36",
        "kind": "constant",
        "valueType": {
         "$id": "37",
         "kind": "string",
         "name": "string",
         "crossLanguageDefinitionId": "TypeSpec.string",
         "decorators": []
>>>>>>> f4c87106
        },
        "value": "application/json",
        "decorators": []
       },
       "Location": "Header",
       "IsApiVersion": false,
       "IsContentType": false,
       "IsEndpoint": false,
       "Explode": false,
       "IsRequired": true,
       "Kind": "Constant",
       "Decorators": [],
       "SkipUrlEncoding": false
      }
     ],
     "Responses": [
      {
<<<<<<< HEAD
       "$id": "27",
=======
       "$id": "38",
>>>>>>> f4c87106
       "StatusCodes": [
        200
       ],
       "BodyType": {
        "$ref": "2"
       },
       "BodyMediaType": "Json",
       "Headers": [],
       "IsErrorResponse": false,
       "ContentTypes": [
        "application/json"
       ]
      }
     ],
     "HttpMethod": "GET",
     "RequestBodyMediaType": "None",
     "Uri": "{endpoint}",
     "Path": "/type/enum/extensible/string/unknown-value",
     "BufferResponse": true,
     "GenerateProtocolMethod": true,
     "GenerateConvenienceMethod": true,
     "CrossLanguageDefinitionId": "Type.Enum.Extensible.String.getUnknownValue",
     "Decorators": []
    },
    {
<<<<<<< HEAD
     "$id": "28",
=======
     "$id": "39",
>>>>>>> f4c87106
     "Name": "putKnownValue",
     "ResourceName": "String",
     "Accessibility": "public",
     "Parameters": [
      {
<<<<<<< HEAD
       "$id": "29",
=======
       "$ref": "26"
      },
      {
       "$id": "40",
>>>>>>> f4c87106
       "Name": "contentType",
       "NameInRequest": "Content-Type",
       "Description": "Body parameter's content type. Known values are application/json",
       "Type": {
<<<<<<< HEAD
        "$id": "30",
        "Kind": "constant",
        "ValueType": {
         "$id": "31",
         "Kind": "string",
         "Name": "string",
         "CrossLanguageDefinitionId": "TypeSpec.string",
         "Decorators": []
=======
        "$id": "41",
        "kind": "constant",
        "valueType": {
         "$id": "42",
         "kind": "string",
         "name": "string",
         "crossLanguageDefinitionId": "TypeSpec.string",
         "decorators": []
>>>>>>> f4c87106
        },
        "value": "application/json",
        "decorators": []
       },
       "Location": "Header",
       "IsApiVersion": false,
       "IsContentType": true,
       "IsEndpoint": false,
       "Explode": false,
       "IsRequired": true,
       "Kind": "Constant",
       "Decorators": [],
       "SkipUrlEncoding": false
      },
      {
<<<<<<< HEAD
       "$id": "32",
=======
       "$id": "43",
>>>>>>> f4c87106
       "Name": "body",
       "NameInRequest": "body",
       "Type": {
        "$ref": "2"
       },
       "Location": "Body",
       "IsApiVersion": false,
       "IsContentType": false,
       "IsEndpoint": false,
       "Explode": false,
       "IsRequired": true,
       "Kind": "Method",
       "Decorators": [],
       "SkipUrlEncoding": false
      }
     ],
     "Responses": [
      {
<<<<<<< HEAD
       "$id": "33",
=======
       "$id": "44",
>>>>>>> f4c87106
       "StatusCodes": [
        204
       ],
       "BodyMediaType": "Json",
       "Headers": [],
       "IsErrorResponse": false
      }
     ],
     "HttpMethod": "PUT",
     "RequestBodyMediaType": "None",
     "Uri": "{endpoint}",
     "Path": "/type/enum/extensible/string/known-value",
     "RequestMediaTypes": [
      "application/json"
     ],
     "BufferResponse": true,
     "GenerateProtocolMethod": true,
     "GenerateConvenienceMethod": true,
     "CrossLanguageDefinitionId": "Type.Enum.Extensible.String.putKnownValue",
     "Decorators": []
    },
    {
<<<<<<< HEAD
     "$id": "34",
=======
     "$id": "45",
>>>>>>> f4c87106
     "Name": "putUnknownValue",
     "ResourceName": "String",
     "Accessibility": "public",
     "Parameters": [
      {
<<<<<<< HEAD
       "$id": "35",
=======
       "$ref": "26"
      },
      {
       "$id": "46",
>>>>>>> f4c87106
       "Name": "contentType",
       "NameInRequest": "Content-Type",
       "Description": "Body parameter's content type. Known values are application/json",
       "Type": {
<<<<<<< HEAD
        "$id": "36",
        "Kind": "constant",
        "ValueType": {
         "$id": "37",
         "Kind": "string",
         "Name": "string",
         "CrossLanguageDefinitionId": "TypeSpec.string",
         "Decorators": []
=======
        "$id": "47",
        "kind": "constant",
        "valueType": {
         "$id": "48",
         "kind": "string",
         "name": "string",
         "crossLanguageDefinitionId": "TypeSpec.string",
         "decorators": []
>>>>>>> f4c87106
        },
        "value": "application/json",
        "decorators": []
       },
       "Location": "Header",
       "IsApiVersion": false,
       "IsContentType": true,
       "IsEndpoint": false,
       "Explode": false,
       "IsRequired": true,
       "Kind": "Constant",
       "Decorators": [],
       "SkipUrlEncoding": false
      },
      {
<<<<<<< HEAD
       "$id": "38",
=======
       "$id": "49",
>>>>>>> f4c87106
       "Name": "body",
       "NameInRequest": "body",
       "Type": {
        "$ref": "2"
       },
       "Location": "Body",
       "IsApiVersion": false,
       "IsContentType": false,
       "IsEndpoint": false,
       "Explode": false,
       "IsRequired": true,
       "Kind": "Method",
       "Decorators": [],
       "SkipUrlEncoding": false
      }
     ],
     "Responses": [
      {
<<<<<<< HEAD
       "$id": "39",
=======
       "$id": "50",
>>>>>>> f4c87106
       "StatusCodes": [
        204
       ],
       "BodyMediaType": "Json",
       "Headers": [],
       "IsErrorResponse": false
      }
     ],
     "HttpMethod": "PUT",
     "RequestBodyMediaType": "None",
     "Uri": "{endpoint}",
     "Path": "/type/enum/extensible/string/unknown-value",
     "RequestMediaTypes": [
      "application/json"
     ],
     "BufferResponse": true,
     "GenerateProtocolMethod": true,
     "GenerateConvenienceMethod": true,
     "CrossLanguageDefinitionId": "Type.Enum.Extensible.String.putUnknownValue",
     "Decorators": []
    }
   ],
   "Protocol": {
<<<<<<< HEAD
    "$id": "40"
=======
    "$id": "51"
>>>>>>> f4c87106
   },
   "Parent": "ExtensibleClient",
   "Parameters": [
    {
<<<<<<< HEAD
     "$id": "41",
     "Name": "endpoint",
     "NameInRequest": "endpoint",
     "Type": {
      "$id": "42",
      "Kind": "url",
      "Name": "url",
      "CrossLanguageDefinitionId": "TypeSpec.url"
     },
     "Location": "Uri",
     "IsApiVersion": false,
     "IsResourceParameter": false,
     "IsContentType": false,
     "IsRequired": true,
     "IsEndpoint": true,
     "SkipUrlEncoding": false,
     "Explode": false,
     "Kind": "Client",
     "DefaultValue": {
      "$id": "43",
      "Type": {
       "$id": "44",
       "Kind": "string",
       "Name": "string",
       "CrossLanguageDefinitionId": "TypeSpec.string"
      },
      "Value": "http://localhost:3000"
     }
=======
     "$ref": "26"
>>>>>>> f4c87106
    }
   ],
   "Decorators": []
  }
 ]
}<|MERGE_RESOLUTION|>--- conflicted
+++ resolved
@@ -204,63 +204,18 @@
      "Accessibility": "public",
      "Parameters": [
       {
-<<<<<<< HEAD
-       "$id": "19",
+       "$id": "26",
        "Name": "accept",
        "NameInRequest": "Accept",
        "Type": {
-        "$id": "20",
-        "Kind": "constant",
-        "ValueType": {
-         "$id": "21",
-         "Kind": "string",
-         "Name": "string",
-         "CrossLanguageDefinitionId": "TypeSpec.string",
-         "Decorators": []
-=======
-       "$id": "26",
-       "Name": "endpoint",
-       "NameInRequest": "endpoint",
-       "Type": {
         "$id": "27",
-        "kind": "url",
-        "name": "url",
-        "crossLanguageDefinitionId": "TypeSpec.url"
-       },
-       "Location": "Uri",
-       "IsApiVersion": false,
-       "IsResourceParameter": false,
-       "IsContentType": false,
-       "IsRequired": true,
-       "IsEndpoint": true,
-       "SkipUrlEncoding": false,
-       "Explode": false,
-       "Kind": "Client",
-       "DefaultValue": {
-        "$id": "28",
-        "Type": {
-         "$id": "29",
-         "kind": "string",
-         "name": "string",
-         "crossLanguageDefinitionId": "TypeSpec.string"
-        },
-        "Value": "http://localhost:3000"
-       }
-      },
-      {
-       "$id": "30",
-       "Name": "accept",
-       "NameInRequest": "Accept",
-       "Type": {
-        "$id": "31",
         "kind": "constant",
         "valueType": {
-         "$id": "32",
+         "$id": "28",
          "kind": "string",
          "name": "string",
          "crossLanguageDefinitionId": "TypeSpec.string",
          "decorators": []
->>>>>>> f4c87106
         },
         "value": "application/json",
         "decorators": []
@@ -278,11 +233,7 @@
      ],
      "Responses": [
       {
-<<<<<<< HEAD
-       "$id": "22",
-=======
-       "$id": "33",
->>>>>>> f4c87106
+       "$id": "29",
        "StatusCodes": [
         200
        ],
@@ -308,46 +259,24 @@
      "Decorators": []
     },
     {
-<<<<<<< HEAD
-     "$id": "23",
-=======
-     "$id": "34",
->>>>>>> f4c87106
+     "$id": "30",
      "Name": "getUnknownValue",
      "ResourceName": "String",
      "Accessibility": "public",
      "Parameters": [
       {
-<<<<<<< HEAD
-       "$id": "24",
+       "$id": "31",
        "Name": "accept",
        "NameInRequest": "Accept",
        "Type": {
-        "$id": "25",
-        "Kind": "constant",
-        "ValueType": {
-         "$id": "26",
-         "Kind": "string",
-         "Name": "string",
-         "CrossLanguageDefinitionId": "TypeSpec.string",
-         "Decorators": []
-=======
-       "$ref": "26"
-      },
-      {
-       "$id": "35",
-       "Name": "accept",
-       "NameInRequest": "Accept",
-       "Type": {
-        "$id": "36",
+        "$id": "32",
         "kind": "constant",
         "valueType": {
-         "$id": "37",
+         "$id": "33",
          "kind": "string",
          "name": "string",
          "crossLanguageDefinitionId": "TypeSpec.string",
          "decorators": []
->>>>>>> f4c87106
         },
         "value": "application/json",
         "decorators": []
@@ -365,11 +294,7 @@
      ],
      "Responses": [
       {
-<<<<<<< HEAD
-       "$id": "27",
-=======
-       "$id": "38",
->>>>>>> f4c87106
+       "$id": "34",
        "StatusCodes": [
         200
        ],
@@ -395,47 +320,25 @@
      "Decorators": []
     },
     {
-<<<<<<< HEAD
-     "$id": "28",
-=======
-     "$id": "39",
->>>>>>> f4c87106
+     "$id": "35",
      "Name": "putKnownValue",
      "ResourceName": "String",
      "Accessibility": "public",
      "Parameters": [
       {
-<<<<<<< HEAD
-       "$id": "29",
-=======
-       "$ref": "26"
-      },
-      {
-       "$id": "40",
->>>>>>> f4c87106
+       "$id": "36",
        "Name": "contentType",
        "NameInRequest": "Content-Type",
        "Description": "Body parameter's content type. Known values are application/json",
        "Type": {
-<<<<<<< HEAD
-        "$id": "30",
-        "Kind": "constant",
-        "ValueType": {
-         "$id": "31",
-         "Kind": "string",
-         "Name": "string",
-         "CrossLanguageDefinitionId": "TypeSpec.string",
-         "Decorators": []
-=======
-        "$id": "41",
+        "$id": "37",
         "kind": "constant",
         "valueType": {
-         "$id": "42",
+         "$id": "38",
          "kind": "string",
          "name": "string",
          "crossLanguageDefinitionId": "TypeSpec.string",
          "decorators": []
->>>>>>> f4c87106
         },
         "value": "application/json",
         "decorators": []
@@ -451,11 +354,7 @@
        "SkipUrlEncoding": false
       },
       {
-<<<<<<< HEAD
-       "$id": "32",
-=======
-       "$id": "43",
->>>>>>> f4c87106
+       "$id": "39",
        "Name": "body",
        "NameInRequest": "body",
        "Type": {
@@ -474,11 +373,7 @@
      ],
      "Responses": [
       {
-<<<<<<< HEAD
-       "$id": "33",
-=======
-       "$id": "44",
->>>>>>> f4c87106
+       "$id": "40",
        "StatusCodes": [
         204
        ],
@@ -501,47 +396,25 @@
      "Decorators": []
     },
     {
-<<<<<<< HEAD
-     "$id": "34",
-=======
-     "$id": "45",
->>>>>>> f4c87106
+     "$id": "41",
      "Name": "putUnknownValue",
      "ResourceName": "String",
      "Accessibility": "public",
      "Parameters": [
       {
-<<<<<<< HEAD
-       "$id": "35",
-=======
-       "$ref": "26"
-      },
-      {
-       "$id": "46",
->>>>>>> f4c87106
+       "$id": "42",
        "Name": "contentType",
        "NameInRequest": "Content-Type",
        "Description": "Body parameter's content type. Known values are application/json",
        "Type": {
-<<<<<<< HEAD
-        "$id": "36",
-        "Kind": "constant",
-        "ValueType": {
-         "$id": "37",
-         "Kind": "string",
-         "Name": "string",
-         "CrossLanguageDefinitionId": "TypeSpec.string",
-         "Decorators": []
-=======
-        "$id": "47",
+        "$id": "43",
         "kind": "constant",
         "valueType": {
-         "$id": "48",
+         "$id": "44",
          "kind": "string",
          "name": "string",
          "crossLanguageDefinitionId": "TypeSpec.string",
          "decorators": []
->>>>>>> f4c87106
         },
         "value": "application/json",
         "decorators": []
@@ -557,11 +430,7 @@
        "SkipUrlEncoding": false
       },
       {
-<<<<<<< HEAD
-       "$id": "38",
-=======
-       "$id": "49",
->>>>>>> f4c87106
+       "$id": "45",
        "Name": "body",
        "NameInRequest": "body",
        "Type": {
@@ -580,11 +449,7 @@
      ],
      "Responses": [
       {
-<<<<<<< HEAD
-       "$id": "39",
-=======
-       "$id": "50",
->>>>>>> f4c87106
+       "$id": "46",
        "StatusCodes": [
         204
        ],
@@ -608,24 +473,19 @@
     }
    ],
    "Protocol": {
-<<<<<<< HEAD
-    "$id": "40"
-=======
-    "$id": "51"
->>>>>>> f4c87106
+    "$id": "47"
    },
    "Parent": "ExtensibleClient",
    "Parameters": [
     {
-<<<<<<< HEAD
-     "$id": "41",
+     "$id": "48",
      "Name": "endpoint",
      "NameInRequest": "endpoint",
      "Type": {
-      "$id": "42",
-      "Kind": "url",
-      "Name": "url",
-      "CrossLanguageDefinitionId": "TypeSpec.url"
+      "$id": "49",
+      "kind": "url",
+      "name": "url",
+      "crossLanguageDefinitionId": "TypeSpec.url"
      },
      "Location": "Uri",
      "IsApiVersion": false,
@@ -637,18 +497,15 @@
      "Explode": false,
      "Kind": "Client",
      "DefaultValue": {
-      "$id": "43",
+      "$id": "50",
       "Type": {
-       "$id": "44",
-       "Kind": "string",
-       "Name": "string",
-       "CrossLanguageDefinitionId": "TypeSpec.string"
+       "$id": "51",
+       "kind": "string",
+       "name": "string",
+       "crossLanguageDefinitionId": "TypeSpec.string"
       },
       "Value": "http://localhost:3000"
      }
-=======
-     "$ref": "26"
->>>>>>> f4c87106
     }
    ],
    "Decorators": []
