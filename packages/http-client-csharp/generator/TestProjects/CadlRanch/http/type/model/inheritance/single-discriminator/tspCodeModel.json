{
 "$id": "1",
 "Name": "Type.Model.Inheritance.SingleDiscriminator",
 "ApiVersions": [],
 "Enums": [],
 "Models": [
  {
   "$id": "2",
   "kind": "model",
   "name": "Bird",
   "crossLanguageDefinitionId": "Type.Model.Inheritance.SingleDiscriminator.Bird",
   "usage": "Input,Output,Json",
   "description": "This is base model for polymorphic single level inheritance with a discriminator.",
   "decorators": [],
   "discriminatorProperty": {
    "$id": "3",
    "kind": "property",
    "name": "kind",
    "serializedName": "kind",
    "type": {
     "$id": "4",
     "kind": "string",
     "name": "string",
     "crossLanguageDefinitionId": "TypeSpec.string",
     "decorators": []
    },
    "optional": false,
    "readOnly": false,
    "discriminator": true,
    "decorators": [],
    "crossLanguageDefinitionId": "Type.Model.Inheritance.SingleDiscriminator.Bird.kind"
   },
   "properties": [
    {
     "$ref": "3"
    },
    {
     "$id": "5",
     "kind": "property",
     "name": "wingspan",
     "serializedName": "wingspan",
     "type": {
      "$id": "6",
      "kind": "int32",
      "name": "int32",
      "crossLanguageDefinitionId": "TypeSpec.int32",
      "decorators": []
     },
     "optional": false,
     "readOnly": false,
     "discriminator": false,
     "decorators": [],
     "crossLanguageDefinitionId": "Type.Model.Inheritance.SingleDiscriminator.Bird.wingspan"
    }
   ],
   "discriminatedSubtypes": {
    "$id": "7",
    "seagull": {
     "$id": "8",
     "kind": "model",
     "name": "SeaGull",
     "crossLanguageDefinitionId": "Type.Model.Inheritance.SingleDiscriminator.SeaGull",
     "usage": "Input,Output,Json",
     "description": "The second level model in polymorphic single level inheritance.",
     "discriminatorValue": "seagull",
     "decorators": [],
     "baseModel": {
      "$ref": "2"
     },
     "properties": [
      {
       "$id": "9",
       "kind": "property",
       "name": "kind",
       "serializedName": "kind",
       "type": {
        "$id": "10",
        "kind": "constant",
        "valueType": {
         "$id": "11",
         "kind": "string",
         "name": "string",
         "crossLanguageDefinitionId": "TypeSpec.string",
         "decorators": []
        },
        "value": "seagull",
        "decorators": []
       },
       "optional": false,
       "readOnly": false,
       "discriminator": true,
       "decorators": [],
       "crossLanguageDefinitionId": "Type.Model.Inheritance.SingleDiscriminator.SeaGull.kind"
      }
     ]
    },
    "sparrow": {
     "$id": "12",
     "kind": "model",
     "name": "Sparrow",
     "crossLanguageDefinitionId": "Type.Model.Inheritance.SingleDiscriminator.Sparrow",
     "usage": "Input,Output,Json",
     "description": "The second level model in polymorphic single level inheritance.",
     "discriminatorValue": "sparrow",
     "decorators": [],
     "baseModel": {
      "$ref": "2"
     },
     "properties": [
      {
       "$id": "13",
       "kind": "property",
       "name": "kind",
       "serializedName": "kind",
       "type": {
        "$id": "14",
        "kind": "constant",
        "valueType": {
         "$id": "15",
         "kind": "string",
         "name": "string",
         "crossLanguageDefinitionId": "TypeSpec.string",
         "decorators": []
        },
        "value": "sparrow",
        "decorators": []
       },
       "optional": false,
       "readOnly": false,
       "discriminator": true,
       "decorators": [],
       "crossLanguageDefinitionId": "Type.Model.Inheritance.SingleDiscriminator.Sparrow.kind"
      }
     ]
    },
    "goose": {
     "$id": "16",
     "kind": "model",
     "name": "Goose",
     "crossLanguageDefinitionId": "Type.Model.Inheritance.SingleDiscriminator.Goose",
     "usage": "Input,Output,Json",
     "description": "The second level model in polymorphic single level inheritance.",
     "discriminatorValue": "goose",
     "decorators": [],
     "baseModel": {
      "$ref": "2"
     },
     "properties": [
      {
       "$id": "17",
       "kind": "property",
       "name": "kind",
       "serializedName": "kind",
       "type": {
        "$id": "18",
        "kind": "constant",
        "valueType": {
         "$id": "19",
         "kind": "string",
         "name": "string",
         "crossLanguageDefinitionId": "TypeSpec.string",
         "decorators": []
        },
        "value": "goose",
        "decorators": []
       },
       "optional": false,
       "readOnly": false,
       "discriminator": true,
       "decorators": [],
       "crossLanguageDefinitionId": "Type.Model.Inheritance.SingleDiscriminator.Goose.kind"
      }
     ]
    },
    "eagle": {
     "$id": "20",
     "kind": "model",
     "name": "Eagle",
     "crossLanguageDefinitionId": "Type.Model.Inheritance.SingleDiscriminator.Eagle",
     "usage": "Input,Output,Json",
     "description": "The second level model in polymorphic single levels inheritance which contains references to other polymorphic instances.",
     "discriminatorValue": "eagle",
     "decorators": [],
     "baseModel": {
      "$ref": "2"
     },
     "properties": [
      {
       "$id": "21",
       "kind": "property",
       "name": "kind",
       "serializedName": "kind",
       "type": {
        "$id": "22",
        "kind": "constant",
        "valueType": {
         "$id": "23",
         "kind": "string",
         "name": "string",
         "crossLanguageDefinitionId": "TypeSpec.string",
         "decorators": []
        },
        "value": "eagle",
        "decorators": []
       },
       "optional": false,
       "readOnly": false,
       "discriminator": true,
       "decorators": [],
       "crossLanguageDefinitionId": "Type.Model.Inheritance.SingleDiscriminator.Eagle.kind"
      },
      {
       "$id": "24",
       "kind": "property",
       "name": "friends",
       "serializedName": "friends",
       "type": {
        "$id": "25",
        "kind": "array",
        "name": "ArrayBird",
        "valueType": {
         "$ref": "2"
        },
        "crossLanguageDefinitionId": "TypeSpec.Array",
        "decorators": []
       },
       "optional": true,
       "readOnly": false,
       "discriminator": false,
       "decorators": [],
       "crossLanguageDefinitionId": "Type.Model.Inheritance.SingleDiscriminator.Eagle.friends"
      },
      {
       "$id": "26",
       "kind": "property",
       "name": "hate",
       "serializedName": "hate",
       "type": {
        "$id": "27",
        "kind": "dict",
        "keyType": {
         "$id": "28",
         "kind": "string",
         "name": "string",
         "crossLanguageDefinitionId": "TypeSpec.string",
         "decorators": []
        },
        "valueType": {
         "$ref": "2"
        },
        "decorators": []
       },
       "optional": true,
       "readOnly": false,
       "discriminator": false,
       "decorators": [],
       "crossLanguageDefinitionId": "Type.Model.Inheritance.SingleDiscriminator.Eagle.hate"
      },
      {
       "$id": "29",
       "kind": "property",
       "name": "partner",
       "serializedName": "partner",
       "type": {
        "$ref": "2"
       },
       "optional": true,
       "readOnly": false,
       "discriminator": false,
       "decorators": [],
       "crossLanguageDefinitionId": "Type.Model.Inheritance.SingleDiscriminator.Eagle.partner"
      }
     ]
    }
   }
  },
  {
   "$ref": "8"
  },
  {
   "$ref": "12"
  },
  {
   "$ref": "16"
  },
  {
   "$ref": "20"
  },
  {
   "$id": "30",
   "kind": "model",
   "name": "Dinosaur",
   "crossLanguageDefinitionId": "Type.Model.Inheritance.SingleDiscriminator.Dinosaur",
   "usage": "Output,Json",
   "description": "Define a base class in the legacy way. Discriminator property is not explicitly defined in the model.",
   "decorators": [],
   "discriminatorProperty": {
    "$id": "31",
    "kind": "property",
    "name": "kind",
    "serializedName": "kind",
    "description": "Discriminator property for Dinosaur.",
    "type": {
     "$id": "32",
     "kind": "string",
     "name": "string",
     "crossLanguageDefinitionId": "TypeSpec.string",
     "decorators": []
    },
    "optional": false,
    "readOnly": false,
    "discriminator": true,
    "decorators": [],
    "crossLanguageDefinitionId": "Type.Model.Inheritance.SingleDiscriminator.Dinosaur.kind"
   },
   "properties": [
    {
     "$ref": "31"
    },
    {
     "$id": "33",
     "kind": "property",
     "name": "size",
     "serializedName": "size",
     "type": {
      "$id": "34",
      "kind": "int32",
      "name": "int32",
      "crossLanguageDefinitionId": "TypeSpec.int32",
      "decorators": []
     },
     "optional": false,
     "readOnly": false,
     "discriminator": false,
     "decorators": [],
     "crossLanguageDefinitionId": "Type.Model.Inheritance.SingleDiscriminator.Dinosaur.size"
    }
   ],
   "discriminatedSubtypes": {
    "$id": "35",
    "t-rex": {
     "$id": "36",
     "kind": "model",
     "name": "TRex",
     "crossLanguageDefinitionId": "Type.Model.Inheritance.SingleDiscriminator.TRex",
     "usage": "Output,Json",
     "description": "The second level legacy model in polymorphic single level inheritance.",
     "discriminatorValue": "t-rex",
     "decorators": [],
     "baseModel": {
      "$ref": "30"
     },
     "properties": [
      {
       "$id": "37",
       "kind": "property",
       "name": "kind",
       "serializedName": "kind",
       "type": {
        "$id": "38",
        "kind": "constant",
        "valueType": {
         "$id": "39",
         "kind": "string",
         "name": "string",
         "crossLanguageDefinitionId": "TypeSpec.string",
         "decorators": []
        },
        "value": "t-rex",
        "decorators": []
       },
       "optional": false,
       "readOnly": false,
       "discriminator": true,
       "decorators": [],
       "crossLanguageDefinitionId": "Type.Model.Inheritance.SingleDiscriminator.TRex.kind"
      }
     ]
    }
   }
  },
  {
   "$ref": "36"
  }
 ],
 "Clients": [
  {
   "$id": "40",
   "Name": "SingleDiscriminatorClient",
   "Description": "Illustrates inheritance with single discriminator.",
   "Operations": [
    {
     "$id": "41",
     "Name": "getModel",
     "ResourceName": "SingleDiscriminator",
     "Accessibility": "public",
     "Parameters": [
      {
       "$id": "42",
<<<<<<< HEAD
       "Name": "accept",
       "NameInRequest": "Accept",
       "Type": {
        "$id": "43",
        "Kind": "constant",
        "ValueType": {
         "$id": "44",
         "Kind": "string",
         "Name": "string",
         "CrossLanguageDefinitionId": "TypeSpec.string",
         "Decorators": []
=======
       "Name": "endpoint",
       "NameInRequest": "endpoint",
       "Type": {
        "$id": "43",
        "kind": "url",
        "name": "url",
        "crossLanguageDefinitionId": "TypeSpec.url"
       },
       "Location": "Uri",
       "IsApiVersion": false,
       "IsResourceParameter": false,
       "IsContentType": false,
       "IsRequired": true,
       "IsEndpoint": true,
       "SkipUrlEncoding": false,
       "Explode": false,
       "Kind": "Client",
       "DefaultValue": {
        "$id": "44",
        "Type": {
         "$id": "45",
         "kind": "string",
         "name": "string",
         "crossLanguageDefinitionId": "TypeSpec.string"
        },
        "Value": "http://localhost:3000"
       }
      },
      {
       "$id": "46",
       "Name": "accept",
       "NameInRequest": "Accept",
       "Type": {
        "$id": "47",
        "kind": "constant",
        "valueType": {
         "$id": "48",
         "kind": "string",
         "name": "string",
         "crossLanguageDefinitionId": "TypeSpec.string",
         "decorators": []
>>>>>>> f4c87106
        },
        "value": "application/json",
        "decorators": []
       },
       "Location": "Header",
       "IsApiVersion": false,
       "IsContentType": false,
       "IsEndpoint": false,
       "Explode": false,
       "IsRequired": true,
       "Kind": "Constant",
       "Decorators": [],
       "SkipUrlEncoding": false
      }
     ],
     "Responses": [
      {
       "$id": "45",
       "StatusCodes": [
        200
       ],
       "BodyType": {
        "$ref": "2"
       },
       "BodyMediaType": "Json",
       "Headers": [],
       "IsErrorResponse": false,
       "ContentTypes": [
        "application/json"
       ]
      }
     ],
     "HttpMethod": "GET",
     "RequestBodyMediaType": "None",
     "Uri": "{endpoint}",
     "Path": "/type/model/inheritance/single-discriminator/model",
     "BufferResponse": true,
     "GenerateProtocolMethod": true,
     "GenerateConvenienceMethod": true,
     "CrossLanguageDefinitionId": "Type.Model.Inheritance.SingleDiscriminator.getModel",
     "Decorators": []
    },
    {
     "$id": "46",
     "Name": "putModel",
     "ResourceName": "SingleDiscriminator",
     "Accessibility": "public",
     "Parameters": [
      {
       "$id": "47",
       "Name": "contentType",
       "NameInRequest": "Content-Type",
       "Description": "Body parameter's content type. Known values are application/json",
       "Type": {
<<<<<<< HEAD
        "$id": "48",
        "Kind": "constant",
        "ValueType": {
         "$id": "49",
         "Kind": "string",
         "Name": "string",
         "CrossLanguageDefinitionId": "TypeSpec.string",
         "Decorators": []
=======
        "$id": "52",
        "kind": "constant",
        "valueType": {
         "$id": "53",
         "kind": "string",
         "name": "string",
         "crossLanguageDefinitionId": "TypeSpec.string",
         "decorators": []
>>>>>>> f4c87106
        },
        "value": "application/json",
        "decorators": []
       },
       "Location": "Header",
       "IsApiVersion": false,
       "IsContentType": true,
       "IsEndpoint": false,
       "Explode": false,
       "IsRequired": true,
       "Kind": "Constant",
       "Decorators": [],
       "SkipUrlEncoding": false
      },
      {
       "$id": "50",
       "Name": "input",
       "NameInRequest": "input",
       "Type": {
        "$ref": "2"
       },
       "Location": "Body",
       "IsApiVersion": false,
       "IsContentType": false,
       "IsEndpoint": false,
       "Explode": false,
       "IsRequired": true,
       "Kind": "Method",
       "Decorators": [],
       "SkipUrlEncoding": false
      }
     ],
     "Responses": [
      {
       "$id": "51",
       "StatusCodes": [
        204
       ],
       "BodyMediaType": "Json",
       "Headers": [],
       "IsErrorResponse": false
      }
     ],
     "HttpMethod": "PUT",
     "RequestBodyMediaType": "Json",
     "Uri": "{endpoint}",
     "Path": "/type/model/inheritance/single-discriminator/model",
     "RequestMediaTypes": [
      "application/json"
     ],
     "BufferResponse": true,
     "GenerateProtocolMethod": true,
     "GenerateConvenienceMethod": true,
     "CrossLanguageDefinitionId": "Type.Model.Inheritance.SingleDiscriminator.putModel",
     "Decorators": []
    },
    {
     "$id": "52",
     "Name": "getRecursiveModel",
     "ResourceName": "SingleDiscriminator",
     "Accessibility": "public",
     "Parameters": [
      {
       "$id": "53",
       "Name": "accept",
       "NameInRequest": "Accept",
       "Type": {
<<<<<<< HEAD
        "$id": "54",
        "Kind": "constant",
        "ValueType": {
         "$id": "55",
         "Kind": "string",
         "Name": "string",
         "CrossLanguageDefinitionId": "TypeSpec.string",
         "Decorators": []
=======
        "$id": "58",
        "kind": "constant",
        "valueType": {
         "$id": "59",
         "kind": "string",
         "name": "string",
         "crossLanguageDefinitionId": "TypeSpec.string",
         "decorators": []
>>>>>>> f4c87106
        },
        "value": "application/json",
        "decorators": []
       },
       "Location": "Header",
       "IsApiVersion": false,
       "IsContentType": false,
       "IsEndpoint": false,
       "Explode": false,
       "IsRequired": true,
       "Kind": "Constant",
       "Decorators": [],
       "SkipUrlEncoding": false
      }
     ],
     "Responses": [
      {
       "$id": "56",
       "StatusCodes": [
        200
       ],
       "BodyType": {
        "$ref": "2"
       },
       "BodyMediaType": "Json",
       "Headers": [],
       "IsErrorResponse": false,
       "ContentTypes": [
        "application/json"
       ]
      }
     ],
     "HttpMethod": "GET",
     "RequestBodyMediaType": "None",
     "Uri": "{endpoint}",
     "Path": "/type/model/inheritance/single-discriminator/recursivemodel",
     "BufferResponse": true,
     "GenerateProtocolMethod": true,
     "GenerateConvenienceMethod": true,
     "CrossLanguageDefinitionId": "Type.Model.Inheritance.SingleDiscriminator.getRecursiveModel",
     "Decorators": []
    },
    {
     "$id": "57",
     "Name": "putRecursiveModel",
     "ResourceName": "SingleDiscriminator",
     "Accessibility": "public",
     "Parameters": [
      {
       "$id": "58",
       "Name": "contentType",
       "NameInRequest": "Content-Type",
       "Description": "Body parameter's content type. Known values are application/json",
       "Type": {
<<<<<<< HEAD
        "$id": "59",
        "Kind": "constant",
        "ValueType": {
         "$id": "60",
         "Kind": "string",
         "Name": "string",
         "CrossLanguageDefinitionId": "TypeSpec.string",
         "Decorators": []
=======
        "$id": "63",
        "kind": "constant",
        "valueType": {
         "$id": "64",
         "kind": "string",
         "name": "string",
         "crossLanguageDefinitionId": "TypeSpec.string",
         "decorators": []
>>>>>>> f4c87106
        },
        "value": "application/json",
        "decorators": []
       },
       "Location": "Header",
       "IsApiVersion": false,
       "IsContentType": true,
       "IsEndpoint": false,
       "Explode": false,
       "IsRequired": true,
       "Kind": "Constant",
       "Decorators": [],
       "SkipUrlEncoding": false
      },
      {
       "$id": "61",
       "Name": "input",
       "NameInRequest": "input",
       "Type": {
        "$ref": "2"
       },
       "Location": "Body",
       "IsApiVersion": false,
       "IsContentType": false,
       "IsEndpoint": false,
       "Explode": false,
       "IsRequired": true,
       "Kind": "Method",
       "Decorators": [],
       "SkipUrlEncoding": false
      }
     ],
     "Responses": [
      {
       "$id": "62",
       "StatusCodes": [
        204
       ],
       "BodyMediaType": "Json",
       "Headers": [],
       "IsErrorResponse": false
      }
     ],
     "HttpMethod": "PUT",
     "RequestBodyMediaType": "Json",
     "Uri": "{endpoint}",
     "Path": "/type/model/inheritance/single-discriminator/recursivemodel",
     "RequestMediaTypes": [
      "application/json"
     ],
     "BufferResponse": true,
     "GenerateProtocolMethod": true,
     "GenerateConvenienceMethod": true,
     "CrossLanguageDefinitionId": "Type.Model.Inheritance.SingleDiscriminator.putRecursiveModel",
     "Decorators": []
    },
    {
     "$id": "63",
     "Name": "getMissingDiscriminator",
     "ResourceName": "SingleDiscriminator",
     "Accessibility": "public",
     "Parameters": [
      {
       "$id": "64",
       "Name": "accept",
       "NameInRequest": "Accept",
       "Type": {
<<<<<<< HEAD
        "$id": "65",
        "Kind": "constant",
        "ValueType": {
         "$id": "66",
         "Kind": "string",
         "Name": "string",
         "CrossLanguageDefinitionId": "TypeSpec.string",
         "Decorators": []
=======
        "$id": "69",
        "kind": "constant",
        "valueType": {
         "$id": "70",
         "kind": "string",
         "name": "string",
         "crossLanguageDefinitionId": "TypeSpec.string",
         "decorators": []
>>>>>>> f4c87106
        },
        "value": "application/json",
        "decorators": []
       },
       "Location": "Header",
       "IsApiVersion": false,
       "IsContentType": false,
       "IsEndpoint": false,
       "Explode": false,
       "IsRequired": true,
       "Kind": "Constant",
       "Decorators": [],
       "SkipUrlEncoding": false
      }
     ],
     "Responses": [
      {
       "$id": "67",
       "StatusCodes": [
        200
       ],
       "BodyType": {
        "$ref": "2"
       },
       "BodyMediaType": "Json",
       "Headers": [],
       "IsErrorResponse": false,
       "ContentTypes": [
        "application/json"
       ]
      }
     ],
     "HttpMethod": "GET",
     "RequestBodyMediaType": "None",
     "Uri": "{endpoint}",
     "Path": "/type/model/inheritance/single-discriminator/missingdiscriminator",
     "BufferResponse": true,
     "GenerateProtocolMethod": true,
     "GenerateConvenienceMethod": true,
     "CrossLanguageDefinitionId": "Type.Model.Inheritance.SingleDiscriminator.getMissingDiscriminator",
     "Decorators": []
    },
    {
     "$id": "68",
     "Name": "getWrongDiscriminator",
     "ResourceName": "SingleDiscriminator",
     "Accessibility": "public",
     "Parameters": [
      {
       "$id": "69",
       "Name": "accept",
       "NameInRequest": "Accept",
       "Type": {
<<<<<<< HEAD
        "$id": "70",
        "Kind": "constant",
        "ValueType": {
         "$id": "71",
         "Kind": "string",
         "Name": "string",
         "CrossLanguageDefinitionId": "TypeSpec.string",
         "Decorators": []
=======
        "$id": "74",
        "kind": "constant",
        "valueType": {
         "$id": "75",
         "kind": "string",
         "name": "string",
         "crossLanguageDefinitionId": "TypeSpec.string",
         "decorators": []
>>>>>>> f4c87106
        },
        "value": "application/json",
        "decorators": []
       },
       "Location": "Header",
       "IsApiVersion": false,
       "IsContentType": false,
       "IsEndpoint": false,
       "Explode": false,
       "IsRequired": true,
       "Kind": "Constant",
       "Decorators": [],
       "SkipUrlEncoding": false
      }
     ],
     "Responses": [
      {
       "$id": "72",
       "StatusCodes": [
        200
       ],
       "BodyType": {
        "$ref": "2"
       },
       "BodyMediaType": "Json",
       "Headers": [],
       "IsErrorResponse": false,
       "ContentTypes": [
        "application/json"
       ]
      }
     ],
     "HttpMethod": "GET",
     "RequestBodyMediaType": "None",
     "Uri": "{endpoint}",
     "Path": "/type/model/inheritance/single-discriminator/wrongdiscriminator",
     "BufferResponse": true,
     "GenerateProtocolMethod": true,
     "GenerateConvenienceMethod": true,
     "CrossLanguageDefinitionId": "Type.Model.Inheritance.SingleDiscriminator.getWrongDiscriminator",
     "Decorators": []
    },
    {
     "$id": "73",
     "Name": "getLegacyModel",
     "ResourceName": "SingleDiscriminator",
     "Accessibility": "public",
     "Parameters": [
      {
       "$id": "74",
       "Name": "accept",
       "NameInRequest": "Accept",
       "Type": {
<<<<<<< HEAD
        "$id": "75",
        "Kind": "constant",
        "ValueType": {
         "$id": "76",
         "Kind": "string",
         "Name": "string",
         "CrossLanguageDefinitionId": "TypeSpec.string",
         "Decorators": []
=======
        "$id": "79",
        "kind": "constant",
        "valueType": {
         "$id": "80",
         "kind": "string",
         "name": "string",
         "crossLanguageDefinitionId": "TypeSpec.string",
         "decorators": []
>>>>>>> f4c87106
        },
        "value": "application/json",
        "decorators": []
       },
       "Location": "Header",
       "IsApiVersion": false,
       "IsContentType": false,
       "IsEndpoint": false,
       "Explode": false,
       "IsRequired": true,
       "Kind": "Constant",
       "Decorators": [],
       "SkipUrlEncoding": false
      }
     ],
     "Responses": [
      {
       "$id": "77",
       "StatusCodes": [
        200
       ],
       "BodyType": {
        "$ref": "30"
       },
       "BodyMediaType": "Json",
       "Headers": [],
       "IsErrorResponse": false,
       "ContentTypes": [
        "application/json"
       ]
      }
     ],
     "HttpMethod": "GET",
     "RequestBodyMediaType": "None",
     "Uri": "{endpoint}",
     "Path": "/type/model/inheritance/single-discriminator/legacy-model",
     "BufferResponse": true,
     "GenerateProtocolMethod": true,
     "GenerateConvenienceMethod": true,
     "CrossLanguageDefinitionId": "Type.Model.Inheritance.SingleDiscriminator.getLegacyModel",
     "Decorators": []
    }
   ],
   "Protocol": {
    "$id": "78"
   },
   "Parameters": [
    {
     "$id": "79",
     "Name": "endpoint",
     "NameInRequest": "endpoint",
     "Type": {
      "$id": "80",
      "Kind": "url",
      "Name": "url",
      "CrossLanguageDefinitionId": "TypeSpec.url"
     },
     "Location": "Uri",
     "IsApiVersion": false,
     "IsResourceParameter": false,
     "IsContentType": false,
     "IsRequired": true,
     "IsEndpoint": true,
     "SkipUrlEncoding": false,
     "Explode": false,
     "Kind": "Client",
     "DefaultValue": {
      "$id": "81",
      "Type": {
       "$id": "82",
       "Kind": "string",
       "Name": "string",
       "CrossLanguageDefinitionId": "TypeSpec.string"
      },
      "Value": "http://localhost:3000"
     }
    }
   ],
   "Decorators": []
  }
 ]
}<|MERGE_RESOLUTION|>--- conflicted
+++ resolved
@@ -397,61 +397,17 @@
      "Parameters": [
       {
        "$id": "42",
-<<<<<<< HEAD
        "Name": "accept",
        "NameInRequest": "Accept",
        "Type": {
         "$id": "43",
-        "Kind": "constant",
-        "ValueType": {
+        "kind": "constant",
+        "valueType": {
          "$id": "44",
-         "Kind": "string",
-         "Name": "string",
-         "CrossLanguageDefinitionId": "TypeSpec.string",
-         "Decorators": []
-=======
-       "Name": "endpoint",
-       "NameInRequest": "endpoint",
-       "Type": {
-        "$id": "43",
-        "kind": "url",
-        "name": "url",
-        "crossLanguageDefinitionId": "TypeSpec.url"
-       },
-       "Location": "Uri",
-       "IsApiVersion": false,
-       "IsResourceParameter": false,
-       "IsContentType": false,
-       "IsRequired": true,
-       "IsEndpoint": true,
-       "SkipUrlEncoding": false,
-       "Explode": false,
-       "Kind": "Client",
-       "DefaultValue": {
-        "$id": "44",
-        "Type": {
-         "$id": "45",
-         "kind": "string",
-         "name": "string",
-         "crossLanguageDefinitionId": "TypeSpec.string"
-        },
-        "Value": "http://localhost:3000"
-       }
-      },
-      {
-       "$id": "46",
-       "Name": "accept",
-       "NameInRequest": "Accept",
-       "Type": {
-        "$id": "47",
-        "kind": "constant",
-        "valueType": {
-         "$id": "48",
-         "kind": "string",
-         "name": "string",
-         "crossLanguageDefinitionId": "TypeSpec.string",
-         "decorators": []
->>>>>>> f4c87106
+         "kind": "string",
+         "name": "string",
+         "crossLanguageDefinitionId": "TypeSpec.string",
+         "decorators": []
         },
         "value": "application/json",
         "decorators": []
@@ -506,25 +462,14 @@
        "NameInRequest": "Content-Type",
        "Description": "Body parameter's content type. Known values are application/json",
        "Type": {
-<<<<<<< HEAD
         "$id": "48",
-        "Kind": "constant",
-        "ValueType": {
+        "kind": "constant",
+        "valueType": {
          "$id": "49",
-         "Kind": "string",
-         "Name": "string",
-         "CrossLanguageDefinitionId": "TypeSpec.string",
-         "Decorators": []
-=======
-        "$id": "52",
-        "kind": "constant",
-        "valueType": {
-         "$id": "53",
-         "kind": "string",
-         "name": "string",
-         "crossLanguageDefinitionId": "TypeSpec.string",
-         "decorators": []
->>>>>>> f4c87106
+         "kind": "string",
+         "name": "string",
+         "crossLanguageDefinitionId": "TypeSpec.string",
+         "decorators": []
         },
         "value": "application/json",
         "decorators": []
@@ -592,25 +537,14 @@
        "Name": "accept",
        "NameInRequest": "Accept",
        "Type": {
-<<<<<<< HEAD
         "$id": "54",
-        "Kind": "constant",
-        "ValueType": {
+        "kind": "constant",
+        "valueType": {
          "$id": "55",
-         "Kind": "string",
-         "Name": "string",
-         "CrossLanguageDefinitionId": "TypeSpec.string",
-         "Decorators": []
-=======
-        "$id": "58",
-        "kind": "constant",
-        "valueType": {
-         "$id": "59",
-         "kind": "string",
-         "name": "string",
-         "crossLanguageDefinitionId": "TypeSpec.string",
-         "decorators": []
->>>>>>> f4c87106
+         "kind": "string",
+         "name": "string",
+         "crossLanguageDefinitionId": "TypeSpec.string",
+         "decorators": []
         },
         "value": "application/json",
         "decorators": []
@@ -665,25 +599,14 @@
        "NameInRequest": "Content-Type",
        "Description": "Body parameter's content type. Known values are application/json",
        "Type": {
-<<<<<<< HEAD
         "$id": "59",
-        "Kind": "constant",
-        "ValueType": {
+        "kind": "constant",
+        "valueType": {
          "$id": "60",
-         "Kind": "string",
-         "Name": "string",
-         "CrossLanguageDefinitionId": "TypeSpec.string",
-         "Decorators": []
-=======
-        "$id": "63",
-        "kind": "constant",
-        "valueType": {
-         "$id": "64",
-         "kind": "string",
-         "name": "string",
-         "crossLanguageDefinitionId": "TypeSpec.string",
-         "decorators": []
->>>>>>> f4c87106
+         "kind": "string",
+         "name": "string",
+         "crossLanguageDefinitionId": "TypeSpec.string",
+         "decorators": []
         },
         "value": "application/json",
         "decorators": []
@@ -751,25 +674,14 @@
        "Name": "accept",
        "NameInRequest": "Accept",
        "Type": {
-<<<<<<< HEAD
         "$id": "65",
-        "Kind": "constant",
-        "ValueType": {
+        "kind": "constant",
+        "valueType": {
          "$id": "66",
-         "Kind": "string",
-         "Name": "string",
-         "CrossLanguageDefinitionId": "TypeSpec.string",
-         "Decorators": []
-=======
-        "$id": "69",
-        "kind": "constant",
-        "valueType": {
-         "$id": "70",
-         "kind": "string",
-         "name": "string",
-         "crossLanguageDefinitionId": "TypeSpec.string",
-         "decorators": []
->>>>>>> f4c87106
+         "kind": "string",
+         "name": "string",
+         "crossLanguageDefinitionId": "TypeSpec.string",
+         "decorators": []
         },
         "value": "application/json",
         "decorators": []
@@ -823,25 +735,14 @@
        "Name": "accept",
        "NameInRequest": "Accept",
        "Type": {
-<<<<<<< HEAD
         "$id": "70",
-        "Kind": "constant",
-        "ValueType": {
+        "kind": "constant",
+        "valueType": {
          "$id": "71",
-         "Kind": "string",
-         "Name": "string",
-         "CrossLanguageDefinitionId": "TypeSpec.string",
-         "Decorators": []
-=======
-        "$id": "74",
-        "kind": "constant",
-        "valueType": {
-         "$id": "75",
-         "kind": "string",
-         "name": "string",
-         "crossLanguageDefinitionId": "TypeSpec.string",
-         "decorators": []
->>>>>>> f4c87106
+         "kind": "string",
+         "name": "string",
+         "crossLanguageDefinitionId": "TypeSpec.string",
+         "decorators": []
         },
         "value": "application/json",
         "decorators": []
@@ -895,25 +796,14 @@
        "Name": "accept",
        "NameInRequest": "Accept",
        "Type": {
-<<<<<<< HEAD
         "$id": "75",
-        "Kind": "constant",
-        "ValueType": {
+        "kind": "constant",
+        "valueType": {
          "$id": "76",
-         "Kind": "string",
-         "Name": "string",
-         "CrossLanguageDefinitionId": "TypeSpec.string",
-         "Decorators": []
-=======
-        "$id": "79",
-        "kind": "constant",
-        "valueType": {
-         "$id": "80",
-         "kind": "string",
-         "name": "string",
-         "crossLanguageDefinitionId": "TypeSpec.string",
-         "decorators": []
->>>>>>> f4c87106
+         "kind": "string",
+         "name": "string",
+         "crossLanguageDefinitionId": "TypeSpec.string",
+         "decorators": []
         },
         "value": "application/json",
         "decorators": []
@@ -967,9 +857,9 @@
      "NameInRequest": "endpoint",
      "Type": {
       "$id": "80",
-      "Kind": "url",
-      "Name": "url",
-      "CrossLanguageDefinitionId": "TypeSpec.url"
+      "kind": "url",
+      "name": "url",
+      "crossLanguageDefinitionId": "TypeSpec.url"
      },
      "Location": "Uri",
      "IsApiVersion": false,
@@ -984,9 +874,9 @@
       "$id": "81",
       "Type": {
        "$id": "82",
-       "Kind": "string",
-       "Name": "string",
-       "CrossLanguageDefinitionId": "TypeSpec.string"
+       "kind": "string",
+       "name": "string",
+       "crossLanguageDefinitionId": "TypeSpec.string"
       },
       "Value": "http://localhost:3000"
      }
