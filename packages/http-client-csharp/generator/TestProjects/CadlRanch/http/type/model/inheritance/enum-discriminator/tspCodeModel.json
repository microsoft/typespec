{
 "$id": "1",
 "Name": "Type.Model.Inheritance.EnumDiscriminator",
 "ApiVersions": [],
 "Enums": [
  {
   "$id": "2",
   "kind": "enum",
   "name": "DogKind",
   "crossLanguageDefinitionId": "Type.Model.Inheritance.EnumDiscriminator.DogKind",
   "valueType": {
    "$id": "3",
    "kind": "string",
    "name": "string",
    "crossLanguageDefinitionId": "TypeSpec.string",
    "decorators": []
   },
   "values": [
    {
     "$id": "4",
     "kind": "enumvalue",
     "name": "Golden",
     "value": "golden",
     "valueType": {
      "$id": "5",
      "kind": "string",
      "name": "string",
      "crossLanguageDefinitionId": "TypeSpec.string",
      "decorators": []
     },
     "enumType": {
      "$ref": "2"
     },
     "description": "Species golden",
     "decorators": []
    }
   ],
   "description": "extensible enum type for discriminator",
   "isFixed": false,
   "isFlags": false,
   "usage": "Input,Output,Json",
   "decorators": []
  },
  {
   "$id": "6",
   "kind": "enum",
   "name": "SnakeKind",
   "crossLanguageDefinitionId": "Type.Model.Inheritance.EnumDiscriminator.SnakeKind",
   "valueType": {
    "$id": "7",
    "kind": "string",
    "name": "string",
    "crossLanguageDefinitionId": "TypeSpec.string",
    "decorators": []
   },
   "values": [
    {
     "$id": "8",
     "kind": "enumvalue",
     "name": "Cobra",
     "value": "cobra",
     "valueType": {
      "$id": "9",
      "kind": "string",
      "name": "string",
      "crossLanguageDefinitionId": "TypeSpec.string",
      "decorators": []
     },
     "enumType": {
      "$ref": "6"
     },
     "description": "Species cobra",
     "decorators": []
    }
   ],
   "description": "fixed enum type for discriminator",
   "isFixed": true,
   "isFlags": false,
   "usage": "Input,Output,Json",
   "decorators": []
  }
 ],
 "Models": [
  {
<<<<<<< HEAD
   "$id": "10",
   "kind": "model",
   "name": "Dog",
   "crossLanguageDefinitionId": "Type.Model.Inheritance.EnumDiscriminator.Dog",
   "usage": "Input,Output,Json",
   "description": "Test extensible enum type for discriminator",
   "decorators": [],
   "discriminatorProperty": {
    "$id": "11",
=======
   "$id": "8",
   "Kind": "model",
   "Name": "Dog",
   "CrossLanguageDefinitionId": "Type.Model.Inheritance.EnumDiscriminator.Dog",
   "Usage": "Input,Output,Json",
   "Description": "Test extensible enum type for discriminator",
   "Decorators": [],
   "DiscriminatorProperty": {
    "$id": "9",
    "Kind": "property",
>>>>>>> ad635d92
    "Name": "kind",
    "SerializedName": "kind",
    "Description": "discriminator property",
    "Type": {
     "$ref": "2"
    },
    "Optional": false,
    "ReadOnly": false,
    "Discriminator": true,
    "Decorators": [],
    "CrossLanguageDefinitionId": "Type.Model.Inheritance.EnumDiscriminator.Dog.kind"
   },
   "properties": [
    {
     "$ref": "11"
    },
    {
<<<<<<< HEAD
     "$id": "12",
=======
     "$id": "10",
     "Kind": "property",
>>>>>>> ad635d92
     "Name": "weight",
     "SerializedName": "weight",
     "Description": "Weight of the dog",
     "Type": {
      "$id": "13",
      "kind": "int32",
      "name": "int32",
      "crossLanguageDefinitionId": "TypeSpec.int32",
      "decorators": []
     },
     "Optional": false,
     "ReadOnly": false,
     "Discriminator": false,
     "Decorators": [],
     "CrossLanguageDefinitionId": "Type.Model.Inheritance.EnumDiscriminator.Dog.weight"
    }
   ],
   "discriminatedSubtypes": {
    "$id": "14",
    "golden": {
     "$id": "15",
     "kind": "model",
     "name": "Golden",
     "crossLanguageDefinitionId": "Type.Model.Inheritance.EnumDiscriminator.Golden",
     "usage": "Input,Output,Json",
     "description": "Golden dog model",
     "discriminatorValue": "golden",
     "decorators": [],
     "baseModel": {
      "$ref": "10"
     },
     "properties": [
      {
<<<<<<< HEAD
       "$id": "16",
=======
       "$id": "14",
       "Kind": "property",
>>>>>>> ad635d92
       "Name": "kind",
       "SerializedName": "kind",
       "Description": "discriminator property",
       "Type": {
        "$id": "17",
        "kind": "constant",
        "valueType": {
         "$id": "18",
         "kind": "string",
         "name": "string",
         "crossLanguageDefinitionId": "TypeSpec.string",
         "decorators": []
        },
        "value": "golden",
        "decorators": []
       },
       "Optional": false,
       "ReadOnly": false,
       "Discriminator": true,
       "Decorators": [],
       "CrossLanguageDefinitionId": "Type.Model.Inheritance.EnumDiscriminator.Golden.kind"
      }
     ]
    }
   }
  },
  {
   "$ref": "15"
  },
  {
<<<<<<< HEAD
   "$id": "19",
   "kind": "model",
   "name": "Snake",
   "crossLanguageDefinitionId": "Type.Model.Inheritance.EnumDiscriminator.Snake",
   "usage": "Input,Output,Json",
   "description": "Test fixed enum type for discriminator",
   "decorators": [],
   "discriminatorProperty": {
    "$id": "20",
=======
   "$id": "17",
   "Kind": "model",
   "Name": "Snake",
   "CrossLanguageDefinitionId": "Type.Model.Inheritance.EnumDiscriminator.Snake",
   "Usage": "Input,Output,Json",
   "Description": "Test fixed enum type for discriminator",
   "Decorators": [],
   "DiscriminatorProperty": {
    "$id": "18",
    "Kind": "property",
>>>>>>> ad635d92
    "Name": "kind",
    "SerializedName": "kind",
    "Description": "discriminator property",
    "Type": {
     "$ref": "6"
    },
    "Optional": false,
    "ReadOnly": false,
    "Discriminator": true,
    "Decorators": [],
    "CrossLanguageDefinitionId": "Type.Model.Inheritance.EnumDiscriminator.Snake.kind"
   },
   "properties": [
    {
     "$ref": "20"
    },
    {
<<<<<<< HEAD
     "$id": "21",
=======
     "$id": "19",
     "Kind": "property",
>>>>>>> ad635d92
     "Name": "length",
     "SerializedName": "length",
     "Description": "Length of the snake",
     "Type": {
      "$id": "22",
      "kind": "int32",
      "name": "int32",
      "crossLanguageDefinitionId": "TypeSpec.int32",
      "decorators": []
     },
     "Optional": false,
     "ReadOnly": false,
     "Discriminator": false,
     "Decorators": [],
     "CrossLanguageDefinitionId": "Type.Model.Inheritance.EnumDiscriminator.Snake.length"
    }
   ],
   "discriminatedSubtypes": {
    "$id": "23",
    "cobra": {
     "$id": "24",
     "kind": "model",
     "name": "Cobra",
     "crossLanguageDefinitionId": "Type.Model.Inheritance.EnumDiscriminator.Cobra",
     "usage": "Input,Output,Json",
     "description": "Cobra model",
     "discriminatorValue": "cobra",
     "decorators": [],
     "baseModel": {
      "$ref": "19"
     },
     "properties": [
      {
<<<<<<< HEAD
       "$id": "25",
=======
       "$id": "23",
       "Kind": "property",
>>>>>>> ad635d92
       "Name": "kind",
       "SerializedName": "kind",
       "Description": "discriminator property",
       "Type": {
        "$id": "26",
        "kind": "constant",
        "valueType": {
         "$id": "27",
         "kind": "string",
         "name": "string",
         "crossLanguageDefinitionId": "TypeSpec.string",
         "decorators": []
        },
        "value": "cobra",
        "decorators": []
       },
       "Optional": false,
       "ReadOnly": false,
       "Discriminator": true,
       "Decorators": [],
       "CrossLanguageDefinitionId": "Type.Model.Inheritance.EnumDiscriminator.Cobra.kind"
      }
     ]
    }
   }
  },
  {
   "$ref": "24"
  }
 ],
 "Clients": [
  {
   "$id": "28",
   "Name": "EnumDiscriminatorClient",
   "Description": "Illustrates inheritance with enum discriminator.",
   "Operations": [
    {
     "$id": "29",
     "Name": "getExtensibleModel",
     "ResourceName": "EnumDiscriminator",
     "Description": "Receive model with extensible enum discriminator type.",
     "Accessibility": "public",
     "Parameters": [
      {
       "$id": "30",
       "Name": "endpoint",
       "NameInRequest": "endpoint",
       "Type": {
        "$id": "31",
        "kind": "url",
        "name": "url",
        "crossLanguageDefinitionId": "TypeSpec.url"
       },
       "Location": "Uri",
       "IsApiVersion": false,
       "IsResourceParameter": false,
       "IsContentType": false,
       "IsRequired": true,
       "IsEndpoint": true,
       "SkipUrlEncoding": false,
       "Explode": false,
       "Kind": "Client",
       "DefaultValue": {
        "$id": "32",
        "Type": {
         "$id": "33",
         "kind": "string",
         "name": "string",
         "crossLanguageDefinitionId": "TypeSpec.string"
        },
        "Value": "http://localhost:3000"
       }
      },
      {
       "$id": "34",
       "Name": "accept",
       "NameInRequest": "Accept",
       "Type": {
        "$id": "35",
        "kind": "constant",
        "valueType": {
         "$id": "36",
         "kind": "string",
         "name": "string",
         "crossLanguageDefinitionId": "TypeSpec.string",
         "decorators": []
        },
        "value": "application/json",
        "decorators": []
       },
       "Location": "Header",
       "IsApiVersion": false,
       "IsContentType": false,
       "IsEndpoint": false,
       "Explode": false,
       "IsRequired": true,
       "Kind": "Constant",
       "Decorators": [],
       "SkipUrlEncoding": false
      }
     ],
     "Responses": [
      {
       "$id": "37",
       "StatusCodes": [
        200
       ],
       "BodyType": {
        "$ref": "10"
       },
       "BodyMediaType": "Json",
       "Headers": [],
       "IsErrorResponse": false,
       "ContentTypes": [
        "application/json"
       ]
      }
     ],
     "HttpMethod": "GET",
     "RequestBodyMediaType": "None",
     "Uri": "{endpoint}",
     "Path": "/type/model/inheritance/enum-discriminator/extensible-enum",
     "BufferResponse": true,
     "GenerateProtocolMethod": true,
     "GenerateConvenienceMethod": true,
     "CrossLanguageDefinitionId": "Type.Model.Inheritance.EnumDiscriminator.getExtensibleModel",
     "Decorators": []
    },
    {
     "$id": "38",
     "Name": "putExtensibleModel",
     "ResourceName": "EnumDiscriminator",
     "Description": "Send model with extensible enum discriminator type.",
     "Accessibility": "public",
     "Parameters": [
      {
       "$ref": "30"
      },
      {
       "$id": "39",
       "Name": "contentType",
       "NameInRequest": "Content-Type",
       "Description": "Body parameter's content type. Known values are application/json",
       "Type": {
        "$id": "40",
        "kind": "constant",
        "valueType": {
         "$id": "41",
         "kind": "string",
         "name": "string",
         "crossLanguageDefinitionId": "TypeSpec.string",
         "decorators": []
        },
        "value": "application/json",
        "decorators": []
       },
       "Location": "Header",
       "IsApiVersion": false,
       "IsContentType": true,
       "IsEndpoint": false,
       "Explode": false,
       "IsRequired": true,
       "Kind": "Constant",
       "Decorators": [],
       "SkipUrlEncoding": false
      },
      {
       "$id": "42",
       "Name": "input",
       "NameInRequest": "input",
       "Description": "Dog to create",
       "Type": {
        "$ref": "10"
       },
       "Location": "Body",
       "IsApiVersion": false,
       "IsContentType": false,
       "IsEndpoint": false,
       "Explode": false,
       "IsRequired": true,
       "Kind": "Method",
       "Decorators": [],
       "SkipUrlEncoding": false
      }
     ],
     "Responses": [
      {
       "$id": "43",
       "StatusCodes": [
        204
       ],
       "BodyMediaType": "Json",
       "Headers": [],
       "IsErrorResponse": false
      }
     ],
     "HttpMethod": "PUT",
     "RequestBodyMediaType": "Json",
     "Uri": "{endpoint}",
     "Path": "/type/model/inheritance/enum-discriminator/extensible-enum",
     "RequestMediaTypes": [
      "application/json"
     ],
     "BufferResponse": true,
     "GenerateProtocolMethod": true,
     "GenerateConvenienceMethod": true,
     "CrossLanguageDefinitionId": "Type.Model.Inheritance.EnumDiscriminator.putExtensibleModel",
     "Decorators": []
    },
    {
     "$id": "44",
     "Name": "getExtensibleModelMissingDiscriminator",
     "ResourceName": "EnumDiscriminator",
     "Description": "Get a model omitting the discriminator.",
     "Accessibility": "public",
     "Parameters": [
      {
       "$ref": "30"
      },
      {
       "$id": "45",
       "Name": "accept",
       "NameInRequest": "Accept",
       "Type": {
        "$id": "46",
        "kind": "constant",
        "valueType": {
         "$id": "47",
         "kind": "string",
         "name": "string",
         "crossLanguageDefinitionId": "TypeSpec.string",
         "decorators": []
        },
        "value": "application/json",
        "decorators": []
       },
       "Location": "Header",
       "IsApiVersion": false,
       "IsContentType": false,
       "IsEndpoint": false,
       "Explode": false,
       "IsRequired": true,
       "Kind": "Constant",
       "Decorators": [],
       "SkipUrlEncoding": false
      }
     ],
     "Responses": [
      {
       "$id": "48",
       "StatusCodes": [
        200
       ],
       "BodyType": {
        "$ref": "10"
       },
       "BodyMediaType": "Json",
       "Headers": [],
       "IsErrorResponse": false,
       "ContentTypes": [
        "application/json"
       ]
      }
     ],
     "HttpMethod": "GET",
     "RequestBodyMediaType": "None",
     "Uri": "{endpoint}",
     "Path": "/type/model/inheritance/enum-discriminator/extensible-enum/missingdiscriminator",
     "BufferResponse": true,
     "GenerateProtocolMethod": true,
     "GenerateConvenienceMethod": true,
     "CrossLanguageDefinitionId": "Type.Model.Inheritance.EnumDiscriminator.getExtensibleModelMissingDiscriminator",
     "Decorators": []
    },
    {
     "$id": "49",
     "Name": "getExtensibleModelWrongDiscriminator",
     "ResourceName": "EnumDiscriminator",
     "Description": "Get a model containing discriminator value never defined.",
     "Accessibility": "public",
     "Parameters": [
      {
       "$ref": "30"
      },
      {
       "$id": "50",
       "Name": "accept",
       "NameInRequest": "Accept",
       "Type": {
        "$id": "51",
        "kind": "constant",
        "valueType": {
         "$id": "52",
         "kind": "string",
         "name": "string",
         "crossLanguageDefinitionId": "TypeSpec.string",
         "decorators": []
        },
        "value": "application/json",
        "decorators": []
       },
       "Location": "Header",
       "IsApiVersion": false,
       "IsContentType": false,
       "IsEndpoint": false,
       "Explode": false,
       "IsRequired": true,
       "Kind": "Constant",
       "Decorators": [],
       "SkipUrlEncoding": false
      }
     ],
     "Responses": [
      {
       "$id": "53",
       "StatusCodes": [
        200
       ],
       "BodyType": {
        "$ref": "10"
       },
       "BodyMediaType": "Json",
       "Headers": [],
       "IsErrorResponse": false,
       "ContentTypes": [
        "application/json"
       ]
      }
     ],
     "HttpMethod": "GET",
     "RequestBodyMediaType": "None",
     "Uri": "{endpoint}",
     "Path": "/type/model/inheritance/enum-discriminator/extensible-enum/wrongdiscriminator",
     "BufferResponse": true,
     "GenerateProtocolMethod": true,
     "GenerateConvenienceMethod": true,
     "CrossLanguageDefinitionId": "Type.Model.Inheritance.EnumDiscriminator.getExtensibleModelWrongDiscriminator",
     "Decorators": []
    },
    {
     "$id": "54",
     "Name": "getFixedModel",
     "ResourceName": "EnumDiscriminator",
     "Description": "Receive model with fixed enum discriminator type.",
     "Accessibility": "public",
     "Parameters": [
      {
       "$ref": "30"
      },
      {
       "$id": "55",
       "Name": "accept",
       "NameInRequest": "Accept",
       "Type": {
        "$id": "56",
        "kind": "constant",
        "valueType": {
         "$id": "57",
         "kind": "string",
         "name": "string",
         "crossLanguageDefinitionId": "TypeSpec.string",
         "decorators": []
        },
        "value": "application/json",
        "decorators": []
       },
       "Location": "Header",
       "IsApiVersion": false,
       "IsContentType": false,
       "IsEndpoint": false,
       "Explode": false,
       "IsRequired": true,
       "Kind": "Constant",
       "Decorators": [],
       "SkipUrlEncoding": false
      }
     ],
     "Responses": [
      {
       "$id": "58",
       "StatusCodes": [
        200
       ],
       "BodyType": {
        "$ref": "19"
       },
       "BodyMediaType": "Json",
       "Headers": [],
       "IsErrorResponse": false,
       "ContentTypes": [
        "application/json"
       ]
      }
     ],
     "HttpMethod": "GET",
     "RequestBodyMediaType": "None",
     "Uri": "{endpoint}",
     "Path": "/type/model/inheritance/enum-discriminator/fixed-enum",
     "BufferResponse": true,
     "GenerateProtocolMethod": true,
     "GenerateConvenienceMethod": true,
     "CrossLanguageDefinitionId": "Type.Model.Inheritance.EnumDiscriminator.getFixedModel",
     "Decorators": []
    },
    {
     "$id": "59",
     "Name": "putFixedModel",
     "ResourceName": "EnumDiscriminator",
     "Description": "Send model with fixed enum discriminator type.",
     "Accessibility": "public",
     "Parameters": [
      {
       "$ref": "30"
      },
      {
       "$id": "60",
       "Name": "contentType",
       "NameInRequest": "Content-Type",
       "Description": "Body parameter's content type. Known values are application/json",
       "Type": {
        "$id": "61",
        "kind": "constant",
        "valueType": {
         "$id": "62",
         "kind": "string",
         "name": "string",
         "crossLanguageDefinitionId": "TypeSpec.string",
         "decorators": []
        },
        "value": "application/json",
        "decorators": []
       },
       "Location": "Header",
       "IsApiVersion": false,
       "IsContentType": true,
       "IsEndpoint": false,
       "Explode": false,
       "IsRequired": true,
       "Kind": "Constant",
       "Decorators": [],
       "SkipUrlEncoding": false
      },
      {
       "$id": "63",
       "Name": "input",
       "NameInRequest": "input",
       "Description": "Snake to create",
       "Type": {
        "$ref": "19"
       },
       "Location": "Body",
       "IsApiVersion": false,
       "IsContentType": false,
       "IsEndpoint": false,
       "Explode": false,
       "IsRequired": true,
       "Kind": "Method",
       "Decorators": [],
       "SkipUrlEncoding": false
      }
     ],
     "Responses": [
      {
       "$id": "64",
       "StatusCodes": [
        204
       ],
       "BodyMediaType": "Json",
       "Headers": [],
       "IsErrorResponse": false
      }
     ],
     "HttpMethod": "PUT",
     "RequestBodyMediaType": "Json",
     "Uri": "{endpoint}",
     "Path": "/type/model/inheritance/enum-discriminator/fixed-enum",
     "RequestMediaTypes": [
      "application/json"
     ],
     "BufferResponse": true,
     "GenerateProtocolMethod": true,
     "GenerateConvenienceMethod": true,
     "CrossLanguageDefinitionId": "Type.Model.Inheritance.EnumDiscriminator.putFixedModel",
     "Decorators": []
    },
    {
     "$id": "65",
     "Name": "getFixedModelMissingDiscriminator",
     "ResourceName": "EnumDiscriminator",
     "Description": "Get a model omitting the discriminator.",
     "Accessibility": "public",
     "Parameters": [
      {
       "$ref": "30"
      },
      {
       "$id": "66",
       "Name": "accept",
       "NameInRequest": "Accept",
       "Type": {
        "$id": "67",
        "kind": "constant",
        "valueType": {
         "$id": "68",
         "kind": "string",
         "name": "string",
         "crossLanguageDefinitionId": "TypeSpec.string",
         "decorators": []
        },
        "value": "application/json",
        "decorators": []
       },
       "Location": "Header",
       "IsApiVersion": false,
       "IsContentType": false,
       "IsEndpoint": false,
       "Explode": false,
       "IsRequired": true,
       "Kind": "Constant",
       "Decorators": [],
       "SkipUrlEncoding": false
      }
     ],
     "Responses": [
      {
       "$id": "69",
       "StatusCodes": [
        200
       ],
       "BodyType": {
        "$ref": "19"
       },
       "BodyMediaType": "Json",
       "Headers": [],
       "IsErrorResponse": false,
       "ContentTypes": [
        "application/json"
       ]
      }
     ],
     "HttpMethod": "GET",
     "RequestBodyMediaType": "None",
     "Uri": "{endpoint}",
     "Path": "/type/model/inheritance/enum-discriminator/fixed-enum/missingdiscriminator",
     "BufferResponse": true,
     "GenerateProtocolMethod": true,
     "GenerateConvenienceMethod": true,
     "CrossLanguageDefinitionId": "Type.Model.Inheritance.EnumDiscriminator.getFixedModelMissingDiscriminator",
     "Decorators": []
    },
    {
     "$id": "70",
     "Name": "getFixedModelWrongDiscriminator",
     "ResourceName": "EnumDiscriminator",
     "Description": "Get a model containing discriminator value never defined.",
     "Accessibility": "public",
     "Parameters": [
      {
       "$ref": "30"
      },
      {
       "$id": "71",
       "Name": "accept",
       "NameInRequest": "Accept",
       "Type": {
        "$id": "72",
        "kind": "constant",
        "valueType": {
         "$id": "73",
         "kind": "string",
         "name": "string",
         "crossLanguageDefinitionId": "TypeSpec.string",
         "decorators": []
        },
        "value": "application/json",
        "decorators": []
       },
       "Location": "Header",
       "IsApiVersion": false,
       "IsContentType": false,
       "IsEndpoint": false,
       "Explode": false,
       "IsRequired": true,
       "Kind": "Constant",
       "Decorators": [],
       "SkipUrlEncoding": false
      }
     ],
     "Responses": [
      {
       "$id": "74",
       "StatusCodes": [
        200
       ],
       "BodyType": {
        "$ref": "19"
       },
       "BodyMediaType": "Json",
       "Headers": [],
       "IsErrorResponse": false,
       "ContentTypes": [
        "application/json"
       ]
      }
     ],
     "HttpMethod": "GET",
     "RequestBodyMediaType": "None",
     "Uri": "{endpoint}",
     "Path": "/type/model/inheritance/enum-discriminator/fixed-enum/wrongdiscriminator",
     "BufferResponse": true,
     "GenerateProtocolMethod": true,
     "GenerateConvenienceMethod": true,
     "CrossLanguageDefinitionId": "Type.Model.Inheritance.EnumDiscriminator.getFixedModelWrongDiscriminator",
     "Decorators": []
    }
   ],
   "Protocol": {
    "$id": "75"
   },
   "Parameters": [
    {
     "$ref": "30"
    }
   ],
   "Decorators": []
  }
 ]
}<|MERGE_RESOLUTION|>--- conflicted
+++ resolved
@@ -82,7 +82,6 @@
  ],
  "Models": [
   {
-<<<<<<< HEAD
    "$id": "10",
    "kind": "model",
    "name": "Dog",
@@ -92,56 +91,41 @@
    "decorators": [],
    "discriminatorProperty": {
     "$id": "11",
-=======
-   "$id": "8",
-   "Kind": "model",
-   "Name": "Dog",
-   "CrossLanguageDefinitionId": "Type.Model.Inheritance.EnumDiscriminator.Dog",
-   "Usage": "Input,Output,Json",
-   "Description": "Test extensible enum type for discriminator",
-   "Decorators": [],
-   "DiscriminatorProperty": {
-    "$id": "9",
-    "Kind": "property",
->>>>>>> ad635d92
-    "Name": "kind",
-    "SerializedName": "kind",
-    "Description": "discriminator property",
-    "Type": {
+    "kind": "property",
+    "name": "kind",
+    "serializedName": "kind",
+    "description": "discriminator property",
+    "type": {
      "$ref": "2"
     },
-    "Optional": false,
-    "ReadOnly": false,
-    "Discriminator": true,
-    "Decorators": [],
-    "CrossLanguageDefinitionId": "Type.Model.Inheritance.EnumDiscriminator.Dog.kind"
+    "optional": false,
+    "readOnly": false,
+    "discriminator": true,
+    "decorators": [],
+    "crossLanguageDefinitionId": "Type.Model.Inheritance.EnumDiscriminator.Dog.kind"
    },
    "properties": [
     {
      "$ref": "11"
     },
     {
-<<<<<<< HEAD
      "$id": "12",
-=======
-     "$id": "10",
-     "Kind": "property",
->>>>>>> ad635d92
-     "Name": "weight",
-     "SerializedName": "weight",
-     "Description": "Weight of the dog",
-     "Type": {
+     "kind": "property",
+     "name": "weight",
+     "serializedName": "weight",
+     "description": "Weight of the dog",
+     "type": {
       "$id": "13",
       "kind": "int32",
       "name": "int32",
       "crossLanguageDefinitionId": "TypeSpec.int32",
       "decorators": []
      },
-     "Optional": false,
-     "ReadOnly": false,
-     "Discriminator": false,
-     "Decorators": [],
-     "CrossLanguageDefinitionId": "Type.Model.Inheritance.EnumDiscriminator.Dog.weight"
+     "optional": false,
+     "readOnly": false,
+     "discriminator": false,
+     "decorators": [],
+     "crossLanguageDefinitionId": "Type.Model.Inheritance.EnumDiscriminator.Dog.weight"
     }
    ],
    "discriminatedSubtypes": {
@@ -160,16 +144,12 @@
      },
      "properties": [
       {
-<<<<<<< HEAD
        "$id": "16",
-=======
-       "$id": "14",
-       "Kind": "property",
->>>>>>> ad635d92
-       "Name": "kind",
-       "SerializedName": "kind",
-       "Description": "discriminator property",
-       "Type": {
+       "kind": "property",
+       "name": "kind",
+       "serializedName": "kind",
+       "description": "discriminator property",
+       "type": {
         "$id": "17",
         "kind": "constant",
         "valueType": {
@@ -182,11 +162,11 @@
         "value": "golden",
         "decorators": []
        },
-       "Optional": false,
-       "ReadOnly": false,
-       "Discriminator": true,
-       "Decorators": [],
-       "CrossLanguageDefinitionId": "Type.Model.Inheritance.EnumDiscriminator.Golden.kind"
+       "optional": false,
+       "readOnly": false,
+       "discriminator": true,
+       "decorators": [],
+       "crossLanguageDefinitionId": "Type.Model.Inheritance.EnumDiscriminator.Golden.kind"
       }
      ]
     }
@@ -196,7 +176,6 @@
    "$ref": "15"
   },
   {
-<<<<<<< HEAD
    "$id": "19",
    "kind": "model",
    "name": "Snake",
@@ -206,56 +185,41 @@
    "decorators": [],
    "discriminatorProperty": {
     "$id": "20",
-=======
-   "$id": "17",
-   "Kind": "model",
-   "Name": "Snake",
-   "CrossLanguageDefinitionId": "Type.Model.Inheritance.EnumDiscriminator.Snake",
-   "Usage": "Input,Output,Json",
-   "Description": "Test fixed enum type for discriminator",
-   "Decorators": [],
-   "DiscriminatorProperty": {
-    "$id": "18",
-    "Kind": "property",
->>>>>>> ad635d92
-    "Name": "kind",
-    "SerializedName": "kind",
-    "Description": "discriminator property",
-    "Type": {
+    "kind": "property",
+    "name": "kind",
+    "serializedName": "kind",
+    "description": "discriminator property",
+    "type": {
      "$ref": "6"
     },
-    "Optional": false,
-    "ReadOnly": false,
-    "Discriminator": true,
-    "Decorators": [],
-    "CrossLanguageDefinitionId": "Type.Model.Inheritance.EnumDiscriminator.Snake.kind"
+    "optional": false,
+    "readOnly": false,
+    "discriminator": true,
+    "decorators": [],
+    "crossLanguageDefinitionId": "Type.Model.Inheritance.EnumDiscriminator.Snake.kind"
    },
    "properties": [
     {
      "$ref": "20"
     },
     {
-<<<<<<< HEAD
      "$id": "21",
-=======
-     "$id": "19",
-     "Kind": "property",
->>>>>>> ad635d92
-     "Name": "length",
-     "SerializedName": "length",
-     "Description": "Length of the snake",
-     "Type": {
+     "kind": "property",
+     "name": "length",
+     "serializedName": "length",
+     "description": "Length of the snake",
+     "type": {
       "$id": "22",
       "kind": "int32",
       "name": "int32",
       "crossLanguageDefinitionId": "TypeSpec.int32",
       "decorators": []
      },
-     "Optional": false,
-     "ReadOnly": false,
-     "Discriminator": false,
-     "Decorators": [],
-     "CrossLanguageDefinitionId": "Type.Model.Inheritance.EnumDiscriminator.Snake.length"
+     "optional": false,
+     "readOnly": false,
+     "discriminator": false,
+     "decorators": [],
+     "crossLanguageDefinitionId": "Type.Model.Inheritance.EnumDiscriminator.Snake.length"
     }
    ],
    "discriminatedSubtypes": {
@@ -274,16 +238,12 @@
      },
      "properties": [
       {
-<<<<<<< HEAD
        "$id": "25",
-=======
-       "$id": "23",
-       "Kind": "property",
->>>>>>> ad635d92
-       "Name": "kind",
-       "SerializedName": "kind",
-       "Description": "discriminator property",
-       "Type": {
+       "kind": "property",
+       "name": "kind",
+       "serializedName": "kind",
+       "description": "discriminator property",
+       "type": {
         "$id": "26",
         "kind": "constant",
         "valueType": {
@@ -296,11 +256,11 @@
         "value": "cobra",
         "decorators": []
        },
-       "Optional": false,
-       "ReadOnly": false,
-       "Discriminator": true,
-       "Decorators": [],
-       "CrossLanguageDefinitionId": "Type.Model.Inheritance.EnumDiscriminator.Cobra.kind"
+       "optional": false,
+       "readOnly": false,
+       "discriminator": true,
+       "decorators": [],
+       "crossLanguageDefinitionId": "Type.Model.Inheritance.EnumDiscriminator.Cobra.kind"
       }
      ]
     }
