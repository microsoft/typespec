--- conflicted
+++ resolved
@@ -412,7 +412,6 @@
  ],
  "Models": [
   {
-<<<<<<< HEAD
    "$id": "45",
    "kind": "model",
    "name": "UnionEnumValueProperty",
@@ -423,23 +422,11 @@
    "properties": [
     {
      "$id": "46",
-=======
-   "$id": "34",
-   "Kind": "model",
-   "Name": "UnionEnumValueProperty",
-   "CrossLanguageDefinitionId": "Type.Property.ValueTypes.UnionEnumValueProperty",
-   "Usage": "Input,Output,Json",
-   "Description": "Template type for testing models with specific properties. Pass in the type of the property you are looking for",
-   "Decorators": [],
-   "Properties": [
-    {
-     "$id": "35",
-     "Kind": "property",
->>>>>>> ad635d92
-     "Name": "property",
-     "SerializedName": "property",
-     "Description": "Property",
-     "Type": {
+     "kind": "property",
+     "name": "property",
+     "serializedName": "property",
+     "description": "Property",
+     "type": {
       "$id": "47",
       "kind": "constant",
       "valueType": {
@@ -448,16 +435,15 @@
       "value": "value2",
       "decorators": []
      },
-     "Optional": false,
-     "ReadOnly": false,
-     "Discriminator": false,
-     "Decorators": [],
-     "CrossLanguageDefinitionId": "Type.Property.ValueTypes.UnionEnumValueProperty.property"
+     "optional": false,
+     "readOnly": false,
+     "discriminator": false,
+     "decorators": [],
+     "crossLanguageDefinitionId": "Type.Property.ValueTypes.UnionEnumValueProperty.property"
     }
    ]
   },
   {
-<<<<<<< HEAD
    "$id": "48",
    "kind": "model",
    "name": "UnionFloatLiteralProperty",
@@ -468,35 +454,22 @@
    "properties": [
     {
      "$id": "49",
-=======
-   "$id": "37",
-   "Kind": "model",
-   "Name": "UnionFloatLiteralProperty",
-   "CrossLanguageDefinitionId": "Type.Property.ValueTypes.UnionFloatLiteralProperty",
-   "Usage": "Input,Output,Json",
-   "Description": "Model with a union of float literal as property.",
-   "Decorators": [],
-   "Properties": [
-    {
-     "$id": "38",
-     "Kind": "property",
->>>>>>> ad635d92
-     "Name": "property",
-     "SerializedName": "property",
-     "Description": "Property",
-     "Type": {
+     "kind": "property",
+     "name": "property",
+     "serializedName": "property",
+     "description": "Property",
+     "type": {
       "$ref": "6"
      },
-     "Optional": false,
-     "ReadOnly": false,
-     "Discriminator": false,
-     "Decorators": [],
-     "CrossLanguageDefinitionId": "Type.Property.ValueTypes.UnionFloatLiteralProperty.property"
+     "optional": false,
+     "readOnly": false,
+     "discriminator": false,
+     "decorators": [],
+     "crossLanguageDefinitionId": "Type.Property.ValueTypes.UnionFloatLiteralProperty.property"
     }
    ]
   },
   {
-<<<<<<< HEAD
    "$id": "50",
    "kind": "model",
    "name": "UnionIntLiteralProperty",
@@ -507,35 +480,22 @@
    "properties": [
     {
      "$id": "51",
-=======
-   "$id": "39",
-   "Kind": "model",
-   "Name": "UnionIntLiteralProperty",
-   "CrossLanguageDefinitionId": "Type.Property.ValueTypes.UnionIntLiteralProperty",
-   "Usage": "Input,Output,Json",
-   "Description": "Model with a union of int literal as property.",
-   "Decorators": [],
-   "Properties": [
-    {
-     "$id": "40",
-     "Kind": "property",
->>>>>>> ad635d92
-     "Name": "property",
-     "SerializedName": "property",
-     "Description": "Property",
-     "Type": {
+     "kind": "property",
+     "name": "property",
+     "serializedName": "property",
+     "description": "Property",
+     "type": {
       "$ref": "12"
      },
-     "Optional": false,
-     "ReadOnly": false,
-     "Discriminator": false,
-     "Decorators": [],
-     "CrossLanguageDefinitionId": "Type.Property.ValueTypes.UnionIntLiteralProperty.property"
+     "optional": false,
+     "readOnly": false,
+     "discriminator": false,
+     "decorators": [],
+     "crossLanguageDefinitionId": "Type.Property.ValueTypes.UnionIntLiteralProperty.property"
     }
    ]
   },
   {
-<<<<<<< HEAD
    "$id": "52",
    "kind": "model",
    "name": "UnionStringLiteralProperty",
@@ -546,35 +506,22 @@
    "properties": [
     {
      "$id": "53",
-=======
-   "$id": "41",
-   "Kind": "model",
-   "Name": "UnionStringLiteralProperty",
-   "CrossLanguageDefinitionId": "Type.Property.ValueTypes.UnionStringLiteralProperty",
-   "Usage": "Input,Output,Json",
-   "Description": "Model with a union of string literal as property.",
-   "Decorators": [],
-   "Properties": [
-    {
-     "$id": "42",
-     "Kind": "property",
->>>>>>> ad635d92
-     "Name": "property",
-     "SerializedName": "property",
-     "Description": "Property",
-     "Type": {
+     "kind": "property",
+     "name": "property",
+     "serializedName": "property",
+     "description": "Property",
+     "type": {
       "$ref": "18"
      },
-     "Optional": false,
-     "ReadOnly": false,
-     "Discriminator": false,
-     "Decorators": [],
-     "CrossLanguageDefinitionId": "Type.Property.ValueTypes.UnionStringLiteralProperty.property"
+     "optional": false,
+     "readOnly": false,
+     "discriminator": false,
+     "decorators": [],
+     "crossLanguageDefinitionId": "Type.Property.ValueTypes.UnionStringLiteralProperty.property"
     }
    ]
   },
   {
-<<<<<<< HEAD
    "$id": "54",
    "kind": "model",
    "name": "BooleanLiteralProperty",
@@ -585,23 +532,11 @@
    "properties": [
     {
      "$id": "55",
-=======
-   "$id": "43",
-   "Kind": "model",
-   "Name": "BooleanLiteralProperty",
-   "CrossLanguageDefinitionId": "Type.Property.ValueTypes.BooleanLiteralProperty",
-   "Usage": "Input,Output,Json",
-   "Description": "Model with a boolean literal property.",
-   "Decorators": [],
-   "Properties": [
-    {
-     "$id": "44",
-     "Kind": "property",
->>>>>>> ad635d92
-     "Name": "property",
-     "SerializedName": "property",
-     "Description": "Property",
-     "Type": {
+     "kind": "property",
+     "name": "property",
+     "serializedName": "property",
+     "description": "Property",
+     "type": {
       "$id": "56",
       "kind": "constant",
       "valueType": {
@@ -614,16 +549,15 @@
       "value": true,
       "decorators": []
      },
-     "Optional": false,
-     "ReadOnly": false,
-     "Discriminator": false,
-     "Decorators": [],
-     "CrossLanguageDefinitionId": "Type.Property.ValueTypes.BooleanLiteralProperty.property"
+     "optional": false,
+     "readOnly": false,
+     "discriminator": false,
+     "decorators": [],
+     "crossLanguageDefinitionId": "Type.Property.ValueTypes.BooleanLiteralProperty.property"
     }
    ]
   },
   {
-<<<<<<< HEAD
    "$id": "58",
    "kind": "model",
    "name": "FloatLiteralProperty",
@@ -634,23 +568,11 @@
    "properties": [
     {
      "$id": "59",
-=======
-   "$id": "47",
-   "Kind": "model",
-   "Name": "FloatLiteralProperty",
-   "CrossLanguageDefinitionId": "Type.Property.ValueTypes.FloatLiteralProperty",
-   "Usage": "Input,Output,Json",
-   "Description": "Model with a float literal property.",
-   "Decorators": [],
-   "Properties": [
-    {
-     "$id": "48",
-     "Kind": "property",
->>>>>>> ad635d92
-     "Name": "property",
-     "SerializedName": "property",
-     "Description": "Property",
-     "Type": {
+     "kind": "property",
+     "name": "property",
+     "serializedName": "property",
+     "description": "Property",
+     "type": {
       "$id": "60",
       "kind": "constant",
       "valueType": {
@@ -659,16 +581,15 @@
       "value": 43.125,
       "decorators": []
      },
-     "Optional": false,
-     "ReadOnly": false,
-     "Discriminator": false,
-     "Decorators": [],
-     "CrossLanguageDefinitionId": "Type.Property.ValueTypes.FloatLiteralProperty.property"
+     "optional": false,
+     "readOnly": false,
+     "discriminator": false,
+     "decorators": [],
+     "crossLanguageDefinitionId": "Type.Property.ValueTypes.FloatLiteralProperty.property"
     }
    ]
   },
   {
-<<<<<<< HEAD
    "$id": "61",
    "kind": "model",
    "name": "IntLiteralProperty",
@@ -679,23 +600,11 @@
    "properties": [
     {
      "$id": "62",
-=======
-   "$id": "50",
-   "Kind": "model",
-   "Name": "IntLiteralProperty",
-   "CrossLanguageDefinitionId": "Type.Property.ValueTypes.IntLiteralProperty",
-   "Usage": "Input,Output,Json",
-   "Description": "Model with a int literal property.",
-   "Decorators": [],
-   "Properties": [
-    {
-     "$id": "51",
-     "Kind": "property",
->>>>>>> ad635d92
-     "Name": "property",
-     "SerializedName": "property",
-     "Description": "Property",
-     "Type": {
+     "kind": "property",
+     "name": "property",
+     "serializedName": "property",
+     "description": "Property",
+     "type": {
       "$id": "63",
       "kind": "constant",
       "valueType": {
@@ -704,16 +613,15 @@
       "value": 42,
       "decorators": []
      },
-     "Optional": false,
-     "ReadOnly": false,
-     "Discriminator": false,
-     "Decorators": [],
-     "CrossLanguageDefinitionId": "Type.Property.ValueTypes.IntLiteralProperty.property"
+     "optional": false,
+     "readOnly": false,
+     "discriminator": false,
+     "decorators": [],
+     "crossLanguageDefinitionId": "Type.Property.ValueTypes.IntLiteralProperty.property"
     }
    ]
   },
   {
-<<<<<<< HEAD
    "$id": "64",
    "kind": "model",
    "name": "StringLiteralProperty",
@@ -724,23 +632,11 @@
    "properties": [
     {
      "$id": "65",
-=======
-   "$id": "53",
-   "Kind": "model",
-   "Name": "StringLiteralProperty",
-   "CrossLanguageDefinitionId": "Type.Property.ValueTypes.StringLiteralProperty",
-   "Usage": "Input,Output,Json",
-   "Description": "Model with a string literal property.",
-   "Decorators": [],
-   "Properties": [
-    {
-     "$id": "54",
-     "Kind": "property",
->>>>>>> ad635d92
-     "Name": "property",
-     "SerializedName": "property",
-     "Description": "Property",
-     "Type": {
+     "kind": "property",
+     "name": "property",
+     "serializedName": "property",
+     "description": "Property",
+     "type": {
       "$id": "66",
       "kind": "constant",
       "valueType": {
@@ -749,16 +645,15 @@
       "value": "hello",
       "decorators": []
      },
-     "Optional": false,
-     "ReadOnly": false,
-     "Discriminator": false,
-     "Decorators": [],
-     "CrossLanguageDefinitionId": "Type.Property.ValueTypes.StringLiteralProperty.property"
+     "optional": false,
+     "readOnly": false,
+     "discriminator": false,
+     "decorators": [],
+     "crossLanguageDefinitionId": "Type.Property.ValueTypes.StringLiteralProperty.property"
     }
    ]
   },
   {
-<<<<<<< HEAD
    "$id": "67",
    "kind": "model",
    "name": "UnknownArrayProperty",
@@ -769,39 +664,26 @@
    "properties": [
     {
      "$id": "68",
-=======
-   "$id": "56",
-   "Kind": "model",
-   "Name": "UnknownArrayProperty",
-   "CrossLanguageDefinitionId": "Type.Property.ValueTypes.UnknownArrayProperty",
-   "Usage": "Input,Output,Json",
-   "Description": "Model with a property unknown, and the data is an array.",
-   "Decorators": [],
-   "Properties": [
-    {
-     "$id": "57",
-     "Kind": "property",
->>>>>>> ad635d92
-     "Name": "property",
-     "SerializedName": "property",
-     "Description": "Property",
-     "Type": {
+     "kind": "property",
+     "name": "property",
+     "serializedName": "property",
+     "description": "Property",
+     "type": {
       "$id": "69",
       "kind": "any",
       "name": "unknown",
       "crossLanguageDefinitionId": "",
       "decorators": []
      },
-     "Optional": false,
-     "ReadOnly": false,
-     "Discriminator": false,
-     "Decorators": [],
-     "CrossLanguageDefinitionId": "Type.Property.ValueTypes.UnknownArrayProperty.property"
+     "optional": false,
+     "readOnly": false,
+     "discriminator": false,
+     "decorators": [],
+     "crossLanguageDefinitionId": "Type.Property.ValueTypes.UnknownArrayProperty.property"
     }
    ]
   },
   {
-<<<<<<< HEAD
    "$id": "70",
    "kind": "model",
    "name": "UnknownDictProperty",
@@ -812,39 +694,26 @@
    "properties": [
     {
      "$id": "71",
-=======
-   "$id": "59",
-   "Kind": "model",
-   "Name": "UnknownDictProperty",
-   "CrossLanguageDefinitionId": "Type.Property.ValueTypes.UnknownDictProperty",
-   "Usage": "Input,Output,Json",
-   "Description": "Model with a property unknown, and the data is a dictionnary.",
-   "Decorators": [],
-   "Properties": [
-    {
-     "$id": "60",
-     "Kind": "property",
->>>>>>> ad635d92
-     "Name": "property",
-     "SerializedName": "property",
-     "Description": "Property",
-     "Type": {
+     "kind": "property",
+     "name": "property",
+     "serializedName": "property",
+     "description": "Property",
+     "type": {
       "$id": "72",
       "kind": "any",
       "name": "unknown",
       "crossLanguageDefinitionId": "",
       "decorators": []
      },
-     "Optional": false,
-     "ReadOnly": false,
-     "Discriminator": false,
-     "Decorators": [],
-     "CrossLanguageDefinitionId": "Type.Property.ValueTypes.UnknownDictProperty.property"
+     "optional": false,
+     "readOnly": false,
+     "discriminator": false,
+     "decorators": [],
+     "crossLanguageDefinitionId": "Type.Property.ValueTypes.UnknownDictProperty.property"
     }
    ]
   },
   {
-<<<<<<< HEAD
    "$id": "73",
    "kind": "model",
    "name": "UnknownIntProperty",
@@ -855,39 +724,26 @@
    "properties": [
     {
      "$id": "74",
-=======
-   "$id": "62",
-   "Kind": "model",
-   "Name": "UnknownIntProperty",
-   "CrossLanguageDefinitionId": "Type.Property.ValueTypes.UnknownIntProperty",
-   "Usage": "Input,Output,Json",
-   "Description": "Model with a property unknown, and the data is a int32.",
-   "Decorators": [],
-   "Properties": [
-    {
-     "$id": "63",
-     "Kind": "property",
->>>>>>> ad635d92
-     "Name": "property",
-     "SerializedName": "property",
-     "Description": "Property",
-     "Type": {
+     "kind": "property",
+     "name": "property",
+     "serializedName": "property",
+     "description": "Property",
+     "type": {
       "$id": "75",
       "kind": "any",
       "name": "unknown",
       "crossLanguageDefinitionId": "",
       "decorators": []
      },
-     "Optional": false,
-     "ReadOnly": false,
-     "Discriminator": false,
-     "Decorators": [],
-     "CrossLanguageDefinitionId": "Type.Property.ValueTypes.UnknownIntProperty.property"
+     "optional": false,
+     "readOnly": false,
+     "discriminator": false,
+     "decorators": [],
+     "crossLanguageDefinitionId": "Type.Property.ValueTypes.UnknownIntProperty.property"
     }
    ]
   },
   {
-<<<<<<< HEAD
    "$id": "76",
    "kind": "model",
    "name": "UnknownStringProperty",
@@ -898,34 +754,22 @@
    "properties": [
     {
      "$id": "77",
-=======
-   "$id": "65",
-   "Kind": "model",
-   "Name": "UnknownStringProperty",
-   "CrossLanguageDefinitionId": "Type.Property.ValueTypes.UnknownStringProperty",
-   "Usage": "Input,Output,Json",
-   "Description": "Model with a property unknown, and the data is a string.",
-   "Decorators": [],
-   "Properties": [
-    {
-     "$id": "66",
-     "Kind": "property",
->>>>>>> ad635d92
-     "Name": "property",
-     "SerializedName": "property",
-     "Description": "Property",
-     "Type": {
+     "kind": "property",
+     "name": "property",
+     "serializedName": "property",
+     "description": "Property",
+     "type": {
       "$id": "78",
       "kind": "any",
       "name": "unknown",
       "crossLanguageDefinitionId": "",
       "decorators": []
      },
-     "Optional": false,
-     "ReadOnly": false,
-     "Discriminator": false,
-     "Decorators": [],
-     "CrossLanguageDefinitionId": "Type.Property.ValueTypes.UnknownStringProperty.property"
+     "optional": false,
+     "readOnly": false,
+     "discriminator": false,
+     "decorators": [],
+     "crossLanguageDefinitionId": "Type.Property.ValueTypes.UnknownStringProperty.property"
     }
    ]
   },
@@ -940,7 +784,6 @@
    "properties": []
   },
   {
-<<<<<<< HEAD
    "$id": "80",
    "kind": "model",
    "name": "DictionaryStringProperty",
@@ -951,23 +794,11 @@
    "properties": [
     {
      "$id": "81",
-=======
-   "$id": "69",
-   "Kind": "model",
-   "Name": "DictionaryStringProperty",
-   "CrossLanguageDefinitionId": "Type.Property.ValueTypes.DictionaryStringProperty",
-   "Usage": "Input,Output,Json",
-   "Description": "Model with dictionary string properties",
-   "Decorators": [],
-   "Properties": [
-    {
-     "$id": "70",
-     "Kind": "property",
->>>>>>> ad635d92
-     "Name": "property",
-     "SerializedName": "property",
-     "Description": "Property",
-     "Type": {
+     "kind": "property",
+     "name": "property",
+     "serializedName": "property",
+     "description": "Property",
+     "type": {
       "$id": "82",
       "kind": "dict",
       "keyType": {
@@ -986,16 +817,15 @@
       },
       "decorators": []
      },
-     "Optional": false,
-     "ReadOnly": false,
-     "Discriminator": false,
-     "Decorators": [],
-     "CrossLanguageDefinitionId": "Type.Property.ValueTypes.DictionaryStringProperty.property"
+     "optional": false,
+     "readOnly": false,
+     "discriminator": false,
+     "decorators": [],
+     "crossLanguageDefinitionId": "Type.Property.ValueTypes.DictionaryStringProperty.property"
     }
    ]
   },
   {
-<<<<<<< HEAD
    "$id": "85",
    "kind": "model",
    "name": "CollectionsModelProperty",
@@ -1006,23 +836,11 @@
    "properties": [
     {
      "$id": "86",
-=======
-   "$id": "74",
-   "Kind": "model",
-   "Name": "CollectionsModelProperty",
-   "CrossLanguageDefinitionId": "Type.Property.ValueTypes.CollectionsModelProperty",
-   "Usage": "Input,Output,Json",
-   "Description": "Model with collection model properties",
-   "Decorators": [],
-   "Properties": [
-    {
-     "$id": "75",
-     "Kind": "property",
->>>>>>> ad635d92
-     "Name": "property",
-     "SerializedName": "property",
-     "Description": "Property",
-     "Type": {
+     "kind": "property",
+     "name": "property",
+     "serializedName": "property",
+     "description": "Property",
+     "type": {
       "$id": "87",
       "kind": "array",
       "name": "ArrayInnerModel",
@@ -1036,38 +854,34 @@
        "decorators": [],
        "properties": [
         {
-<<<<<<< HEAD
          "$id": "89",
-=======
-         "$id": "78",
-         "Kind": "property",
->>>>>>> ad635d92
-         "Name": "property",
-         "SerializedName": "property",
-         "Description": "Required string property",
-         "Type": {
+         "kind": "property",
+         "name": "property",
+         "serializedName": "property",
+         "description": "Required string property",
+         "type": {
           "$id": "90",
           "kind": "string",
           "name": "string",
           "crossLanguageDefinitionId": "TypeSpec.string",
           "decorators": []
          },
-         "Optional": false,
-         "ReadOnly": false,
-         "Discriminator": false,
-         "Decorators": [],
-         "CrossLanguageDefinitionId": "Type.Property.ValueTypes.InnerModel.property"
+         "optional": false,
+         "readOnly": false,
+         "discriminator": false,
+         "decorators": [],
+         "crossLanguageDefinitionId": "Type.Property.ValueTypes.InnerModel.property"
         }
        ]
       },
       "crossLanguageDefinitionId": "TypeSpec.Array",
       "decorators": []
      },
-     "Optional": false,
-     "ReadOnly": false,
-     "Discriminator": false,
-     "Decorators": [],
-     "CrossLanguageDefinitionId": "Type.Property.ValueTypes.CollectionsModelProperty.property"
+     "optional": false,
+     "readOnly": false,
+     "discriminator": false,
+     "decorators": [],
+     "crossLanguageDefinitionId": "Type.Property.ValueTypes.CollectionsModelProperty.property"
     }
    ]
   },
@@ -1075,7 +889,6 @@
    "$ref": "88"
   },
   {
-<<<<<<< HEAD
    "$id": "91",
    "kind": "model",
    "name": "CollectionsIntProperty",
@@ -1086,23 +899,11 @@
    "properties": [
     {
      "$id": "92",
-=======
-   "$id": "80",
-   "Kind": "model",
-   "Name": "CollectionsIntProperty",
-   "CrossLanguageDefinitionId": "Type.Property.ValueTypes.CollectionsIntProperty",
-   "Usage": "Input,Output,Json",
-   "Description": "Model with collection int properties",
-   "Decorators": [],
-   "Properties": [
-    {
-     "$id": "81",
-     "Kind": "property",
->>>>>>> ad635d92
-     "Name": "property",
-     "SerializedName": "property",
-     "Description": "Property",
-     "Type": {
+     "kind": "property",
+     "name": "property",
+     "serializedName": "property",
+     "description": "Property",
+     "type": {
       "$id": "93",
       "kind": "array",
       "name": "Array",
@@ -1116,16 +917,15 @@
       "crossLanguageDefinitionId": "TypeSpec.Array",
       "decorators": []
      },
-     "Optional": false,
-     "ReadOnly": false,
-     "Discriminator": false,
-     "Decorators": [],
-     "CrossLanguageDefinitionId": "Type.Property.ValueTypes.CollectionsIntProperty.property"
+     "optional": false,
+     "readOnly": false,
+     "discriminator": false,
+     "decorators": [],
+     "crossLanguageDefinitionId": "Type.Property.ValueTypes.CollectionsIntProperty.property"
     }
    ]
   },
   {
-<<<<<<< HEAD
    "$id": "95",
    "kind": "model",
    "name": "CollectionsStringProperty",
@@ -1136,23 +936,11 @@
    "properties": [
     {
      "$id": "96",
-=======
-   "$id": "84",
-   "Kind": "model",
-   "Name": "CollectionsStringProperty",
-   "CrossLanguageDefinitionId": "Type.Property.ValueTypes.CollectionsStringProperty",
-   "Usage": "Input,Output,Json",
-   "Description": "Model with collection string properties",
-   "Decorators": [],
-   "Properties": [
-    {
-     "$id": "85",
-     "Kind": "property",
->>>>>>> ad635d92
-     "Name": "property",
-     "SerializedName": "property",
-     "Description": "Property",
-     "Type": {
+     "kind": "property",
+     "name": "property",
+     "serializedName": "property",
+     "description": "Property",
+     "type": {
       "$id": "97",
       "kind": "array",
       "name": "Array",
@@ -1166,16 +954,15 @@
       "crossLanguageDefinitionId": "TypeSpec.Array",
       "decorators": []
      },
-     "Optional": false,
-     "ReadOnly": false,
-     "Discriminator": false,
-     "Decorators": [],
-     "CrossLanguageDefinitionId": "Type.Property.ValueTypes.CollectionsStringProperty.property"
+     "optional": false,
+     "readOnly": false,
+     "discriminator": false,
+     "decorators": [],
+     "crossLanguageDefinitionId": "Type.Property.ValueTypes.CollectionsStringProperty.property"
     }
    ]
   },
   {
-<<<<<<< HEAD
    "$id": "99",
    "kind": "model",
    "name": "ModelProperty",
@@ -1186,35 +973,22 @@
    "properties": [
     {
      "$id": "100",
-=======
-   "$id": "88",
-   "Kind": "model",
-   "Name": "ModelProperty",
-   "CrossLanguageDefinitionId": "Type.Property.ValueTypes.ModelProperty",
-   "Usage": "Input,Output,Json",
-   "Description": "Model with model properties",
-   "Decorators": [],
-   "Properties": [
-    {
-     "$id": "89",
-     "Kind": "property",
->>>>>>> ad635d92
-     "Name": "property",
-     "SerializedName": "property",
-     "Description": "Property",
-     "Type": {
+     "kind": "property",
+     "name": "property",
+     "serializedName": "property",
+     "description": "Property",
+     "type": {
       "$ref": "88"
      },
-     "Optional": false,
-     "ReadOnly": false,
-     "Discriminator": false,
-     "Decorators": [],
-     "CrossLanguageDefinitionId": "Type.Property.ValueTypes.ModelProperty.property"
+     "optional": false,
+     "readOnly": false,
+     "discriminator": false,
+     "decorators": [],
+     "crossLanguageDefinitionId": "Type.Property.ValueTypes.ModelProperty.property"
     }
    ]
   },
   {
-<<<<<<< HEAD
    "$id": "101",
    "kind": "model",
    "name": "ExtensibleEnumProperty",
@@ -1225,35 +999,22 @@
    "properties": [
     {
      "$id": "102",
-=======
-   "$id": "90",
-   "Kind": "model",
-   "Name": "ExtensibleEnumProperty",
-   "CrossLanguageDefinitionId": "Type.Property.ValueTypes.ExtensibleEnumProperty",
-   "Usage": "Input,Output,Json",
-   "Description": "Model with extensible enum properties",
-   "Decorators": [],
-   "Properties": [
-    {
-     "$id": "91",
-     "Kind": "property",
->>>>>>> ad635d92
-     "Name": "property",
-     "SerializedName": "property",
-     "Description": "Property",
-     "Type": {
+     "kind": "property",
+     "name": "property",
+     "serializedName": "property",
+     "description": "Property",
+     "type": {
       "$ref": "33"
      },
-     "Optional": false,
-     "ReadOnly": false,
-     "Discriminator": false,
-     "Decorators": [],
-     "CrossLanguageDefinitionId": "Type.Property.ValueTypes.ExtensibleEnumProperty.property"
+     "optional": false,
+     "readOnly": false,
+     "discriminator": false,
+     "decorators": [],
+     "crossLanguageDefinitionId": "Type.Property.ValueTypes.ExtensibleEnumProperty.property"
     }
    ]
   },
   {
-<<<<<<< HEAD
    "$id": "103",
    "kind": "model",
    "name": "EnumProperty",
@@ -1264,35 +1025,22 @@
    "properties": [
     {
      "$id": "104",
-=======
-   "$id": "92",
-   "Kind": "model",
-   "Name": "EnumProperty",
-   "CrossLanguageDefinitionId": "Type.Property.ValueTypes.EnumProperty",
-   "Usage": "Input,Output,Json",
-   "Description": "Model with enum properties",
-   "Decorators": [],
-   "Properties": [
-    {
-     "$id": "93",
-     "Kind": "property",
->>>>>>> ad635d92
-     "Name": "property",
-     "SerializedName": "property",
-     "Description": "Property",
-     "Type": {
+     "kind": "property",
+     "name": "property",
+     "serializedName": "property",
+     "description": "Property",
+     "type": {
       "$ref": "39"
      },
-     "Optional": false,
-     "ReadOnly": false,
-     "Discriminator": false,
-     "Decorators": [],
-     "CrossLanguageDefinitionId": "Type.Property.ValueTypes.EnumProperty.property"
+     "optional": false,
+     "readOnly": false,
+     "discriminator": false,
+     "decorators": [],
+     "crossLanguageDefinitionId": "Type.Property.ValueTypes.EnumProperty.property"
     }
    ]
   },
   {
-<<<<<<< HEAD
    "$id": "105",
    "kind": "model",
    "name": "DurationProperty",
@@ -1303,23 +1051,11 @@
    "properties": [
     {
      "$id": "106",
-=======
-   "$id": "94",
-   "Kind": "model",
-   "Name": "DurationProperty",
-   "CrossLanguageDefinitionId": "Type.Property.ValueTypes.DurationProperty",
-   "Usage": "Input,Output,Json",
-   "Description": "Model with a duration property",
-   "Decorators": [],
-   "Properties": [
-    {
-     "$id": "95",
-     "Kind": "property",
->>>>>>> ad635d92
-     "Name": "property",
-     "SerializedName": "property",
-     "Description": "Property",
-     "Type": {
+     "kind": "property",
+     "name": "property",
+     "serializedName": "property",
+     "description": "Property",
+     "type": {
       "$id": "107",
       "kind": "duration",
       "name": "duration",
@@ -1334,16 +1070,15 @@
       "crossLanguageDefinitionId": "TypeSpec.duration",
       "decorators": []
      },
-     "Optional": false,
-     "ReadOnly": false,
-     "Discriminator": false,
-     "Decorators": [],
-     "CrossLanguageDefinitionId": "Type.Property.ValueTypes.DurationProperty.property"
+     "optional": false,
+     "readOnly": false,
+     "discriminator": false,
+     "decorators": [],
+     "crossLanguageDefinitionId": "Type.Property.ValueTypes.DurationProperty.property"
     }
    ]
   },
   {
-<<<<<<< HEAD
    "$id": "109",
    "kind": "model",
    "name": "DatetimeProperty",
@@ -1354,23 +1089,11 @@
    "properties": [
     {
      "$id": "110",
-=======
-   "$id": "98",
-   "Kind": "model",
-   "Name": "DatetimeProperty",
-   "CrossLanguageDefinitionId": "Type.Property.ValueTypes.DatetimeProperty",
-   "Usage": "Input,Output,Json",
-   "Description": "Model with a datetime property",
-   "Decorators": [],
-   "Properties": [
-    {
-     "$id": "99",
-     "Kind": "property",
->>>>>>> ad635d92
-     "Name": "property",
-     "SerializedName": "property",
-     "Description": "Property",
-     "Type": {
+     "kind": "property",
+     "name": "property",
+     "serializedName": "property",
+     "description": "Property",
+     "type": {
       "$id": "111",
       "kind": "utcDateTime",
       "name": "utcDateTime",
@@ -1385,16 +1108,15 @@
       "crossLanguageDefinitionId": "TypeSpec.utcDateTime",
       "decorators": []
      },
-     "Optional": false,
-     "ReadOnly": false,
-     "Discriminator": false,
-     "Decorators": [],
-     "CrossLanguageDefinitionId": "Type.Property.ValueTypes.DatetimeProperty.property"
+     "optional": false,
+     "readOnly": false,
+     "discriminator": false,
+     "decorators": [],
+     "crossLanguageDefinitionId": "Type.Property.ValueTypes.DatetimeProperty.property"
     }
    ]
   },
   {
-<<<<<<< HEAD
    "$id": "113",
    "kind": "model",
    "name": "Decimal128Property",
@@ -1405,39 +1127,26 @@
    "properties": [
     {
      "$id": "114",
-=======
-   "$id": "102",
-   "Kind": "model",
-   "Name": "Decimal128Property",
-   "CrossLanguageDefinitionId": "Type.Property.ValueTypes.Decimal128Property",
-   "Usage": "Input,Output,Json",
-   "Description": "Model with a decimal128 property",
-   "Decorators": [],
-   "Properties": [
-    {
-     "$id": "103",
-     "Kind": "property",
->>>>>>> ad635d92
-     "Name": "property",
-     "SerializedName": "property",
-     "Description": "Property",
-     "Type": {
+     "kind": "property",
+     "name": "property",
+     "serializedName": "property",
+     "description": "Property",
+     "type": {
       "$id": "115",
       "kind": "decimal128",
       "name": "decimal128",
       "crossLanguageDefinitionId": "TypeSpec.decimal128",
       "decorators": []
      },
-     "Optional": false,
-     "ReadOnly": false,
-     "Discriminator": false,
-     "Decorators": [],
-     "CrossLanguageDefinitionId": "Type.Property.ValueTypes.Decimal128Property.property"
+     "optional": false,
+     "readOnly": false,
+     "discriminator": false,
+     "decorators": [],
+     "crossLanguageDefinitionId": "Type.Property.ValueTypes.Decimal128Property.property"
     }
    ]
   },
   {
-<<<<<<< HEAD
    "$id": "116",
    "kind": "model",
    "name": "DecimalProperty",
@@ -1448,39 +1157,26 @@
    "properties": [
     {
      "$id": "117",
-=======
-   "$id": "105",
-   "Kind": "model",
-   "Name": "DecimalProperty",
-   "CrossLanguageDefinitionId": "Type.Property.ValueTypes.DecimalProperty",
-   "Usage": "Input,Output,Json",
-   "Description": "Model with a decimal property",
-   "Decorators": [],
-   "Properties": [
-    {
-     "$id": "106",
-     "Kind": "property",
->>>>>>> ad635d92
-     "Name": "property",
-     "SerializedName": "property",
-     "Description": "Property",
-     "Type": {
+     "kind": "property",
+     "name": "property",
+     "serializedName": "property",
+     "description": "Property",
+     "type": {
       "$id": "118",
       "kind": "decimal",
       "name": "decimal",
       "crossLanguageDefinitionId": "TypeSpec.decimal",
       "decorators": []
      },
-     "Optional": false,
-     "ReadOnly": false,
-     "Discriminator": false,
-     "Decorators": [],
-     "CrossLanguageDefinitionId": "Type.Property.ValueTypes.DecimalProperty.property"
+     "optional": false,
+     "readOnly": false,
+     "discriminator": false,
+     "decorators": [],
+     "crossLanguageDefinitionId": "Type.Property.ValueTypes.DecimalProperty.property"
     }
    ]
   },
   {
-<<<<<<< HEAD
    "$id": "119",
    "kind": "model",
    "name": "FloatProperty",
@@ -1491,39 +1187,26 @@
    "properties": [
     {
      "$id": "120",
-=======
-   "$id": "108",
-   "Kind": "model",
-   "Name": "FloatProperty",
-   "CrossLanguageDefinitionId": "Type.Property.ValueTypes.FloatProperty",
-   "Usage": "Input,Output,Json",
-   "Description": "Model with a float property",
-   "Decorators": [],
-   "Properties": [
-    {
-     "$id": "109",
-     "Kind": "property",
->>>>>>> ad635d92
-     "Name": "property",
-     "SerializedName": "property",
-     "Description": "Property",
-     "Type": {
+     "kind": "property",
+     "name": "property",
+     "serializedName": "property",
+     "description": "Property",
+     "type": {
       "$id": "121",
       "kind": "float32",
       "name": "float32",
       "crossLanguageDefinitionId": "TypeSpec.float32",
       "decorators": []
      },
-     "Optional": false,
-     "ReadOnly": false,
-     "Discriminator": false,
-     "Decorators": [],
-     "CrossLanguageDefinitionId": "Type.Property.ValueTypes.FloatProperty.property"
+     "optional": false,
+     "readOnly": false,
+     "discriminator": false,
+     "decorators": [],
+     "crossLanguageDefinitionId": "Type.Property.ValueTypes.FloatProperty.property"
     }
    ]
   },
   {
-<<<<<<< HEAD
    "$id": "122",
    "kind": "model",
    "name": "IntProperty",
@@ -1534,39 +1217,26 @@
    "properties": [
     {
      "$id": "123",
-=======
-   "$id": "111",
-   "Kind": "model",
-   "Name": "IntProperty",
-   "CrossLanguageDefinitionId": "Type.Property.ValueTypes.IntProperty",
-   "Usage": "Input,Output,Json",
-   "Description": "Model with a int property",
-   "Decorators": [],
-   "Properties": [
-    {
-     "$id": "112",
-     "Kind": "property",
->>>>>>> ad635d92
-     "Name": "property",
-     "SerializedName": "property",
-     "Description": "Property",
-     "Type": {
+     "kind": "property",
+     "name": "property",
+     "serializedName": "property",
+     "description": "Property",
+     "type": {
       "$id": "124",
       "kind": "int32",
       "name": "int32",
       "crossLanguageDefinitionId": "TypeSpec.int32",
       "decorators": []
      },
-     "Optional": false,
-     "ReadOnly": false,
-     "Discriminator": false,
-     "Decorators": [],
-     "CrossLanguageDefinitionId": "Type.Property.ValueTypes.IntProperty.property"
+     "optional": false,
+     "readOnly": false,
+     "discriminator": false,
+     "decorators": [],
+     "crossLanguageDefinitionId": "Type.Property.ValueTypes.IntProperty.property"
     }
    ]
   },
   {
-<<<<<<< HEAD
    "$id": "125",
    "kind": "model",
    "name": "BytesProperty",
@@ -1577,23 +1247,11 @@
    "properties": [
     {
      "$id": "126",
-=======
-   "$id": "114",
-   "Kind": "model",
-   "Name": "BytesProperty",
-   "CrossLanguageDefinitionId": "Type.Property.ValueTypes.BytesProperty",
-   "Usage": "Input,Output,Json",
-   "Description": "Model with a bytes property",
-   "Decorators": [],
-   "Properties": [
-    {
-     "$id": "115",
-     "Kind": "property",
->>>>>>> ad635d92
-     "Name": "property",
-     "SerializedName": "property",
-     "Description": "Property",
-     "Type": {
+     "kind": "property",
+     "name": "property",
+     "serializedName": "property",
+     "description": "Property",
+     "type": {
       "$id": "127",
       "kind": "bytes",
       "name": "bytes",
@@ -1601,16 +1259,15 @@
       "crossLanguageDefinitionId": "TypeSpec.bytes",
       "decorators": []
      },
-     "Optional": false,
-     "ReadOnly": false,
-     "Discriminator": false,
-     "Decorators": [],
-     "CrossLanguageDefinitionId": "Type.Property.ValueTypes.BytesProperty.property"
+     "optional": false,
+     "readOnly": false,
+     "discriminator": false,
+     "decorators": [],
+     "crossLanguageDefinitionId": "Type.Property.ValueTypes.BytesProperty.property"
     }
    ]
   },
   {
-<<<<<<< HEAD
    "$id": "128",
    "kind": "model",
    "name": "StringProperty",
@@ -1621,39 +1278,26 @@
    "properties": [
     {
      "$id": "129",
-=======
-   "$id": "117",
-   "Kind": "model",
-   "Name": "StringProperty",
-   "CrossLanguageDefinitionId": "Type.Property.ValueTypes.StringProperty",
-   "Usage": "Input,Output,Json",
-   "Description": "Model with a string property",
-   "Decorators": [],
-   "Properties": [
-    {
-     "$id": "118",
-     "Kind": "property",
->>>>>>> ad635d92
-     "Name": "property",
-     "SerializedName": "property",
-     "Description": "Property",
-     "Type": {
+     "kind": "property",
+     "name": "property",
+     "serializedName": "property",
+     "description": "Property",
+     "type": {
       "$id": "130",
       "kind": "string",
       "name": "string",
       "crossLanguageDefinitionId": "TypeSpec.string",
       "decorators": []
      },
-     "Optional": false,
-     "ReadOnly": false,
-     "Discriminator": false,
-     "Decorators": [],
-     "CrossLanguageDefinitionId": "Type.Property.ValueTypes.StringProperty.property"
+     "optional": false,
+     "readOnly": false,
+     "discriminator": false,
+     "decorators": [],
+     "crossLanguageDefinitionId": "Type.Property.ValueTypes.StringProperty.property"
     }
    ]
   },
   {
-<<<<<<< HEAD
    "$id": "131",
    "kind": "model",
    "name": "BooleanProperty",
@@ -1664,34 +1308,22 @@
    "properties": [
     {
      "$id": "132",
-=======
-   "$id": "120",
-   "Kind": "model",
-   "Name": "BooleanProperty",
-   "CrossLanguageDefinitionId": "Type.Property.ValueTypes.BooleanProperty",
-   "Usage": "Input,Output,Json",
-   "Description": "Model with a boolean property",
-   "Decorators": [],
-   "Properties": [
-    {
-     "$id": "121",
-     "Kind": "property",
->>>>>>> ad635d92
-     "Name": "property",
-     "SerializedName": "property",
-     "Description": "Property",
-     "Type": {
+     "kind": "property",
+     "name": "property",
+     "serializedName": "property",
+     "description": "Property",
+     "type": {
       "$id": "133",
       "kind": "boolean",
       "name": "boolean",
       "crossLanguageDefinitionId": "TypeSpec.boolean",
       "decorators": []
      },
-     "Optional": false,
-     "ReadOnly": false,
-     "Discriminator": false,
-     "Decorators": [],
-     "CrossLanguageDefinitionId": "Type.Property.ValueTypes.BooleanProperty.property"
+     "optional": false,
+     "readOnly": false,
+     "discriminator": false,
+     "decorators": [],
+     "crossLanguageDefinitionId": "Type.Property.ValueTypes.BooleanProperty.property"
     }
    ]
   }
