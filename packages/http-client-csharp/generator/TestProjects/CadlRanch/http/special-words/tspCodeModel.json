--- conflicted
+++ resolved
@@ -1309,14 +1309,9 @@
    "Decorators": []
   },
   {
-<<<<<<< HEAD
-   "$id": "110",
+   "$id": "178",
    "Name": "Models",
    "ClientNamespace": "SpecialWords.Models",
-=======
-   "$id": "178",
-   "Name": "ModelsOps",
->>>>>>> aa99532b
    "Doc": "Verify model names",
    "Operations": [
     {
