--- conflicted
+++ resolved
@@ -48,25 +48,6 @@
             while (reader.TokenType != JsonTokenType.EndObject)
             {
                 var isKnownProperty = reader.TryReadReferenceId(ref isFirstProperty, ref id)
-<<<<<<< HEAD
-                    || reader.TryReadString(nameof(InputParameter.Name), ref name)
-                    || reader.TryReadString(nameof(InputParameter.NameInRequest), ref nameInRequest)
-                    || reader.TryReadString("Summary", ref summary)
-                    || reader.TryReadString("Doc", ref doc)
-                    || reader.TryReadComplexType(nameof(InputParameter.Type), options, ref parameterType)
-                    || reader.TryReadString(nameof(InputParameter.Location), ref location)
-                    || reader.TryReadComplexType(nameof(InputParameter.DefaultValue), options, ref defaultValue)
-                    || reader.TryReadString(nameof(InputParameter.Kind), ref kind)
-                    || reader.TryReadBoolean(nameof(InputParameter.IsRequired), ref isRequired)
-                    || reader.TryReadBoolean(nameof(InputParameter.IsApiVersion), ref isApiVersion)
-                    || reader.TryReadBoolean(nameof(InputParameter.IsContentType), ref isContentType)
-                    || reader.TryReadBoolean(nameof(InputParameter.IsEndpoint), ref isEndpoint)
-                    || reader.TryReadBoolean(nameof(InputParameter.SkipUrlEncoding), ref skipUrlEncoding)
-                    || reader.TryReadBoolean(nameof(InputParameter.Explode), ref explode)
-                    || reader.TryReadString(nameof(InputParameter.ArraySerializationDelimiter), ref arraySerializationDelimiter)
-                    || reader.TryReadString(nameof(InputParameter.HeaderCollectionPrefix), ref headerCollectionPrefix)
-                    || reader.TryReadComplexType(nameof(InputParameter.Decorators), options, ref decorators);
-=======
                     || reader.TryReadString("name", ref name)
                     || reader.TryReadString("nameInRequest", ref nameInRequest)
                     || reader.TryReadString("summary", ref summary)
@@ -84,7 +65,6 @@
                     || reader.TryReadString("arraySerializationDelimiter", ref arraySerializationDelimiter)
                     || reader.TryReadString("headerCollectionPrefix", ref headerCollectionPrefix)
                     || reader.TryReadComplexType("decorators", options, ref decorators);
->>>>>>> c6990eba
 
                 if (!isKnownProperty)
                 {
