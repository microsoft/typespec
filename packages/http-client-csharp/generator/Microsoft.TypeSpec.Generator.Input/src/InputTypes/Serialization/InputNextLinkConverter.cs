// Copyright (c) Microsoft Corporation. All rights reserved.
// Licensed under the MIT License.

using System;
using System.Collections.Generic;
using System.Text.Json;
using System.Text.Json.Serialization;

namespace Microsoft.TypeSpec.Generator.Input
{
    internal sealed class InputNextLinkConverter : JsonConverter<InputNextLink>
    {
        public InputNextLinkConverter()
        {
        }

        public override InputNextLink? Read(ref Utf8JsonReader reader, Type typeToConvert, JsonSerializerOptions options)
            => CreateNextLink(ref reader, options);

        public override void Write(Utf8JsonWriter writer, InputNextLink value, JsonSerializerOptions options)
            => throw new NotSupportedException("Writing not supported");

        internal static InputNextLink CreateNextLink(ref Utf8JsonReader reader, JsonSerializerOptions options)
        {
            if (reader.TokenType == JsonTokenType.StartObject)
            {
                reader.Read();
            }

            InputOperation? operation = null;
            IReadOnlyList<string>? responseSegments = null;
            InputResponseLocation? responseLocation = null;
            IReadOnlyList<InputParameter>? reInjectedParameters = null;

            // read all possible properties and throw away the unknown properties
            while (reader.TokenType != JsonTokenType.EndObject)
            {
                var isKnownProperty = reader.TryReadComplexType("operation", options, ref operation)
                    || reader.TryReadComplexType("responseSegments", options, ref responseSegments)
                    || reader.TryReadComplexType("responseLocation", options, ref responseLocation)
                    || reader.TryReadComplexType("reInjectedParameters", options, ref reInjectedParameters);

                if (!isKnownProperty)
                {
                    reader.SkipProperty();
                }
            }

            var nextLink = new InputNextLink(
                operation,
                responseSegments ?? throw new JsonException("NextLink response segments must be defined."),
<<<<<<< HEAD
                responseLocation ?? throw new JsonException("NextLink response location must be defined."));
=======
                responseLocation ?? throw new JsonException("NextLink response location must be defined."),
                reInjectedParameters);
            resolver.AddReference(id, nextLink);
>>>>>>> b07940c4

            return nextLink;
        }
    }
}<|MERGE_RESOLUTION|>--- conflicted
+++ resolved
@@ -49,13 +49,8 @@
             var nextLink = new InputNextLink(
                 operation,
                 responseSegments ?? throw new JsonException("NextLink response segments must be defined."),
-<<<<<<< HEAD
-                responseLocation ?? throw new JsonException("NextLink response location must be defined."));
-=======
                 responseLocation ?? throw new JsonException("NextLink response location must be defined."),
                 reInjectedParameters);
-            resolver.AddReference(id, nextLink);
->>>>>>> b07940c4
 
             return nextLink;
         }
