using System.Linq;
using Microsoft.TypeSpec.Generator.Tests.Common;
using NUnit.Framework;

namespace Microsoft.TypeSpec.Generator.Input.Tests
{
    public class TypeSpecInputConverterTests
    {
        [Test]
        public void LoadsTypeSpecPagingInput()
        {
            var inputLibrary = new InputLibrary(Helpers.GetAssetFileOrDirectoryPath(false));
            var inputNamespace = inputLibrary.Load();

            var nextLinkMethod = inputNamespace.Clients.First().Methods.FirstOrDefault(x => x.Operation.Name == "ListWithNextLink");
            Assert.IsNotNull(nextLinkMethod);

            InputPagingServiceMetadata? nextLinkPaging = null;
            if (nextLinkMethod is InputPagingServiceMethod pagingServiceMethod)
            {
                nextLinkPaging = pagingServiceMethod.PagingMetadata;
            }
            else
            {
                Assert.Fail("Expected InputPagingServiceMethod");
            }

            Assert.IsNotNull(nextLinkPaging);
            var nextLink = nextLinkPaging!.NextLink;
            Assert.IsNotNull(nextLink);
            Assert.AreEqual(1, nextLink!.ResponseSegments.Count);
            Assert.AreEqual("next", nextLink.ResponseSegments[0]);
            Assert.AreEqual(InputResponseLocation.Body, nextLink.ResponseLocation);

<<<<<<< HEAD
            var continuationOperation = inputNamespace.Clients.First().Methods.FirstOrDefault(x => x.Operation.Name == "ListWithContinuationTokenHeaderResponse")?.Operation;
            Assert.IsNotNull(continuationOperation);
            Assert.IsNotNull(continuationOperation!.Paging);
=======
            var continuationMethod = inputNamespace.Clients.First().Methods.FirstOrDefault(x => x.Operation.Name == "ListWithContinuationToken");
            Assert.IsNotNull(continuationMethod);

            InputPagingServiceMetadata? continuationPaging = null;
            if (continuationMethod is InputPagingServiceMethod continuationPagingServiceMethod)
            {
                continuationPaging = continuationPagingServiceMethod.PagingMetadata;
            }
            else
            {
                Assert.Fail("Expected InputPagingServiceMethod");
            }
            Assert.IsNotNull(continuationPaging);
>>>>>>> abb1981c

            var continuation = continuationPaging!.ContinuationToken;
            Assert.IsNotNull(continuation);
            Assert.AreEqual(1, continuation!.ResponseSegments.Count);
            Assert.AreEqual("next-token", continuation.ResponseSegments[0]);
            Assert.AreEqual(InputResponseLocation.Header, continuation.ResponseLocation);
            Assert.AreEqual("token", continuation.Parameter.Name);
        }
    }
}<|MERGE_RESOLUTION|>--- conflicted
+++ resolved
@@ -32,12 +32,7 @@
             Assert.AreEqual("next", nextLink.ResponseSegments[0]);
             Assert.AreEqual(InputResponseLocation.Body, nextLink.ResponseLocation);
 
-<<<<<<< HEAD
-            var continuationOperation = inputNamespace.Clients.First().Methods.FirstOrDefault(x => x.Operation.Name == "ListWithContinuationTokenHeaderResponse")?.Operation;
-            Assert.IsNotNull(continuationOperation);
-            Assert.IsNotNull(continuationOperation!.Paging);
-=======
-            var continuationMethod = inputNamespace.Clients.First().Methods.FirstOrDefault(x => x.Operation.Name == "ListWithContinuationToken");
+            var continuationMethod = inputNamespace.Clients.First().Methods.FirstOrDefault(x => x.Operation.Name == "ListWithContinuationTokenHeaderResponse");
             Assert.IsNotNull(continuationMethod);
 
             InputPagingServiceMetadata? continuationPaging = null;
@@ -50,7 +45,6 @@
                 Assert.Fail("Expected InputPagingServiceMethod");
             }
             Assert.IsNotNull(continuationPaging);
->>>>>>> abb1981c
 
             var continuation = continuationPaging!.ContinuationToken;
             Assert.IsNotNull(continuation);
