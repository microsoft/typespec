// Copyright (c) Microsoft Corporation. All rights reserved.
// Licensed under the MIT License.

using System;
using System.Collections.Generic;
using System.ComponentModel.Composition;
using System.ComponentModel.Composition.Hosting;
using System.IO;
using System.Linq;
using System.Reflection;
using System.Text.Json;

namespace Microsoft.TypeSpec.Generator
{
    internal class GeneratorHandler
    {
        private const string NodeModulesDir = "node_modules";

        public void LoadGenerator(CommandLineOptions options)
        {
            using AggregateCatalog catalog = new();
            using DirectoryCatalog directoryCatalog = new(AppContext.BaseDirectory);
            catalog.Catalogs.Add(directoryCatalog);

            AddPluginDlls(catalog);

            using CompositionContainer container = new(catalog);

            container.ComposeExportedValue(new GeneratorContext(Configuration.Load(options.OutputDirectory)));
            container.ComposeParts(this);

            SelectGenerator(options);
        }

        private static void AddPluginDlls(AggregateCatalog catalog)
        {
            string? rootDirectory = FindRootDirectory();
            if (rootDirectory == null)
            {
                return;
            }

            var json = File.ReadAllText(Path.Combine(rootDirectory, "package.json"));
            using var doc = JsonDocument.Parse(json);
            if (!doc.RootElement.TryGetProperty("dependencies", out var deps))
            {
                return;
            }

            var packageNamesInOrder = deps.EnumerateObject().Select(p => p.Name).ToList();

            var dllPathsInOrder = new List<string>();
            foreach (var package in packageNamesInOrder)
            {
                var packageDistPath = Path.Combine(NodeModulesDir, package, "dist");
                if (Directory.Exists(packageDistPath))
                {
                    var dlls = Directory.EnumerateFiles(packageDistPath, "*.dll", SearchOption.AllDirectories);
                    dllPathsInOrder.AddRange(dlls);
                }
            }

            var highestVersions = new Dictionary<string, (Version Version, string Path)>(StringComparer.OrdinalIgnoreCase);
            foreach (var dllPath in dllPathsInOrder)
            {
                try
                {
                    var asmName = AssemblyName.GetAssemblyName(dllPath);
                    var fullName = asmName.FullName!;
                    var version = asmName.Version!;

                    if (!highestVersions.TryGetValue(fullName, out var existing) || version > existing.Version)
                    {
                        highestVersions[fullName] = (version, dllPath);
                    }
                }
                catch (Exception ex)
                {
                    Console.WriteLine($"Warning: Could not read assembly info from {dllPath}: {ex.Message}");
                }
            }

            // Setup assembly resolver for transitive dependencies
            AppDomain.CurrentDomain.AssemblyResolve += (sender, args) =>
            {
                if (highestVersions.TryGetValue(args.Name, out var entry))
                {
                    return Assembly.LoadFrom(entry.Path);
                }
                return null;
            };
            foreach (var candidateDll in dllPathsInOrder)
            {
                catalog.Catalogs.Add(new AssemblyCatalog(candidateDll));
            }

            // Load each highest-version DLL into the catalog
            foreach (KeyValuePair<string, (Version Version, string Path)> kvp in highestVersions)
            {
                try
                {
                    catalog.Catalogs.Add(new AssemblyCatalog(kvp.Value.Path));
                }
                catch (Exception ex)
                {
                    Console.WriteLine($"Warning: Failed to load catalog for {kvp.Value.Path}: {ex.Message}");
                }
            }
        }

        private static string? FindRootDirectory()
        {
            var dir = new DirectoryInfo(AppContext.BaseDirectory);
            while (dir != null)
            {
                if (dir.Name == NodeModulesDir)
                {
                    return dir.Parent?.FullName;
                }

                dir = dir.Parent;
            }
            return null;
        }

        internal void SelectGenerator(CommandLineOptions options)
        {
            bool loaded = false;
            foreach (var generator in Generators!)
            {
                if (generator.Metadata.GeneratorName == options.GeneratorName!)
                {
                    CodeModelGenerator.Instance = generator.Value;
                    CodeModelGenerator.Instance.IsNewProject = options.IsNewProject;

                    // Apply discovered plugins (if any)
                    if (Plugins != null)
                    {
<<<<<<< HEAD
                        foreach (var plugin in Plugins.Distinct())
=======
                        foreach (var plugin in Plugins)
>>>>>>> 2d89d3f9
                        {
                            plugin.Apply(CodeModelGenerator.Instance);
                        }
                    }

                    CodeModelGenerator.Instance.Configure();
                    loaded = true;
                    break;
                }
            }

            if (!loaded)
            {
                throw new InvalidOperationException($"Generator {options.GeneratorName} not found.");
            }
        }

        [ImportMany]
        public IEnumerable<Lazy<CodeModelGenerator, IMetadata>>? Generators { get; set; }

        [ImportMany]
        public IEnumerable<GeneratorPlugin>? Plugins { get; set; }
    }

    public interface IMetadata
    {
        string GeneratorName { get; }
    }
}<|MERGE_RESOLUTION|>--- conflicted
+++ resolved
@@ -136,11 +136,7 @@
                     // Apply discovered plugins (if any)
                     if (Plugins != null)
                     {
-<<<<<<< HEAD
-                        foreach (var plugin in Plugins.Distinct())
-=======
                         foreach (var plugin in Plugins)
->>>>>>> 2d89d3f9
                         {
                             plugin.Apply(CodeModelGenerator.Instance);
                         }
