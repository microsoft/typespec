// Copyright (c) Microsoft Corporation. All rights reserved.
// Licensed under the MIT License.

using System.Collections.Generic;
using System.Linq;
using Microsoft.TypeSpec.Generator.Primitives;
using Microsoft.TypeSpec.Generator.Providers;
using Microsoft.TypeSpec.Generator.Snippets;
using Microsoft.TypeSpec.Generator.Statements;
using Moq;
using Moq.Protected;
using NUnit.Framework;

namespace Microsoft.TypeSpec.Generator.Tests
{
    public class OutputLibraryVisitorTests
    {
#pragma warning disable CS8618 // Non-nullable field must contain a non-null value when exiting constructor. Consider declaring as nullable.
        private Mock<CodeModelGenerator> _mockGenerator;
        private Mock<TypeProvider> _mockTypeProvider;
        private Mock<LibraryVisitor> _mockVisitor;
#pragma warning restore CS8618 // Non-nullable field must contain a non-null value when exiting constructor. Consider declaring as nullable.

        [SetUp]
        public void Setup()
        {
            _mockGenerator = MockHelpers.LoadMockGenerator();
            var mockOutputLibrary = new Mock<OutputLibrary>();
            _mockGenerator.Setup(p => p.OutputLibrary).Returns(mockOutputLibrary.Object);
            _mockTypeProvider = new Mock<TypeProvider>() { CallBase = true };
            mockOutputLibrary.Protected().Setup<TypeProvider[]>("BuildTypeProviders")
                .Returns([_mockTypeProvider.Object]);
            _mockVisitor = new Mock<LibraryVisitor> { CallBase = true };
            _mockGenerator.Object.AddVisitor(_mockVisitor.Object);
        }

        [Test]
        public void VisitsTypes()
        {
            _mockVisitor.Object.VisitLibrary(_mockGenerator.Object.OutputLibrary);

            _mockVisitor.Protected().Verify<TypeProvider>("VisitType", Times.Once(), _mockTypeProvider.Object);
        }

        [Test]
        public void VisitsMethods()
        {
            var testMethod = new MethodProvider(
                new MethodSignature("Test", $"", MethodSignatureModifiers.Public, null, $"", []),
                Snippet.ThrowExpression(Snippet.Null), new TestTypeProvider());

            _mockTypeProvider.Protected().Setup<MethodProvider[]>("BuildMethods")
                .Returns([testMethod]);

            _mockVisitor.Object.VisitLibrary(_mockGenerator.Object.OutputLibrary);
            _mockVisitor.Protected().Verify<TypeProvider>("VisitType", Times.Once(), _mockTypeProvider.Object);
            _mockVisitor.Protected().Verify<MethodProvider>("VisitMethod", Times.Once(), testMethod);
        }

        [Test]
        public void VisitsConstructors()
        {
            var testConstructor = new ConstructorProvider(
                new ConstructorSignature(typeof(TestTypeProvider), $"", MethodSignatureModifiers.Public, []),
                Snippet.ThrowExpression(Snippet.Null), new TestTypeProvider());
            _mockTypeProvider.Protected().Setup<ConstructorProvider[]>("BuildConstructors")
                .Returns([testConstructor]);

            _mockVisitor.Object.VisitLibrary(_mockGenerator.Object.OutputLibrary);

            _mockVisitor.Protected().Verify<TypeProvider>("VisitType", Times.Once(), _mockTypeProvider.Object);
            _mockVisitor.Protected().Verify<ConstructorProvider>("VisitConstructor", Times.Once(), testConstructor);
        }

        [Test]
        public void VisitsProperties()
        {
            var testProperty = new PropertyProvider($"", MethodSignatureModifiers.Public, typeof(string),
                "Name", new AutoPropertyBody(true), new TestTypeProvider());
            _mockTypeProvider.Protected().Setup<PropertyProvider[]>("BuildProperties")
                .Returns([testProperty]);

            _mockVisitor.Object.VisitLibrary(_mockGenerator.Object.OutputLibrary);

            _mockVisitor.Protected().Verify<TypeProvider>("VisitType", Times.Once(), _mockTypeProvider.Object);
            _mockVisitor.Protected().Verify<PropertyProvider>("VisitProperty", Times.Once(), testProperty);
        }

        [Test]
        public void VisitsFields()
        {
            var mockFieldProvider = new Mock<FieldProvider>();
            _mockTypeProvider.Protected().Setup<FieldProvider[]>("BuildFields")
                .Returns([mockFieldProvider.Object]);

            _mockVisitor.Object.VisitLibrary(_mockGenerator.Object.OutputLibrary);

            _mockVisitor.Protected().Verify<TypeProvider>("VisitType", Times.Once(), _mockTypeProvider.Object);
            _mockVisitor.Protected().Verify<FieldProvider>("VisitField", Times.Once(), mockFieldProvider.Object);
        }

        [Test]
        public void VisitsSerializationProviderMembers()
        {
            var mockSerializationProvider = new Mock<TypeProvider>();
            _mockTypeProvider.Protected().Setup<TypeProvider[]>("BuildSerializationProviders")
                .Returns([mockSerializationProvider.Object]);
            var sig = new MethodSignature("Test", $"", MethodSignatureModifiers.Public, null, $"", []);
            var mockMethodProvider = new Mock<MethodProvider>(MockBehavior.Default, sig, MethodBodyStatement.Empty,
<<<<<<< HEAD
                mockSerializationProvider.Object, new XmlDocProvider(), new List<AttributeStatement>(), new List<SuppressionStatement>())
=======
                mockSerializationProvider.Object, new XmlDocProvider())
>>>>>>> 1f156869
            {
                CallBase = true
            };

        mockSerializationProvider.Protected().Setup<MethodProvider[]>("BuildMethods")
                .Returns([mockMethodProvider.Object]);

            _mockVisitor.Object.VisitLibrary(_mockGenerator.Object.OutputLibrary);

            _mockVisitor.Protected().Verify<TypeProvider>("VisitType", Times.Once(), _mockTypeProvider.Object);
            _mockVisitor.Protected().Verify<TypeProvider>("VisitType", Times.Once(), mockSerializationProvider.Object);
            _mockVisitor.Protected().Verify<MethodProvider>("VisitMethod", Times.Once(), mockMethodProvider.Object);
        }

        [Test]
        public void DoesNotVisitMethodsWhenTypeIsNulledOut()
        {
            var testMethod = new MethodProvider(
                new MethodSignature("Test", $"", MethodSignatureModifiers.Public, null, $"", []),
                Snippet.ThrowExpression(Snippet.Null), new TestTypeProvider());

            _mockTypeProvider.Protected().Setup<MethodProvider[]>("BuildMethods")
                .Returns([testMethod]);
            _mockVisitor.Protected().Setup<TypeProvider?>("VisitType", _mockTypeProvider.Object).Returns<TypeProvider?>(
                (t) => null);

            _mockVisitor.Object.VisitLibrary(_mockGenerator.Object.OutputLibrary);

            _mockVisitor.Protected().Verify<TypeProvider>("VisitType", Times.Once(), _mockTypeProvider.Object);
            _mockVisitor.Protected().Verify<MethodProvider>("VisitMethod", Times.Never(), testMethod);
        }

        [Test]
        public void DoesNotVisitConstructorsWhenTypeIsNulledOut()
        {
            var testConstructor = new ConstructorProvider(
                new ConstructorSignature(typeof(TestTypeProvider), $"", MethodSignatureModifiers.Public, []),
                Snippet.ThrowExpression(Snippet.Null), new TestTypeProvider());
            _mockTypeProvider.Protected().Setup<ConstructorProvider[]>("BuildConstructors")
                .Returns([testConstructor]);
            _mockVisitor.Protected().Setup<TypeProvider?>("VisitType", _mockTypeProvider.Object).Returns<TypeProvider?>(
                (t) => null);

            _mockVisitor.Object.VisitLibrary(_mockGenerator.Object.OutputLibrary);

            _mockVisitor.Protected().Verify<TypeProvider>("VisitType", Times.Once(), _mockTypeProvider.Object);
            _mockVisitor.Protected().Verify<ConstructorProvider>("VisitConstructor", Times.Never(), testConstructor);
        }

        [Test]
        public void DoesNotVisitPropertiesWhenTypeIsNulledOut()
        {
            var testProperty = new PropertyProvider($"", MethodSignatureModifiers.Public, typeof(string),
                "Name", new AutoPropertyBody(true), new TestTypeProvider());
            _mockTypeProvider.Protected().Setup<PropertyProvider[]>("BuildProperties")
                .Returns([testProperty]);
            _mockVisitor.Protected().Setup<TypeProvider?>("VisitType", _mockTypeProvider.Object).Returns<TypeProvider?>(
                (t) => null);

            _mockVisitor.Object.VisitLibrary(_mockGenerator.Object.OutputLibrary);

            _mockVisitor.Protected().Verify<TypeProvider>("VisitType", Times.Once(), _mockTypeProvider.Object);
            _mockVisitor.Protected().Verify<PropertyProvider>("VisitProperty", Times.Never(), testProperty);
        }

        [Test]
        public void DoesNotVisitFieldsWhenTypeIsNulledOut()
        {
            var mockFieldProvider = new Mock<FieldProvider>();
            _mockTypeProvider.Protected().Setup<FieldProvider[]>("BuildFields")
                .Returns([mockFieldProvider.Object]);
            _mockVisitor.Protected().Setup<TypeProvider?>("VisitType", _mockTypeProvider.Object).Returns<TypeProvider?>(
                (t) => null);

            _mockVisitor.Object.VisitLibrary(_mockGenerator.Object.OutputLibrary);

            _mockVisitor.Protected().Verify<TypeProvider>("VisitType", Times.Once(), _mockTypeProvider.Object);
            _mockVisitor.Protected().Verify<FieldProvider>("VisitField", Times.Never(), mockFieldProvider.Object);
        }

        [Test]
        public void VisitMethodToRenameParameterName()
        {
            var parameter = new ParameterProvider("oldName", $"", typeof(string));
            var testMethod = new MethodProvider(
                new MethodSignature("Test", $"", MethodSignatureModifiers.Public, null, $"", [parameter]),
                Snippet.Return(parameter), new TestTypeProvider());

            testMethod.Accept(new MethodVisitor());

            Assert.AreEqual("newName", testMethod.Signature.Parameters.First().Name);
            Assert.AreEqual("return newName;\n", testMethod?.BodyStatements!.ToDisplayString());
        }

        private class MethodVisitor : LibraryVisitor
        {
            protected internal override MethodProvider? VisitMethod(MethodProvider method)
            {
                // Rename the parameter to "newName"
                foreach (var parameter in method.Signature.Parameters)
                {
                    if (parameter.Name == "oldName")
                    {
                        parameter.Update("newName");
                    }
                }
                return base.VisitMethod(method);
            }
        }
    }
}<|MERGE_RESOLUTION|>--- conflicted
+++ resolved
@@ -107,11 +107,7 @@
                 .Returns([mockSerializationProvider.Object]);
             var sig = new MethodSignature("Test", $"", MethodSignatureModifiers.Public, null, $"", []);
             var mockMethodProvider = new Mock<MethodProvider>(MockBehavior.Default, sig, MethodBodyStatement.Empty,
-<<<<<<< HEAD
-                mockSerializationProvider.Object, new XmlDocProvider(), new List<AttributeStatement>(), new List<SuppressionStatement>())
-=======
-                mockSerializationProvider.Object, new XmlDocProvider())
->>>>>>> 1f156869
+                mockSerializationProvider.Object, new XmlDocProvider(), new List<SuppressionStatement>())
             {
                 CallBase = true
             };
