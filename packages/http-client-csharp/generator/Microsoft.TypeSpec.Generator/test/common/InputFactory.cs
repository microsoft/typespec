// Copyright (c) Microsoft Corporation. All rights reserved.
// Licensed under the MIT License.

using System.Collections.Generic;
using System.Linq;
using Microsoft.TypeSpec.Generator.Input;

namespace Microsoft.TypeSpec.Generator.Tests.Common
{
    public static class InputFactory
    {
        public static class EnumMember
        {
            public static InputEnumTypeValue Int32(string name, int value)
            {
                return new InputEnumTypeValue(name, value, InputPrimitiveType.Int32, "", $"{name} description");
            }

            public static InputEnumTypeValue Float32(string name, float value)
            {
                return new InputEnumTypeValue(name, value, InputPrimitiveType.Float32, "", $"{name} description");
            }

            public static InputEnumTypeValue String(string name, string value)
            {
                return new InputEnumTypeValue(name, value, InputPrimitiveType.String, "", $"{name} description");
            }
        }

        public static class Literal
        {
            public static InputLiteralType String(string value)
            {
                return new InputLiteralType(InputPrimitiveType.String, value);
            }

            public static InputLiteralType Any(object value)
            {
                return new InputLiteralType(InputPrimitiveType.Any, value);
            }

            public static InputLiteralType Enum(InputEnumType enumType, object value)
            {
                return new InputLiteralType(enumType, value);
            }
        }

        public static class Constant
        {
            public static InputConstant String(string value)
            {
                return new InputConstant(value, InputPrimitiveType.String);
            }

            public static InputConstant Int64(long value)
            {
                return new InputConstant(value, InputPrimitiveType.Int64);
            }
        }

        public static InputParameter ContentTypeParameter(string contentType)
            => Parameter(
                "contentType",
                Literal.String(contentType),
                location: InputRequestLocation.Header,
                isRequired: true,
                defaultValue: Constant.String(contentType),
                nameInRequest: "Content-Type",
                isContentType: true,
                kind: InputOperationParameterKind.Constant);

        public static InputParameter Parameter(
            string name,
            InputType type,
            string? nameInRequest = null,
            InputConstant? defaultValue = null,
            InputRequestLocation location = InputRequestLocation.Body,
            bool isRequired = false,
            InputOperationParameterKind kind = InputOperationParameterKind.Method,
            bool isEndpoint = false,
            bool isResourceParameter = false,
            bool isContentType = false,
            bool isApiVersion = false,
            bool explode = false,
            string? delimiter = null)
        {
            return new InputParameter(
                name,
                nameInRequest ?? name,
                "",
                $"{name} description",
                type,
                location,
                defaultValue,
                kind,
                isRequired,
                isApiVersion,
                isResourceParameter,
                isContentType,
                isEndpoint,
                false,
                explode,
                delimiter,
                null);
        }

        public static InputNamespace Namespace(
            string name,
            IEnumerable<InputModelType>? models = null,
            IEnumerable<InputEnumType>? enums = null,
            IEnumerable<InputClient>? clients = null)
        {
            return new InputNamespace(
                name,
                [],
                enums is null ? [] : [.. enums],
                models is null ? [] : [.. models],
                clients is null ? [] : [.. clients],
                new InputAuth());
        }

        public static InputEnumType Enum(
            string name,
            InputPrimitiveType underlyingType,
            string access = "public",
            InputModelTypeUsage usage = InputModelTypeUsage.Output | InputModelTypeUsage.Input,
            IEnumerable<InputEnumTypeValue>? values = null,
            bool isExtensible = false,
            string clientNamespace = "Sample.Models")
        {
            return new InputEnumType(
                name,
                clientNamespace,
                name,
                access,
                null,
                "",
                $"{name} description",
                usage,
                underlyingType,
                values is null ? [new InputEnumTypeValue("Value", 1, InputPrimitiveType.Int32, "", "Value description")] : [.. values],
                isExtensible);
        }

        public static InputModelProperty Property(
            string name,
            InputType type,
            bool isRequired = false,
            bool isReadOnly = false,
            bool isDiscriminator = false,
            string? wireName = null,
            string? summary = null,
            string? doc = null)
        {
            return new InputModelProperty(
                name,
                summary,
                doc ?? $"Description for {name}",
                type,
                isRequired,
                isReadOnly,
                isDiscriminator,
                new(json: new(wireName ?? name.ToVariableName())));
        }

        public static InputModelType Model(
            string name,
            string @namespace = "Sample.Models",
            string access = "public",
            InputModelTypeUsage usage = InputModelTypeUsage.Output | InputModelTypeUsage.Input | InputModelTypeUsage.Json,
            IEnumerable<InputModelProperty>? properties = null,
            InputModelType? baseModel = null,
            bool modelAsStruct = false,
            string? discriminatedKind = null,
            InputType? additionalProperties = null,
            IDictionary<string, InputModelType>? discriminatedModels = null,
            IEnumerable<InputModelType>? derivedModels = null)
        {
            IEnumerable<InputModelProperty> propertiesList = properties ?? [Property("StringProperty", InputPrimitiveType.String)];
            return new InputModelType(
                name,
                @namespace,
                name,
                access,
                null,
                "",
                $"{name} description",
                usage,
                [.. propertiesList],
                baseModel,
                derivedModels is null ? [] : [.. derivedModels],
                discriminatedKind,
                propertiesList.FirstOrDefault(p => p.IsDiscriminator),
                discriminatedModels is null ? new Dictionary<string, InputModelType>() : discriminatedModels.AsReadOnly(),
                additionalProperties,
                modelAsStruct,
                new());
        }

        public static InputType Array(InputType elementType)
        {
            return new InputArrayType("list", "list", elementType);
        }

        public static InputType Dictionary(InputType valueType, InputType? keyType = null)
        {
            return new InputDictionaryType("dictionary", keyType ?? InputPrimitiveType.String, valueType);
        }

        public static InputType Union(IList<InputType> types)
        {
            return new InputUnionType("union", [.. types]);
        }

        public static InputOperation Operation(
            string name,
            string access = "public",
            IEnumerable<InputParameter>? parameters = null,
            IEnumerable<InputOperationResponse>? responses = null,
            IEnumerable<string>? requestMediaTypes = null,
            string uri = "",
            string path = "",
            string httpMethod = "GET",
            InputOperationPaging? paging = null)
        {
            return new InputOperation(
                name,
                null,
                "",
                $"{name} description",
                null,
                access,
                parameters is null ? [] : [.. parameters],
                responses is null ? [OperationResponse()] : [.. responses],
                httpMethod,
                uri,
                path,
                null,
                requestMediaTypes is null ? null : [.. requestMediaTypes],
                false,
                null,
                paging,
                true,
                true,
                name);
        }

<<<<<<< HEAD
=======
        public static InputOperationPaging NextLinkOperationPaging(string itemPropertyName, string nextLinkName, InputResponseLocation nextLinkLocation)
        {
            return new InputOperationPaging(
                [itemPropertyName],
                new InputNextLink(null, [nextLinkName], nextLinkLocation),
                null);
        }

>>>>>>> 5bf23662
        public static InputOperationResponse OperationResponse(IEnumerable<int>? statusCodes = null, InputType? bodytype = null)
        {
            return new InputOperationResponse(
                statusCodes is null ? [200] : [.. statusCodes],
                bodytype,
                [],
                false,
                ["application/json"]);
        }

        public static InputClient Client(string name, string clientNamespace = "Sample", string? doc = null, IEnumerable<InputOperation>? operations = null, IEnumerable<InputParameter>? parameters = null, string? parent = null, string? crossLanguageDefinitionId = null)
        {
            return new InputClient(
                name,
                clientNamespace,
                crossLanguageDefinitionId ?? $"{clientNamespace}.{name}",
                string.Empty,
                doc ?? $"{name} description",
                operations is null ? [] : [.. operations],
                parameters is null ? [] : [.. parameters],
                parent);
        }
    }
}<|MERGE_RESOLUTION|>--- conflicted
+++ resolved
@@ -245,8 +245,6 @@
                 name);
         }
 
-<<<<<<< HEAD
-=======
         public static InputOperationPaging NextLinkOperationPaging(string itemPropertyName, string nextLinkName, InputResponseLocation nextLinkLocation)
         {
             return new InputOperationPaging(
@@ -255,7 +253,6 @@
                 null);
         }
 
->>>>>>> 5bf23662
         public static InputOperationResponse OperationResponse(IEnumerable<int>? statusCodes = null, InputType? bodytype = null)
         {
             return new InputOperationResponse(
