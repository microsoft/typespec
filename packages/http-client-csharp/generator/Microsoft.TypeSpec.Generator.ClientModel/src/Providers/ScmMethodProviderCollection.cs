// Copyright (c) Microsoft Corporation. All rights reserved.
// Licensed under the MIT License.

using System;
using System.Collections.Generic;
using System.Linq;
using System.Text.Json;
using System.Threading.Tasks;
using Microsoft.TypeSpec.Generator.ClientModel.Primitives;
using Microsoft.TypeSpec.Generator.ClientModel.Snippets;
using Microsoft.TypeSpec.Generator.Expressions;
using Microsoft.TypeSpec.Generator.Input;
using Microsoft.TypeSpec.Generator.Primitives;
using Microsoft.TypeSpec.Generator.Providers;
using Microsoft.TypeSpec.Generator.Snippets;
using Microsoft.TypeSpec.Generator.Statements;
using Microsoft.TypeSpec.Generator.Utilities;
using static Microsoft.TypeSpec.Generator.Snippets.Snippet;

namespace Microsoft.TypeSpec.Generator.ClientModel.Providers
{
    public class ScmMethodProviderCollection : MethodProviderCollection
    {
        private string _cleanOperationName;
        private readonly MethodProvider _createRequestMethod;
        private static readonly ClientPipelineExtensionsDefinition _clientPipelineExtensionsDefinition = new();
        private IReadOnlyList<ParameterProvider> ProtocolMethodParameters => _protocolMethodParameters ??= RestClientProvider.GetMethodParameters(Operation, RestClientProvider.MethodType.Protocol);
        private IReadOnlyList<ParameterProvider>? _protocolMethodParameters;

        private IReadOnlyList<ParameterProvider> ConvenienceMethodParameters => _convenienceMethodParameters ??= RestClientProvider.GetMethodParameters(Operation, RestClientProvider.MethodType.Convenience);
        private IReadOnlyList<ParameterProvider>? _convenienceMethodParameters;
        private readonly bool _isPaging;

        private ClientProvider Client { get; }

        public ScmMethodProviderCollection(InputOperation operation, TypeProvider enclosingType)
            : base(operation, enclosingType)
        {
            _cleanOperationName = operation.Name.ToCleanName();
            Client = enclosingType as ClientProvider ?? throw new InvalidOperationException("Scm methods can only be built for client types.");
            _createRequestMethod = Client.RestClient.GetCreateRequestMethod(Operation);
            // TODO support Paging.ContinuationToken https://github.com/microsoft/typespec/issues/6291
            _isPaging = operation.Paging?.NextLink != null;
        }

        protected override IReadOnlyList<MethodProvider> BuildMethods()
        {
            var syncProtocol = BuildProtocolMethod(_createRequestMethod, false);
            var asyncProtocol = BuildProtocolMethod(_createRequestMethod, true);

            if (Operation.GenerateConvenienceMethod && !Operation.IsMultipartFormData)
            {
                return
                [
                    syncProtocol,
                    asyncProtocol,
                    BuildConvenienceMethod(syncProtocol, false),
                    BuildConvenienceMethod(asyncProtocol, true),
                ];
            }

            return
            [
                syncProtocol,
                asyncProtocol,
            ];
        }

        private ScmMethodProvider BuildConvenienceMethod(MethodProvider protocolMethod, bool isAsync)
        {
            if (EnclosingType is not ClientProvider)
            {
                throw new InvalidOperationException("Protocol methods can only be built for client types.");
            }

            var methodModifier = MethodSignatureModifiers.Public | MethodSignatureModifiers.Virtual;
            if (isAsync && !_isPaging)
            {
                methodModifier |= MethodSignatureModifiers.Async;
            }

            var methodSignature = new MethodSignature(
                isAsync ? _cleanOperationName + "Async" : _cleanOperationName,
                DocHelpers.GetFormattableDescription(Operation.Summary, Operation.Doc) ?? FormattableStringHelpers.FromString(Operation.Name),
                methodModifier,
                GetResponseType(Operation.Responses, true, isAsync, out var responseBodyType),
                null,
                [.. ConvenienceMethodParameters, ScmKnownParameters.CancellationToken]);

            MethodBodyStatement[] methodBody;
            CollectionResultDefinition? collection = null;
            if (_isPaging)
            {
                collection = new CollectionResultDefinition(Client, Operation, responseBodyType, isAsync);
                methodBody =
                [
                    Return(New.Instance(
                        collection.Type,
                        This,
                        Client.EndpointField,
                        IHttpRequestOptionsApiSnippets.FromCancellationToken(ScmKnownParameters.CancellationToken)))
                ];
            }
            else if (responseBodyType is null)
            {
                methodBody =
                [
                    .. GetStackVariablesForProtocolParamConversion(ConvenienceMethodParameters, out var declarations),
                    Return(This.Invoke(protocolMethod.Signature, [.. GetProtocolMethodArguments(ConvenienceMethodParameters, declarations)], isAsync))
                ];
            }
            else
            {
                methodBody =
                [
                    .. GetStackVariablesForProtocolParamConversion(ConvenienceMethodParameters, out var paramDeclarations),
                    Declare("result", This.Invoke(protocolMethod.Signature, [.. GetProtocolMethodArguments(ConvenienceMethodParameters, paramDeclarations)], isAsync).ToApi<ClientResponseApi>(), out ClientResponseApi result),
                    .. GetStackVariablesForReturnValueConversion(result, responseBodyType, isAsync, out var resultDeclarations),
                    Return(result.FromValue(GetResultConversion(result, result.GetRawResponse(), responseBodyType, resultDeclarations), result.GetRawResponse())),
                ];
            }

            var convenienceMethod = new ScmMethodProvider(methodSignature, methodBody, EnclosingType, collectionDefinition: collection);
            // XmlDocs will be null if the method isn't public
            convenienceMethod.XmlDocs?.Exceptions.Add(new(ScmCodeModelPlugin.Instance.TypeFactory.ClientResponseApi.ClientResponseExceptionType.FrameworkType, "Service returned a non-success status code.", []));
            return convenienceMethod;
        }

        private IEnumerable<MethodBodyStatement> GetStackVariablesForProtocolParamConversion(IReadOnlyList<ParameterProvider> convenienceMethodParameters, out Dictionary<string, ValueExpression> declarations)
        {
            List<MethodBodyStatement> statements = new List<MethodBodyStatement>();
            declarations = new Dictionary<string, ValueExpression>();
            foreach (var parameter in convenienceMethodParameters)
            {
                if (parameter.SpreadSource is not null)
                    continue;

                if (parameter.Location == ParameterLocation.Body)
                {
                    if (parameter.Type.IsReadOnlyMemory)
                    {
                        statements.Add(UsingDeclare("content", BinaryContentHelperSnippets.FromReadOnlyMemory(parameter), out var content));
                        declarations["content"] = content;
                    }
                    else if (parameter.Type.IsList)
                    {
                        statements.Add(UsingDeclare("content", BinaryContentHelperSnippets.FromEnumerable(parameter), out var content));
                        declarations["content"] = content;
                    }
                    else if (parameter.Type.IsDictionary)
                    {
                        statements.Add(UsingDeclare("content", BinaryContentHelperSnippets.FromDictionary(parameter), out var content));
                        declarations["content"] = content;
                    }
                    else if (parameter.Type.Equals(typeof(string)))
                    {
                        var bdExpression = Operation.RequestMediaTypes?.Contains("application/json") == true
                            ? BinaryDataSnippets.FromObjectAsJson(parameter)
                            : BinaryDataSnippets.FromString(parameter);
                        statements.Add(UsingDeclare("content", RequestContentApiSnippets.Create(bdExpression), out var content));
                        declarations["content"] = content;
                    }
                    else if (parameter.Type.IsFrameworkType && !parameter.Type.Equals(typeof(BinaryData)))
                    {
                        statements.Add(UsingDeclare("content", BinaryContentHelperSnippets.FromObject(parameter), out var content));
                        declarations["content"] = content;
                    }
                }
            }

            // add spread parameter model variable declaration
            var spreadSource = convenienceMethodParameters.FirstOrDefault(p => p.SpreadSource is not null)?.SpreadSource;
            if (spreadSource is not null)
            {
                statements.Add(Declare("spreadModel", New.Instance(spreadSource.Type, [.. GetSpreadConversion(spreadSource)]).As(spreadSource.Type), out var spread));
                declarations["spread"] = spread;
            }

            return statements;
        }

        private List<ValueExpression> GetSpreadConversion(TypeProvider spreadSource)
        {
            var convenienceMethodParams = ConvenienceMethodParameters.ToDictionary(p => p.Name);
            List<ValueExpression> expressions = new(spreadSource.Properties.Count);
            // we should make this find more deterministic
            var ctor = spreadSource.Constructors.First(c => c.Signature.Parameters.Count == spreadSource.Properties.Count + 1 &&
                c.Signature.Modifiers.HasFlag(MethodSignatureModifiers.Internal));

            foreach (var param in ctor.Signature.Parameters)
            {
                if (convenienceMethodParams.TryGetValue(param.Name, out var convenienceParam))
                {
                    if (convenienceParam.Type.IsList)
                    {
                        var interfaceType = param.Property!.WireInfo?.IsReadOnly == true
                            ? new CSharpType(typeof(IReadOnlyList<>), convenienceParam.Type.Arguments)
                            : new CSharpType(typeof(IList<>), convenienceParam.Type.Arguments);
                        expressions.Add(new AsExpression(convenienceParam.NullConditional().ToList(), interfaceType)
                            .NullCoalesce(New.Instance(convenienceParam.Type.PropertyInitializationType, [])));
                    }
                    else
                    {
                        expressions.Add(convenienceParam);
                    }
                }
                else
                {
                    expressions.Add(Null);
                }
            }

            return expressions;
        }

        private IEnumerable<MethodBodyStatement> GetStackVariablesForReturnValueConversion(ClientResponseApi result, CSharpType responseBodyType, bool isAsync, out Dictionary<string, ValueExpression> declarations)
        {
            if (responseBodyType.IsList)
            {
                var elementType = responseBodyType.Arguments[0];
                if (!elementType.IsFrameworkType || elementType.Equals(typeof(TimeSpan)) || elementType.Equals(typeof(BinaryData)))
                {
                    var valueDeclaration = Declare("value", New.Instance(new CSharpType(typeof(List<>), elementType)).As(responseBodyType), out var value);
                    MethodBodyStatement[] statements =
                    [
                        valueDeclaration,
                        UsingDeclare("document", JsonDocumentSnippets.Parse(result.GetRawResponse().ContentStream(), isAsync), out var document),
                        ForeachStatement.Create("item", document.RootElement().EnumerateArray(), out ScopedApi<JsonElement> item)
                            .Add(GetElementConversion(elementType, item, value))
                    ];
                    declarations = new Dictionary<string, ValueExpression>
                    {
                        { "value", value }
                    };
                    return statements;
                }
            }
            else if (responseBodyType.IsDictionary)
            {
                var keyType = responseBodyType.Arguments[0];
                var valueType = responseBodyType.Arguments[1];
                if (!valueType.IsFrameworkType || valueType.Equals(typeof(TimeSpan)) || valueType.Equals(typeof(BinaryData)))
                {
                    var valueDeclaration = Declare("value", New.Instance(new CSharpType(typeof(Dictionary<,>), keyType, valueType)).As(responseBodyType), out var value);
                    MethodBodyStatement[] statements =
                    [
                        valueDeclaration,
                        UsingDeclare("document", JsonDocumentSnippets.Parse(result.GetRawResponse().ContentStream(), isAsync), out var document),
                        ForeachStatement.Create("item", document.RootElement().EnumerateObject(), out ScopedApi<JsonProperty> item)
                            .Add(GetElementConversion(valueType, item.Value(), value, item.Name()))
                    ];
                    declarations = new Dictionary<string, ValueExpression>
                    {
                        { "value", value }
                    };
                    return statements;
                }
            }

            declarations = [];
            return [];
        }

        private MethodBodyStatement GetElementConversion(CSharpType elementType, ScopedApi<JsonElement> item, ScopedApi value, ValueExpression? dictKey = null)
        {
            if (elementType.Equals(typeof(TimeSpan)))
            {
                return AddElement(dictKey, item.Invoke("GetTimeSpan", Literal("P")), value);
            }
            else if (elementType.Equals(typeof(BinaryData)))
            {
                return new IfElseStatement(
                    item.ValueKind().Equal(JsonValueKindSnippets.Null),
                    AddElement(dictKey, Null, value),
                    AddElement(dictKey, BinaryDataSnippets.FromString(item.GetRawText()), value));
            }
            else
            {
                return AddElement(dictKey, Static(elementType).Invoke($"Deserialize{elementType.Name}", item, ModelSerializationExtensionsSnippets.Wire), value);
            }
        }

        private MethodBodyStatement AddElement(ValueExpression? dictKey, ValueExpression element, ScopedApi scopedApi)
        {
            if (dictKey != null)
            {
                // Add items to dictionary
                return scopedApi.Add(dictKey, element);
            }
            // Add items to list
            return scopedApi.Add(element);
        }

        private ValueExpression GetResultConversion(ClientResponseApi result, HttpResponseApi response, CSharpType responseBodyType, Dictionary<string, ValueExpression> declarations)
        {
            if (responseBodyType.Equals(typeof(BinaryData)))
            {
                return response.Content();
            }
            if (responseBodyType.IsList)
            {
                if (!responseBodyType.Arguments[0].IsFrameworkType || responseBodyType.Arguments[0].Equals(typeof(TimeSpan)) || responseBodyType.Arguments[0].Equals(typeof(BinaryData)))
                {
                    return declarations["value"];
                }
                else
                {
                    return response.Content().ToObjectFromJson(responseBodyType);
                }
            }
            if (responseBodyType.IsDictionary)
            {
                if (!responseBodyType.Arguments[1].IsFrameworkType || responseBodyType.Arguments[1].Equals(typeof(TimeSpan)) || responseBodyType.Arguments[1].Equals(typeof(BinaryData)))
                {
                    return declarations["value"];
                }
                else
                {
                    return response.Content().ToObjectFromJson(responseBodyType);
                }
            }
            if (responseBodyType.Equals(typeof(string)) && Operation.Responses.Any(r => r.IsErrorResponse is false && r.ContentTypes.Contains("text/plain")))
            {
                return response.Content().InvokeToString();
            }
            if (responseBodyType.IsFrameworkType)
            {
                return response.Content().ToObjectFromJson(responseBodyType);
            }
            if (responseBodyType.IsEnum)
            {
                return responseBodyType.ToEnum(response.Content().ToObjectFromJson(responseBodyType.UnderlyingEnumType));
            }
            return result.CastTo(responseBodyType);
        }

        private IReadOnlyList<ValueExpression> GetProtocolMethodArguments(
            IReadOnlyList<ParameterProvider> convenienceMethodParameters,
            Dictionary<string, ValueExpression> declarations)
        {
            List<ValueExpression> conversions = new List<ValueExpression>();
            bool addedSpreadSource = false;

            foreach (var param in convenienceMethodParameters)
            {
                if (param.SpreadSource is not null)
                {
                    if (!addedSpreadSource)
                    {
                        conversions.Add(declarations["spread"]);
                        addedSpreadSource = true;
                    }
                }
                else if (param.Location == ParameterLocation.Body)
                {
                    if (param.Type.IsReadOnlyMemory || param.Type.IsList)
                    {
                        conversions.Add(declarations["content"]);
                    }
                    else if (param.Type.IsEnum)
                    {
                        conversions.Add(RequestContentApiSnippets.Create(BinaryDataSnippets.FromObjectAsJson(param.Type.ToSerial(param))));
                    }
                    else if (param.Type.Equals(typeof(BinaryData)))
                    {
                        conversions.Add(RequestContentApiSnippets.Create(param));
                    }
                    else if (param.Type.IsFrameworkType)
                    {
                        conversions.Add(declarations["content"]);
                    }
                    else
                    {
                        conversions.Add(param);
                    }
                }
                else if (param.Type.IsEnum)
                {
                    conversions.Add(param.Type.ToSerial(param));
                }
                else
                {
                    conversions.Add(param);
                }
            }

            // RequestOptions argument
            conversions.Add(IHttpRequestOptionsApiSnippets.FromCancellationToken(ScmKnownParameters.CancellationToken));

            return conversions;
        }

        private ScmMethodProvider BuildProtocolMethod(MethodProvider createRequestMethod, bool isAsync)
        {
            if (EnclosingType is not ClientProvider client)
            {
                throw new InvalidOperationException("Protocol methods can only be built for client types.");
            }

            var methodModifier = MethodSignatureModifiers.Public | MethodSignatureModifiers.Virtual;
            if (isAsync && !_isPaging)
            {
                methodModifier |= MethodSignatureModifiers.Async;
            }

            var requiredParameters = new List<ParameterProvider>();
            var optionalParameters = new List<ParameterProvider>();

            for (var i = 0; i < ProtocolMethodParameters.Count; i++)
            {
                var parameter = ProtocolMethodParameters[i];
                if (parameter.DefaultValue is null)
                {
                    requiredParameters.Add(parameter);
                }
                else
                {
                    optionalParameters.Add(parameter);
                }
            }
            bool addOptionalRequestOptionsParameter = ShouldAddOptionalRequestOptionsParameter();
            ParameterProvider requestOptionsParameter = addOptionalRequestOptionsParameter ? ScmKnownParameters.OptionalRequestOptions : ScmKnownParameters.RequestOptions;

            if (!addOptionalRequestOptionsParameter && optionalParameters.Count > 0)
            {
                // If there are optional parameters, but the request options parameter is not optional, make the optional parameters nullable required.
                // This is to ensure that the request options parameter is always the last parameter.
                foreach (var parameter in optionalParameters)
                {
                    parameter.DefaultValue = null;
                    parameter.Type = parameter.Type.WithNullable(true);
                }

                requiredParameters.AddRange(optionalParameters);
                optionalParameters.Clear();
            }

            var methodSignature = new MethodSignature(
                isAsync ? _cleanOperationName + "Async" : _cleanOperationName,
                DocHelpers.GetFormattableDescription(Operation.Summary, Operation.Doc) ?? FormattableStringHelpers.FromString(Operation.Name),
                methodModifier,
                GetResponseType(Operation.Responses, false, isAsync, out _),
                $"The response returned from the service.",
                [.. requiredParameters, .. optionalParameters, requestOptionsParameter]);

            CollectionResultDefinition? collection = null;
            MethodBodyStatement[] methodBody;
            if (_isPaging)
            {
                collection = new CollectionResultDefinition(Client, Operation, null, isAsync);
                methodBody =
                [
                    Return(New.Instance(
                        collection.Type,
                        This,
                        Client.EndpointField,
                        ScmKnownParameters.RequestOptions))
                ];
            }
            else
            {
                var processMessageName = isAsync ? "ProcessMessageAsync" : "ProcessMessage";
                methodBody =
                [
                    UsingDeclare("message", ScmCodeModelPlugin.Instance.TypeFactory.HttpMessageApi.HttpMessageType,
                        This.Invoke(createRequestMethod.Signature,
                            [.. requiredParameters, ..optionalParameters, requestOptionsParameter]), out var message),
                    Return(ScmCodeModelPlugin.Instance.TypeFactory.ClientResponseApi.ToExpression().FromResponse(client
                        .PipelineProperty.Invoke(processMessageName, [message, requestOptionsParameter], isAsync, true, extensionType: _clientPipelineExtensionsDefinition.Type)))
                ];
            }

            var protocolMethod =
                new ScmMethodProvider(methodSignature, methodBody, EnclosingType, collectionDefinition: collection);

            // XmlDocs will be null if the method isn't public
            if (protocolMethod.XmlDocs != null)
            {
                protocolMethod.XmlDocs?.Exceptions.Add(
                    new(ScmCodeModelPlugin.Instance.TypeFactory.ClientResponseApi.ClientResponseExceptionType.FrameworkType, "Service returned a non-success status code.", []));
                List<XmlDocStatement> listItems =
                [
                    new XmlDocStatement("item", [], new XmlDocStatement("description", [$"This <see href=\"https://aka.ms/azsdk/net/protocol-methods\">protocol method</see> allows explicit creation of the request and processing of the response for advanced scenarios."]))
                ];
                XmlDocStatement listXmlDoc = new XmlDocStatement($"<list type=\"bullet\">", $"</list>", [], innerStatements: [.. listItems]);
                protocolMethod.XmlDocs!.Summary = new XmlDocSummaryStatement([$"[Protocol Method] {DocHelpers.GetDescription(Operation.Summary, Operation.Doc) ?? Operation.Name}"], listXmlDoc);
            }
            return protocolMethod;
        }

<<<<<<< HEAD
        private static CSharpType? GetResponseType(IReadOnlyList<InputOperationResponse> responses, bool isConvenience, bool isAsync, out CSharpType? responseBodyType)
=======
        private CSharpType GetResponseType(IReadOnlyList<InputOperationResponse> responses, bool isConvenience, bool isAsync, out CSharpType? responseBodyType)
>>>>>>> 5bf23662
        {
            responseBodyType = null;

            if (isConvenience)
            {
                return GetConvenienceReturnType(responses, isAsync, out responseBodyType);
            }

            if (_isPaging)
            {
                return isAsync
                    ? ScmCodeModelPlugin.Instance.TypeFactory.ClientResponseApi.ClientCollectionAsyncResponseType
                    : ScmCodeModelPlugin.Instance.TypeFactory.ClientResponseApi.ClientCollectionResponseType;
            }

            var returnType = ScmCodeModelPlugin.Instance.TypeFactory.ClientResponseApi.ClientResponseType;

            return isAsync ? new CSharpType(typeof(Task<>), returnType) : returnType;
        }

<<<<<<< HEAD
        private static CSharpType GetConvenienceReturnType(IReadOnlyList<InputOperationResponse> responses, out CSharpType? responseBodyType)
=======
        private CSharpType GetConvenienceReturnType(IReadOnlyList<InputOperationResponse> responses, bool isAsync, out CSharpType? responseBodyType)
>>>>>>> 5bf23662
        {
            var response = responses.FirstOrDefault(r => !r.IsErrorResponse);
            if (_isPaging)
            {
                var type = (response?.BodyType as InputModelType)?.Properties.FirstOrDefault(p =>
                    p.SerializedName == Operation.Paging!.ItemPropertySegments[0]);

                responseBodyType = response?.BodyType is null || type is null ? null : ScmCodeModelPlugin.Instance.TypeFactory.CreateCSharpType((type.Type as InputArrayType)!.ValueType);

                if (response == null || responseBodyType == null)
                {
                    return isAsync ?
                        ScmCodeModelPlugin.Instance.TypeFactory.ClientResponseApi.ClientCollectionAsyncResponseType :
                        ScmCodeModelPlugin.Instance.TypeFactory.ClientResponseApi.ClientCollectionResponseType;
                }

                return new CSharpType(
                    isAsync ?
                        ScmCodeModelPlugin.Instance.TypeFactory.ClientResponseApi.ClientCollectionAsyncResponseOfTType.FrameworkType :
                        ScmCodeModelPlugin.Instance.TypeFactory.ClientResponseApi.ClientCollectionResponseOfTType.FrameworkType,
                    responseBodyType);
            }

            responseBodyType = response?.BodyType is null ? null : ScmCodeModelPlugin.Instance.TypeFactory.CreateCSharpType(response.BodyType);

            var returnType = response == null || responseBodyType == null
                ? ScmCodeModelPlugin.Instance.TypeFactory.ClientResponseApi.ClientResponseType
                : new CSharpType(ScmCodeModelPlugin.Instance.TypeFactory.ClientResponseApi.ClientResponseOfTType.FrameworkType, responseBodyType);

            return isAsync ? new CSharpType(typeof(Task<>), returnType) : returnType;
        }

        private bool ShouldAddOptionalRequestOptionsParameter()
        {
            var convenienceMethodParameterCount = ConvenienceMethodParameters.Count;
            if (convenienceMethodParameterCount == 0)
            {
                return false;
            }

            // the request options parameter is optional if the methods have different parameters.
            if (ProtocolMethodParameters.Count != convenienceMethodParameterCount)
            {
                return true;
            }

            for (int i = 0; i < convenienceMethodParameterCount; i++)
            {
                if (!ProtocolMethodParameters[i].Type.Equals(ConvenienceMethodParameters[i].Type))
                {
                    return true;
                }
            }

            return false;
        }
    }
}<|MERGE_RESOLUTION|>--- conflicted
+++ resolved
@@ -488,11 +488,7 @@
             return protocolMethod;
         }
 
-<<<<<<< HEAD
-        private static CSharpType? GetResponseType(IReadOnlyList<InputOperationResponse> responses, bool isConvenience, bool isAsync, out CSharpType? responseBodyType)
-=======
         private CSharpType GetResponseType(IReadOnlyList<InputOperationResponse> responses, bool isConvenience, bool isAsync, out CSharpType? responseBodyType)
->>>>>>> 5bf23662
         {
             responseBodyType = null;
 
@@ -513,11 +509,7 @@
             return isAsync ? new CSharpType(typeof(Task<>), returnType) : returnType;
         }
 
-<<<<<<< HEAD
-        private static CSharpType GetConvenienceReturnType(IReadOnlyList<InputOperationResponse> responses, out CSharpType? responseBodyType)
-=======
         private CSharpType GetConvenienceReturnType(IReadOnlyList<InputOperationResponse> responses, bool isAsync, out CSharpType? responseBodyType)
->>>>>>> 5bf23662
         {
             var response = responses.FirstOrDefault(r => !r.IsErrorResponse);
             if (_isPaging)
