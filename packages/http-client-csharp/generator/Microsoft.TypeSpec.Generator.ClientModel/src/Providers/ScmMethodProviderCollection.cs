// Copyright (c) Microsoft Corporation. All rights reserved.
// Licensed under the MIT License.

using System;
using System.ClientModel.Primitives;
using System.Collections;
using System.Collections.Generic;
using System.Linq;
using System.Text.Json;
using System.Threading.Tasks;
using Microsoft.TypeSpec.Generator.ClientModel.Primitives;
using Microsoft.TypeSpec.Generator.ClientModel.Snippets;
using Microsoft.TypeSpec.Generator.ClientModel.Utilities;
using Microsoft.TypeSpec.Generator.EmitterRpc;
using Microsoft.TypeSpec.Generator.Expressions;
using Microsoft.TypeSpec.Generator.Input;
using Microsoft.TypeSpec.Generator.Primitives;
using Microsoft.TypeSpec.Generator.Providers;
using Microsoft.TypeSpec.Generator.Snippets;
using Microsoft.TypeSpec.Generator.Statements;
using Microsoft.TypeSpec.Generator.Utilities;
using static Microsoft.TypeSpec.Generator.Snippets.Snippet;

namespace Microsoft.TypeSpec.Generator.ClientModel.Providers
{
    public class ScmMethodProviderCollection : IReadOnlyList<ScmMethodProvider>
    {
        private readonly MethodProvider _createRequestMethod;
        private static readonly ClientPipelineExtensionsDefinition _clientPipelineExtensionsDefinition = new();
<<<<<<< HEAD
        private IList<ParameterProvider> ProtocolMethodParameters => _protocolMethodParameters ??= RestClientProvider.GetMethodParameters(ServiceMethod, ScmMethodProvider.MethodType.Protocol);
=======
        private static readonly CancellationTokenExtensionsDefinition _cancellationTokenExtensionsDefinition = new();
        private IList<ParameterProvider> ProtocolMethodParameters => _protocolMethodParameters ??= RestClientProvider.GetMethodParameters(ServiceMethod, RestClientProvider.MethodType.Protocol);
>>>>>>> 97ba8876
        private IList<ParameterProvider>? _protocolMethodParameters;

        private IReadOnlyList<ParameterProvider> ConvenienceMethodParameters => _convenienceMethodParameters ??= RestClientProvider.GetMethodParameters(ServiceMethod, ScmMethodProvider.MethodType.Convenience);
        private IReadOnlyList<ParameterProvider>? _convenienceMethodParameters;
        private readonly InputPagingServiceMethod? _pagingServiceMethod;
        private IReadOnlyList<ScmMethodProvider>? _methods;
        private readonly bool _generateConvenienceMethod;

        private ClientProvider Client { get; }
        protected InputServiceMethod ServiceMethod { get; }
        protected TypeProvider EnclosingType { get; }
        public IReadOnlyList<ScmMethodProvider> MethodProviders => _methods ??= BuildMethods();

        public ScmMethodProvider this[int index]
        {
            get { return MethodProviders[index]; }
        }

        public int Count
        {
            get { return MethodProviders.Count; }
        }

        public IEnumerator<ScmMethodProvider> GetEnumerator()
        {
            return MethodProviders.GetEnumerator();
        }

        IEnumerator IEnumerable.GetEnumerator()
        {
            return GetEnumerator();
        }

        public ScmMethodProviderCollection(InputServiceMethod serviceMethod, TypeProvider enclosingType)
        {
            ServiceMethod = serviceMethod;
            EnclosingType = enclosingType;

            Client = enclosingType as ClientProvider ?? throw new InvalidOperationException("Scm methods can only be built for client types.");
            _createRequestMethod = Client.RestClient.GetCreateRequestMethod(ServiceMethod.Operation);
            _generateConvenienceMethod = ServiceMethod.Operation is
                { GenerateConvenienceMethod: true, IsMultipartFormData: false };

            if (serviceMethod is InputPagingServiceMethod pagingServiceMethod)
            {
                _pagingServiceMethod = pagingServiceMethod;
            }
        }

        protected virtual IReadOnlyList<ScmMethodProvider> BuildMethods()
        {
            bool shouldMakeParametersRequired = ShouldMakeProtocolMethodParametersRequired();

            var syncProtocol = BuildProtocolMethod(_createRequestMethod, false, shouldMakeParametersRequired);
            var asyncProtocol = BuildProtocolMethod(_createRequestMethod, true, shouldMakeParametersRequired);

            if (_generateConvenienceMethod)
            {
                return
                [
                    syncProtocol,
                    asyncProtocol,
                    BuildConvenienceMethod(syncProtocol, false),
                    BuildConvenienceMethod(asyncProtocol, true),
                ];
            }

            return
            [
                syncProtocol,
                asyncProtocol,
            ];
        }

        private ScmMethodProvider BuildConvenienceMethod(MethodProvider protocolMethod, bool isAsync)
        {
            if (EnclosingType is not ClientProvider)
            {
                throw new InvalidOperationException("Protocol methods can only be built for client types.");
            }

            var methodSignature = new MethodSignature(
                isAsync ? ServiceMethod.Name + "Async" : ServiceMethod.Name,
                DocHelpers.GetFormattableDescription(ServiceMethod.Operation.Summary, ServiceMethod.Operation.Doc) ?? FormattableStringHelpers.FromString(ServiceMethod.Operation.Name),
                protocolMethod.Signature.Modifiers,
                GetResponseType(ServiceMethod.Operation.Responses, true, isAsync, out var responseBodyType),
                null,
                [.. ConvenienceMethodParameters, ScmKnownParameters.CancellationToken]);

            MethodBodyStatement[] methodBody;
            TypeProvider? collection = null;
            if (_pagingServiceMethod != null)
            {
                collection = ScmCodeModelGenerator.Instance.TypeFactory.ClientResponseApi.CreateClientCollectionResultDefinition(Client, _pagingServiceMethod, responseBodyType, isAsync);
                methodBody = [.. GetPagingMethodBody(collection, ConvenienceMethodParameters, true)];
            }
            else if (responseBodyType is null)
            {
                methodBody =
                [
                    .. GetStackVariablesForProtocolParamConversion(ConvenienceMethodParameters, out var declarations),
                    Return(This.Invoke(protocolMethod.Signature, [.. GetProtocolMethodArguments(declarations)], isAsync))
                ];
            }
            else
            {
                methodBody =
                [
                    .. GetStackVariablesForProtocolParamConversion(ConvenienceMethodParameters, out var paramDeclarations),
                    Declare("result", This.Invoke(protocolMethod.Signature, [.. GetProtocolMethodArguments(paramDeclarations)], isAsync).ToApi<ClientResponseApi>(), out ClientResponseApi result),
                    .. GetStackVariablesForReturnValueConversion(result, responseBodyType, isAsync, out var resultDeclarations),
                    IsConvertibleFromBinaryData(responseBodyType)
                        ? Return(result.FromValue(GetResultConversion(result, result.GetRawResponse(), responseBodyType, resultDeclarations), result.GetRawResponse()))
                        :
                        new[]
                        {
                            Declare("data", result.GetRawResponse().Content(), out var data),
                            UsingDeclare("document", data.Parse(), out var jsonDocument),
                            Declare("element", jsonDocument.RootElement(), out var jsonElement),
                            Return(result.FromValue(
                                ScmCodeModelGenerator.Instance.TypeFactory.DeserializeJsonValue(
                                responseBodyType.FrameworkType,
                                jsonElement,
                                data,
                                ScmCodeModelGenerator.Instance.ModelSerializationExtensionsDefinition.WireOptionsField.As<ModelReaderWriterOptions>(),
                                SerializationFormat.Default),
                                result.GetRawResponse()))
                        },
                ];
            }

            var convenienceMethod = new ScmMethodProvider(methodSignature, methodBody, EnclosingType, ScmMethodProvider.MethodType.Convenience, collectionDefinition: collection, serviceMethod: ServiceMethod);

            if (convenienceMethod.XmlDocs != null)
            {
                var exceptions = new List<XmlDocExceptionStatement>(convenienceMethod.XmlDocs.Exceptions);
                exceptions.Add(new(ScmCodeModelGenerator.Instance.TypeFactory.ClientResponseApi.ClientResponseExceptionType.FrameworkType, "Service returned a non-success status code.", []));
                convenienceMethod.XmlDocs.Update(exceptions: exceptions);
            }

            return convenienceMethod;
        }

        private IEnumerable<MethodBodyStatement> GetStackVariablesForProtocolParamConversion(IReadOnlyList<ParameterProvider> convenienceMethodParameters, out Dictionary<string, ValueExpression> declarations)
        {
            List<MethodBodyStatement> statements = new List<MethodBodyStatement>();
            declarations = new Dictionary<string, ValueExpression>();
            var requestContentType = ScmCodeModelGenerator.Instance.TypeFactory.RequestContentApi.RequestContentType;

            foreach (var parameter in convenienceMethodParameters)
            {
                if (parameter.SpreadSource != null)
                    continue;

                if (parameter.Location == ParameterLocation.Body)
                {
                    if (parameter.Type.IsReadOnlyMemory)
                    {
                        statements.Add(UsingDeclare("content", requestContentType, BinaryContentHelperSnippets.FromEnumerable(parameter.Property("Span")), out var content));
                        declarations["content"] = content;
                    }
                    else if (parameter.Type.IsList)
                    {
                        statements.Add(UsingDeclare("content", requestContentType, BinaryContentHelperSnippets.FromEnumerable(parameter), out var content));
                        declarations["content"] = content;
                    }
                    else if (parameter.Type.IsDictionary)
                    {
                        statements.Add(UsingDeclare("content", requestContentType, BinaryContentHelperSnippets.FromDictionary(parameter), out var content));
                        declarations["content"] = content;
                    }
                    else if (parameter.Type.Equals(typeof(string)))
                    {
                        var bdExpression = ServiceMethod.Operation.RequestMediaTypes?.Contains("application/json") == true
                            ? BinaryDataSnippets.FromObjectAsJson(parameter)
                            : BinaryDataSnippets.FromString(parameter);
                        statements.Add(UsingDeclare("content", RequestContentApiSnippets.Create(bdExpression), out var content));
                        declarations["content"] = content;
                    }
                    else if (parameter.Type.IsFrameworkType && !parameter.Type.Equals(typeof(BinaryData)) && IsConvertibleFromBinaryData(parameter.Type))
                    {
                        statements.Add(UsingDeclare("content", requestContentType, BinaryContentHelperSnippets.FromObject(parameter), out var content));
                        declarations["content"] = content;
                    }
                    else if (parameter.Type.IsFrameworkType && !parameter.Type.Equals(typeof(BinaryData)))
                    {
                        statements.Add(Declare("content", New.Instance<Utf8JsonBinaryContentDefinition>(), out var content));
                        statements.Add(ScmCodeModelGenerator.Instance.TypeFactory.SerializeJsonValue(
                            parameter.Type.FrameworkType,
                            parameter,
                            content.JsonWriter(),
                            ScmCodeModelGenerator.Instance.ModelSerializationExtensionsDefinition.WireOptionsField.As<ModelReaderWriterOptions>(),
                            SerializationFormat.Default));
                        declarations["content"] = content;
                    }
                    // else rely on implicit operator to convert to BinaryContent
                    // For BinaryData we have special handling as well
                }
            }

            // add spread parameter model variable declaration
            var spreadSource = convenienceMethodParameters.FirstOrDefault(p => p.SpreadSource != null)?.SpreadSource;
            if (spreadSource is not null)
            {
                statements.Add(Declare("spreadModel", New.Instance(spreadSource.Type, [.. GetSpreadConversion(spreadSource)]).As(spreadSource.Type), out var spread));
                declarations["spread"] = spread;
            }

            return statements;
        }

        private List<ValueExpression> GetSpreadConversion(TypeProvider spreadSource)
        {
            var convenienceMethodParams = ConvenienceMethodParameters.ToDictionary(p => p.Name);
            List<ValueExpression> expressions = new(spreadSource.Properties.Count);
            // we should make this find more deterministic
            var ctor = spreadSource.CanonicalView.Constructors.First(c =>
                c.Signature.Parameters.Count == spreadSource.CanonicalView.Properties.Count + 1 ||
                    (c.EnclosingType is ScmModelProvider { IsDynamicModel: true } && c.Signature.Parameters.Count == spreadSource.CanonicalView.Properties.Count));

            foreach (var param in ctor.Signature.Parameters)
            {
                if (convenienceMethodParams.TryGetValue(param.Name, out var convenienceParam))
                {
                    if (convenienceParam.Type.IsList)
                    {
                        var interfaceType = param.Property!.WireInfo?.IsReadOnly == true
                            ? new CSharpType(typeof(IReadOnlyList<>), convenienceParam.Type.Arguments)
                            : new CSharpType(typeof(IList<>), convenienceParam.Type.Arguments);
                        expressions.Add(new AsExpression(convenienceParam.NullConditional().ToList(), interfaceType)
                            .NullCoalesce(New.Instance(convenienceParam.Type.PropertyInitializationType, [])));
                    }
                    else
                    {
                        expressions.Add(convenienceParam);
                    }
                }
                else if (param.Property is { Body: AutoPropertyBody { InitializationExpression: not null } body })
                {
                    expressions.Add(body.InitializationExpression);
                }
                else
                {
                    expressions.Add(Default);
                }
            }

            return expressions;
        }

        private IEnumerable<MethodBodyStatement> GetStackVariablesForReturnValueConversion(ClientResponseApi result, CSharpType responseBodyType, bool isAsync, out Dictionary<string, ValueExpression> declarations)
        {
            if (responseBodyType.IsList)
            {
                var elementType = responseBodyType.Arguments[0];
                if (!elementType.IsFrameworkType || elementType.Equals(typeof(TimeSpan)) || elementType.Equals(typeof(BinaryData)))
                {
                    var valueDeclaration = Declare("value", New.Instance(new CSharpType(typeof(List<>), elementType)).As(responseBodyType), out var value);
                    var dataDeclaration = Declare("data", result.GetRawResponse().Content(), out var data);

                    MethodBodyStatement[] statements =
                    [
                        valueDeclaration,
                        dataDeclaration,
                        UsingDeclare("document", data.Parse(), out var document),
                        ForEachStatement.Create("item", document.RootElement().EnumerateArray(), out ScopedApi<JsonElement> item)
                            .Add(GetElementConversion(elementType, data, item, value))
                    ];
                    declarations = new Dictionary<string, ValueExpression>
                    {
                        { "value", value }
                    };
                    return statements;
                }
            }
            else if (responseBodyType.IsDictionary)
            {
                var keyType = responseBodyType.Arguments[0];
                var valueType = responseBodyType.Arguments[1];
                if (!valueType.IsFrameworkType || valueType.Equals(typeof(TimeSpan)) || valueType.Equals(typeof(BinaryData)))
                {
                    var valueDeclaration = Declare("value", New.Instance(new CSharpType(typeof(Dictionary<,>), keyType, valueType)).As(responseBodyType), out var value);
                    var dataDeclaration = Declare("data", result.GetRawResponse().Content(), out var data);

                    MethodBodyStatement[] statements =
                    [
                        valueDeclaration,
                        dataDeclaration,
                        UsingDeclare("document", data.Parse(), out var document),
                        ForEachStatement.Create("item", document.RootElement().EnumerateObject(), out ScopedApi<JsonProperty> item)
                            .Add(GetElementConversion(valueType, data, item.Value(), value, item.Name()))
                    ];
                    declarations = new Dictionary<string, ValueExpression>
                    {
                        { "value", value }
                    };
                    return statements;
                }
            }

            declarations = [];
            return [];
        }

        private MethodBodyStatement GetElementConversion(CSharpType elementType, ScopedApi<BinaryData> data, ScopedApi<JsonElement> item, ScopedApi value, ValueExpression? dictKey = null)
        {
            if (elementType.Equals(typeof(TimeSpan)))
            {
                return AddElement(dictKey, item.Invoke("GetTimeSpan", Literal("P")), value);
            }
            else if (elementType.Equals(typeof(BinaryData)))
            {
                return new IfElseStatement(
                    item.ValueKind().Equal(JsonValueKindSnippets.Null),
                    AddElement(dictKey, Null, value),
                    AddElement(dictKey, BinaryDataSnippets.FromString(item.GetRawText()), value));
            }
            else
            {
                return AddElement(
                    dictKey,
                    MrwSerializationTypeDefinition.GetDeserializationMethodInvocationForType(elementType, item, data, ModelSerializationExtensionsSnippets.Wire),
                    value);
            }
        }

        private MethodBodyStatement AddElement(ValueExpression? dictKey, ValueExpression element, ScopedApi scopedApi)
        {
            if (dictKey != null)
            {
                // Add items to dictionary
                return scopedApi.Add(dictKey, element);
            }
            // Add items to list
            return scopedApi.Add(element);
        }

        private ValueExpression GetResultConversion(ClientResponseApi result, HttpResponseApi response, CSharpType responseBodyType, Dictionary<string, ValueExpression> declarations)
        {
            if (responseBodyType.Equals(typeof(BinaryData)))
            {
                return response.Content();
            }
            if (responseBodyType.IsList)
            {
                if (!responseBodyType.Arguments[0].IsFrameworkType || responseBodyType.Arguments[0].Equals(typeof(TimeSpan)) || responseBodyType.Arguments[0].Equals(typeof(BinaryData)))
                {
                    return declarations["value"].CastTo(new CSharpType(responseBodyType.OutputType.FrameworkType, responseBodyType.Arguments[0]));
                }
                else
                {
                    return response.Content().ToObjectFromJson(responseBodyType.OutputType);
                }
            }
            if (responseBodyType.IsDictionary)
            {
                if (!responseBodyType.Arguments[1].IsFrameworkType || responseBodyType.Arguments[1].Equals(typeof(TimeSpan)) || responseBodyType.Arguments[1].Equals(typeof(BinaryData)))
                {
                    return declarations["value"].CastTo(new CSharpType(responseBodyType.OutputType.FrameworkType, responseBodyType.Arguments[0], responseBodyType.Arguments[1]));
                }
                else
                {
                    return response.Content().ToObjectFromJson(responseBodyType.OutputType);
                }
            }
            if (responseBodyType.Equals(typeof(string)) && ServiceMethod.Operation.Responses.Any(r => r.IsErrorResponse is false && r.ContentTypes.Contains("text/plain")))
            {
                return response.Content().InvokeToString();
            }
            if (responseBodyType.IsFrameworkType)
            {
                return response.Content().ToObjectFromJson(responseBodyType);
            }
            if (responseBodyType.IsEnum)
            {
                return responseBodyType.ToEnum(response.Content().ToObjectFromJson(responseBodyType.UnderlyingEnumType));
            }
            return result.CastTo(responseBodyType);
        }

        private static bool IsConvertibleFromBinaryData(CSharpType type)
        {
            if (type.Equals(typeof(BinaryData)))
            {
                return true;
            }

            if (!type.IsFrameworkType)
            {
                // generated types will have the explicit operator from ClientResult defined
                return true;
            }

            if (type.IsList)
            {
                return IsConvertibleFromBinaryData(type.Arguments[0]);
            }

            if (type.IsDictionary)
            {
                return IsConvertibleFromBinaryData(type.Arguments[1]);
            }

            return type.Equals(typeof(string)) ||
                   type.Equals(typeof(int)) ||
                   type.Equals(typeof(int?)) ||
                   type.Equals(typeof(long)) ||
                   type.Equals(typeof(long?)) ||
                   type.Equals(typeof(double)) ||
                   type.Equals(typeof(double?)) ||
                   type.Equals(typeof(float)) ||
                   type.Equals(typeof(float?)) ||
                   type.Equals(typeof(decimal)) ||
                   type.Equals(typeof(decimal?)) ||
                   type.Equals(typeof(bool)) ||
                   type.Equals(typeof(bool?)) ||
                   type.Equals(typeof(DateTimeOffset)) ||
                   type.Equals(typeof(DateTimeOffset?)) ||
                   type.Equals(typeof(TimeSpan)) ||
                   type.Equals(typeof(TimeSpan?));
        }

        private IReadOnlyList<ValueExpression> GetProtocolMethodArguments(Dictionary<string, ValueExpression> declarations)
        {
            List<ValueExpression> conversions = new List<ValueExpression>();
            bool addedSpreadSource = false;

            ModelProvider? bodyModel = null;
            InputParameter? methodBodyParameter = ServiceMethod.Parameters.FirstOrDefault(p => p.Location == InputRequestLocation.Body);
            if (methodBodyParameter?.Type is InputModelType model)
            {
                bodyModel = ScmCodeModelGenerator.Instance.TypeFactory.CreateModel(model);
            }

            foreach (var param in ConvenienceMethodParameters)
            {
                // handle spread
                if (param.SpreadSource is not null)
                {
                    if (!addedSpreadSource && declarations.TryGetValue("spread", out ValueExpression? spread))
                    {
                        conversions.Add(spread);
                        addedSpreadSource = true;
                    }
                }
                else if (param.Location == ParameterLocation.Body)
                {
                    // Add any non-body parameters that may have been declared within the request body model
                    List<ValueExpression>? requiredParameters = null;
                    List<ValueExpression>? optionalParameters = null;

                    if (param.Type.Equals(bodyModel?.Type) == true)
                    {
                        var parameterConversions = GetNonBodyModelPropertiesConversions(param, bodyModel);
                        if (parameterConversions != null)
                        {
                            requiredParameters = parameterConversions.Value.RequiredParameters;
                            optionalParameters = parameterConversions.Value.OptionalParameters;
                        }
                    }

                    // Add required non-body parameters
                    if (requiredParameters != null)
                    {
                        conversions.AddRange(requiredParameters);
                    }

                    if (param.Type.IsReadOnlyMemory || param.Type.IsList)
                    {
                        conversions.Add(declarations["content"]);
                    }
                    else if (param.Type.IsEnum)
                    {
                        conversions.Add(RequestContentApiSnippets.Create(BinaryDataSnippets.FromObjectAsJson(param.Type.ToSerial(param))));
                    }
                    else if (param.Type.Equals(typeof(BinaryData)))
                    {
                        conversions.Add(RequestContentApiSnippets.Create(param));
                    }
                    else if (param.Type.IsFrameworkType)
                    {
                        conversions.Add(declarations["content"]);
                    }
                    else
                    {
                        conversions.Add(param);
                    }

                    // Add optional non-body parameters
                    if (optionalParameters != null)
                    {
                        conversions.AddRange(optionalParameters);
                    }
                }
                else if (param.Type.IsEnum)
                {
                    conversions.Add(param.Type.ToSerial(param));
                }
                else
                {
                    conversions.Add(param);
                }
            }

            // RequestOptions argument
            var requestOptionsApi = ScmCodeModelGenerator.Instance.TypeFactory.HttpRequestOptionsApi;
            // Build method name like "ToRequestOptions" or "ToRequestContext" based on the parameter name
            var toRequestOptionsMethodName = $"ToRequest{char.ToUpper(requestOptionsApi.ParameterName[0])}{requestOptionsApi.ParameterName.Substring(1)}";
            conversions.Add(ScmKnownParameters.CancellationToken.Invoke(toRequestOptionsMethodName, extensionType: _cancellationTokenExtensionsDefinition.Type));

            return conversions;
        }

        private (List<ValueExpression> RequiredParameters, List<ValueExpression> OptionalParameters)?
            GetNonBodyModelPropertiesConversions(ParameterProvider bodyParam, ModelProvider bodyModel)
        {
            // Extract non-body properties from the body model
            var nonBodyProperties = bodyModel.CanonicalView.Properties
                .Where(p => p.WireInfo?.IsHttpMetadata == true)
                .ToDictionary(p => p.WireInfo!.SerializedName, p => p);

            if (nonBodyProperties.Count == 0)
                return null;

            List<ValueExpression> required = [];
            List<ValueExpression> optional = [];

            // Add properties for matching protocol parameters
            foreach (var protocolParameter in ProtocolMethodParameters)
            {
                if (protocolParameter.Location != ParameterLocation.Body &&
                    (nonBodyProperties.TryGetValue(protocolParameter.WireInfo.SerializedName, out var nonBodyProperty) ||
                    nonBodyProperties.TryGetValue(protocolParameter.Name, out nonBodyProperty)))
                {
                    var conversion = bodyParam.Property(nonBodyProperty.Name);
                    if (protocolParameter.DefaultValue != null)
                    {
                        optional.Add(conversion);
                    }
                    else
                    {
                        required.Add(conversion);
                    }
                }
            }

            return (required, optional);
        }

        private ScmMethodProvider BuildProtocolMethod(MethodProvider createRequestMethod, bool isAsync, bool shouldMakeParametersRequired)
        {
            if (EnclosingType is not ClientProvider client)
            {
                throw new InvalidOperationException("Protocol methods can only be built for client types.");
            }

            var methodModifiers = ServiceMethod.Accessibility == "public" ?
                MethodSignatureModifiers.Public :
                MethodSignatureModifiers.Internal;

            methodModifiers |= MethodSignatureModifiers.Virtual;

            if (isAsync && _pagingServiceMethod == null)
            {
                methodModifiers |= MethodSignatureModifiers.Async;
            }

            var requiredParameters = new List<ParameterProvider>();
            var optionalParameters = new List<ParameterProvider>();

            for (var i = 0; i < ProtocolMethodParameters.Count; i++)
            {
                var parameter = ProtocolMethodParameters[i];
                if (parameter.DefaultValue is null)
                {
                    requiredParameters.Add(parameter);
                }
                else
                {
                    optionalParameters.Add(parameter);
                }
            }
            ParameterProvider requestOptionsParameter = ScmKnownParameters.RequestOptions;

            if (shouldMakeParametersRequired)
            {
                ProcessOptionalParameters(optionalParameters, requiredParameters, ref requestOptionsParameter);
            }
            else
            {
                requestOptionsParameter = ScmKnownParameters.OptionalRequestOptions;
            }

            ParameterProvider[] parameters = [.. requiredParameters, .. optionalParameters, requestOptionsParameter];

            var methodSignature = new MethodSignature(
                isAsync ? ServiceMethod.Name + "Async" : ServiceMethod.Name,
                DocHelpers.GetFormattableDescription(ServiceMethod.Operation.Summary, ServiceMethod.Operation.Doc) ?? FormattableStringHelpers.FromString(ServiceMethod.Operation.Name),
                methodModifiers,
                GetResponseType(ServiceMethod.Operation.Responses, false, isAsync, out _),
                $"The response returned from the service.",
                parameters);

            TypeProvider? collection = null;
            MethodBodyStatement[] methodBody;
            if (_pagingServiceMethod != null)
            {
                collection = ScmCodeModelGenerator.Instance.TypeFactory.ClientResponseApi.CreateClientCollectionResultDefinition(Client, _pagingServiceMethod, null, isAsync);
                methodBody = [.. GetPagingMethodBody(collection, parameters, false)];
            }
            else
            {
                var processMessageName = isAsync ? "ProcessMessageAsync" : "ProcessMessage";
                methodBody =
                [
                    UsingDeclare("message", ScmCodeModelGenerator.Instance.TypeFactory.HttpMessageApi.HttpMessageType,
                        This.Invoke(createRequestMethod.Signature,
                            [.. parameters]), out var message),
                    Return(ScmCodeModelGenerator.Instance.TypeFactory.ClientResponseApi.ToExpression().FromResponse(client
                        .PipelineProperty.Invoke(processMessageName, [message, requestOptionsParameter], isAsync, true, extensionType: _clientPipelineExtensionsDefinition.Type)))
                ];
            }

            var protocolMethod =
                new ScmMethodProvider(methodSignature, methodBody, EnclosingType, ScmMethodProvider.MethodType.Protocol, collectionDefinition: collection, serviceMethod: ServiceMethod);

            if (protocolMethod.XmlDocs != null)
            {
                var exceptions = new List<XmlDocExceptionStatement>(protocolMethod.XmlDocs.Exceptions);
                exceptions.Add(new(ScmCodeModelGenerator.Instance.TypeFactory.ClientResponseApi.ClientResponseExceptionType.FrameworkType, "Service returned a non-success status code.", []));

                List<XmlDocStatement> listItems =
                [
                    new XmlDocStatement("item", [], new XmlDocStatement("description", [$"This <see href=\"https://aka.ms/azsdk/net/protocol-methods\">protocol method</see> allows explicit creation of the request and processing of the response for advanced scenarios."]))
                ];
                XmlDocStatement listXmlDoc = new XmlDocStatement($"<list type=\"bullet\">", $"</list>", [], innerStatements: [.. listItems]);
                var summary = new XmlDocSummaryStatement([$"[Protocol Method] {DocHelpers.GetDescription(ServiceMethod.Operation.Summary, ServiceMethod.Operation.Doc) ?? ServiceMethod.Operation.Name}"], listXmlDoc);

                protocolMethod.XmlDocs.Update(summary: summary, exceptions: exceptions);
            }
            return protocolMethod;
        }

        private ParameterProvider ProcessOptionalParameters(
            List<ParameterProvider> optionalParameters,
            List<ParameterProvider> requiredParameters,
            ref ParameterProvider requestOptionsParameter)
        {
            // If we need to make parameters required, make only the first optional parameter nullable required.
            // This is to prevent ambiguous callsites with the RequestOptions parameter while avoiding overly aggressive required parameter conversion.
            bool hasOptionalRequestContent =
                optionalParameters.Any(p => p.Equals(ScmKnownParameters.OptionalRequestContent));

            // If there is an optional request content parameter, we need to make all parameters required up to and including the request content parameter
            if (hasOptionalRequestContent)
            {
                int parametersMadeRequired = 0;
                foreach (var optionalParameter in optionalParameters)
                {
                    if (optionalParameter.Equals(ScmKnownParameters.OptionalRequestContent))
                    {
                        requiredParameters.Add(ScmKnownParameters.NullableRequiredRequestContent);
                        // Update the body param in the underlying collection
                        var bodyParamIndex = ProtocolMethodParameters.IndexOf(optionalParameter);
                        ProtocolMethodParameters[bodyParamIndex] =
                            ScmKnownParameters.NullableRequiredRequestContent;
                        parametersMadeRequired++;
                        break;
                    }

                    optionalParameter.DefaultValue = null;
                    optionalParameter.Type = optionalParameter.Type.WithNullable(true);
                    requiredParameters.Add(optionalParameter);
                    parametersMadeRequired++;
                }

                optionalParameters.RemoveRange(0, parametersMadeRequired);
                requestOptionsParameter = ScmKnownParameters.OptionalRequestOptions;
            }
            else
            {
                // If there is a required request content, then we don't need to make the optional parameters required
                bool hasRequiredRequestContent =
                    requiredParameters.Any(p => p.Equals(ScmKnownParameters.RequestContent));

                if (hasRequiredRequestContent)
                {
                    requestOptionsParameter = ScmKnownParameters.OptionalRequestOptions;
                }
                else
                {
                    // Otherwise we need to make all parameters required
                    foreach (var optionalParameter in optionalParameters)
                    {
                        optionalParameter.DefaultValue = null;
                        optionalParameter.Type = optionalParameter.Type.WithNullable(true);
                        requiredParameters.Add(optionalParameter);
                    }

                    optionalParameters.Clear();
                }
            }

            return requestOptionsParameter;
        }

        private IEnumerable<MethodBodyStatement> GetPagingMethodBody(
            TypeProvider collection,
            IReadOnlyList<ParameterProvider> parameters,
            bool isConvenience)
        {
            if (isConvenience)
            {
                return
                    [
                        .. GetStackVariablesForProtocolParamConversion(ConvenienceMethodParameters, out var declarations),
                        Return(New.Instance(
                        collection.Type,
                        [
                            This,
                            .. GetProtocolMethodArguments(declarations)
                        ]))
                    ];
            }

            return Return(New.Instance(
                collection.Type,
                [
                    This,
                    .. parameters
                ]));
        }

        private CSharpType GetResponseType(IReadOnlyList<InputOperationResponse> responses, bool isConvenience, bool isAsync, out CSharpType? responseBodyType)
        {
            responseBodyType = null;

            if (isConvenience)
            {
                return GetConvenienceReturnType(responses, isAsync, out responseBodyType);
            }

            if (_pagingServiceMethod != null)
            {
                return isAsync
                    ? ScmCodeModelGenerator.Instance.TypeFactory.ClientResponseApi.ClientCollectionAsyncResponseType
                    : ScmCodeModelGenerator.Instance.TypeFactory.ClientResponseApi.ClientCollectionResponseType;
            }

            var returnType = ScmCodeModelGenerator.Instance.TypeFactory.ClientResponseApi.ClientResponseType;

            return isAsync ? new CSharpType(typeof(Task<>), returnType) : returnType;
        }

        private CSharpType GetConvenienceReturnType(IReadOnlyList<InputOperationResponse> responses, bool isAsync, out CSharpType? responseBodyType)
        {
            var response = responses.FirstOrDefault(r => !r.IsErrorResponse);
            responseBodyType = GetResponseBodyType(response?.BodyType);

            if (_pagingServiceMethod != null)
            {
                if (responseBodyType == null)
                {
                    return isAsync ?
                        ScmCodeModelGenerator.Instance.TypeFactory.ClientResponseApi.ClientCollectionAsyncResponseType :
                        ScmCodeModelGenerator.Instance.TypeFactory.ClientResponseApi.ClientCollectionResponseType;
                }

                return new CSharpType(
                    isAsync ?
                        ScmCodeModelGenerator.Instance.TypeFactory.ClientResponseApi.ClientCollectionAsyncResponseOfTType.FrameworkType :
                        ScmCodeModelGenerator.Instance.TypeFactory.ClientResponseApi.ClientCollectionResponseOfTType.FrameworkType,
                    responseBodyType);
            }

            var returnType = responseBodyType == null
                ? ScmCodeModelGenerator.Instance.TypeFactory.ClientResponseApi.ClientResponseType
                : new CSharpType(ScmCodeModelGenerator.Instance.TypeFactory.ClientResponseApi.ClientResponseOfTType.FrameworkType, responseBodyType.OutputType);

            return isAsync ? new CSharpType(typeof(Task<>), returnType) : returnType;
        }

        private CSharpType? GetResponseBodyType(InputType? responseType)
        {
            if (responseType is null)
            {
                return null;
            }

            if (_pagingServiceMethod != null)
            {
                var modelType = responseType as InputModelType;

                foreach (var segment in _pagingServiceMethod!.PagingMetadata.ItemPropertySegments)
                {
                    var property = modelType!.Properties.FirstOrDefault(p => p.SerializedName == segment);
                    var propertyType = property?.Type;

                    if (propertyType is InputArrayType arrayType)
                    {
                        var valueType = arrayType.ValueType;
                        return ScmCodeModelGenerator.Instance.TypeFactory.CreateCSharpType(valueType);
                    }

                    if (propertyType is InputModelType type)
                    {
                        modelType = type;
                    }
                }

                // Never found an array property, so there was invalid paging metadata.
                ScmCodeModelGenerator.Instance.Emitter.ReportDiagnostic(
                    DiagnosticCodes.NoMatchingItemsProperty,
                    "No property was found in the response model matching the items property",
                    ServiceMethod.Operation.CrossLanguageDefinitionId,
                    EmitterDiagnosticSeverity.Error);
                return null;
            }

            if (responseType is InputModelType inputModelType)
            {
                var model = ScmCodeModelGenerator.Instance.TypeFactory.CreateModel(inputModelType);
                return model?.Type;
            }

            return ScmCodeModelGenerator.Instance.TypeFactory.CreateCSharpType(responseType);
        }

        private bool ShouldMakeProtocolMethodParametersRequired()
        {
            var convenienceMethodParameterCount = ConvenienceMethodParameters.Count;
            if (!_generateConvenienceMethod)
            {
                return false;
            }
            if (convenienceMethodParameterCount == 0)
            {
                return true;
            }

            for (int i = 0; i < convenienceMethodParameterCount; i++)
            {
                // If protocol parameter is required, and convenience is optional, we don't need any changes.
                if (ProtocolMethodParameters[i].DefaultValue == null && ConvenienceMethodParameters[i].DefaultValue != null)
                {
                    return false;
                }
                // If convenience is optional, and protocol is optional, we do need to make the protocol required.
                if (ConvenienceMethodParameters[i].DefaultValue != null)
                {
                    return true;
                }
                if (!ProtocolMethodParameters[i].Type.Equals(ConvenienceMethodParameters[i].Type))
                {
                    return false;
                }
            }

            return true;
        }
    }
}<|MERGE_RESOLUTION|>--- conflicted
+++ resolved
@@ -27,12 +27,7 @@
     {
         private readonly MethodProvider _createRequestMethod;
         private static readonly ClientPipelineExtensionsDefinition _clientPipelineExtensionsDefinition = new();
-<<<<<<< HEAD
         private IList<ParameterProvider> ProtocolMethodParameters => _protocolMethodParameters ??= RestClientProvider.GetMethodParameters(ServiceMethod, ScmMethodProvider.MethodType.Protocol);
-=======
-        private static readonly CancellationTokenExtensionsDefinition _cancellationTokenExtensionsDefinition = new();
-        private IList<ParameterProvider> ProtocolMethodParameters => _protocolMethodParameters ??= RestClientProvider.GetMethodParameters(ServiceMethod, RestClientProvider.MethodType.Protocol);
->>>>>>> 97ba8876
         private IList<ParameterProvider>? _protocolMethodParameters;
 
         private IReadOnlyList<ParameterProvider> ConvenienceMethodParameters => _convenienceMethodParameters ??= RestClientProvider.GetMethodParameters(ServiceMethod, ScmMethodProvider.MethodType.Convenience);
