--- conflicted
+++ resolved
@@ -424,13 +424,8 @@
         /// </summary>
         internal MethodProvider BuildJsonModelCreateMethod()
         {
-<<<<<<< HEAD
             ValueExpression createCoreInvocation = This.Invoke(JsonModelCreateCoreMethodName, [_utf8JsonReaderParameter.AsArgument(), _serializationOptionsParameter]);
-            var createCoreReturnType = _model.Type.RootType;
-=======
-            ValueExpression createCoreInvocation = This.Invoke(JsonModelCreateCoreMethodName, [_utf8JsonReaderParameter, _serializationOptionsParameter]);
             var createCoreReturnType = RootType;
->>>>>>> f4e0eb99
 
             // If the return type of the create core method is not the same as the interface type, cast it to the interface type since
             // the Core methods will always return the root type of the model. The interface type will be the model type unless the model
