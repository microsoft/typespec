// Copyright (c) Microsoft Corporation. All rights reserved.
// Licensed under the MIT License.

using System.ClientModel;
using System.Collections.Generic;
using Microsoft.TypeSpec.Generator.ClientModel.Providers;
using Microsoft.TypeSpec.Generator.Input;
using Microsoft.TypeSpec.Generator.Providers;

namespace Microsoft.TypeSpec.Generator.ClientModel
{
    public class ScmOutputLibrary : OutputLibrary
    {
        private static TypeProvider[] BuildClientTypes()
        {
<<<<<<< HEAD
            var inputClients = ScmCodeModelPlugin.Instance.InputLibrary.InputNamespace.Clients;
            var clients = new List<TypeProvider>();
            foreach (var inputClient in inputClients)
            {
                BuildClient(inputClient, clients);
            }

            return [.. clients];
        }

        private static void BuildClient(InputClient inputClient, IList<TypeProvider> clients)
        {
            var client = ScmCodeModelPlugin.Instance.TypeFactory.CreateClient(inputClient);
            if (client == null)
            {
                return;
            }
            clients.Add(client);
            clients.Add(client.RestClient);
            var clientOptions = client.ClientOptions.Value;
            if (clientOptions != null)
            {
                clients.Add(clientOptions);
            }
=======
            var inputClients = ScmCodeModelGenerator.Instance.InputLibrary.InputNamespace.Clients;
            var clientTypes = new List<TypeProvider>();
            foreach (var inputClient in inputClients)
            {
                var client = ScmCodeModelGenerator.Instance.TypeFactory.CreateClient(inputClient);
                if (client == null)
                {
                    continue;
                }
                clientTypes.Add(client);
                clientTypes.Add(client.RestClient);
                var clientOptions = client.ClientOptions.Value;
                if (clientOptions != null)
                {
                    clientTypes.Add(clientOptions);
                }
>>>>>>> 586a120e

            foreach (var method in client.Methods)
            {
                if (method is ScmMethodProvider scmMethod && scmMethod.CollectionDefinition != null)
                {
<<<<<<< HEAD
                    clients.Add(scmMethod.CollectionDefinition);
                    ScmCodeModelPlugin.Instance.AddTypeToKeep(scmMethod.CollectionDefinition);
=======
                    if (method is ScmMethodProvider scmMethod && scmMethod.CollectionDefinition != null)
                    {
                        clientTypes.Add(scmMethod.CollectionDefinition);
                        ScmCodeModelGenerator.Instance.AddTypeToKeep(scmMethod.CollectionDefinition);
                    }
>>>>>>> 586a120e
                }
            }

            foreach (var child in inputClient.Children)
            {
                BuildClient(child, clients);
            }
        }

        protected override TypeProvider[] BuildTypeProviders()
        {
            var baseTypes = base.BuildTypeProviders();
            var systemOptionalProvider = new SystemOptionalDefinition();

            for (var i = 0; i < baseTypes.Length; i++)
            {
                if (baseTypes[i] is OptionalDefinition)
                {
                    baseTypes[i] = systemOptionalProvider;
                }
            }

            return [
                ..baseTypes,
                ..BuildClientTypes(),
                new ModelSerializationExtensionsDefinition(),
                new TypeFormattersDefinition(),
                new ClientPipelineExtensionsDefinition(),
                new ErrorResultDefinition(),
                new ClientUriBuilderDefinition(),
                new Utf8JsonBinaryContentDefinition(),
                new BinaryContentHelperDefinition(),
                new PipelineRequestHeadersExtensionsDefinition(),
                .. GetMultipartFormDataBinaryContentDefinition()
            ];
        }

        private IEnumerable<TypeProvider> GetMultipartFormDataBinaryContentDefinition()
        {
            if (ScmCodeModelGenerator.Instance.InputLibrary.HasMultipartFormDataOperation)
            {
                var multipart = new MultiPartFormDataBinaryContentDefinition();
                ScmCodeModelGenerator.Instance.AddTypeToKeep(multipart.Name);
                yield return multipart;
            }
        }
    }
}<|MERGE_RESOLUTION|>--- conflicted
+++ resolved
@@ -1,7 +1,6 @@
 // Copyright (c) Microsoft Corporation. All rights reserved.
 // Licensed under the MIT License.
 
-using System.ClientModel;
 using System.Collections.Generic;
 using Microsoft.TypeSpec.Generator.ClientModel.Providers;
 using Microsoft.TypeSpec.Generator.Input;
@@ -13,8 +12,7 @@
     {
         private static TypeProvider[] BuildClientTypes()
         {
-<<<<<<< HEAD
-            var inputClients = ScmCodeModelPlugin.Instance.InputLibrary.InputNamespace.Clients;
+            var inputClients = ScmCodeModelGenerator.Instance.InputLibrary.InputNamespace.Clients;
             var clients = new List<TypeProvider>();
             foreach (var inputClient in inputClients)
             {
@@ -26,7 +24,7 @@
 
         private static void BuildClient(InputClient inputClient, IList<TypeProvider> clients)
         {
-            var client = ScmCodeModelPlugin.Instance.TypeFactory.CreateClient(inputClient);
+            var client = ScmCodeModelGenerator.Instance.TypeFactory.CreateClient(inputClient);
             if (client == null)
             {
                 return;
@@ -38,39 +36,13 @@
             {
                 clients.Add(clientOptions);
             }
-=======
-            var inputClients = ScmCodeModelGenerator.Instance.InputLibrary.InputNamespace.Clients;
-            var clientTypes = new List<TypeProvider>();
-            foreach (var inputClient in inputClients)
-            {
-                var client = ScmCodeModelGenerator.Instance.TypeFactory.CreateClient(inputClient);
-                if (client == null)
-                {
-                    continue;
-                }
-                clientTypes.Add(client);
-                clientTypes.Add(client.RestClient);
-                var clientOptions = client.ClientOptions.Value;
-                if (clientOptions != null)
-                {
-                    clientTypes.Add(clientOptions);
-                }
->>>>>>> 586a120e
 
             foreach (var method in client.Methods)
             {
                 if (method is ScmMethodProvider scmMethod && scmMethod.CollectionDefinition != null)
                 {
-<<<<<<< HEAD
                     clients.Add(scmMethod.CollectionDefinition);
-                    ScmCodeModelPlugin.Instance.AddTypeToKeep(scmMethod.CollectionDefinition);
-=======
-                    if (method is ScmMethodProvider scmMethod && scmMethod.CollectionDefinition != null)
-                    {
-                        clientTypes.Add(scmMethod.CollectionDefinition);
-                        ScmCodeModelGenerator.Instance.AddTypeToKeep(scmMethod.CollectionDefinition);
-                    }
->>>>>>> 586a120e
+                    ScmCodeModelGenerator.Instance.AddTypeToKeep(scmMethod.CollectionDefinition);
                 }
             }
 
