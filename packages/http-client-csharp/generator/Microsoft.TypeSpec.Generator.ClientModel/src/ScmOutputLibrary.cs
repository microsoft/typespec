--- conflicted
+++ resolved
@@ -17,31 +17,7 @@
             var clientTypes = new List<TypeProvider>();
             foreach (var inputClient in inputClients)
             {
-<<<<<<< HEAD
                 BuildClient(inputClient, clients);
-=======
-                var client = ScmCodeModelPlugin.Instance.TypeFactory.CreateClient(inputClient);
-                if (client == null)
-                {
-                    continue;
-                }
-                clientTypes.Add(client);
-                clientTypes.Add(client.RestClient);
-                var clientOptions = client.ClientOptions.Value;
-                if (clientOptions != null)
-                {
-                    clientTypes.Add(clientOptions);
-                }
-
-                foreach (var method in client.Methods)
-                {
-                    if (method is ScmMethodProvider scmMethod && scmMethod.CollectionDefinition != null)
-                    {
-                        clientTypes.Add(scmMethod.CollectionDefinition);
-                        ScmCodeModelPlugin.Instance.AddTypeToKeep(scmMethod.CollectionDefinition);
-                    }
-                }
->>>>>>> 154a4af3
             }
 
             return [.. clientTypes];
@@ -60,6 +36,15 @@
             if (clientOptions != null)
             {
                 clients.Add(clientOptions);
+            }
+
+            foreach (var method in client.Methods)
+            {
+                if (method is ScmMethodProvider scmMethod && scmMethod.CollectionDefinition != null)
+                {
+                    clients.Add(scmMethod.CollectionDefinition);
+                    ScmCodeModelPlugin.Instance.AddTypeToKeep(scmMethod.CollectionDefinition);
+                }
             }
 
             foreach (var child in inputClient.Children)
