--- conflicted
+++ resolved
@@ -275,15 +275,9 @@
                 InputFactory.Parameter("p1", InputFactory.Array(InputPrimitiveType.String))
             ]);
             var inputClient = InputFactory.Client("TestClient", operations: [inputOperation]);
-<<<<<<< HEAD
             InputClient subClient = InputFactory.Client("custom", parent: inputClient);
-            var plugin = await MockHelpers.LoadMockPluginAsync(
-                clients: () => [inputClient],
-=======
-            InputClient subClient = InputFactory.Client("custom", parent: inputClient.Name);
-            var mockGenerator = await MockHelpers.LoadMockGeneratorAsync(
-                clients: () => [inputClient, subClient],
->>>>>>> 586a120e
+            var mockGenerator = await MockHelpers.LoadMockGeneratorAsync(
+                clients: () => [inputClient],
                 compilation: async () => await Helpers.GetCompilationFromDirectoryAsync());
 
             // Find the sub-client provider
@@ -308,14 +302,9 @@
                 InputFactory.Parameter("p1", InputFactory.Array(InputPrimitiveType.String))
             ]);
             var inputClient = InputFactory.Client("TestClient", operations: [inputOperation]);
-<<<<<<< HEAD
             InputClient subClient = InputFactory.Client("dog", operations: [], parameters: [], parent: inputClient);
-            var plugin = await MockHelpers.LoadMockPluginAsync(
-=======
-            InputClient subClient = InputFactory.Client("dog", operations: [], parameters: [], parent: inputClient.Name);
-            var mockGenerator = await MockHelpers.LoadMockGeneratorAsync(
->>>>>>> 586a120e
-                clients: () => [inputClient, subClient],
+            var mockGenerator = await MockHelpers.LoadMockGeneratorAsync(
+                clients: () => [inputClient],
                 compilation: async () => await Helpers.GetCompilationFromDirectoryAsync());
 
             // find the parent client provider
