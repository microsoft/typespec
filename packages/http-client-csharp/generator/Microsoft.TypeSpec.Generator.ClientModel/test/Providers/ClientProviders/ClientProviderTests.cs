--- conflicted
+++ resolved
@@ -959,12 +959,6 @@
             Assert.AreEqual(Helpers.GetExpectedFromFile(), file.Content);
         }
 
-<<<<<<< HEAD
-        [TestCase("{endpoint}", "endpoint")]
-        [TestCase("http://{hostName}", "hostName")]
-        [TestCase("https://{hostName}", "hostName")]
-        public void EndpointAppliedInCreateMethodRequest(string serverTemplate, string parameterName)
-=======
         [Test]
         public void EndpointFieldAssignedFromUriParameter()
         {
@@ -987,15 +981,10 @@
         [TestCase("{endpoint}", "endpoint")]
         [TestCase("https://{hostName}", "hostName")]
         public void EndpointFieldAssignedFromStringParameter(string serverTemplate, string parameterName)
->>>>>>> 422bb999
         {
             MockHelpers.LoadMockGenerator();
             var client = InputFactory.Client(
                 TestClientName,
-<<<<<<< HEAD
-                methods: [InputFactory.BasicServiceMethod("Foo", InputFactory.Operation("bar", uri: $"{serverTemplate}/foo"))],
-=======
->>>>>>> 422bb999
                 parameters: [InputFactory.Parameter(
                     parameterName,
                     InputPrimitiveType.String,
@@ -1004,15 +993,31 @@
                     serverUrlTemplate: serverTemplate,
                     isEndpoint: true)]);
             var clientProvider = new ClientProvider(client);
-<<<<<<< HEAD
+            var constructor = clientProvider.Constructors.FirstOrDefault(
+                c => c.Signature.Initializer == null && c.Signature?.Modifiers == MethodSignatureModifiers.Public);
+
+            StringAssert.Contains($"_endpoint = new global::System.Uri($\"{serverTemplate}\");", constructor?.BodyStatements?.ToDisplayString());
+        }
+
+        [TestCase("{endpoint}", "endpoint")]
+        [TestCase("http://{hostName}", "hostName")]
+        [TestCase("https://{hostName}", "hostName")]
+        public void EndpointAppliedInCreateMethodRequest(string serverTemplate, string parameterName)
+        {
+            MockHelpers.LoadMockGenerator();
+            var client = InputFactory.Client(
+                TestClientName,
+                methods: [InputFactory.BasicServiceMethod("Foo", InputFactory.Operation("bar", uri: $"{serverTemplate}/foo"))],
+                parameters: [InputFactory.Parameter(
+                    parameterName,
+                    InputPrimitiveType.String,
+                    isRequired: true,
+                    kind: InputParameterKind.Client,
+                    serverUrlTemplate: serverTemplate,
+                    isEndpoint: true)]);
+            var clientProvider = new ClientProvider(client);
             var createMethod = clientProvider.RestClient.Methods.FirstOrDefault();
             StringAssert.Contains($"uri.Reset(_endpoint);", createMethod?.BodyStatements?.ToDisplayString());
-=======
-            var constructor = clientProvider.Constructors.FirstOrDefault(
-                c => c.Signature.Initializer == null && c.Signature?.Modifiers == MethodSignatureModifiers.Public);
-
-            StringAssert.Contains($"_endpoint = new global::System.Uri($\"{serverTemplate}\");", constructor?.BodyStatements?.ToDisplayString());
->>>>>>> 422bb999
         }
 
         private static InputClient GetEnumQueryParamClient()
