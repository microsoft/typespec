--- conflicted
+++ resolved
@@ -2401,7 +2401,6 @@
         }
 
         [Test]
-<<<<<<< HEAD
         public async Task BackCompatibility_ProtocolMethodParamOrderChanged()
         {
             var param1 = InputFactory.BodyParameter("param1", InputPrimitiveType.String, isRequired: true);
@@ -2750,7 +2749,9 @@
                 Assert.AreEqual("param3", parameters[2].Name);
                 Assert.AreEqual("cancellationToken", parameters[3].Name);
             }
-=======
+        }
+
+        [Test]
         public void ServerTemplateWithBasePathOnly_DoesNotDuplicateBasePath()
         {
             // This tests a scenario where the server template includes a base path:
@@ -2914,7 +2915,6 @@
                 "Should have at least one AppendPath call for the operation path");
             Assert.IsTrue(fullText.Contains("/items"), 
                 "Should append the operation path /items");
->>>>>>> 854fa24c
         }
     }
 }