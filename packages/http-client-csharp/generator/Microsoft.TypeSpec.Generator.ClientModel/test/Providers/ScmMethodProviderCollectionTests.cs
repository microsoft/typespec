--- conflicted
+++ resolved
@@ -1075,7 +1075,30 @@
         }
 
         [Test]
-<<<<<<< HEAD
+        public void TestMethodTypeIdentification()
+        {
+            MockHelpers.LoadMockGenerator();
+
+            var inputOperation = InputFactory.Operation("TestOperation");
+            var inputServiceMethod = InputFactory.BasicServiceMethod("Test", inputOperation);
+            var inputClient = InputFactory.Client("TestClient", methods: [inputServiceMethod]);
+            var client = ScmCodeModelGenerator.Instance.TypeFactory.CreateClient(inputClient);
+            var methodCollection = new ScmMethodProviderCollection(inputServiceMethod, client!);
+
+            // Verify protocol methods
+            var protocolMethods = methodCollection.Where(m => ((ScmMethodProvider)m).Kind == ScmMethodKind.Protocol).ToList();
+            Assert.AreEqual(2, protocolMethods.Count); // sync + async
+
+            // Verify convenience methods
+            var convenienceMethods = methodCollection.Where(m => ((ScmMethodProvider)m).Kind == ScmMethodKind.Convenience).ToList();
+            Assert.AreEqual(2, convenienceMethods.Count); // sync + async
+
+            // Verify CreateRequest method
+            var createRequestMethod = (ScmMethodProvider)client!.RestClient.GetCreateRequestMethod(inputOperation);
+            Assert.AreEqual(ScmMethodKind.CreateRequest, createRequestMethod.Kind);
+        }
+
+        [Test]
         public void CorrespondingMethodParamsMapParametersCorrectly()
         {
             // Create method parameters that will be used in correspondingMethodParams
@@ -1204,7 +1227,7 @@
 
             // Verify body parameter mapping works correctly
             var bodyString = convenienceMethod!.BodyStatements!.ToDisplayString();
-            Assert.IsTrue(bodyString.Contains("content") || bodyString.Contains("value"), 
+            Assert.IsTrue(bodyString.Contains("content") || bodyString.Contains("value"),
                 "Body should contain content conversion or value parameter");
         }
 
@@ -1370,36 +1393,13 @@
             // Verify the body accesses model properties when calling the protocol method
             var bodyString = convenienceMethod.BodyStatements!.ToDisplayString();
             Assert.IsTrue(bodyString.Contains("request"), "Body should reference the 'request' parameter");
-            
+
             // Verify that the convenience method accesses properties from the model parameter
             // e.g., request.ApiKey for header, request.Filter for query
             Assert.IsTrue(bodyString.Contains("request.ApiKey") || bodyString.Contains("request.apiKey"),
                 "Body should access the ApiKey property of the request parameter");
             Assert.IsTrue(bodyString.Contains("request.Filter") || bodyString.Contains("request.filter"),
                 "Body should access the Filter property of the request parameter");
-=======
-        public void TestMethodTypeIdentification()
-        {
-            MockHelpers.LoadMockGenerator();
-
-            var inputOperation = InputFactory.Operation("TestOperation");
-            var inputServiceMethod = InputFactory.BasicServiceMethod("Test", inputOperation);
-            var inputClient = InputFactory.Client("TestClient", methods: [inputServiceMethod]);
-            var client = ScmCodeModelGenerator.Instance.TypeFactory.CreateClient(inputClient);
-            var methodCollection = new ScmMethodProviderCollection(inputServiceMethod, client!);
-
-            // Verify protocol methods
-            var protocolMethods = methodCollection.Where(m => ((ScmMethodProvider)m).Kind == ScmMethodKind.Protocol).ToList();
-            Assert.AreEqual(2, protocolMethods.Count); // sync + async
-
-            // Verify convenience methods
-            var convenienceMethods = methodCollection.Where(m => ((ScmMethodProvider)m).Kind == ScmMethodKind.Convenience).ToList();
-            Assert.AreEqual(2, convenienceMethods.Count); // sync + async
-
-            // Verify CreateRequest method
-            var createRequestMethod = (ScmMethodProvider)client!.RestClient.GetCreateRequestMethod(inputOperation);
-            Assert.AreEqual(ScmMethodKind.CreateRequest, createRequestMethod.Kind);
->>>>>>> 9cd9a9df
         }
     }
 }