// Copyright (c) Microsoft Corporation. All rights reserved.
// Licensed under the MIT License.

using System;
using System.ClientModel;
using System.ClientModel.Primitives;
using System.Collections.Generic;
using System.Linq;
using System.Threading;
using Microsoft.TypeSpec.Generator.ClientModel.Providers;
using Microsoft.TypeSpec.Generator.Input;
using Microsoft.TypeSpec.Generator.Input.Extensions;
using Microsoft.TypeSpec.Generator.Primitives;
using Microsoft.TypeSpec.Generator.Providers;
using Microsoft.TypeSpec.Generator.Snippets;
using Microsoft.TypeSpec.Generator.Tests.Common;
using NUnit.Framework;

namespace Microsoft.TypeSpec.Generator.ClientModel.Tests.Providers
{
    internal class ScmMethodProviderCollectionTests
    {
        private static readonly InputModelType _spreadModel = InputFactory.Model(
            "spreadModel",
            usage: InputModelTypeUsage.Spread,
            properties:
            [
                InputFactory.Property("p2", InputPrimitiveType.String, isRequired: true),
            ]);

        // Validate that the default method collection consists of the expected method kind(s)
        [TestCaseSource(nameof(DefaultCSharpMethodCollectionTestCases))]
        public void TestDefaultCSharpMethodCollection(InputServiceMethod serviceMethod)
        {
            var inputClient = InputFactory.Client("TestClient", methods: [serviceMethod]);

            MockHelpers.LoadMockGenerator(
                createCSharpTypeCore: (inputType) => new CSharpType(typeof(bool)));

            var client = ScmCodeModelGenerator.Instance.TypeFactory.CreateClient(inputClient);
            Assert.IsNotNull(client);
            var methodCollection = new ScmMethodProviderCollection(serviceMethod, client!);
            Assert.IsNotNull(methodCollection);
            Assert.AreEqual(4, methodCollection.Count);

            var method = methodCollection![0];
            var signature = method.Signature;
            Assert.IsNotNull(signature);
            var operation = serviceMethod.Operation;
            Assert.AreEqual(operation.Name.ToIdentifierName(), signature.Name);

            var parameters = signature.Parameters;
            Assert.IsNotNull(parameters);
            Assert.AreEqual(operation.Parameters.Count + 1, parameters.Count);

            var convenienceMethod = methodCollection.FirstOrDefault(m
                => !m.Signature.Parameters.Any(p => p.Name == "content")
                    && m.Signature.Name == $"{operation.Name.ToIdentifierName()}");
            Assert.IsNotNull(convenienceMethod);
            Assert.AreEqual(serviceMethod, convenienceMethod!.ServiceMethod);

            var convenienceMethodParams = convenienceMethod!.Signature.Parameters;
            Assert.IsNotNull(convenienceMethodParams);

            var spreadInputParameter = operation.Parameters.FirstOrDefault(p => p.Kind == InputParameterKind.Spread);
            if (spreadInputParameter != null)
            {
                var spreadModelProperties = _spreadModel.Properties;
                // model properties + 2 (parameter and cancellation token)
                Assert.AreEqual(spreadModelProperties.Count + 2, convenienceMethodParams.Count);
                Assert.AreEqual("p1", convenienceMethodParams[0].Name);
                Assert.AreEqual(spreadModelProperties[0].Name, convenienceMethodParams[1].Name);
            }
        }

        [TestCaseSource(nameof(DefaultCSharpMethodCollectionTestCases))]
        public void ConvenienceMethodsHaveOptionalCancellationToken(InputServiceMethod serviceMethod)
        {
            var inputClient = InputFactory.Client("TestClient", methods: [serviceMethod]);

            MockHelpers.LoadMockGenerator(
                createCSharpTypeCore: (inputType) => new CSharpType(typeof(bool)));

            var client = ScmCodeModelGenerator.Instance.TypeFactory.CreateClient(inputClient);
            Assert.IsNotNull(client);
            var methodCollection = new ScmMethodProviderCollection(serviceMethod, client!);
            Assert.IsNotNull(methodCollection);
            Assert.AreEqual(4, methodCollection.Count);

            var operation = serviceMethod.Operation;
            var asyncConvenienceMethod = methodCollection.FirstOrDefault(m
                => !m.Signature.Parameters.Any(p => p.Name == "content")
                    && m.Signature.Name == $"{operation.Name.ToIdentifierName()}Async");
            Assert.IsNotNull(asyncConvenienceMethod);

            var asyncConvenienceMethodParameters = asyncConvenienceMethod!.Signature.Parameters;
            Assert.IsNotNull(asyncConvenienceMethodParameters);

            var lastParameter = asyncConvenienceMethodParameters.Last();
            Assert.IsTrue(lastParameter.Type.Equals(typeof(CancellationToken)));
            Assert.IsFalse(lastParameter.Type.IsNullable);
            Assert.AreEqual(Snippet.Default, lastParameter.DefaultValue);

            var syncConvenienceMethod = methodCollection.FirstOrDefault(m
                => !m.Signature.Parameters.Any(p => p.Name == "content")
                   && m.Signature.Name == operation.Name.ToIdentifierName());
            Assert.IsNotNull(syncConvenienceMethod);

            var syncConvenienceMethodParameters = syncConvenienceMethod!.Signature.Parameters;
            Assert.IsNotNull(syncConvenienceMethodParameters);

            lastParameter = syncConvenienceMethodParameters.Last();
            Assert.IsTrue(lastParameter.Type.Equals(typeof(CancellationToken)));
            Assert.IsFalse(lastParameter.Type.IsNullable);
            Assert.AreEqual(Snippet.Default, lastParameter.DefaultValue);
        }

        [Test]
        public void ListMethodWithNoPaging()
        {
            MockHelpers.LoadMockGenerator();
            var inputModel = InputFactory.Model("cat", properties:
            [
                InputFactory.Property("color", InputPrimitiveType.String, isRequired: true),
            ]);
            var modelType = ScmCodeModelGenerator.Instance.TypeFactory.CreateCSharpType(inputModel);
            var response = InputFactory.OperationResponse(
                [200],
                InputFactory.Array(inputModel));
            var operation = InputFactory.Operation("getCats", responses: [response]);
            var inputServiceMethod = InputFactory.BasicServiceMethod("Test", operation);
            var inputClient = InputFactory.Client("TestClient", methods: [inputServiceMethod]);
            var client = ScmCodeModelGenerator.Instance.TypeFactory.CreateClient(inputClient);
            Assert.IsNotNull(client);

            // there should be no CollectionResultDefinition
            Assert.IsFalse(ScmCodeModelGenerator.Instance.OutputLibrary.TypeProviders.Any(t => t is CollectionResultDefinition));

            var methodCollection = new ScmMethodProviderCollection(inputClient.Methods.First(), client!);
            Assert.IsNotNull(methodCollection);
            Assert.AreEqual(4, methodCollection.Count);
            var listMethod = methodCollection.FirstOrDefault(
                m => !m.Signature.Parameters.Any(p => p.Name == "options") && m.Signature.Name == "GetCats");
            Assert.IsNotNull(listMethod);
            var signature = listMethod!.Signature;

            var expectedReturnType = new CSharpType(typeof(ClientResult<>), new CSharpType(typeof(IReadOnlyList<>), modelType!));
            Assert.IsTrue(signature.ReturnType!.Equals(expectedReturnType));
        }

        [Test]
        public void ListMethodWithImplicitPaging()
        {
            var pagingMetadata = InputFactory.PagingMetadata(
                ["items"],
                null,
                null);
            var inputModel = InputFactory.Model("cat", properties:
            [
                InputFactory.Property("color", InputPrimitiveType.String, isRequired: true),
            ]);

            var response = InputFactory.OperationResponse(
                [200],
                InputFactory.Model(
                    "page",
                    properties: [InputFactory.Property("cats", InputFactory.Array(inputModel))]));
            var operation = InputFactory.Operation("getCats", responses: [response]);
            var inputServiceMethod = InputFactory.PagingServiceMethod("Test", operation, pagingMetadata: pagingMetadata);
            var inputClient = InputFactory.Client("TestClient", methods: [inputServiceMethod]);

            MockHelpers.LoadMockGenerator(inputModels: () => [inputModel], clients: () => [inputClient]);
            var client = ScmCodeModelGenerator.Instance.TypeFactory.CreateClient(inputClient);
            Assert.IsNotNull(client);

            // there should be a CollectionResultDefinition
            var collectionResultDefinition = ScmCodeModelGenerator.Instance.OutputLibrary.TypeProviders.FirstOrDefault(
               t => t is CollectionResultDefinition);
            Assert.IsNotNull(collectionResultDefinition);

            var methodCollection = new ScmMethodProviderCollection(inputClient.Methods.First(), client!);
            Assert.IsNotNull(methodCollection);
            Assert.AreEqual(4, methodCollection.Count);

            var listMethod = methodCollection.FirstOrDefault(
                m => !m.Signature.Parameters.Any(p => p.Name == "options") && m.Signature.Name == "GetCats");
            Assert.IsNotNull(listMethod);

            var signature = listMethod!.Signature;
            var expectedReturnType = new CSharpType(typeof(CollectionResult));
            Assert.IsTrue(signature.ReturnType!.Equals(expectedReturnType));
        }

<<<<<<< HEAD
        [TestCase(true, false, true)]
        [TestCase(true, true, false)]
        [TestCase(false, false, false)]
        [TestCase(false, true, false)]
        public void RequestOptionsOptionality(bool inBody, bool hasOptionalParameter, bool shouldBeOptional)
=======
        [TestCase(true, InputRequestLocation.Header)]
        [TestCase(true, InputRequestLocation.Body)]
        [TestCase(false, InputRequestLocation.Header)]
        [TestCase(false, InputRequestLocation.Body)]
        public void ListMethodWithEnumParameter(bool isExtensible, InputRequestLocation location)
        {
            var enumType = InputFactory.StringEnum("color", [("red", "red")], isExtensible: isExtensible);
            IReadOnlyList<InputParameter> parameters =
            [
                InputFactory.Parameter(
                    "color",
                    enumType,
                    location: location,
                    isRequired: true)
            ];
            var pagingMetadata = InputFactory.PagingMetadata(
                ["items"],
                null,
                null);
            var inputModel = InputFactory.Model("cat", properties:
            [
                InputFactory.Property("color", InputPrimitiveType.String, isRequired: true),
            ]);

            var response = InputFactory.OperationResponse(
                [200],
                InputFactory.Model(
                    "page",
                    properties: [InputFactory.Property("cats", InputFactory.Array(inputModel))]));
            var operation = InputFactory.Operation("getCats", responses: [response], parameters: parameters);
            var inputServiceMethod = InputFactory.PagingServiceMethod("Test", operation, pagingMetadata: pagingMetadata, parameters: parameters);
            var inputClient = InputFactory.Client("TestClient", methods: [inputServiceMethod]);

            MockHelpers.LoadMockGenerator(inputModels: () => [inputModel], clients: () => [inputClient]);
            var client = ScmCodeModelGenerator.Instance.TypeFactory.CreateClient(inputClient);
            Assert.IsNotNull(client);

            // there should be a CollectionResultDefinition
            var collectionResultDefinition = ScmCodeModelGenerator.Instance.OutputLibrary.TypeProviders.FirstOrDefault(
               t => t is CollectionResultDefinition);
            Assert.IsNotNull(collectionResultDefinition);

            var methodCollection = new ScmMethodProviderCollection(inputClient.Methods.First(), client!);
            Assert.IsNotNull(methodCollection);
            Assert.AreEqual(4, methodCollection.Count);

            var convenienceMethod = methodCollection.FirstOrDefault(
                m => !m.Signature.Parameters.Any(p => p.Name == "options") && m.Signature.Name == "GetCats");
            Assert.IsNotNull(convenienceMethod);

            var signature = convenienceMethod!.Signature;
            var expectedReturnType = new CSharpType(typeof(CollectionResult));
            Assert.IsTrue(signature.ReturnType!.Equals(expectedReturnType));

            var colorParameter = signature.Parameters.FirstOrDefault(p => p.Name == "color");
            Assert.IsNotNull(colorParameter);
            var expectedType = ScmCodeModelGenerator.Instance.TypeFactory.CreateEnum(enumType);
            Assert.IsTrue(expectedType!.Type.Equals(colorParameter!.Type));

            if (location == InputRequestLocation.Header)
            {
                if (isExtensible)
                {
                    StringAssert.Contains("color.ToString()", convenienceMethod.BodyStatements!.ToDisplayString());
                }
                else
                {
                    StringAssert.Contains("color.ToSerialString()",
                        convenienceMethod.BodyStatements!.ToDisplayString());
                }
            }
            else
            {
                if (isExtensible)
                {
                    StringAssert.Contains("BinaryData.FromObjectAsJson(color.ToString())", convenienceMethod.BodyStatements!.ToDisplayString());
                }
                else
                {
                    StringAssert.Contains("BinaryData.FromObjectAsJson(color.ToSerialString())",
                        convenienceMethod.BodyStatements!.ToDisplayString());
                }
            }
        }

        [TestCase(true)]
        [TestCase(false)]
        public void RequestOptionsOptionality(bool inBody)
>>>>>>> 40621795
        {
            MockHelpers.LoadMockGenerator();
            List<InputParameter> parameters =
            [
                InputFactory.Parameter(
                    "message",
                    InputPrimitiveType.Boolean,
                    isRequired: !hasOptionalParameter,
                    location: inBody ? InputRequestLocation.Body : InputRequestLocation.Query)
            ];
            var inputOperation = InputFactory.Operation(
                "TestOperation",
                parameters: parameters);
            var inputServiceMethod = InputFactory.BasicServiceMethod("Test", inputOperation, parameters: parameters);
            var inputClient = InputFactory.Client("TestClient", methods: [inputServiceMethod]);
            var client = ScmCodeModelGenerator.Instance.TypeFactory.CreateClient(inputClient);
            var methodCollection = new ScmMethodProviderCollection(inputServiceMethod, client!);
            var protocolMethod = methodCollection.FirstOrDefault(
                m => m.Signature.Parameters.Any(p => p.Name == "options") && m.Signature.Name == "TestOperation");
            Assert.IsNotNull(protocolMethod);
            Assert.AreEqual(inputServiceMethod, protocolMethod!.ServiceMethod);

            var optionsParameter = protocolMethod!.Signature.Parameters.Single(p => p.Name == "options");
            Assert.AreEqual(shouldBeOptional, optionsParameter.DefaultValue != null);

            if (!shouldBeOptional)
            {
                Assert.IsTrue(protocolMethod.Signature.Parameters.All(p => p.DefaultValue == null));
            }
        }

        [Test]
        public void RequestOptionsIsOptionalWhenNoConvenience()
        {
            MockHelpers.LoadMockGenerator();
            var inputOperation = InputFactory.Operation(
                "TestOperation",
                generateConvenienceMethod: false);
            var inputServiceMethod = InputFactory.BasicServiceMethod("Test", inputOperation);
            var inputClient = InputFactory.Client("TestClient", methods: [inputServiceMethod]);
            var client = ScmCodeModelGenerator.Instance.TypeFactory.CreateClient(inputClient);
            var methodCollection = new ScmMethodProviderCollection(inputServiceMethod, client!);
            var protocolMethod = methodCollection.FirstOrDefault(
                m => m.Signature.Parameters.Any(p => p.Name == "options") && m.Signature.Name == "TestOperation");
            Assert.IsNotNull(protocolMethod);
            Assert.AreEqual(inputServiceMethod, protocolMethod!.ServiceMethod);

            var optionsParameter = protocolMethod!.Signature.Parameters.Single(p => p.Name == "options");
            Assert.IsNotNull(optionsParameter.DefaultValue);
        }

        [Test]
        public void OperationWithOptionalEnum()
        {
            MockHelpers.LoadMockGenerator();
            ScmMethodProvider? convenienceMethod = SetupOptionalEnumTest(false);

            var statements = convenienceMethod!.BodyStatements!.ToDisplayString();
            StringAssert.Contains("choice?.ToSerialString()", statements);
        }

        [Test]
        public void OperationWithOptionalExtensibleEnum()
        {
            MockHelpers.LoadMockGenerator();
            ScmMethodProvider? convenienceMethod = SetupOptionalEnumTest(true);

            var statements = convenienceMethod!.BodyStatements!.ToDisplayString();
            StringAssert.Contains("choice?.ToString()", statements);
        }

        [Test]
        public void OperationWithOptionalIntEnum()
        {
            MockHelpers.LoadMockGenerator();
            ScmMethodProvider? convenienceMethod = SetupOptionalEnumTest(false, true);

            var statements = convenienceMethod!.BodyStatements!.ToDisplayString();
            StringAssert.Contains("(int)choice", statements);
        }

        [Test]
        public void OperationWithOptionalExtensibleIntEnum()
        {
            MockHelpers.LoadMockGenerator();
            ScmMethodProvider? convenienceMethod = SetupOptionalEnumTest(true, true);

            var statements = convenienceMethod!.BodyStatements!.ToDisplayString();
            StringAssert.Contains("choice?.ToSerialInt32()", statements);
        }

        private static ScmMethodProvider? SetupOptionalEnumTest(bool isExtensible, bool useInt = false)
        {
            List<InputParameter> parameters =
            [
                InputFactory.Parameter(
                    "choice",
                    useInt
                        ? InputFactory.Int32Enum("TestEnum", [("Value1", 1), ("Value2", 2)], isExtensible: isExtensible)
                        : InputFactory.StringEnum("TestEnum", [("Value1", "value1"), ("Value2", "value2")], isExtensible: isExtensible),
                    isRequired: false,
                    location: InputRequestLocation.Query)
            ];
            var inputOperation = InputFactory.Operation(
                "TestOperation",
                parameters: parameters);
            var inputServiceMethod = InputFactory.BasicServiceMethod("Test", inputOperation, parameters: parameters);
            var inputClient = InputFactory.Client("TestClient", methods: [inputServiceMethod]);
            var client = ScmCodeModelGenerator.Instance.TypeFactory.CreateClient(inputClient);
            var methodCollection = new ScmMethodProviderCollection(inputServiceMethod, client!);
            var convenienceMethod = methodCollection.FirstOrDefault(
                m => m.Signature.Parameters.All(p => p.Name != "options") && m.Signature.Name == "TestOperation");
            return convenienceMethod;
        }

        private static IEnumerable<TestCaseData> RequestBodyTypesSource()
        {
            yield return new TestCaseData(
                InputFactory.Array(
                    InputFactory.Model("cat", properties:
                    [
                        InputFactory.Property("color", InputPrimitiveType.String, isRequired: true),
                    ])));

            yield return new TestCaseData(
                InputFactory.Dictionary(
                    InputFactory.Model("cat", properties:
                    [
                        InputFactory.Property("color", InputPrimitiveType.String, isRequired: true),
                    ])));

            yield return new TestCaseData(
                    InputFactory.Model("cat", properties:
                    [
                        InputFactory.Property("color", InputPrimitiveType.String, isRequired: true),
                    ]));
        }

        [TestCaseSource(nameof(RequestBodyTypesSource))]
        public void RequestBodyConstructedUsingBinaryContentHelpers(InputType inputType)
        {
            MockHelpers.LoadMockGenerator();
            var parameter = InputFactory.Parameter("message", inputType, isRequired: true);

            var inputOperation = InputFactory.Operation(
                "TestOperation",
                parameters: [parameter]);

            var inputServiceMethod = InputFactory.BasicServiceMethod("TestOperation", inputOperation,
                parameters: [parameter]);

            var inputClient = InputFactory.Client("TestClient", methods: [inputServiceMethod]);

            var client = ScmCodeModelGenerator.Instance.TypeFactory.CreateClient(inputClient);

            var methodCollection = new ScmMethodProviderCollection(inputServiceMethod, client!);
            var convenienceMethod = methodCollection.FirstOrDefault(
                m => m.Signature.Parameters.Any(p => p.Name == "message") && m.Signature.Name == "TestOperation");
            Assert.IsNotNull(convenienceMethod);

            if (inputType is InputArrayType)
            {
                Assert.IsTrue(convenienceMethod!.BodyStatements!.ToDisplayString()
                    .Contains("using global::System.ClientModel.BinaryContent content = global::Sample.BinaryContentHelper.FromEnumerable(message);"));
            }
            else if (inputType is InputDictionaryType)
            {
                Assert.IsTrue(convenienceMethod!.BodyStatements!.ToDisplayString()
                    .Contains("using global::System.ClientModel.BinaryContent content = global::Sample.BinaryContentHelper.FromDictionary(message);"));
            }
            else
            {
                Assert.IsFalse(convenienceMethod!.BodyStatements!.ToDisplayString().Contains("BinaryContentHelper"));
            }
        }

        [Test]
        public void RequestBodyConstructedUsingReadOnlyMemoryBinaryContentHelpers()
        {
            MockHelpers.LoadMockGenerator(createCSharpTypeCore: _ => new CSharpType(typeof(ReadOnlyMemory<int>)));
            var inputType = InputFactory.Array(InputPrimitiveType.Int32);

            var parameter = InputFactory.Parameter("data", inputType, isRequired: true);

            var inputOperation = InputFactory.Operation(
                "TestOperation",
                parameters: [parameter]);

            var inputServiceMethod = InputFactory.BasicServiceMethod("TestOperation", inputOperation,
                parameters: [parameter]);

            var inputClient = InputFactory.Client("TestClient", methods: [inputServiceMethod]);
            var client = ScmCodeModelGenerator.Instance.TypeFactory.CreateClient(inputClient);

            var methodCollection = new ScmMethodProviderCollection(inputServiceMethod, client!);
            var convenienceMethod = methodCollection.FirstOrDefault(
                m => m.Signature.Parameters.Any(p => p.Name == "data") && m.Signature.Name == "TestOperation");
            Assert.IsNotNull(convenienceMethod);

            Assert.IsTrue(convenienceMethod!.BodyStatements!.ToDisplayString()
                .Contains("using global::System.ClientModel.BinaryContent content = global::Sample.BinaryContentHelper.FromEnumerable(data.Span);"));
        }

        [Test]
        public void CanRemoveParameterFromMethods()
        {
            var parameter1 = InputFactory.Parameter("toRemove", InputPrimitiveType.String, isRequired: true, location: InputRequestLocation.Header);
            var parameter2 = InputFactory.Parameter("data", InputPrimitiveType.String, isRequired: true, location: InputRequestLocation.Header);

            var inputOperation = InputFactory.Operation(
                "TestOperation",
                parameters: [parameter1, parameter2]);

            var inputServiceMethod = InputFactory.BasicServiceMethod("TestOperation", inputOperation,
                parameters: [parameter1, parameter2]);

            var inputClient = InputFactory.Client("TestClient", methods: [inputServiceMethod]);
            MockHelpers.LoadMockGenerator(createParameterCore: parameter =>
            {
                if (parameter.Name == "toRemove")
                {
                    return null;
                }
                return new ParameterProvider(parameter);
            });
            var client = ScmCodeModelGenerator.Instance.TypeFactory.CreateClient(inputClient);

            var methodCollection = new ScmMethodProviderCollection(inputServiceMethod, client!);
            foreach (var method in methodCollection)
            {
                // Ensure that the parameter "toRemove" is not present in the method signature
                Assert.IsFalse(method.Signature.Parameters.Any(p => p.Name == "toRemove"));
            }

            var restClient = client!.RestClient;
            foreach (var method in restClient.Methods)
            {
                // Ensure that the parameter "toRemove" is not present in the rest client method signature
                Assert.IsFalse(method.Signature.Parameters.Any(p => p.Name == "toRemove"));
            }
        }

        [TestCaseSource(nameof(RequestBodyTypesSource))]
        public void RequestBodyConstructedRespectingRequestContentApi(InputType inputType)
        {
            MockHelpers.LoadMockGenerator(requestContentApi: TestRequestContentApi.Instance);
            var parameter = InputFactory.Parameter("message", inputType, isRequired: true);

            var inputOperation = InputFactory.Operation(
                "TestOperation",
                parameters: [parameter]);

            var inputServiceMethod = InputFactory.BasicServiceMethod("TestOperation", inputOperation,
                parameters: [parameter]);

            var inputClient = InputFactory.Client("TestClient", methods: [inputServiceMethod]);

            var client = ScmCodeModelGenerator.Instance.TypeFactory.CreateClient(inputClient);

            var methodCollection = new ScmMethodProviderCollection(inputServiceMethod, client!);
            var convenienceMethod = methodCollection.FirstOrDefault(
                m => m.Signature.Parameters.Any(p => p.Name == "message") && m.Signature.Name == "TestOperation");
            Assert.IsNotNull(convenienceMethod);

            if (inputType is InputArrayType)
            {
                Assert.IsTrue(convenienceMethod!.BodyStatements!.ToDisplayString()
                    .Contains("using string content = global::Sample.BinaryContentHelper.FromEnumerable(message);"));
            }
            else if (inputType is InputDictionaryType)
            {
                Assert.IsTrue(convenienceMethod!.BodyStatements!.ToDisplayString()
                    .Contains("using string content = global::Sample.BinaryContentHelper.FromDictionary(message);"));
            }
            else
            {
                Assert.IsFalse(convenienceMethod!.BodyStatements!.ToDisplayString().Contains("BinaryContentHelper"));
            }
        }

        [Test]
        public void ListMethodIsRenamedToGet()
        {
            MockHelpers.LoadMockGenerator(requestContentApi: TestRequestContentApi.Instance);

            var inputOperation = InputFactory.Operation(
                "ListCats");

            var inputServiceMethod = InputFactory.BasicServiceMethod("ListCats", inputOperation);

            var inputClient = InputFactory.Client("TestClient", methods: [inputServiceMethod]);

            var client = ScmCodeModelGenerator.Instance.TypeFactory.CreateClient(inputClient);

            var methodCollection = new ScmMethodProviderCollection(inputServiceMethod, client!);
            Assert.IsNotNull(methodCollection);
            foreach (var method in methodCollection)
            {
                if (method.Signature.Modifiers.HasFlag(MethodSignatureModifiers.Async))
                {
                    Assert.AreEqual("GetCatsAsync", method.Signature.Name);
                }
                else
                {
                    Assert.AreEqual("GetCats", method.Signature.Name);
                }
            }
        }

        public static IEnumerable<TestCaseData> DefaultCSharpMethodCollectionTestCases
        {
            get
            {
                yield return new TestCaseData(InputFactory.BasicServiceMethod(
                    "CreateMessage",
                    InputFactory.Operation(
                        "CreateMessage",
                        parameters:
                        [
                            InputFactory.Parameter(
                                "message",
                                InputPrimitiveType.Boolean,
                                isRequired: true)
                        ]),
                    parameters:
                    [
                        InputFactory.Parameter(
                            "message",
                            InputPrimitiveType.Boolean,
                            isRequired: true)
                    ]));

                // method with spread parameter
                yield return new TestCaseData(InputFactory.BasicServiceMethod(
                    "CreateMessage",
                    InputFactory.Operation(
                        "CreateMessage",
                        parameters:
                        [
                            InputFactory.Parameter(
                                "spread",
                                _spreadModel,
                                location: InputRequestLocation.Body,
                                isRequired: true,
                                kind: InputParameterKind.Spread),
                            InputFactory.Parameter(
                                "p1",
                                InputPrimitiveType.Boolean,
                                location: InputRequestLocation.Path,
                                isRequired: true,
                                kind: InputParameterKind.Method)
                        ]),
                    parameters:
                    [
                        InputFactory.Parameter("p2", InputPrimitiveType.String, isRequired: true, kind: InputParameterKind.Spread),
                        InputFactory.Parameter(
                                "p1",
                                InputPrimitiveType.Boolean,
                                location: InputRequestLocation.Path,
                                isRequired: true,
                                kind: InputParameterKind.Method)
                    ]));
            }
        }
    }
}<|MERGE_RESOLUTION|>--- conflicted
+++ resolved
@@ -191,13 +191,6 @@
             Assert.IsTrue(signature.ReturnType!.Equals(expectedReturnType));
         }
 
-<<<<<<< HEAD
-        [TestCase(true, false, true)]
-        [TestCase(true, true, false)]
-        [TestCase(false, false, false)]
-        [TestCase(false, true, false)]
-        public void RequestOptionsOptionality(bool inBody, bool hasOptionalParameter, bool shouldBeOptional)
-=======
         [TestCase(true, InputRequestLocation.Header)]
         [TestCase(true, InputRequestLocation.Body)]
         [TestCase(false, InputRequestLocation.Header)]
@@ -286,7 +279,11 @@
         [TestCase(true)]
         [TestCase(false)]
         public void RequestOptionsOptionality(bool inBody)
->>>>>>> 40621795
+        [TestCase(true, false, true)]
+        [TestCase(true, true, false)]
+        [TestCase(false, false, false)]
+        [TestCase(false, true, false)]
+        public void RequestOptionsOptionality(bool inBody, bool hasOptionalParameter, bool shouldBeOptional)
         {
             MockHelpers.LoadMockGenerator();
             List<InputParameter> parameters =
