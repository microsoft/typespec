--- conflicted
+++ resolved
@@ -24,16 +24,12 @@
     {
         internal static (ModelProvider Model, MrwSerializationTypeDefinition Serialization) CreateModelAndSerialization(InputModelType inputModel, bool isRootInput = true, bool isRootOutput = true)
         {
-<<<<<<< HEAD
-=======
             MockHelpers.LoadMockGenerator();
             var model = ScmCodeModelGenerator.Instance.TypeFactory.CreateModel(inputModel);
->>>>>>> f4e0eb99
             var generator = MockHelpers.LoadMockGenerator(
                 inputModels: () => [inputModel],
                 createSerializationsCore: (inputType, typeProvider) =>
                     inputType is InputModelType modelType ? [new MrwSerializationTypeDefinition(modelType, (typeProvider as ModelProvider)!)]: []);
-            var model = ScmCodeModelGenerator.Instance.TypeFactory.CreateModel(inputModel);
             if (isRootInput)
             {
                 generator.Object.TypeFactory.RootInputModels.Add(inputModel);
