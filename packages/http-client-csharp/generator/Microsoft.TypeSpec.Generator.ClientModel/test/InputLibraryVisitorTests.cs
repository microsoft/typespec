// Copyright (c) Microsoft Corporation. All rights reserved.
// Licensed under the MIT License.

using Microsoft.TypeSpec.Generator.ClientModel.Providers;
using Microsoft.TypeSpec.Generator.Input;
using Microsoft.TypeSpec.Generator.Providers;
using Microsoft.TypeSpec.Generator.Tests.Common;
using Moq;
using Moq.Protected;
using NUnit.Framework;

namespace Microsoft.TypeSpec.Generator.ClientModel.Tests
{
    public class InputLibraryVisitorTests
    {
#pragma warning disable CS8618 // Non-nullable field must contain a non-null value when exiting constructor. Consider declaring as nullable.
        private Mock<ScmCodeModelPlugin> _mockPlugin;
        private Mock<ScmLibraryVisitor> _mockVisitor;
        private Mock<InputLibrary> _mockInputLibrary;
#pragma warning restore CS8618 // Non-nullable field must contain a non-null value when exiting constructor. Consider declaring as nullable.

        [SetUp]
        public void Setup()
        {
            _mockInputLibrary = new Mock<InputLibrary>();
            _mockInputLibrary.Setup(l => l.InputNamespace).Returns(InputFactory.Namespace("Sample"));
            _mockPlugin = MockHelpers.LoadMockPlugin(
                createInputLibrary: () => _mockInputLibrary.Object,
                createClientCore: inputClient => new ClientProvider(inputClient));
            _mockVisitor = new Mock<ScmLibraryVisitor> { CallBase = true };
        }

        [Test]
        public void PreVisitsMethods()
        {
            _mockPlugin.Object.AddVisitor(_mockVisitor.Object);
            var inputModelProperty = InputFactory.Property("prop1", InputPrimitiveType.Any, isRequired: true, isReadOnly: true);
            var inputModel = InputFactory.Model("foo", access: "internal", usage: InputModelTypeUsage.Input, properties: [inputModelProperty]);

<<<<<<< HEAD
            var param = InputFactory.Parameter("param", InputFactory.Literal.String("bar"), location: RequestLocation.Header, isRequired: true);
=======
            var param = InputFactory.Parameter("param", InputFactory.Literal.String("bar"), location: InputRequestLocation.Header, isRequired: true, isResourceParameter: true);
>>>>>>> ea3fe845
            var inputOperation = InputFactory.Operation("testOperation", parameters: [param], responses: [InputFactory.OperationResponse(bodytype: InputPrimitiveType.Any)]);
            var inputClient = InputFactory.Client("fooClient", operations: [inputOperation], parameters: [param]);
            _mockInputLibrary.Setup(l => l.InputNamespace).Returns(InputFactory.Namespace(
                "Sample",
                models: [inputModel],
                clients: [inputClient]));

            var mockClientProvider = new Mock<ClientProvider>(inputClient) { CallBase = true };
            _ = mockClientProvider.Object.Methods;

            _mockVisitor.Protected().Verify<MethodProviderCollection>("Visit", Times.Once(), inputOperation, ItExpr.IsAny<TypeProvider>(), ItExpr.IsAny<MethodProviderCollection>());
        }

        [Test]
        public void PreVisitsClients()
        {
            _mockPlugin.Object.AddVisitor(_mockVisitor.Object);

            var inputClient = InputFactory.Client("fooClient");
            _mockInputLibrary.Setup(l => l.InputNamespace).Returns(InputFactory.Namespace(
                "Sample",
                clients: [inputClient]));

            var mockOutputLibrary = new Mock<ScmOutputLibrary> { CallBase = true };
            _ = mockOutputLibrary.Object.TypeProviders;

            _mockVisitor.Protected().Verify<ClientProvider?>("Visit", Times.Once(), inputClient, ItExpr.IsAny<ClientProvider?>());
        }
    }
}<|MERGE_RESOLUTION|>--- conflicted
+++ resolved
@@ -37,11 +37,7 @@
             var inputModelProperty = InputFactory.Property("prop1", InputPrimitiveType.Any, isRequired: true, isReadOnly: true);
             var inputModel = InputFactory.Model("foo", access: "internal", usage: InputModelTypeUsage.Input, properties: [inputModelProperty]);
 
-<<<<<<< HEAD
-            var param = InputFactory.Parameter("param", InputFactory.Literal.String("bar"), location: RequestLocation.Header, isRequired: true);
-=======
-            var param = InputFactory.Parameter("param", InputFactory.Literal.String("bar"), location: InputRequestLocation.Header, isRequired: true, isResourceParameter: true);
->>>>>>> ea3fe845
+            var param = InputFactory.Parameter("param", InputFactory.Literal.String("bar"), location: InputRequestLocation.Header, isRequired: true);
             var inputOperation = InputFactory.Operation("testOperation", parameters: [param], responses: [InputFactory.OperationResponse(bodytype: InputPrimitiveType.Any)]);
             var inputClient = InputFactory.Client("fooClient", operations: [inputOperation], parameters: [param]);
             _mockInputLibrary.Setup(l => l.InputNamespace).Returns(InputFactory.Namespace(
