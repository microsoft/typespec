// Copyright (c) Microsoft Corporation. All rights reserved.
// Licensed under the MIT License.

using System;
using System.ClientModel.Primitives;
using System.Collections.Generic;
<<<<<<< HEAD
using Microsoft.Generator.CSharp.ClientModel.Snippets;
using Microsoft.Generator.CSharp.Expressions;
using Microsoft.Generator.CSharp.Snippets;
=======
using Microsoft.Generator.CSharp.ClientModel.Expressions;
using Microsoft.Generator.CSharp.Expressions;
>>>>>>> 4d1f0a19

namespace Microsoft.Generator.CSharp.ClientModel
{
    internal class ClientPipelineExtensionsProvider : TypeProvider
    {
        private static readonly Lazy<ClientPipelineExtensionsProvider> _instance = new(() => new ClientPipelineExtensionsProvider());
        public static ClientPipelineExtensionsProvider Instance => _instance.Value;
        public override string Name { get; }

        private const string _processMessageAsync = "ProcessMessageAsync";
        private const string _processMessage = "ProcessMessage";
        private const string _processHeadAsBoolMessageAsync = "ProcessHeadAsBoolMessageAsync";
        private const string _processHeadAsBoolMessage = "ProcessHeadAsBoolMessage";

        private Parameter _pipelineParam;
        private Parameter _messageParam;
        private Parameter _requestContextParam;
        private ParameterReferenceSnippet _pipeline;
        private ParameterReferenceSnippet _message;
        private ParameterReferenceSnippet _requestContext;
        private MemberExpression _messageResponse;

        private ClientPipelineExtensionsProvider()
        {
            Name = "ClientPipelineExtensions";
<<<<<<< HEAD
            _pipelineParam = new Parameter("pipeline", null, typeof(ClientPipeline), null, ParameterValidationType.None, null);
            _messageParam = new Parameter("message", null, typeof(PipelineMessage), null, ParameterValidationType.None, null);
            _requestContextParam = new Parameter("requestContext", null, typeof(RequestOptions), null, ParameterValidationType.None, null);
            _pipeline = new ParameterReferenceSnippet(_pipelineParam);
            _message = new ParameterReferenceSnippet(_messageParam);
            _requestContext = new ParameterReferenceSnippet(_requestContextParam);
=======
            _pipelineParam = new Parameter("pipeline", $"The pipeline.", typeof(ClientPipeline));
            _messageParam = new Parameter("message", $"The message.", typeof(PipelineMessage));
            _requestContextParam = new Parameter("requestContext", $"The request context.", typeof(RequestOptions));
            _pipeline = new ParameterReference(_pipelineParam);
            _message = new ParameterReference(_messageParam);
            _requestContext = new ParameterReference(_requestContextParam);
>>>>>>> 4d1f0a19
            _messageResponse = new MemberExpression(_message, "Response");
        }

        protected override TypeSignatureModifiers GetDeclarationModifiers()
        {
            return TypeSignatureModifiers.Internal | TypeSignatureModifiers.Static;
        }

        internal PipelineResponseSnippet ProcessMessage(IReadOnlyList<ValueExpression> arguments, bool isAsync)
        {
            return new(new InvokeStaticMethodExpression(Type, isAsync ? _processMessageAsync : _processMessage, arguments, CallAsExtension: true, CallAsAsync: isAsync));
        }

        internal ClientResultSnippet ProcessHeadAsBoolMessage(IReadOnlyList<ValueExpression> arguments, bool isAsync)
        {
            return new(new InvokeStaticMethodExpression(Type, isAsync ? _processHeadAsBoolMessageAsync : _processHeadAsBoolMessage, arguments, CallAsExtension: true, CallAsAsync: isAsync));
        }
    }
}<|MERGE_RESOLUTION|>--- conflicted
+++ resolved
@@ -4,14 +4,9 @@
 using System;
 using System.ClientModel.Primitives;
 using System.Collections.Generic;
-<<<<<<< HEAD
 using Microsoft.Generator.CSharp.ClientModel.Snippets;
 using Microsoft.Generator.CSharp.Expressions;
 using Microsoft.Generator.CSharp.Snippets;
-=======
-using Microsoft.Generator.CSharp.ClientModel.Expressions;
-using Microsoft.Generator.CSharp.Expressions;
->>>>>>> 4d1f0a19
 
 namespace Microsoft.Generator.CSharp.ClientModel
 {
@@ -37,21 +32,12 @@
         private ClientPipelineExtensionsProvider()
         {
             Name = "ClientPipelineExtensions";
-<<<<<<< HEAD
-            _pipelineParam = new Parameter("pipeline", null, typeof(ClientPipeline), null, ParameterValidationType.None, null);
-            _messageParam = new Parameter("message", null, typeof(PipelineMessage), null, ParameterValidationType.None, null);
-            _requestContextParam = new Parameter("requestContext", null, typeof(RequestOptions), null, ParameterValidationType.None, null);
+            _pipelineParam = new Parameter("pipeline", $"The pipeline.", typeof(ClientPipeline));
+            _messageParam = new Parameter("message", $"The message.", typeof(PipelineMessage));
+            _requestContextParam = new Parameter("requestContext", $"The request context.", typeof(RequestOptions));
             _pipeline = new ParameterReferenceSnippet(_pipelineParam);
             _message = new ParameterReferenceSnippet(_messageParam);
             _requestContext = new ParameterReferenceSnippet(_requestContextParam);
-=======
-            _pipelineParam = new Parameter("pipeline", $"The pipeline.", typeof(ClientPipeline));
-            _messageParam = new Parameter("message", $"The message.", typeof(PipelineMessage));
-            _requestContextParam = new Parameter("requestContext", $"The request context.", typeof(RequestOptions));
-            _pipeline = new ParameterReference(_pipelineParam);
-            _message = new ParameterReference(_messageParam);
-            _requestContext = new ParameterReference(_requestContextParam);
->>>>>>> 4d1f0a19
             _messageResponse = new MemberExpression(_message, "Response");
         }
 
