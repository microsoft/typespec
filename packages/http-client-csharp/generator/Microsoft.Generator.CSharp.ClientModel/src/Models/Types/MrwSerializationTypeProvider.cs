// Copyright (c) Microsoft Corporation. All rights reserved.
// Licensed under the MIT License.

using System;
using System.ClientModel.Primitives;
using System.Collections.Generic;
using System.IO;
using System.Linq;
using System.Text.Json;
using Microsoft.Generator.CSharp.ClientModel.Snippets;
using Microsoft.Generator.CSharp.Expressions;
using Microsoft.Generator.CSharp.Input;
using Microsoft.Generator.CSharp.Providers;
using Microsoft.Generator.CSharp.Snippets;
using Microsoft.Generator.CSharp.Statements;
using static Microsoft.Generator.CSharp.Snippets.Snippet;

namespace Microsoft.Generator.CSharp.ClientModel
{
    /// <summary>
    /// This class provides the set of serialization models, methods, and interfaces for a given model.
    /// </summary>
    internal sealed class MrwSerializationTypeProvider : TypeProvider
    {
        private readonly ParameterProvider _serializationOptionsParameter =
            new("options", $"The client options for reading and writing models.", typeof(ModelReaderWriterOptions));
        private const string _privateAdditionalPropertiesPropertyDescription = "Keeps track of any properties unknown to the library.";
        private const string _privateAdditionalPropertiesPropertyName = "_serializedAdditionalRawData";
        private static readonly CSharpType _privateAdditionalPropertiesPropertyType = typeof(IDictionary<string, BinaryData>);
        private readonly CSharpType _iJsonModelTInterface;
        private readonly CSharpType? _iJsonModelObjectInterface;
        private readonly CSharpType _iPersistableModelTInterface;
        private readonly CSharpType? _iPersistableModelObjectInterface;
        private ModelProvider _model;
        private InputModelType _inputModel;
        private readonly FieldProvider? _rawDataField;
        private readonly bool _isStruct;

        public MrwSerializationTypeProvider(ModelProvider model, InputModelType inputModel)
        {
            _model = model;
            _inputModel = inputModel;
            _isStruct = model.DeclarationModifiers.HasFlag(TypeSignatureModifiers.Struct);
            // Initialize the serialization interfaces
            _iJsonModelTInterface = new CSharpType(typeof(IJsonModel<>), model.Type);
            _iJsonModelObjectInterface = _isStruct ? (CSharpType)typeof(IJsonModel<object>) : null;
            _iPersistableModelTInterface = new CSharpType(typeof(IPersistableModel<>), model.Type);
            _iPersistableModelObjectInterface = _isStruct ? (CSharpType)typeof(IPersistableModel<object>) : null;
            _rawDataField = BuildRawDataField();

            Name = model.Name;
            Namespace = model.Namespace;
        }

<<<<<<< HEAD
        protected override string GetFilename() => Path.Combine("src", "Generated", "Models", $"{Name}.serialization.cs");
=======
        protected override string GetFileName() => Path.Combine("src", "Generated", "Models", $"{Name}.serialization.cs");
>>>>>>> 1f82d65e

        protected override TypeSignatureModifiers GetDeclarationModifiers() => _model.DeclarationModifiers;

        public override string Name { get; }
        public override string Namespace { get; }

        /// <summary>
        /// Builds the fields for the model by adding the raw data field for serialization.
        /// </summary>
        /// <returns>The list of <see cref="FieldProvider"/> for the model.</returns>
        protected override FieldProvider[] BuildFields()
        {
            return _rawDataField != null ? [_rawDataField] : Array.Empty<FieldProvider>();
        }

        protected override MethodProvider[] BuildConstructors()
        {
            List<MethodProvider> constructors = new List<MethodProvider>();
            bool serializationCtorParamsMatch = false;
            bool ctorWithNoParamsExist = false;
            MethodProvider serializationConstructor = BuildSerializationConstructor();

            foreach (var ctor in _model.Constructors)
            {
                var initializationCtorParams = ctor.Signature.Parameters;

                // Check if the model constructor has no parameters
                if (!ctorWithNoParamsExist && !initializationCtorParams.Any())
                {
                    ctorWithNoParamsExist = true;
                }


                if (!serializationCtorParamsMatch)
                {
                    // Check if the model constructor parameters match the serialization constructor parameters
                    if (initializationCtorParams.SequenceEqual(serializationConstructor.Signature.Parameters))
                    {
                        serializationCtorParamsMatch = true;
                    }
                }
            }

            // Add the serialization constructor if it doesn't match any of the existing constructors
            if (!serializationCtorParamsMatch)
            {
                constructors.Add(serializationConstructor);
            }

            // Add an empty constructor if the model doesn't have one
            if (!ctorWithNoParamsExist)
            {
                constructors.Add(BuildEmptyConstructor());
            }

            return constructors.ToArray();
        }

        /// <summary>
        /// Builds the raw data field for the model to be used for serialization.
        /// </summary>
        /// <returns>The constructed <see cref="FieldProvider"/> if the model should generate the field.</returns>
        private FieldProvider? BuildRawDataField()
        {
            if (_isStruct)
            {
                return null;
            }

            var FieldProvider = new FieldProvider(
                modifiers: FieldModifiers.Private,
                type: _privateAdditionalPropertiesPropertyType,
                name: _privateAdditionalPropertiesPropertyName);

            return FieldProvider;
        }

        /// <summary>
        /// Builds the serialization methods for the model.
        /// </summary>
        /// <returns>A list of serialization and deserialization methods for the model.</returns>
        protected override MethodProvider[] BuildMethods()
        {
            // TO-DO: Add deserialization methods https://github.com/microsoft/typespec/issues/3330

            return new MethodProvider[]
            {
                // Add JSON serialization methods
                BuildJsonModelWriteMethod(),
                BuildJsonModelCreateMethod(),
                // Add IModel methods
                BuildIModelWriteMethod(),
                BuildIModelCreateMethod(),
                BuildIModelGetFormatFromOptionsMethod()
            };
        }

        /// <summary>
        /// Builds the types that the model type serialization implements.
        /// </summary>
        /// <returns>An array of <see cref="CSharpType"/> types that the model implements.</returns>
        protected override CSharpType[] BuildImplements()
        {
            int interfaceCount = _iJsonModelObjectInterface != null ? 2 : 1;
            CSharpType[] interfaces = new CSharpType[interfaceCount];
            interfaces[0] = _iJsonModelTInterface;

            if (_iJsonModelObjectInterface != null)
            {
                interfaces[1] = _iJsonModelObjectInterface;
            }

            return interfaces;
        }

        /// <summary>
        /// Builds the JSON serialization write method for the model.
        /// </summary>
        internal MethodProvider BuildJsonModelWriteMethod()
        {
            ParameterProvider utf8JsonWriterParameter = new("writer", $"The JSON writer.", typeof(Utf8JsonWriter));
            // void IJsonModel<T>.Write(Utf8JsonWriter writer, ModelReaderWriterOptions options)
            return new MethodProvider
            (
              new MethodSignature(nameof(IJsonModel<object>.Write), null, null, MethodSignatureModifiers.None, null, null, new[] { utf8JsonWriterParameter, _serializationOptionsParameter }, ExplicitInterface: _iJsonModelTInterface),
              // TO-DO: Add body for json properties' serialization https://github.com/microsoft/typespec/issues/3330
              Snippet.EmptyStatement
            );
        }

        /// <summary>
        /// Builds the JSON serialization create method for the model.
        /// </summary>
        internal MethodProvider BuildJsonModelCreateMethod()
        {
            ParameterProvider utf8JsonReaderParameter = new("reader", $"The JSON reader.", typeof(Utf8JsonReader), isRef: true);
            // T IJsonModel<T>.Create(ref Utf8JsonReader reader, ModelReaderWriterOptions options)
            var typeOfT = GetModelArgumentType(_iJsonModelTInterface);
            return new MethodProvider
            (
              new MethodSignature(nameof(IJsonModel<object>.Create), null, null, MethodSignatureModifiers.None, typeOfT, null, new[] { utf8JsonReaderParameter, _serializationOptionsParameter }, ExplicitInterface: _iJsonModelTInterface),
              // TO-DO: Call the base model ctor for now until the model properties are serialized https://github.com/microsoft/typespec/issues/3330
              Snippet.Return(new NewInstanceExpression(typeOfT, Array.Empty<ValueExpression>()))
            );
        }

        /// <summary>
        /// Builds the I model write method.
        /// </summary>
        internal MethodProvider BuildIModelWriteMethod()
        {
            // BinaryData IPersistableModel<T>.Write(ModelReaderWriterOptions options)
            var returnType = typeof(BinaryData);
            return new MethodProvider
            (
                new MethodSignature(nameof(IPersistableModel<object>.Write), null, null, MethodSignatureModifiers.None, returnType, null, new[] { _serializationOptionsParameter }, ExplicitInterface: _iPersistableModelTInterface),
                // TO-DO: Call the base model ctor for now until the model properties are serialized https://github.com/microsoft/typespec/issues/3330
                Snippet.Return(new NewInstanceExpression(returnType, [Snippet.Literal(_iPersistableModelTInterface.Name)]))
            );
        }

        /// <summary>
        /// Builds the I model create method.
        /// </summary>
        internal MethodProvider BuildIModelCreateMethod()
        {
            ParameterProvider dataParameter = new("data", $"The data to parse.", typeof(BinaryData));
            // IPersistableModel<T>.Create(BinaryData data, ModelReaderWriterOptions options)
            var typeOfT = GetModelArgumentType(_iPersistableModelTInterface);
            return new MethodProvider
            (
              new MethodSignature(nameof(IPersistableModel<object>.Create), null, null, MethodSignatureModifiers.None, typeOfT, null, new[] { dataParameter, _serializationOptionsParameter }, ExplicitInterface: _iPersistableModelTInterface),
              // TO-DO: Call the base model ctor for now until the model properties are serialized https://github.com/microsoft/typespec/issues/3330
              Snippet.Return(new NewInstanceExpression(typeOfT, Array.Empty<ValueExpression>()))
            );
        }

        /// <summary>
        /// Builds the I model GetFormatFromOptions method.
        /// </summary>
        internal MethodProvider BuildIModelGetFormatFromOptionsMethod()
        {
            ValueExpression jsonWireFormat = SystemSnippets.JsonFormatSerialization;
            // ModelReaderWriterFormat IPersistableModel<T>.GetFormatFromOptions(ModelReaderWriterOptions options)
            return new MethodProvider
            (
              new MethodSignature(nameof(IPersistableModel<object>.GetFormatFromOptions), null, null, MethodSignatureModifiers.None, typeof(string), null, new[] { _serializationOptionsParameter }, ExplicitInterface: _iPersistableModelTInterface),
              jsonWireFormat
            );
        }

        /// <summary>
        /// Builds the serialization constructor for the model.
        /// </summary>
        /// <returns>The constructed serialization constructor.</returns>
        internal MethodProvider BuildSerializationConstructor()
        {
            var serializationCtorParameters = BuildSerializationConstructorParameters();

            return new MethodProvider(
                signature: new ConstructorSignature(
                    Type,
                    $"Initializes a new instance of {Type:C}",
                    null,
                    MethodSignatureModifiers.Internal,
                    serializationCtorParameters),
                bodyStatements: new MethodBodyStatement[]
                {
                    GetPropertyInitializers(serializationCtorParameters)
                });
        }

        private MethodBodyStatement GetPropertyInitializers(IReadOnlyList<ParameterProvider> parameters)
        {
            List<MethodBodyStatement> methodBodyStatements = new();

            foreach (var param in parameters)
            {
                if (param.Name == _rawDataField?.Name.ToVariableName())
                {
                    methodBodyStatements.Add(Assign(new MemberExpression(null, _rawDataField.Name), new ParameterReferenceSnippet(param)));
                    continue;
                }

                ValueExpression initializationValue = new ParameterReferenceSnippet(param);
                var initializationStatement = Assign(new MemberExpression(null, param.Name.FirstCharToUpperCase()), initializationValue);
                if (initializationStatement != null)
                {
                    methodBodyStatements.Add(initializationStatement);
                }
            }

            return methodBodyStatements;
        }

        /// <summary>
        /// Builds the parameters for the serialization constructor by iterating through the input model properties.
        /// It then adds raw data field to the constructor if it doesn't already exist in the list of constructed parameters.
        /// </summary>
        /// <returns>The list of parameters for the serialization parameter.</returns>
        private List<ParameterProvider> BuildSerializationConstructorParameters()
        {
            List<ParameterProvider> constructorParameters = new List<ParameterProvider>();
            bool shouldAddRawDataField = _rawDataField != null;

            foreach (var property in _inputModel.Properties)
            {
                var parameter = new ParameterProvider(property)
                {
                    Validation = ParameterValidationType.None,
                };
                constructorParameters.Add(parameter);

                if (shouldAddRawDataField && string.Equals(parameter.Name, _rawDataField?.Name, StringComparison.OrdinalIgnoreCase))
                {
                    shouldAddRawDataField = false;
                }
            }

            // Append the raw data field if it doesn't already exist in the constructor parameters
            if (shouldAddRawDataField && _rawDataField != null)
            {
                constructorParameters.Add(new ParameterProvider(
                    _rawDataField.Name.ToVariableName(),
                    FormattableStringHelpers.FromString(_privateAdditionalPropertiesPropertyDescription),
                    _rawDataField.Type));
            }

            return constructorParameters;
        }

        private MethodProvider BuildEmptyConstructor()
        {
            var accessibility = _isStruct ? MethodSignatureModifiers.Public : MethodSignatureModifiers.Internal;
            return new MethodProvider(
                signature: new ConstructorSignature(Type, $"Initializes a new instance of {Type:C} for deserialization.", null, accessibility, Array.Empty<ParameterProvider>()),
                bodyStatements: new MethodBodyStatement());
        }

        /// <summary>
        /// Attempts to get the model argument type from the model interface.
        /// </summary>
        /// <param name="modelInterface">The <see cref="CSharpType"/> that represents the model interface.</param>
        /// <returns>The first argument type of <paramref name="modelInterface"/>.</returns>
        /// <exception cref="InvalidOperationException">Thrown if the <paramref name="modelInterface"/> contains no arguments.</exception>
        private CSharpType GetModelArgumentType(CSharpType modelInterface)
        {
            var interfaceArgs = modelInterface.Arguments;
            if (!interfaceArgs.Any())
            {
                throw new InvalidOperationException($"Expected at least 1 argument for {modelInterface}, but found none.");
            }

            return interfaceArgs[0];
        }
    }
}<|MERGE_RESOLUTION|>--- conflicted
+++ resolved
@@ -52,11 +52,7 @@
             Namespace = model.Namespace;
         }
 
-<<<<<<< HEAD
-        protected override string GetFilename() => Path.Combine("src", "Generated", "Models", $"{Name}.serialization.cs");
-=======
-        protected override string GetFileName() => Path.Combine("src", "Generated", "Models", $"{Name}.serialization.cs");
->>>>>>> 1f82d65e
+        protected override string GetFileName() => Path.Combine("src", "Generated", "Models", $"{Name}.Serialization.cs");
 
         protected override TypeSignatureModifiers GetDeclarationModifiers() => _model.DeclarationModifiers;
 
