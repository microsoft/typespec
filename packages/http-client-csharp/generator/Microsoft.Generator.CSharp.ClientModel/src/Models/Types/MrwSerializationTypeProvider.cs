// Copyright (c) Microsoft Corporation. All rights reserved.
// Licensed under the MIT License.

using System;
using System.ClientModel.Primitives;
using System.Collections.Generic;
using System.Linq;
using System.Text.Json;
using Microsoft.Generator.CSharp.ClientModel.Expressions;
using Microsoft.Generator.CSharp.Expressions;
using static Microsoft.Generator.CSharp.Expressions.Snippets;

namespace Microsoft.Generator.CSharp.ClientModel
{
    /// <summary>
    /// This class provides the set of serialization models, methods, and interfaces for a given model.
    /// </summary>
    internal sealed class MrwSerializationTypeProvider : TypeProvider
    {
        private readonly Parameter SerializationOptionsParameter =
<<<<<<< HEAD
            new("options", null, typeof(ModelReaderWriterOptions), null, ValidationType.None, null);
        private const string _privateAdditionalPropertiesPropertyDescription = "Keeps track of any properties unknown to the library.";
        private const string _privateAdditionalPropertiesPropertyName = "_serializedAdditionalRawData";
        private static readonly CSharpType _privateAdditionalPropertiesPropertyType = typeof(IDictionary<string, BinaryData>);
=======
            new("options", $"The client options.", typeof(ModelReaderWriterOptions));
>>>>>>> 5bedca7d
        private readonly CSharpType _iJsonModelTInterface;
        private readonly CSharpType? _iJsonModelObjectInterface;
        private readonly CSharpType _iPersistableModelTInterface;
        private readonly CSharpType? _iPersistableModelObjectInterface;
        private ModelTypeProvider _model;
        private readonly FieldDeclaration? _rawDataField;
        private readonly bool _isStruct;

        public MrwSerializationTypeProvider(ModelTypeProvider model) : base(null)
        {
            _model = model;
            _isStruct = model.DeclarationModifiers.HasFlag(TypeSignatureModifiers.Struct);
            Name = model.Name;
            Namespace = model.Namespace;
            // Initialize the serialization interfaces
            _iJsonModelTInterface = new CSharpType(typeof(IJsonModel<>), model.Type);
            _iJsonModelObjectInterface = _isStruct ? (CSharpType)typeof(IJsonModel<object>) : null;
            _iPersistableModelTInterface = new CSharpType(typeof(IPersistableModel<>), model.Type);
            _iPersistableModelObjectInterface = _isStruct ? (CSharpType)typeof(IPersistableModel<object>) : null;
            _rawDataField = BuildRawDataField();
        }

        protected override TypeSignatureModifiers GetDeclarationModifiers() => _model.DeclarationModifiers;

        public override string Name { get; }
        public override string Namespace { get; }

        /// <summary>
        /// Builds the fields for the model by adding the raw data field for serialization.
        /// </summary>
        /// <returns>The list of <see cref="FieldDeclaration"/> for the model.</returns>
        protected override FieldDeclaration[] BuildFields()
        {
            return _rawDataField != null ? [_rawDataField] : Array.Empty<FieldDeclaration>();
        }

        protected override CSharpMethod[] BuildConstructors()
        {
            List<CSharpMethod> constructors = new List<CSharpMethod>();
            bool serializationCtorParamsMatch = false;
            bool ctorWithNoParamsExist = false;
            CSharpMethod serializationConstructor = BuildSerializationConstructor();

            foreach (var ctor in _model.Constructors)
            {
                var initializationCtorParams = ctor.Signature.Parameters;

                // Check if the model constructor has no parameters
                if (!ctorWithNoParamsExist && !initializationCtorParams.Any())
                {
                    ctorWithNoParamsExist = true;
                }


                if (!serializationCtorParamsMatch)
                {
                    // Check if the model constructor parameters match the serialization constructor parameters
                    if (initializationCtorParams.SequenceEqual(
                        serializationConstructor.Signature.Parameters, Parameter.EqualityComparerByType))
                    {
                        serializationCtorParamsMatch = true;
                    }
                }
            }

            // Add the serialization constructor if it doesn't match any of the existing constructors
            if (!serializationCtorParamsMatch)
            {
                constructors.Add(serializationConstructor);
            }

            // Add an empty constructor if the model doesn't have one
            if (!ctorWithNoParamsExist)
            {
                constructors.Add(BuildEmptyConstructor());
            }

            return constructors.ToArray();
        }

        /// <summary>
        /// Builds the raw data field for the model to be used for serialization.
        /// </summary>
        /// <returns>The constructed <see cref="FieldDeclaration"/> if the model should generate the field.</returns>
        private FieldDeclaration? BuildRawDataField()
        {
            if (_isStruct)
            {
                return null;
            }

            var fieldDeclaration = new FieldDeclaration(
                modifiers: FieldModifiers.Private,
                type: _privateAdditionalPropertiesPropertyType,
                name: _privateAdditionalPropertiesPropertyName);

            return fieldDeclaration;
        }

        /// <summary>
        /// Builds the serialization methods for the model.
        /// </summary>
        /// <returns>A list of serialization and deserialization methods for the model.</returns>
        protected override CSharpMethod[] BuildMethods()
        {
            // TO-DO: Add deserialization methods https://github.com/microsoft/typespec/issues/3330

            return new CSharpMethod[]
            {
                // Add JSON serialization methods
                BuildJsonModelWriteMethod(),
                BuildJsonModelCreateMethod(),
                // Add IModel methods
                BuildIModelWriteMethod(),
                BuildIModelCreateMethod(),
                BuildIModelGetFormatFromOptionsMethod()
            };
        }

        /// <summary>
        /// Builds the types that the model type serialization implements.
        /// </summary>
        /// <returns>An array of <see cref="CSharpType"/> types that the model implements.</returns>
        protected override CSharpType[] BuildImplements()
        {
            int interfaceCount = _iJsonModelObjectInterface != null ? 2 : 1;
            CSharpType[] interfaces = new CSharpType[interfaceCount];
            interfaces[0] = _iJsonModelTInterface;

            if (_iJsonModelObjectInterface != null)
            {
                interfaces[1] = _iJsonModelObjectInterface;
            }

            return interfaces;
        }

        /// <summary>
        /// Builds the JSON serialization write method for the model.
        /// </summary>
        internal CSharpMethod BuildJsonModelWriteMethod()
        {
            Parameter utf8JsonWriterParameter = new("writer", $"The JSON writer.", typeof(Utf8JsonWriter));
            // void IJsonModel<T>.Write(Utf8JsonWriter writer, ModelReaderWriterOptions options)
            return new CSharpMethod
            (
              new MethodSignature(nameof(IJsonModel<object>.Write), null, null, MethodSignatureModifiers.None, null, null, new[] { utf8JsonWriterParameter, SerializationOptionsParameter }, ExplicitInterface: _iJsonModelTInterface),
              // TO-DO: Add body for json properties' serialization https://github.com/microsoft/typespec/issues/3330
              EmptyStatement
            );
        }

        /// <summary>
        /// Builds the JSON serialization create method for the model.
        /// </summary>
        internal CSharpMethod BuildJsonModelCreateMethod()
        {
            Parameter utf8JsonReaderParameter = new("reader", $"The JSON reader.", typeof(Utf8JsonReader), isRef: true);
            // T IJsonModel<T>.Create(ref Utf8JsonReader reader, ModelReaderWriterOptions options)
            var typeOfT = GetModelArgumentType(_iJsonModelTInterface);
            return new CSharpMethod
            (
              new MethodSignature(nameof(IJsonModel<object>.Create), null, null, MethodSignatureModifiers.None, typeOfT, null, new[] { utf8JsonReaderParameter, SerializationOptionsParameter }, ExplicitInterface: _iJsonModelTInterface),
              // TO-DO: Call the base model ctor for now until the model properties are serialized https://github.com/microsoft/typespec/issues/3330
              Return(new NewInstanceExpression(typeOfT, Array.Empty<ValueExpression>()))
            );
        }

        /// <summary>
        /// Builds the I model write method.
        /// </summary>
        internal CSharpMethod BuildIModelWriteMethod()
        {
            // BinaryData IPersistableModel<T>.Write(ModelReaderWriterOptions options)
            var returnType = typeof(BinaryData);
            return new CSharpMethod
            (
                new MethodSignature(nameof(IPersistableModel<object>.Write), null, null, MethodSignatureModifiers.None, returnType, null, new[] { SerializationOptionsParameter }, ExplicitInterface: _iPersistableModelTInterface),
                // TO-DO: Call the base model ctor for now until the model properties are serialized https://github.com/microsoft/typespec/issues/3330
                Return(new NewInstanceExpression(returnType, new ValueExpression[] { new StringLiteralExpression(_iPersistableModelTInterface.Name, false) }))
            );
        }

        /// <summary>
        /// Builds the I model create method.
        /// </summary>
        internal CSharpMethod BuildIModelCreateMethod()
        {
            Parameter dataParameter = new("data", $"The data to parse.", typeof(BinaryData));
            // IPersistableModel<T>.Create(BinaryData data, ModelReaderWriterOptions options)
            var typeOfT = GetModelArgumentType(_iPersistableModelTInterface);
            return new CSharpMethod
            (
              new MethodSignature(nameof(IPersistableModel<object>.Create), null, null, MethodSignatureModifiers.None, typeOfT, null, new[] { dataParameter, SerializationOptionsParameter }, ExplicitInterface: _iPersistableModelTInterface),
              // TO-DO: Call the base model ctor for now until the model properties are serialized https://github.com/microsoft/typespec/issues/3330
              Return(new NewInstanceExpression(typeOfT, Array.Empty<ValueExpression>()))
            );
        }

        /// <summary>
        /// Builds the I model GetFormatFromOptions method.
        /// </summary>
        internal CSharpMethod BuildIModelGetFormatFromOptionsMethod()
        {
            ValueExpression jsonWireFormat = SystemSnippets.JsonFormatSerialization;
            // ModelReaderWriterFormat IPersistableModel<T>.GetFormatFromOptions(ModelReaderWriterOptions options)
            return new CSharpMethod
            (
              new MethodSignature(nameof(IPersistableModel<object>.GetFormatFromOptions), null, null, MethodSignatureModifiers.None, typeof(string), null, new[] { SerializationOptionsParameter }, ExplicitInterface: _iPersistableModelTInterface),
              jsonWireFormat
            );
        }

        /// <summary>
        /// Builds the serialization constructor for the model.
        /// </summary>
        /// <returns>The constructed serialization constructor.</returns>
        internal CSharpMethod BuildSerializationConstructor()
        {
            var serializationCtorParameters = BuildSerializationConstructorParameters();

            return new CSharpMethod(
                signature: new ConstructorSignature(
                    Type,
                    $"Initializes a new instance of {Type:C}",
                    null,
                    MethodSignatureModifiers.Internal,
                    serializationCtorParameters),
                bodyStatements: new MethodBodyStatement[]
                {
                    GetPropertyInitializers(serializationCtorParameters)
                });
        }

        private MethodBodyStatement GetPropertyInitializers(IReadOnlyList<Parameter> parameters)
        {
            List<MethodBodyStatement> methodBodyStatements = new();

            foreach (var param in parameters)
            {
                if (param.Name == _rawDataField?.Name.ToVariableName())
                {
                    methodBodyStatements.Add(Assign(new MemberExpression(null, _rawDataField.Name), new ParameterReference(param)));
                    continue;
                }

                ValueExpression initializationValue = new ParameterReference(param);
                var initializationStatement = Assign(new MemberExpression(null, param.Name.FirstCharToUpperCase()), initializationValue);
                if (initializationStatement != null)
                {
                    methodBodyStatements.Add(initializationStatement);
                }
            }

            return methodBodyStatements;
        }

        /// <summary>
        /// Builds the parameters for the serialization constructor by iterating through the model properties.
        /// It then adds raw data field to the constructor if it doesn't already exist in the list of constructed parameters.
        /// </summary>
        /// <returns>The list of parameters for the serialization parameter.</returns>
        private IReadOnlyList<Parameter> BuildSerializationConstructorParameters()
        {
            List<Parameter> constructorParameters = new List<Parameter>();
            bool shouldAddRawDataField = _rawDataField != null;

            foreach (var property in _model.Properties)
            {
                CSharpType propertyType = property.Type;
                var parameter = new Parameter(
                   Name: property.Name.ToVariableName(),
                   Description: FormattableStringHelpers.FromString(property.OriginalDescription) ?? property.Description,
                   Type: propertyType,
                   DefaultValue: null,
                   Validation: ValidationType.None,
                   Initializer: null);

                constructorParameters.Add(parameter);

                if (shouldAddRawDataField && string.Equals(parameter.Name, _rawDataField?.Name, StringComparison.OrdinalIgnoreCase))
                {
                    shouldAddRawDataField = false;
                }
            }

            // Append the raw data field if it doesn't already exist in the constructor parameters
            if (shouldAddRawDataField && _rawDataField != null)
            {
                var rawDataParameter = new Parameter(
                    Name: _rawDataField.Name.ToVariableName(),
                    Description: FormattableStringHelpers.FromString(_privateAdditionalPropertiesPropertyDescription),
                    Type: _rawDataField.Type,
                    DefaultValue: null,
                    Validation: ValidationType.None,
                    Initializer: null);

                constructorParameters.Add(rawDataParameter);
            }

            return constructorParameters;
        }

        private CSharpMethod BuildEmptyConstructor()
        {
            var accessibility = _isStruct ? MethodSignatureModifiers.Public : MethodSignatureModifiers.Internal;
            return new CSharpMethod(
                signature: new ConstructorSignature(Type, $"Initializes a new instance of {Type:C} for deserialization.", null, accessibility, Array.Empty<Parameter>()),
                bodyStatements: new MethodBodyStatement());
        }

        /// <summary>
        /// Attempts to get the model argument type from the model interface.
        /// </summary>
        /// <param name="modelInterface">The <see cref="CSharpType"/> that represents the model interface.</param>
        /// <returns>The first argument type of <paramref name="modelInterface"/>.</returns>
        /// <exception cref="InvalidOperationException">Thrown if the <paramref name="modelInterface"/> contains no arguments.</exception>
        private CSharpType GetModelArgumentType(CSharpType modelInterface)
        {
            var interfaceArgs = modelInterface.Arguments;
            if (!interfaceArgs.Any())
            {
                throw new InvalidOperationException($"Expected at least 1 argument for {modelInterface}, but found none.");
            }

            return interfaceArgs[0];
        }
    }
}<|MERGE_RESOLUTION|>--- conflicted
+++ resolved
@@ -17,15 +17,11 @@
     /// </summary>
     internal sealed class MrwSerializationTypeProvider : TypeProvider
     {
-        private readonly Parameter SerializationOptionsParameter =
-<<<<<<< HEAD
-            new("options", null, typeof(ModelReaderWriterOptions), null, ValidationType.None, null);
+        private readonly Parameter _serializationOptionsParameter =
+            new("options", $"The client options for reading and writing models.", typeof(ModelReaderWriterOptions));
         private const string _privateAdditionalPropertiesPropertyDescription = "Keeps track of any properties unknown to the library.";
         private const string _privateAdditionalPropertiesPropertyName = "_serializedAdditionalRawData";
         private static readonly CSharpType _privateAdditionalPropertiesPropertyType = typeof(IDictionary<string, BinaryData>);
-=======
-            new("options", $"The client options.", typeof(ModelReaderWriterOptions));
->>>>>>> 5bedca7d
         private readonly CSharpType _iJsonModelTInterface;
         private readonly CSharpType? _iJsonModelObjectInterface;
         private readonly CSharpType _iPersistableModelTInterface;
@@ -172,7 +168,7 @@
             // void IJsonModel<T>.Write(Utf8JsonWriter writer, ModelReaderWriterOptions options)
             return new CSharpMethod
             (
-              new MethodSignature(nameof(IJsonModel<object>.Write), null, null, MethodSignatureModifiers.None, null, null, new[] { utf8JsonWriterParameter, SerializationOptionsParameter }, ExplicitInterface: _iJsonModelTInterface),
+              new MethodSignature(nameof(IJsonModel<object>.Write), null, null, MethodSignatureModifiers.None, null, null, new[] { utf8JsonWriterParameter, _serializationOptionsParameter }, ExplicitInterface: _iJsonModelTInterface),
               // TO-DO: Add body for json properties' serialization https://github.com/microsoft/typespec/issues/3330
               EmptyStatement
             );
@@ -188,7 +184,7 @@
             var typeOfT = GetModelArgumentType(_iJsonModelTInterface);
             return new CSharpMethod
             (
-              new MethodSignature(nameof(IJsonModel<object>.Create), null, null, MethodSignatureModifiers.None, typeOfT, null, new[] { utf8JsonReaderParameter, SerializationOptionsParameter }, ExplicitInterface: _iJsonModelTInterface),
+              new MethodSignature(nameof(IJsonModel<object>.Create), null, null, MethodSignatureModifiers.None, typeOfT, null, new[] { utf8JsonReaderParameter, _serializationOptionsParameter }, ExplicitInterface: _iJsonModelTInterface),
               // TO-DO: Call the base model ctor for now until the model properties are serialized https://github.com/microsoft/typespec/issues/3330
               Return(new NewInstanceExpression(typeOfT, Array.Empty<ValueExpression>()))
             );
@@ -203,7 +199,7 @@
             var returnType = typeof(BinaryData);
             return new CSharpMethod
             (
-                new MethodSignature(nameof(IPersistableModel<object>.Write), null, null, MethodSignatureModifiers.None, returnType, null, new[] { SerializationOptionsParameter }, ExplicitInterface: _iPersistableModelTInterface),
+                new MethodSignature(nameof(IPersistableModel<object>.Write), null, null, MethodSignatureModifiers.None, returnType, null, new[] { _serializationOptionsParameter }, ExplicitInterface: _iPersistableModelTInterface),
                 // TO-DO: Call the base model ctor for now until the model properties are serialized https://github.com/microsoft/typespec/issues/3330
                 Return(new NewInstanceExpression(returnType, new ValueExpression[] { new StringLiteralExpression(_iPersistableModelTInterface.Name, false) }))
             );
@@ -219,7 +215,7 @@
             var typeOfT = GetModelArgumentType(_iPersistableModelTInterface);
             return new CSharpMethod
             (
-              new MethodSignature(nameof(IPersistableModel<object>.Create), null, null, MethodSignatureModifiers.None, typeOfT, null, new[] { dataParameter, SerializationOptionsParameter }, ExplicitInterface: _iPersistableModelTInterface),
+              new MethodSignature(nameof(IPersistableModel<object>.Create), null, null, MethodSignatureModifiers.None, typeOfT, null, new[] { dataParameter, _serializationOptionsParameter }, ExplicitInterface: _iPersistableModelTInterface),
               // TO-DO: Call the base model ctor for now until the model properties are serialized https://github.com/microsoft/typespec/issues/3330
               Return(new NewInstanceExpression(typeOfT, Array.Empty<ValueExpression>()))
             );
@@ -234,7 +230,7 @@
             // ModelReaderWriterFormat IPersistableModel<T>.GetFormatFromOptions(ModelReaderWriterOptions options)
             return new CSharpMethod
             (
-              new MethodSignature(nameof(IPersistableModel<object>.GetFormatFromOptions), null, null, MethodSignatureModifiers.None, typeof(string), null, new[] { SerializationOptionsParameter }, ExplicitInterface: _iPersistableModelTInterface),
+              new MethodSignature(nameof(IPersistableModel<object>.GetFormatFromOptions), null, null, MethodSignatureModifiers.None, typeof(string), null, new[] { _serializationOptionsParameter }, ExplicitInterface: _iPersistableModelTInterface),
               jsonWireFormat
             );
         }
@@ -297,12 +293,9 @@
             {
                 CSharpType propertyType = property.Type;
                 var parameter = new Parameter(
-                   Name: property.Name.ToVariableName(),
-                   Description: FormattableStringHelpers.FromString(property.OriginalDescription) ?? property.Description,
-                   Type: propertyType,
-                   DefaultValue: null,
-                   Validation: ValidationType.None,
-                   Initializer: null);
+                   name: property.Name.ToVariableName(),
+                   description: property.Description,
+                   type: propertyType);
 
                 constructorParameters.Add(parameter);
 
@@ -316,12 +309,9 @@
             if (shouldAddRawDataField && _rawDataField != null)
             {
                 var rawDataParameter = new Parameter(
-                    Name: _rawDataField.Name.ToVariableName(),
-                    Description: FormattableStringHelpers.FromString(_privateAdditionalPropertiesPropertyDescription),
-                    Type: _rawDataField.Type,
-                    DefaultValue: null,
-                    Validation: ValidationType.None,
-                    Initializer: null);
+                    _rawDataField.Name.ToVariableName(),
+                    FormattableStringHelpers.FromString(_privateAdditionalPropertiesPropertyDescription),
+                    _rawDataField.Type);
 
                 constructorParameters.Add(rawDataParameter);
             }
