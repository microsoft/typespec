// Copyright (c) Microsoft Corporation. All rights reserved.
// Licensed under the MIT License.

using System;
using System.ClientModel;
using System.ClientModel.Primitives;
using Microsoft.Generator.CSharp.Expressions;

namespace Microsoft.Generator.CSharp.ClientModel
{
    /// <summary>
    /// Represents API types as part of the <see cref="System"/> namespace.
    /// </summary>
    internal class SystemApiTypes : ApiTypes
    {
<<<<<<< HEAD
        public override Type ResponseType => typeof(Result);
        public override Type ResponseOfTType => typeof(Result<>);
=======
        public override Type ResponseType => typeof(ClientResult);
        public override Type ResponseOfTType => typeof(ClientResult<>);
>>>>>>> 8c61fa36
        public override string ResponseParameterName => "result";
        public override string ContentStreamName => $"{GetRawResponseName}().{nameof(PipelineResponse.ContentStream)}";
        public override string StatusName => $"{GetRawResponseName}().{nameof(PipelineResponse.Status)}";
        public override string GetRawResponseName => nameof(ClientResult<object>.GetRawResponse);

        public override Type HttpPipelineType => typeof(ClientPipeline);
        public override string HttpPipelineCreateMessageName => nameof(ClientPipeline.CreateMessage);

        public override Type HttpMessageType => typeof(PipelineMessage);
        public override string HttpMessageResponseName => nameof(PipelineMessage.Response);
        public override string HttpMessageResponseStatusName => nameof(PipelineResponse.Status);

        public override Type ClientOptionsType => typeof(RequestOptions);

        public override Type RequestContextType => typeof(RequestOptions);

        public override Type BearerAuthenticationPolicyType => throw new NotSupportedException("Bearer authentication is not supported in non-branded libraries yet");
        public override Type KeyCredentialType => typeof(ApiKeyCredential);
        public override Type HttpPipelineBuilderType => typeof(ClientPipeline);
        public override Type KeyCredentialPolicyType => typeof(ApiKeyAuthenticationPolicy);
        public override FormattableString GetHttpPipelineBearerString(string pipelineField, string optionsVariable, string credentialVariable, string scopesParamName)
            => $"{pipelineField} = {HttpPipelineBuilderType}.Build({optionsVariable}, new {BearerAuthenticationPolicyType}({credentialVariable}, {new CodeWriterDeclaration(scopesParamName)}));";
        public override FormattableString GetHttpPipelineClassifierString(string pipelineField, string optionsVariable, FormattableString perCallPolicies, FormattableString perRetryPolicies, FormattableString beforeTransportPolicies)
            => $"{pipelineField:I} = {typeof(ClientPipeline)}.{nameof(ClientPipeline.Create)}({optionsVariable:I}, {perCallPolicies}, {perRetryPolicies}, {beforeTransportPolicies});";

        public override Type HttpPipelinePolicyType => typeof(PipelinePolicy);

        public override string HttpMessageRequestName => nameof(PipelineMessage.Request);

        public override FormattableString GetSetMethodString(string requestName, string method)
        {
            return $"{requestName}.{nameof(PipelineRequest.Method)}(\"{method}\");";
        }

        private string GetHttpMethodName(string method)
        {
            return $"{method[0]}{method.Substring(1).ToLowerInvariant()}";
        }

        public override FormattableString GetSetUriString(string requestName, string uriName)
            => $"{requestName}.Uri = {uriName}.ToUri();";

        public override FormattableString GetSetContentString(string requestName, string contentName)
            => $"{requestName}.Content = {contentName};";

        public override Type RequestContentType => typeof(BinaryContent);
        public override string CancellationTokenName => nameof(RequestOptions.CancellationToken);
        public override string ToRequestContentName => "ToRequestBody";
        public override string RequestContentCreateName => nameof(BinaryContent.Create);

        public override Type IXmlSerializableType => throw new NotSupportedException("Xml serialization is not supported in non-branded libraries yet");

        public override Type RequestFailedExceptionType => typeof(ClientResultException);

        public override string ResponseClassifierIsErrorResponseName => nameof(PipelineMessageClassifier.TryClassify);

        public override Type ResponseClassifierType => typeof(PipelineMessageClassifier);
        public override Type StatusCodeClassifierType => typeof(PipelineMessageClassifier);

        public override ValueExpression GetCreateFromStreamSampleExpression(ValueExpression freeFormObjectExpression)
            => new InvokeStaticMethodExpression(ClientModelPlugin.Instance.Configuration.ApiTypes.RequestContentType, ClientModelPlugin.Instance.Configuration.ApiTypes.RequestContentCreateName, new[] { BinaryDataExpression.FromObjectAsJson(freeFormObjectExpression).ToStream() });

        public override string EndPointSampleValue => "https://my-service.com";

        public override string JsonElementVariableName => "element";

        public override ValueExpression GetKeySampleExpression(string clientName)
            => new InvokeStaticMethodExpression(typeof(Environment), nameof(Environment.GetEnvironmentVariable), new[] { new StringLiteralExpression($"{clientName}_KEY", false) });
    }
}<|MERGE_RESOLUTION|>--- conflicted
+++ resolved
@@ -13,13 +13,8 @@
     /// </summary>
     internal class SystemApiTypes : ApiTypes
     {
-<<<<<<< HEAD
-        public override Type ResponseType => typeof(Result);
-        public override Type ResponseOfTType => typeof(Result<>);
-=======
         public override Type ResponseType => typeof(ClientResult);
         public override Type ResponseOfTType => typeof(ClientResult<>);
->>>>>>> 8c61fa36
         public override string ResponseParameterName => "result";
         public override string ContentStreamName => $"{GetRawResponseName}().{nameof(PipelineResponse.ContentStream)}";
         public override string StatusName => $"{GetRawResponseName}().{nameof(PipelineResponse.Status)}";
