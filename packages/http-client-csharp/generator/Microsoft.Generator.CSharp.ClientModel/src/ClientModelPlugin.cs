// Copyright (c) Microsoft Corporation. All rights reserved.
// Licensed under the MIT License.

using System;
using System.ClientModel;
using System.Collections.Generic;
using System.ComponentModel.Composition;
using Microsoft.CodeAnalysis;
using Microsoft.Generator.CSharp.Primitives;
using Microsoft.Generator.CSharp.Providers;

namespace Microsoft.Generator.CSharp.ClientModel
{
    [Export(typeof(CodeModelPlugin))]
    [ExportMetadata("PluginName", nameof(ClientModelPlugin))]
    public class ClientModelPlugin : CodeModelPlugin
    {
        private static ClientModelPlugin? _instance;
        internal static ClientModelPlugin Instance => _instance ?? throw new InvalidOperationException("ClientModelPlugin is not loaded.");

        private ScmOutputLibrary? _scmOutputLibrary;
        public override OutputLibrary OutputLibrary => _scmOutputLibrary ??= new();

        public override TypeProviderWriter GetWriter(TypeProvider provider) => new(provider);

        public override ScmTypeFactory TypeFactory { get; }

        public override IReadOnlyList<MetadataReference> AdditionalMetadataReferences => [MetadataReference.CreateFromFile(typeof(ClientResult).Assembly.Location)];

<<<<<<< HEAD
        /// <summary>
        /// Returns the serialization type providers for the given input type.
        /// </summary>
        /// <param name="provider">The model type provider.</param>
        /// <param name="inputModel">The input model.</param>
        public override IReadOnlyList<TypeProvider> GetSerializationTypeProviders(InputType? inputType)
        {
            switch (inputType)
            {
                case InputModelType inputModel when inputModel.Usage.HasFlag(InputModelTypeUsage.Json):
                    return [new MrwSerializationTypeDefinition(inputModel)];
                case InputEnumType inputEnumType when inputEnumType.IsExtensible:
                    return [new ExtensibleEnumSerializationProvider(inputEnumType)];
                case InputEnumType inputEnumType:
                    return [new FixedEnumSerializationProvider(inputEnumType)];
                default:
                    return Array.Empty<TypeProvider>();
            }
        }

=======
>>>>>>> 81b1692e
        [ImportingConstructor]
        public ClientModelPlugin(GeneratorContext context)
            : base(context)
        {
            TypeFactory = new ScmTypeFactory();
            _instance = this;
        }
    }
}<|MERGE_RESOLUTION|>--- conflicted
+++ resolved
@@ -27,7 +27,6 @@
 
         public override IReadOnlyList<MetadataReference> AdditionalMetadataReferences => [MetadataReference.CreateFromFile(typeof(ClientResult).Assembly.Location)];
 
-<<<<<<< HEAD
         /// <summary>
         /// Returns the serialization type providers for the given input type.
         /// </summary>
@@ -48,8 +47,6 @@
             }
         }
 
-=======
->>>>>>> 81b1692e
         [ImportingConstructor]
         public ClientModelPlugin(GeneratorContext context)
             : base(context)
