// Copyright (c) Microsoft Corporation. All rights reserved.
// Licensed under the MIT License.

using System;
using System.ClientModel;
using System.Collections.Generic;
using System.ComponentModel.Composition;
using Microsoft.CodeAnalysis;
using Microsoft.Generator.CSharp.ClientModel.Providers;
using Microsoft.Generator.CSharp.Input;
using Microsoft.Generator.CSharp.Primitives;
using Microsoft.Generator.CSharp.Providers;

namespace Microsoft.Generator.CSharp.ClientModel
{
    [Export(typeof(CodeModelPlugin))]
    [ExportMetadata("PluginName", nameof(ClientModelPlugin))]
    public class ClientModelPlugin : CodeModelPlugin
    {
        private static ClientModelPlugin? _instance;
        internal static ClientModelPlugin Instance => _instance ?? throw new InvalidOperationException("ClientModelPlugin is not loaded.");

        private ScmOutputLibrary? _scmOutputLibrary;
        public override OutputLibrary OutputLibrary => _scmOutputLibrary ??= new();

        public override TypeProviderWriter GetWriter(TypeProvider provider) => new(provider);

        public override ScmTypeFactory TypeFactory { get; }

        public override IReadOnlyList<MetadataReference> AdditionalMetadataReferences => [MetadataReference.CreateFromFile(typeof(ClientResult).Assembly.Location)];

        /// <summary>
        /// Returns the serialization type providers for the given input type.
        /// </summary>
<<<<<<< HEAD
        /// <param name="provider">The model type provider.</param>
        /// <param name="inputModel">The input model.</param>
        public override IReadOnlyList<TypeProvider> GetSerializationTypeProviders(TypeProvider provider, InputType? inputType)
=======
        /// <param name="inputType">The input type.</param>
        public override IReadOnlyList<TypeProvider> GetSerializationTypeProviders(InputType inputType)
>>>>>>> 613c981c
        {
            switch (inputType)
            {
                case InputModelType inputModel when inputModel.Usage.HasFlag(InputModelTypeUsage.Json):
<<<<<<< HEAD
                    return [new MrwSerializationTypeDefinition(provider, inputModel)];
                case object when (provider is EnumProvider enumProvider) && enumProvider.IsExtensible:
                    return [new ExtensibleEnumSerializationProvider(enumProvider)];
                case object when (provider is EnumProvider enumProvider):
                    return [new FixedEnumSerializationProvider(enumProvider)];
                default:
                    return Array.Empty<TypeProvider>();
=======
                    return [new MrwSerializationTypeDefinition(inputModel)];
                default:
                    return base.GetSerializationTypeProviders(inputType);
>>>>>>> 613c981c
            }
        }

        [ImportingConstructor]
        public ClientModelPlugin(GeneratorContext context)
            : base(context)
        {
            TypeFactory = new ScmTypeFactory();
            _instance = this;
        }
    }
}<|MERGE_RESOLUTION|>--- conflicted
+++ resolved
@@ -32,19 +32,13 @@
         /// <summary>
         /// Returns the serialization type providers for the given input type.
         /// </summary>
-<<<<<<< HEAD
         /// <param name="provider">The model type provider.</param>
         /// <param name="inputModel">The input model.</param>
         public override IReadOnlyList<TypeProvider> GetSerializationTypeProviders(TypeProvider provider, InputType? inputType)
-=======
-        /// <param name="inputType">The input type.</param>
-        public override IReadOnlyList<TypeProvider> GetSerializationTypeProviders(InputType inputType)
->>>>>>> 613c981c
         {
             switch (inputType)
             {
                 case InputModelType inputModel when inputModel.Usage.HasFlag(InputModelTypeUsage.Json):
-<<<<<<< HEAD
                     return [new MrwSerializationTypeDefinition(provider, inputModel)];
                 case object when (provider is EnumProvider enumProvider) && enumProvider.IsExtensible:
                     return [new ExtensibleEnumSerializationProvider(enumProvider)];
@@ -52,11 +46,6 @@
                     return [new FixedEnumSerializationProvider(enumProvider)];
                 default:
                     return Array.Empty<TypeProvider>();
-=======
-                    return [new MrwSerializationTypeDefinition(inputModel)];
-                default:
-                    return base.GetSerializationTypeProviders(inputType);
->>>>>>> 613c981c
             }
         }
 
