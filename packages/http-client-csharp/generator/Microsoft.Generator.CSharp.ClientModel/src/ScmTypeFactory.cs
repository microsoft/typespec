--- conflicted
+++ resolved
@@ -13,13 +13,10 @@
 {
     internal class ScmTypeFactory : TypeFactory
     {
-<<<<<<< HEAD
         private readonly IDictionary<InputModelType, ModelProvider> _models = new Dictionary<InputModelType, ModelProvider>();
         private readonly IDictionary<InputEnumType, EnumProvider> _enums = new Dictionary<InputEnumType, EnumProvider>();
         private readonly IDictionary<InputClient, ClientProvider> _clients = new Dictionary<InputClient, ClientProvider>();
-=======
         private Dictionary<InputOperation, MethodProviderCollection?> _operations = new Dictionary<InputOperation, MethodProviderCollection?>();
->>>>>>> f566053c
 
         /// <summary>
         /// This method will attempt to retrieve the <see cref="CSharpType"/> of the input type.
