--- conflicted
+++ resolved
@@ -8,10 +8,7 @@
 using System.Net;
 using System.Reflection;
 using Microsoft.Generator.CSharp.Input;
-<<<<<<< HEAD
-=======
 using Microsoft.Generator.CSharp.Providers;
->>>>>>> 9c701cc2
 
 namespace Microsoft.Generator.CSharp.ClientModel
 {
@@ -29,17 +26,8 @@
             InputListType { IsEmbeddingsVector: true } listType => new CSharpType(typeof(ReadOnlyMemory<>), listType.IsNullable, CreateCSharpType(listType.ElementType)),
             InputListType listType => new CSharpType(typeof(IList<>), listType.IsNullable, CreateCSharpType(listType.ElementType)),
             InputDictionaryType dictionaryType => new CSharpType(typeof(IDictionary<,>), inputType.IsNullable, typeof(string), CreateCSharpType(dictionaryType.ValueType)),
-<<<<<<< HEAD
             InputEnumType enumType => GetEnumTypeWithProvider(enumType, inputType.IsNullable),
             InputModelType model => GetModelTypeWithProvider(model, inputType.IsNullable),
-=======
-            InputEnumType enumType => ClientModelPlugin.Instance.OutputLibrary.EnumMappings.TryGetValue(enumType, out var provider)
-                ? provider.Type.WithNullable(inputType.IsNullable)
-                : throw new InvalidOperationException($"No {nameof(EnumProvider)} has been created for `{enumType.Name}` {nameof(InputEnumType)}."),
-            InputModelType model => ClientModelPlugin.Instance.OutputLibrary.ModelMappings.TryGetValue(model, out var provider)
-                ? provider.Type.WithNullable(inputType.IsNullable)
-                : new CSharpType(typeof(object), model.IsNullable).WithNullable(inputType.IsNullable),
->>>>>>> 9c701cc2
             InputPrimitiveType primitiveType => primitiveType.Kind switch
             {
                 InputPrimitiveTypeKind.Boolean => new CSharpType(typeof(bool), inputType.IsNullable),
