--- conflicted
+++ resolved
@@ -26,24 +26,12 @@
             InputList { IsEmbeddingsVector: true } listType => new CSharpType(typeof(ReadOnlyMemory<>), listType.IsNullable, CreateCSharpType(listType.ElementType)),
             InputList listType => new CSharpType(typeof(IList<>), listType.IsNullable, CreateCSharpType(listType.ElementType)),
             InputDictionary dictionaryType => new CSharpType(typeof(IDictionary<,>), inputType.IsNullable, typeof(string), CreateCSharpType(dictionaryType.ValueType)),
-<<<<<<< HEAD
-            // Uncomment this when the enums are implemented: https://github.com/Azure/autorest.csharp/issues/4579
-            //InputEnumType enumType => ClientModelPlugin.Instance.OutputLibrary.EnumMappings.TryGetValue(enumType, out var provider)
-            //? provider.Type.WithNullable(inputType.IsNullable)
-            //: throw new InvalidOperationException($"No {nameof(EnumType)} has been created for `{enumType.Name}` {nameof(InputEnumType)}."),
-            // TODO -- this is temporary until we have support for enums
-            InputEnumType enumType => CreateCSharpType(enumType.EnumValueType).WithNullable(enumType.IsNullable),
-            InputModelType model => CodeModelPlugin.Instance.OutputLibrary.ModelMappings.TryGetValue(model, out var provider)
-            ? provider.Type.WithNullable(inputType.IsNullable)
-            : new CSharpType(typeof(object), model.IsNullable).WithNullable(inputType.IsNullable),
-=======
-            InputEnumType enumType => ClientModelPlugin.Instance.OutputLibrary.EnumMappings.TryGetValue(enumType, out var provider)
+            InputEnumType enumType => CodeModelPlugin.Instance.OutputLibrary.EnumMappings.TryGetValue(enumType, out var provider)
                 ? provider.Type.WithNullable(inputType.IsNullable)
                 : throw new InvalidOperationException($"No {nameof(EnumTypeProvider)} has been created for `{enumType.Name}` {nameof(InputEnumType)}."),
-            InputModelType model => ClientModelPlugin.Instance.OutputLibrary.ModelMappings.TryGetValue(model, out var provider)
+            InputModelType model => CodeModelPlugin.Instance.OutputLibrary.ModelMappings.TryGetValue(model, out var provider)
                 ? provider.Type.WithNullable(inputType.IsNullable)
                 : new CSharpType(typeof(object), model.IsNullable).WithNullable(inputType.IsNullable),
->>>>>>> 25a717e6
             InputPrimitiveType primitiveType => primitiveType.Kind switch
             {
                 InputPrimitiveTypeKind.BinaryData => new CSharpType(typeof(BinaryData), inputType.IsNullable),
