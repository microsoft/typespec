// Copyright (c) Microsoft Corporation. All rights reserved.
// Licensed under the MIT License.

using System.ClientModel.Primitives;
using Microsoft.Generator.CSharp.Providers;
using Microsoft.Generator.CSharp.Snippets;
using Microsoft.Generator.CSharp.Statements;

namespace Microsoft.Generator.CSharp.ClientModel.Snippets
{
    internal partial class SystemExtensibleSnippets
    {
        internal class SystemModelSnippets : ModelSnippets
        {
            public override MethodProvider BuildFromOperationResponseMethod(TypeProvider typeProvider, MethodSignatureModifiers modifiers)
            {
                var result = new ParameterProvider("response", $"The result to deserialize the model from.", typeof(PipelineResponse));
                return new MethodProvider(
<<<<<<< HEAD
                    new MethodSignature(ClientModelPlugin.Instance.Configuration.ApiTypes.FromResponseName, $"Deserializes the model from a raw response.", modifiers, typeProvider.Type, null, new[] { result }),
=======
                    new MethodSignature(FromResponseName, null, $"Deserializes the model from a raw response.", modifiers, typeProvider.Type, null, new[] { result }),
>>>>>>> 393f40a4
                    new MethodBodyStatement[]
                    {
                        Snippet.UsingVar("document", JsonDocumentSnippet.Parse(new PipelineResponseSnippet(result).Content), out var document),
                        Snippet.Return(TypeProviderSnippet.Deserialize(typeProvider, document.RootElement))
                    },
                    typeProvider);
            }
        }
    }
}<|MERGE_RESOLUTION|>--- conflicted
+++ resolved
@@ -16,11 +16,7 @@
             {
                 var result = new ParameterProvider("response", $"The result to deserialize the model from.", typeof(PipelineResponse));
                 return new MethodProvider(
-<<<<<<< HEAD
-                    new MethodSignature(ClientModelPlugin.Instance.Configuration.ApiTypes.FromResponseName, $"Deserializes the model from a raw response.", modifiers, typeProvider.Type, null, new[] { result }),
-=======
-                    new MethodSignature(FromResponseName, null, $"Deserializes the model from a raw response.", modifiers, typeProvider.Type, null, new[] { result }),
->>>>>>> 393f40a4
+                    new MethodSignature(FromResponseName, $"Deserializes the model from a raw response.", modifiers, typeProvider.Type, null, new[] { result }),
                     new MethodBodyStatement[]
                     {
                         Snippet.UsingVar("document", JsonDocumentSnippet.Parse(new PipelineResponseSnippet(result).Content), out var document),
