--- conflicted
+++ resolved
@@ -11,7 +11,6 @@
     {
         protected override IReadOnlyList<TypeProvider> BuildTypes()
         {
-<<<<<<< HEAD
             var baseTypes = base.BuildTypes();
             var updatedTypes = new TypeProvider[baseTypes.Count];
 
@@ -21,10 +20,7 @@
                 updatedTypes[i] = baseTypes[i] is OptionalProvider ? systemOptionalProvider : baseTypes[i];
             }
 
-            return [.. updatedTypes, ModelSerializationExtensionsProvider.Instance, TypeFormattersProvider.Instance];
-=======
-            return [.. base.BuildTypes(), new ModelSerializationExtensionsProvider(), new TypeFormattersProvider()];
->>>>>>> 083739f2
+            return [.. updatedTypes, new ModelSerializationExtensionsProvider(), new TypeFormattersProvider()];
         }
     }
 }