--- conflicted
+++ resolved
@@ -8,27 +8,20 @@
 {
     public class ScmOutputLibrary : OutputLibrary
     {
+        private TypeProvider[] BuildClients()
+        {
+            var inputClients = ClientModelPlugin.Instance.InputLibrary.InputNamespace.Clients;
+            var clients = new TypeProvider[inputClients.Count];
+            for (int i = 0; i < clients.Length; i++)
+            {
+                clients[i] = new ClientProvider(inputClients[i]);
+            }
+
+            return clients;
+        }
+
         protected override TypeProvider[] BuildTypes()
         {
-<<<<<<< HEAD
-            var types = base.BuildTypes();
-            var newTypes = new List<TypeProvider>(types.Count);
-            foreach (var type in types)
-            {
-                if (type is EnumProvider enumType && enumType.Serialization != null)
-                {
-                    newTypes.Add(enumType.Serialization);
-                    continue;
-                }
-
-                if (type is ModelProvider modelType)
-                {
-                    newTypes.AddRange(modelType.SerializationProviders);
-                    continue;
-                }
-            }
-            return [.. base.BuildTypes(), .. newTypes, ModelSerializationExtensionsProvider.Instance, TypeFormattersProvider.Instance];
-=======
             var baseTypes = base.BuildTypes();
             var systemOptionalProvider = new SystemOptionalProvider();
 
@@ -40,8 +33,7 @@
                 }
             }
 
-            return [.. baseTypes, new ModelSerializationExtensionsProvider(), new TypeFormattersProvider()];
->>>>>>> 367fa133
+            return [.. baseTypes, .. BuildClients(), new ModelSerializationExtensionsProvider(), new TypeFormattersProvider()];
         }
     }
 }