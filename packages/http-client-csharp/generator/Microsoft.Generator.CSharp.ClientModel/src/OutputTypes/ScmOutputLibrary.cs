--- conflicted
+++ resolved
@@ -11,11 +11,7 @@
     {
         protected override IReadOnlyList<TypeProvider> BuildTypes()
         {
-<<<<<<< HEAD
-            return [..base.BuildTypes(), TypeFormattersProvider.Instance];
-=======
             return [.. base.BuildTypes(), ModelSerializationExtensionsProvider.Instance, TypeFormattersProvider.Instance];
->>>>>>> f566053c
         }
     }
 }