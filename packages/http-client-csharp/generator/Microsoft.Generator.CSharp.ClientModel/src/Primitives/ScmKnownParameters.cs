--- conflicted
+++ resolved
@@ -33,10 +33,7 @@
         public static readonly ParameterProvider TokenAuth = new("tokenCredential", $"The token credential to copy", ClientModelPlugin.Instance.TypeFactory.TokenCredentialType());
         public static readonly ParameterProvider MatchConditionsParameter = new("matchConditions", $"The content to send as the request conditions of the request.", ClientModelPlugin.Instance.TypeFactory.MatchConditionsType(), DefaultOf(ClientModelPlugin.Instance.TypeFactory.MatchConditionsType()));
         public static readonly ParameterProvider RequestOptions = new("options", $"The request options, which can override default behaviors of the client pipeline on a per-call basis.", typeof(RequestOptions));
-<<<<<<< HEAD
         public static readonly ParameterProvider BinaryContent = new("content", $"The content to send as the body of the request.", typeof(BinaryContent), location: ParameterLocation.Body) { Validation = ParameterValidationType.AssertNotNull };
-=======
-        public static readonly ParameterProvider BinaryContent = new("content", $"The content to send as the body of the request.", typeof(BinaryContent)) { Validation = ParameterValidationType.AssertNotNull };
 
         // Known header parameters
         public static readonly ParameterProvider RepeatabilityRequestId = new("repeatabilityRequestId", FormattableStringHelpers.Empty, typeof(Guid))
@@ -47,6 +44,5 @@
         {
             DefaultValue = Static(typeof(DateTimeOffset)).Property(nameof(DateTimeOffset.Now))
         };
->>>>>>> 1fba5403
     }
 }