--- conflicted
+++ resolved
@@ -16,16 +16,11 @@
 
             foreach (var inputClient in inputClients)
             {
-<<<<<<< HEAD
-                clients.Add(new RestClientProvider(inputClient));
+                var client = ClientModelPlugin.Instance.TypeFactory.CreateClient(inputClient);
                 // TO-DO: Implement client options https://github.com/microsoft/typespec/issues/3688
                 clients.Add(new ClientOptionsProvider(inputClient));
-                clients.Add(new ClientProvider(inputClient));
-=======
-                var client = ClientModelPlugin.Instance.TypeFactory.CreateClient(inputClient);
                 clients.Add(client);
                 clients.Add(client.RestClient);
->>>>>>> 41c03126
             }
 
             return clients.ToArray();
