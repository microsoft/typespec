--- conflicted
+++ resolved
@@ -232,12 +232,8 @@
                 CSharpType? type;
                 string? format;
                 ValueExpression valueExpression;
-<<<<<<< HEAD
                 var paramProvider = paramMap[inputParameter.Name] ?? throw new InvalidOperationException($"parameter {inputParameter.Name} missing");
                 GetParamInfo(paramProvider, out type, out format, out valueExpression);
-=======
-                GetParamInfo(paramMap, operation, inputParameter, out type, out format, out valueExpression);
->>>>>>> e6d426ee
                 var convertToStringExpression = TypeFormattersSnippets.ConvertToString(valueExpression, Literal(format));
                 ValueExpression toStringExpression = type?.Equals(typeof(string)) == true || type?.Equals(typeof(Guid)) == true ? valueExpression : convertToStringExpression;
                 MethodBodyStatement statement;
@@ -266,12 +262,8 @@
 
                 string? format;
                 ValueExpression valueExpression;
-<<<<<<< HEAD
                 var paramProvider = paramMap[inputParameter.Name] ?? throw new InvalidOperationException($"parameter {inputParameter.Name} missing");
                 GetParamInfo(paramProvider, out var type, out format, out valueExpression);
-=======
-                GetParamInfo(paramMap, operation, inputParameter, out var type, out format, out valueExpression);
->>>>>>> e6d426ee
                 var convertToStringExpression = TypeFormattersSnippets.ConvertToString(valueExpression, Literal(format));
                 ValueExpression toStringExpression = type?.Equals(typeof(string)) == true ? valueExpression : convertToStringExpression;
                 MethodBodyStatement statement;
@@ -338,11 +330,7 @@
                     CSharpType? type;
                     string? format;
                     ValueExpression valueExpression;
-<<<<<<< HEAD
                     GetParamInfo(paramProvider, out type, out format, out valueExpression);
-=======
-                    GetParamInfo(paramMap, operation, inputParam, out type, out format, out valueExpression);
->>>>>>> e6d426ee
                     ValueExpression[] toStringParams = format is null ? [] : [Literal(format)];
                     valueExpression = type?.Equals(typeof(string)) == true ? valueExpression : valueExpression.Invoke(nameof(ToString), toStringParams);
                     statements.Add(uri.AppendPath(valueExpression, true).Terminate());
@@ -351,22 +339,10 @@
             }
         }
 
-<<<<<<< HEAD
         private static void GetParamInfo(ParameterProvider parameterProvider, out CSharpType? type, out string? format, out ValueExpression valueExpression)
         {
             type = parameterProvider.Type;
             if (parameterProvider.Type.IsEnum)
-=======
-        private static void GetParamInfo(Dictionary<string, ParameterProvider> paramMap, InputOperation operation, InputParameter inputParam, out CSharpType? type, out string? format, out ValueExpression valueExpression)
-        {
-            type = ClientModelPlugin.Instance.TypeFactory.CreateCSharpType(inputParam.Type);
-            if (inputParam.Kind == InputOperationParameterKind.Constant && !(operation.IsMultipartFormData && inputParam.IsContentType))
-            {
-                valueExpression = Literal((inputParam.Type as InputLiteralType)?.Value);
-                format = ClientModelPlugin.Instance.TypeFactory.GetSerializationFormat(inputParam.Type).ToFormatSpecifier();
-            }
-            else if (TryGetSpecialHeaderParam(inputParam, out var parameterProvider))
->>>>>>> e6d426ee
             {
                 var csharpType = parameterProvider.Field is null ? parameterProvider.Type : parameterProvider.Field.Type;
                 valueExpression = csharpType.ToSerial(parameterProvider);
