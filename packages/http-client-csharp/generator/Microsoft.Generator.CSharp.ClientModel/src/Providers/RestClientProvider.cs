// Copyright (c) Microsoft Corporation. All rights reserved.
// Licensed under the MIT License.

using System;
using System.ClientModel.Primitives;
using System.Collections.Generic;
using System.Diagnostics.CodeAnalysis;
using System.IO;
using System.Linq;
using System.Net.Http;
using Microsoft.Generator.CSharp.ClientModel.Primitives;
using Microsoft.Generator.CSharp.ClientModel.Snippets;
using Microsoft.Generator.CSharp.Expressions;
using Microsoft.Generator.CSharp.Input;
using Microsoft.Generator.CSharp.Primitives;
using Microsoft.Generator.CSharp.Providers;
using Microsoft.Generator.CSharp.Snippets;
using Microsoft.Generator.CSharp.Statements;
using static Microsoft.Generator.CSharp.Snippets.Snippet;

namespace Microsoft.Generator.CSharp.ClientModel.Providers
{
    public class RestClientProvider : TypeProvider
    {
        private const string RepeatabilityRequestIdHeader = "Repeatability-Request-ID";
        private const string RepeatabilityFirstSentHeader = "Repeatability-First-Sent";
        private static readonly Dictionary<string, ParameterProvider> _knownSpecialHeaderParams = new(StringComparer.OrdinalIgnoreCase)
        {
            { RepeatabilityRequestIdHeader, ScmKnownParameters.RepeatabilityRequestId },
            { RepeatabilityFirstSentHeader, ScmKnownParameters.RepeatabilityFirstSent }
        };
        private Dictionary<InputOperation, MethodProvider>? _methodCache;
        private Dictionary<InputOperation, MethodProvider> MethodCache => _methodCache ??= [];

        private readonly InputClient _inputClient;
        internal ClientProvider ClientProvider { get; }

        private FieldProvider _pipelineMessageClassifier200;
        private FieldProvider _pipelineMessageClassifier204;
        private FieldProvider _pipelineMessageClassifier2xxAnd4xx;
        private TypeProvider _classifier2xxAnd4xxDefinition;

        private PropertyProvider _classifier200Property;
        private PropertyProvider _classifier204Property;
        private PropertyProvider _classifier2xxAnd4xxProperty;

        public RestClientProvider(InputClient inputClient, ClientProvider clientProvider)
        {
            _inputClient = inputClient;
            ClientProvider = clientProvider;
            _pipelineMessageClassifier200 = new FieldProvider(FieldModifiers.Private | FieldModifiers.Static, typeof(PipelineMessageClassifier), "_pipelineMessageClassifier200");
            _pipelineMessageClassifier204 = new FieldProvider(FieldModifiers.Private | FieldModifiers.Static, typeof(PipelineMessageClassifier), "_pipelineMessageClassifier204");
            _classifier2xxAnd4xxDefinition = new Classifier2xxAnd4xxDefinition(this);
            _pipelineMessageClassifier2xxAnd4xx = new FieldProvider(FieldModifiers.Private | FieldModifiers.Static, _classifier2xxAnd4xxDefinition.Type, "_pipelineMessageClassifier2xxAnd4xx");
            _classifier200Property = GetResponseClassifierProperty(_pipelineMessageClassifier200, 200);
            _classifier204Property = GetResponseClassifierProperty(_pipelineMessageClassifier204, 204);
            _classifier2xxAnd4xxProperty = new PropertyProvider(
                $"Gets the PipelineMessageClassifier2xxAnd4xx",
                MethodSignatureModifiers.Private | MethodSignatureModifiers.Static,
                _classifier2xxAnd4xxDefinition.Type,
                "PipelineMessageClassifier2xxAnd4xx",
                new ExpressionPropertyBody(_pipelineMessageClassifier2xxAnd4xx.Assign(New.Instance(_classifier2xxAnd4xxDefinition.Type), true)));
        }

        protected override string BuildRelativeFilePath() => Path.Combine("src", "Generated", $"{Name}.RestClient.cs");

        protected override string BuildName() => _inputClient.Name.ToCleanName();

        protected override PropertyProvider[] BuildProperties()
        {
            return
            [
                _classifier200Property,
                _classifier204Property,
                _classifier2xxAnd4xxProperty
            ];
        }

        private PropertyProvider GetResponseClassifierProperty(FieldProvider pipelineMessageClassifier, int code)
        {
            return new PropertyProvider(
                    null,
                    MethodSignatureModifiers.Private | MethodSignatureModifiers.Static,
                    typeof(PipelineMessageClassifier),
                    pipelineMessageClassifier.Name.Substring(1).ToCleanName(),
                    new ExpressionPropertyBody(
                        pipelineMessageClassifier.Assign(
                            Static<PipelineMessageClassifier>().Invoke(
                                nameof(PipelineMessageClassifier.Create),
                                [New.Array(typeof(ushort), true, true, [Literal(code)])]))));
        }

        protected override FieldProvider[] BuildFields()
        {
            return
            [
                _pipelineMessageClassifier200,
                _pipelineMessageClassifier204,
                _pipelineMessageClassifier2xxAnd4xx
            ];
        }

        protected override TypeProvider[] BuildNestedTypes()
        {
            return [_classifier2xxAnd4xxDefinition];
        }

        protected override MethodProvider[] BuildMethods()
        {
            List<MethodProvider> methods = new List<MethodProvider>();

            foreach (var operation in _inputClient.Operations)
            {
                var method = BuildCreateRequestMethod(operation);
                methods.Add(method);
                MethodCache[operation] = method;
            }

            return [.. methods];
        }

        private bool IsCreateRequest(MethodProvider method)
        {
            var span = method.Signature.Name.AsSpan();
            return span.StartsWith("Create", StringComparison.Ordinal) && span.EndsWith("Request", StringComparison.Ordinal);
        }

        private MethodProvider BuildCreateRequestMethod(InputOperation operation)
        {
            var pipelineField = ClientProvider.PipelineProperty.As<ClientPipeline>();

            var options = ScmKnownParameters.RequestOptions;
            var signature = new MethodSignature(
                $"Create{operation.Name.ToCleanName()}Request",
                null,
                MethodSignatureModifiers.Internal,
                typeof(PipelineMessage),
                null,
                [.. GetMethodParameters(operation, true), options]);
            var paramMap = new Dictionary<string, ParameterProvider>(signature.Parameters.ToDictionary(p => p.Name));
            foreach (var param in ClientProvider.GetUriParameters())
            {
                paramMap[param.Name] = param;
            }

            var classifier = GetClassifier(operation);

            return new MethodProvider(
                signature,
                new MethodBodyStatements(
                [
                    Declare("message", pipelineField.CreateMessage(), out ScopedApi<PipelineMessage> message),
                    message.ResponseClassifier().Assign(classifier).Terminate(),
                    Declare("request", message.Request(), out ScopedApi<PipelineRequest> request),
                    request.SetMethod(operation.HttpMethod),
                    Declare("uri", New.Instance<ClientUriBuilderDefinition>(), out ScopedApi<ClientUriBuilderDefinition> uri),
                    uri.Reset(ClientProvider.EndpointField).Terminate(),
                    .. AppendPathParameters(uri, operation, paramMap),
                    .. AppendQueryParameters(uri, operation, paramMap),
                    request.Uri().Assign(uri.ToUri()).Terminate(),
                    .. AppendHeaderParameters(request, operation, paramMap),
                    .. GetSetContent(request, signature.Parameters),
                    message.Apply(options).Terminate(),
                    Return(message)
                ]),
                this);
        }

        private IReadOnlyList<MethodBodyStatement> GetSetContent(ScopedApi<PipelineRequest> request, IReadOnlyList<ParameterProvider> parameters)
        {
            var contentParam = parameters.FirstOrDefault(p => ReferenceEquals(p, ScmKnownParameters.BinaryContent));
            return contentParam is null ? [] : [request.SetContent(contentParam)];
        }

        private PropertyProvider GetClassifier(InputOperation operation)
        {
            if (operation.HttpMethod == HttpMethod.Head.ToString())
                return _classifier2xxAnd4xxProperty;

            var response = operation.Responses.First(r => !r.IsErrorResponse); //should only be one of these

            if (response.StatusCodes.Count == 1)
            {
                return response.StatusCodes[0] switch
                {
                    200 => _classifier200Property,
                    204 => _classifier204Property,
                    _ => throw new InvalidOperationException($"Unexpected status code {response.StatusCodes[0]}")
                };
            }

            throw new InvalidOperationException("Multiple status codes not supported");
        }

        private IEnumerable<MethodBodyStatement> AppendHeaderParameters(ScopedApi<PipelineRequest> request, InputOperation operation, Dictionary<string, ParameterProvider> paramMap)
        {
            List<MethodBodyStatement> statements = new(operation.Parameters.Count);

            foreach (var inputParameter in operation.Parameters)
            {
                if (inputParameter.Location != RequestLocation.Header)
                    continue;

                CSharpType? type;
                string? format;
                ValueExpression valueExpression;
                GetParamInfo(paramMap, inputParameter, out type, out format, out valueExpression);
                ValueExpression[] toStringParams = format is null ? [] : [Literal(format)];
                ValueExpression toStringExpression = type?.Equals(typeof(string)) == true ? valueExpression : valueExpression.Invoke(nameof(ToString), toStringParams);
                MethodBodyStatement statement;
                if (type?.Equals(typeof(BinaryData)) == true)
                {
                    statement = request.SetHeaderValue(
                        inputParameter.NameInRequest,
                        TypeFormattersSnippets.ToString(valueExpression.Invoke("ToArray"), Literal(format)));
                }
                else if (type?.Equals(typeof(IList<BinaryData>)) == true)
                {
                    statement =
                        new ForeachStatement("item", valueExpression.As<IEnumerable<BinaryData>>(), out var item)
                        {
                            request.AddHeaderValue(inputParameter.NameInRequest, TypeFormattersSnippets.ToString(item.Invoke("ToArray"),
                                Literal(format)))
                        };
                }
                else
                {
                    statement = request.SetHeaderValue(inputParameter.NameInRequest, toStringExpression.As<string>());
                }
                statements.Add(statement);
            }

            return statements;
        }

        private IEnumerable<MethodBodyStatement> AppendQueryParameters(ScopedApi<ClientUriBuilderDefinition> uri, InputOperation operation, Dictionary<string, ParameterProvider> paramMap)
        {
            List<MethodBodyStatement> statements = new(operation.Parameters.Count);

            foreach (var inputParameter in operation.Parameters)
            {
                if (inputParameter.Location != RequestLocation.Query)
                    continue;

                string? format;
                ValueExpression valueExpression;
                GetParamInfo(paramMap, inputParameter, out var type, out format, out valueExpression);
                ValueExpression[] toStringParams = format is null ? [] : [Literal(format)];
                var toStringExpression = type?.Equals(typeof(string)) == true ? valueExpression : valueExpression.Invoke(nameof(ToString), toStringParams);
                MethodBodyStatement statement;
                if (type?.Equals(typeof(BinaryData)) == true)
                {
                    statement = uri.AppendQuery(Literal(inputParameter.NameInRequest),
                        valueExpression.Invoke("ToArray"), format, true).Terminate();
                }
                else if (type?.Equals(typeof(IList<BinaryData>)) == true)
                {
                    statement = uri.AppendQueryDelimited(Literal(inputParameter.NameInRequest),
                        valueExpression, format, true).Terminate();
                }
                else
                {
                    statement = uri.AppendQuery(Literal(inputParameter.NameInRequest), toStringExpression, true)
                        .Terminate();
                }

                statement = inputParameter.IsRequired
                    ? statement
                    : new IfStatement(valueExpression.NotEqual(Null))
                    {
                        statement
                    };
                statements.Add(statement);
            }

            return statements;
        }

        private IEnumerable<MethodBodyStatement> AppendPathParameters(ScopedApi<ClientUriBuilderDefinition> uri, InputOperation operation, Dictionary<string, ParameterProvider> paramMap)
        {
            Dictionary<string, InputParameter> inputParamHash = new(operation.Parameters.ToDictionary(p => p.Name));
            List<MethodBodyStatement> statements = new(operation.Parameters.Count);
            string? endpoint = ClientProvider.EndpointParameterName;
            int uriOffset = endpoint is null || !operation.Uri.StartsWith(endpoint, StringComparison.Ordinal) ? 0 : endpoint.Length;
            AddUriSegments(operation.Uri, uriOffset, uri, statements, inputParamHash, paramMap);
            AddUriSegments(operation.Path, 0, uri, statements, inputParamHash, paramMap);
            return statements;
        }

        private void AddUriSegments(
            string segments,
            int offset,
            ScopedApi<ClientUriBuilderDefinition> uri,
            List<MethodBodyStatement> statements,
            Dictionary<string, InputParameter> inputParamHash,
            Dictionary<string, ParameterProvider> paramMap)
        {
            var pathSpan = segments.AsSpan().Slice(offset);
            while (pathSpan.Length > 0)
            {
                var paramIndex = pathSpan.IndexOf('{');
                if (paramIndex < 0)
                {
                    statements.Add(uri.AppendPath(Literal(pathSpan.ToString()), false).Terminate());
                    break;
                }

                statements.Add(uri.AppendPath(Literal(pathSpan.Slice(0, paramIndex).ToString()), false).Terminate());
                pathSpan = pathSpan.Slice(paramIndex + 1);
                var paramEndIndex = pathSpan.IndexOf('}');
                var paramName = pathSpan.Slice(0, paramEndIndex).ToString();
                var inputParam = inputParamHash[paramName];

                if (inputParam.Location == RequestLocation.Path || inputParam.Location == RequestLocation.Uri)
                {
                    CSharpType? type;
                    string? format;
                    ValueExpression valueExpression;
                    GetParamInfo(paramMap, inputParam, out type, out format, out valueExpression);
                    ValueExpression[] toStringParams = format is null ? [] : [Literal(format)];
                    valueExpression = type?.Equals(typeof(string)) == true ? valueExpression : valueExpression.Invoke(nameof(ToString), toStringParams);
                    statements.Add(uri.AppendPath(valueExpression, true).Terminate());
                }

                pathSpan = pathSpan.Slice(paramEndIndex + 1);
            }
        }

        private static void GetParamInfo(Dictionary<string, ParameterProvider> paramMap, InputParameter inputParam, out CSharpType? type, out string? format, out ValueExpression valueExpression)
        {
            type = ClientModelPlugin.Instance.TypeFactory.CreateCSharpType(inputParam.Type);
            if (inputParam.Kind == InputOperationParameterKind.Constant)
            {
                valueExpression = Literal((inputParam.Type as InputLiteralType)?.Value);
                format = ClientModelPlugin.Instance.TypeFactory.GetSerializationFormat(inputParam.Type).ToFormatSpecifier();
            }
            else if (TryGetSpecialHeaderParam(inputParam, out var parameterProvider))
            {
                valueExpression = parameterProvider.DefaultValue!;
                format = ClientModelPlugin.Instance.TypeFactory.GetSerializationFormat(inputParam.Type).ToFormatSpecifier();
            }
            else
            {
                var paramProvider = paramMap[inputParam.Name];
                if (paramProvider.Type.IsEnum)
                {
                    var csharpType = paramProvider.Field is null ? paramProvider.Type : paramProvider.Field.Type;
                    valueExpression = csharpType.ToSerial(paramProvider);
                    format = null;
                }
                else
                {
                    valueExpression = paramProvider.Field is null ? paramProvider : paramProvider.Field;
                    format = paramProvider.WireInfo.SerializationFormat.ToFormatSpecifier();
                }
            }
        }

<<<<<<< HEAD
        private static IReadOnlyList<ParameterProvider> BuildSpreadParametersForModel(InputModelType inputModel)
        {
            var provider = ClientModelPlugin.Instance.TypeFactory.CreateModel(inputModel);
            if (provider is null)
                return [];

            var builtParameters = new List<ParameterProvider>();

            foreach (var property in provider.Properties)
            {
                var wireInfo = property.WireInfo;
                if (wireInfo is null)
                    continue;

                var param = property.AsParameter;
                ValueExpression? defaultValue = !wireInfo.IsRequired ? Default : null;

                builtParameters.Add(new(
                    param.Name,
                    param.Description,
                    param.Type.InputType,
                    defaultValue,
                    param.IsRef,
                    param.IsOut,
                    [],
                    param.Property,
                    param.Field,
                    param.InitializationValue)
                {
                    Validation = param.Validation
                });
            }

            return [.. builtParameters.OrderBy(p => p.DefaultValue == null ? 0 : 1)];
=======
        private static bool TryGetSpecialHeaderParam(InputParameter inputParameter, [NotNullWhen(true)] out ParameterProvider? parameterProvider)
        {
            if (inputParameter.Location == RequestLocation.Header)
            {
                return _knownSpecialHeaderParams.TryGetValue(inputParameter.NameInRequest, out parameterProvider);
            }

            parameterProvider = null;
            return false;
>>>>>>> 1fba5403
        }

        internal MethodProvider GetCreateRequestMethod(InputOperation operation)
        {
            _ = Methods; // Ensure methods are built
            return MethodCache[operation];
        }

        internal static List<ParameterProvider> GetMethodParameters(InputOperation operation, bool isProtocol = false)
        {
            List<ParameterProvider> orderedParams = new(operation.Parameters.Count);
            List<ParameterProvider> pathParams = [];
            List<ParameterProvider> requiredRequestParams = [];
            List<ParameterProvider> optionalRequestParams = [];
            List<ParameterProvider> paramsFromSpreadModel = [];
            ParameterProvider? bodyParameter = null;
            ParameterProvider? contentTypeParam = null;

            foreach (InputParameter inputParam in operation.Parameters)
            {
<<<<<<< HEAD
                InputModelType? spreadInputModel = null;
                if ((inputParam.Kind != InputOperationParameterKind.Method) && !TryGetSpreadParameterModel(inputParam, out spreadInputModel))
=======
                if (inputParam.Kind != InputOperationParameterKind.Method || TryGetSpecialHeaderParam(inputParam, out var _))
>>>>>>> 1fba5403
                    continue;

                ParameterProvider? parameter = ClientModelPlugin.Instance.TypeFactory.CreateParameter(inputParam);

                if (isProtocol)
                {
                    if (inputParam.Location == RequestLocation.Body)
                    {
                        parameter = ScmKnownParameters.BinaryContent;
                    }
                    else
                    {
                        parameter.Type = parameter.Type.IsEnum ? parameter.Type.UnderlyingEnumType : parameter.Type;
                    }
                }
                else if (spreadInputModel != null)
                {
                    paramsFromSpreadModel.AddRange(BuildSpreadParametersForModel(spreadInputModel));
                    continue;
                }

                if (parameter is null)
                    continue;

                switch (parameter.Location)
                {
                    case ParameterLocation.Path:
                    case ParameterLocation.Uri:
                        pathParams.Add(parameter);
                        break;
                    case ParameterLocation.Query:
                    case ParameterLocation.Header:
                        if (inputParam.IsContentType)
                        {
                            contentTypeParam = parameter;
                        }
                        else if (parameter.Validation != ParameterValidationType.None)
                        {
                            requiredRequestParams.Add(parameter);
                        }
                        else
                        {
                            optionalRequestParams.Add(parameter);
                        }
                        break;
                    case ParameterLocation.Body:
                        bodyParameter = parameter;
                        break;
                    default:
                        optionalRequestParams.Add(parameter);
                        break;
                }
            }

            orderedParams.AddRange(pathParams);
            orderedParams.AddRange(requiredRequestParams);
            if (bodyParameter is not null)
            {
                orderedParams.Add(bodyParameter);
            }
            if (contentTypeParam is not null)
            {
                orderedParams.Add(contentTypeParam);
            }
            orderedParams.AddRange(paramsFromSpreadModel);
            orderedParams.AddRange(optionalRequestParams);

            return orderedParams;
        }

        internal static bool TryGetSpreadParameterModel(InputParameter inputParam, [NotNullWhen(true)] out InputModelType? inputModel)
        {
            inputModel = null;
            if (inputParam.Kind.HasFlag(InputOperationParameterKind.Spread) && inputParam.Type is InputModelType model)
            {
                inputModel = model;
                return true;
            }

            return false;
        }
    }
}<|MERGE_RESOLUTION|>--- conflicted
+++ resolved
@@ -356,7 +356,6 @@
             }
         }
 
-<<<<<<< HEAD
         private static IReadOnlyList<ParameterProvider> BuildSpreadParametersForModel(InputModelType inputModel)
         {
             var provider = ClientModelPlugin.Instance.TypeFactory.CreateModel(inputModel);
@@ -391,7 +390,8 @@
             }
 
             return [.. builtParameters.OrderBy(p => p.DefaultValue == null ? 0 : 1)];
-=======
+        }
+
         private static bool TryGetSpecialHeaderParam(InputParameter inputParameter, [NotNullWhen(true)] out ParameterProvider? parameterProvider)
         {
             if (inputParameter.Location == RequestLocation.Header)
@@ -401,7 +401,6 @@
 
             parameterProvider = null;
             return false;
->>>>>>> 1fba5403
         }
 
         internal MethodProvider GetCreateRequestMethod(InputOperation operation)
@@ -422,12 +421,9 @@
 
             foreach (InputParameter inputParam in operation.Parameters)
             {
-<<<<<<< HEAD
                 InputModelType? spreadInputModel = null;
-                if ((inputParam.Kind != InputOperationParameterKind.Method) && !TryGetSpreadParameterModel(inputParam, out spreadInputModel))
-=======
-                if (inputParam.Kind != InputOperationParameterKind.Method || TryGetSpecialHeaderParam(inputParam, out var _))
->>>>>>> 1fba5403
+                if ((inputParam.Kind != InputOperationParameterKind.Method && !TryGetSpreadParameterModel(inputParam, out spreadInputModel))
+                    || TryGetSpecialHeaderParam(inputParam, out var _))
                     continue;
 
                 ParameterProvider? parameter = ClientModelPlugin.Instance.TypeFactory.CreateParameter(inputParam);
