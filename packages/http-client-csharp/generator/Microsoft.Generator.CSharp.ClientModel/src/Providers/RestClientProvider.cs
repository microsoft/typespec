// Copyright (c) Microsoft Corporation. All rights reserved.
// Licensed under the MIT License.

using System.ClientModel.Primitives;
using System.Collections.Generic;
using System.IO;
using Microsoft.Generator.CSharp.ClientModel.Primitives;
using Microsoft.Generator.CSharp.Input;
using Microsoft.Generator.CSharp.Primitives;
using Microsoft.Generator.CSharp.Providers;
using static Microsoft.Generator.CSharp.Snippets.Snippet;

namespace Microsoft.Generator.CSharp.ClientModel.Providers
{
    public class RestClientProvider : TypeProvider
    {
        private readonly InputClient _inputClient;
        internal ClientProvider ClientProvider { get; }

        public RestClientProvider(InputClient inputClient)
        {
            _inputClient = inputClient;
            ClientProvider = new ClientProvider(inputClient);
        }

        protected override string BuildRelativeFilePath() => Path.Combine("src", "Generated", $"{Name}.RestClient.cs");

        protected override string BuildName() => _inputClient.Name.ToCleanName();

        protected override MethodProvider[] BuildMethods()
        {
            List<MethodProvider> methods = new List<MethodProvider>();

            foreach (var operation in _inputClient.Operations)
            {
                var methodProvider = (ScmMethodProviderCollection)ClientModelPlugin.Instance.TypeFactory.CreateMethodProviders(operation, ClientProvider);
                methods.Add(methodProvider.BuildCreateMessageMethod());
            }

            return methods.ToArray();
        }
<<<<<<< HEAD
=======

        private MethodProvider BuildCreateMessageMethod(InputOperation operation)
        {
            var methodProvider = (ScmMethodProviderCollection)ClientModelPlugin.Instance.TypeFactory.CreateMethods(operation, ClientProvider);

            var methodModifier = MethodSignatureModifiers.Internal;
            var methodSignature = new MethodSignature(
                methodProvider.CreateRequestMethodName,
                FormattableStringHelpers.FromString(operation.Description),
                methodModifier,
                typeof(PipelineMessage),
                null,
                Parameters: [.. methodProvider.MethodParameters, ScmKnownParameters.RequestOptions]);
            var methodBody = Throw(New.NotImplementedException(Literal("Method not implemented.")));

            return new MethodProvider(methodSignature, methodBody, this);
        }
>>>>>>> 76bbb404
    }
}<|MERGE_RESOLUTION|>--- conflicted
+++ resolved
@@ -39,25 +39,5 @@
 
             return methods.ToArray();
         }
-<<<<<<< HEAD
-=======
-
-        private MethodProvider BuildCreateMessageMethod(InputOperation operation)
-        {
-            var methodProvider = (ScmMethodProviderCollection)ClientModelPlugin.Instance.TypeFactory.CreateMethods(operation, ClientProvider);
-
-            var methodModifier = MethodSignatureModifiers.Internal;
-            var methodSignature = new MethodSignature(
-                methodProvider.CreateRequestMethodName,
-                FormattableStringHelpers.FromString(operation.Description),
-                methodModifier,
-                typeof(PipelineMessage),
-                null,
-                Parameters: [.. methodProvider.MethodParameters, ScmKnownParameters.RequestOptions]);
-            var methodBody = Throw(New.NotImplementedException(Literal("Method not implemented.")));
-
-            return new MethodProvider(methodSignature, methodBody, this);
-        }
->>>>>>> 76bbb404
     }
 }