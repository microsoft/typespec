--- conflicted
+++ resolved
@@ -68,12 +68,8 @@
             _shouldOverrideMethods = _model.Inherits != null && _model.Inherits is { IsFrameworkType: false, Implementation: TypeProvider };
             _utf8JsonWriterSnippet = new Utf8JsonWriterSnippet(_utf8JsonWriterParameter);
             _mrwOptionsParameterSnippet = new ModelReaderWriterOptionsSnippet(_serializationOptionsParameter);
-<<<<<<< HEAD
-            _isNotEqualToWireConditionSnippet = NotEqual(_mrwOptionsParameterSnippet.Format, ModelReaderWriterOptionsSnippet.WireFormat);
             _jsonElementParameterSnippet = new JsonElementSnippet(_jsonElementDeserializationParam);
-=======
             _isNotEqualToWireConditionSnippet = _mrwOptionsParameterSnippet.Format.NotEqual(ModelReaderWriterOptionsSnippet.WireFormat);
->>>>>>> 1bb40322
 
             Name = provider.Name;
             Namespace = provider.Namespace;
@@ -697,7 +693,7 @@
                             DeserializeValue(valueType.ElementType, new JsonElementSnippet(item), serializationFormat, out ValueExpression value),
                             new JsonElementSnippet(item).Assign(value).Terminate(),
                         }),
-                    Increment(index)
+                    index.Increment().Terminate()
                 }
             };
             arrayInstance = New.Instance(valueType.ElementType, array);
