--- conflicted
+++ resolved
@@ -392,7 +392,6 @@
         }
 
         /// <summary>
-<<<<<<< HEAD
         /// Builds the GetObjectInstance helper method.
         /// </summary>
         internal MethodProvider BuildGetObjectInstanceMethod()
@@ -404,7 +403,10 @@
             (
                 new MethodSignature(GetObjectInstanceMethodName, null, modifiers, typeof(object), null, [returnTypeParam]),
                 BuildGetObjectInstanceMethodBody(returnTypeParam),
-=======
+                this
+            );
+        }
+
         /// Builds the <see cref="IPersistableModel{object}"/> GetFormatFromOptions method for the model object.
         /// </summary>
         internal MethodProvider BuildPersistableModelGetFormatFromOptionsObjectDeclaration()
@@ -417,7 +419,6 @@
             (
                 new MethodSignature(nameof(IPersistableModel<object>.GetFormatFromOptions), null, MethodSignatureModifiers.None, typeof(string), null, [_serializationOptionsParameter], ExplicitInterface: _persistableModelObjectInterface),
                 castToT.Invoke(nameof(IPersistableModel<object>.GetFormatFromOptions), [_serializationOptionsParameter]),
->>>>>>> c8247455
                 this
             );
         }
