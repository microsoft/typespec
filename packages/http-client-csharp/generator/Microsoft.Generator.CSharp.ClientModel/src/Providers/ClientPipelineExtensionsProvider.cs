--- conflicted
+++ resolved
@@ -12,12 +12,7 @@
 {
     internal class ClientPipelineExtensionsProvider : TypeProvider
     {
-<<<<<<< HEAD
-=======
-        private static readonly Lazy<ClientPipelineExtensionsProvider> _instance = new(() => new ClientPipelineExtensionsProvider());
-        public static ClientPipelineExtensionsProvider Instance => _instance.Value;
         public override string RelativeFilePath => Path.Combine("src", "Generated", "Internal", $"{Name}.cs");
->>>>>>> 9820274d
         public override string Name { get; }
 
         private const string _processMessageAsync = "ProcessMessageAsync";
