// Copyright (c) Microsoft Corporation. All rights reserved.
// Licensed under the MIT License.

using System;
using System.ClientModel.Primitives;
using System.Collections.Generic;
using System.Diagnostics;
using System.Globalization;
using System.IO;
using System.Text.Json;
using Microsoft.Generator.CSharp.ClientModel.Snippets;
using Microsoft.Generator.CSharp.Expressions;
using Microsoft.Generator.CSharp.Providers;
using Microsoft.Generator.CSharp.Snippets;
using Microsoft.Generator.CSharp.Statements;
using Microsoft.Generator.CSharp.TypedSnippets;
using static Microsoft.Generator.CSharp.Snippets.Snippet;

namespace Microsoft.Generator.CSharp.ClientModel.Providers
{
    internal class ModelSerializationExtensionsProvider : TypeProvider
    {
        private static readonly Lazy<ModelSerializationExtensionsProvider> _instance = new Lazy<ModelSerializationExtensionsProvider>(() => new ModelSerializationExtensionsProvider());
        public static ModelSerializationExtensionsProvider Instance => _instance.Value;
        private class WriteObjectValueTemplate<T> { }

        private readonly CSharpType _t = typeof(WriteObjectValueTemplate<>).GetGenericArguments()[0];

        private readonly MethodSignatureModifiers _methodModifiers = MethodSignatureModifiers.Public | MethodSignatureModifiers.Static | MethodSignatureModifiers.Extension;
        private readonly TypeFormattersProvider _typeFormattersProvider;
        private readonly ParameterProvider _formatParameter = new ParameterProvider("format", FormattableStringHelpers.Empty, typeof(string));
        private readonly ParameterProvider _propertyParameter = new ParameterProvider("property", FormattableStringHelpers.Empty, typeof(JsonProperty));

        protected override string GetFileName() => Path.Combine("src", "Generated", "Internal", $"{Name}.cs");

        public ModelSerializationExtensionsProvider()
        {
            _typeFormattersProvider = TypeFormattersProvider.Instance;

            _wireOptionsField = new FieldProvider(
                modifiers: FieldModifiers.Internal | FieldModifiers.Static | FieldModifiers.ReadOnly,
                type: typeof(ModelReaderWriterOptions),
                name: _wireOptionsName,
                initializationValue: New.Instance(typeof(ModelReaderWriterOptions), Literal("W")));
        }

        protected override TypeSignatureModifiers GetDeclarationModifiers()
        {
            return TypeSignatureModifiers.Internal | TypeSignatureModifiers.Static;
        }

        private const string _wireOptionsName = "WireOptions";
        private readonly FieldProvider _wireOptionsField;

        private ModelReaderWriterOptionsSnippet? _wireOptions;
        public ModelReaderWriterOptionsSnippet WireOptions => _wireOptions ??= new ModelReaderWriterOptionsSnippet(new MemberExpression(Type, _wireOptionsName));

        public override string Name => "ModelSerializationExtensions";

        protected override FieldProvider[] BuildFields()
        {
            return [_wireOptionsField];
        }

        protected override MethodProvider[] BuildMethods()
        {
            var writer = new Utf8JsonWriterSnippet(ScmKnownParameters.Utf8JsonWriter);
            var dateTimeOffsetValueParameter = new ParameterProvider("value", FormattableStringHelpers.Empty, typeof(DateTimeOffset));
            var writeStringDateTimeOffset = new MethodProvider(
                new MethodSignature(
                    Name: _writeStringValueMethodName,
                    Modifiers: _methodModifiers,
                    ReturnType: null,
                    Parameters: [ScmKnownParameters.Utf8JsonWriter, dateTimeOffsetValueParameter, _formatParameter],
                    Description: null, ReturnDescription: null),
                writer.WriteStringValue(_typeFormattersProvider.ToString(dateTimeOffsetValueParameter, _formatParameter)),
                this);

            var dateTimeValueParameter = new ParameterProvider("value", FormattableStringHelpers.Empty, typeof(DateTime));
            var writeStringDateTime = new MethodProvider(
                new MethodSignature(
                    Name: _writeStringValueMethodName,
                    Modifiers: _methodModifiers,
                    ReturnType: null,
                    Parameters: [ScmKnownParameters.Utf8JsonWriter, dateTimeValueParameter, _formatParameter],
                    Description: null, ReturnDescription: null),
                writer.WriteStringValue(_typeFormattersProvider.ToString(dateTimeValueParameter, _formatParameter)),
                this);

            var timeSpanValueParameter = new ParameterProvider("value", FormattableStringHelpers.Empty, typeof(TimeSpan));
            var writeStringTimeSpan = new MethodProvider(
                new MethodSignature(
                    Name: _writeStringValueMethodName,
                    Modifiers: _methodModifiers,
                    ReturnType: null,
                    Parameters: [ScmKnownParameters.Utf8JsonWriter, timeSpanValueParameter, _formatParameter],
                    Description: null, ReturnDescription: null),
                writer.WriteStringValue(_typeFormattersProvider.ToString(timeSpanValueParameter, _formatParameter)),
                this);

            var charValueParameter = new ParameterProvider("value", FormattableStringHelpers.Empty, typeof(char));
            var value = new CharSnippet(charValueParameter);
            var writeStringChar = new MethodProvider(
                new MethodSignature(
                    Name: _writeStringValueMethodName,
                    Modifiers: _methodModifiers,
                    ReturnType: null,
                    Parameters: [ScmKnownParameters.Utf8JsonWriter, charValueParameter],
                    Description: null, ReturnDescription: null),
                writer.WriteStringValue(value.InvokeToString(new MemberExpression(typeof(CultureInfo), nameof(CultureInfo.InvariantCulture)))),
                this);

            return
            [
                BuildGetObjectMethodProvider(),
                BuildGetBytesFromBase64(),
                BuildGetDateTimeOffsetMethodProvider(),
                BuildGetTimeSpanMethodProvider(),
                BuildGetCharMethodProvider(),
                BuildThrowNonNullablePropertyIsNullMethodProvider(),
                BuildGetRequiredStringMethodProvider(),
                writeStringDateTimeOffset,
                writeStringDateTime,
                writeStringTimeSpan,
                writeStringChar,
                BuildWriteBase64StringValueMethodProvider(),
                BuildWriteNumberValueMethodProvider(),
                BuildWriteObjectValueMethodGeneric(),
                BuildWriteObjectValueMethodProvider()
            ];
        }

        #region JsonElementExtensions MethodProvider builders
        private const string _getBytesFromBase64MethodName = "GetBytesFromBase64";
        private const string _getCharMethodName = "GetChar";
        private const string _getDateTimeOffsetMethodName = "GetDateTimeOffset";
        private const string _getObjectMethodName = "GetObject";
        private const string _getTimeSpanMethodName = "GetTimeSpan";
        private const string _throwNonNullablePropertyIsNullMethodName = "ThrowNonNullablePropertyIsNull";
        private const string _getRequiredStringMethodName = "GetRequiredString";

        private MethodProvider BuildGetObjectMethodProvider()
        {
            var signature = new MethodSignature(
                Name: _getObjectMethodName,
                Description: null,
                Modifiers: _methodModifiers,
                ReturnType: typeof(object),
                ReturnDescription: null,
                Parameters: new[] { ScmKnownParameters.JsonElement });
            var element = new JsonElementSnippet(ScmKnownParameters.JsonElement);
            var body = new SwitchStatement(element.ValueKind)
            {
                new(JsonValueKindSnippet.String, Return(element.GetString())),
                new(JsonValueKindSnippet.Number, new MethodBodyStatement[]
                {
                    new IfStatement(element.TryGetInt32(out var intValue))
                    {
                        Return(intValue)
                    },
                    new IfStatement(element.TryGetInt64(out var longValue))
                    {
                        Return(longValue)
                    },
                    Return(element.GetDouble())
                }),
                new(JsonValueKindSnippet.True, Return(True)),
                new(JsonValueKindSnippet.False, Return(False)),
                new([JsonValueKindSnippet.Undefined, JsonValueKindSnippet.Null], Return(Null)),
                new(JsonValueKindSnippet.Object, new MethodBodyStatement[]
                {
                    Var("dictionary", New.Dictionary(typeof(string), typeof(object)), out var dictionary),
                    new ForeachStatement("jsonProperty", element.EnumerateObject(), out var jsonProperty)
                    {
                        dictionary.Add(jsonProperty.Property(nameof(JsonProperty.Name)), new JsonElementSnippet(jsonProperty.Property(nameof(JsonProperty.Value))).Untyped.Invoke("GetObject"))
                    },
                    Return(dictionary)
                }),
                new(JsonValueKindSnippet.Array, new MethodBodyStatement[]
                {
                    Var("list", New.List(typeof(object)), out var list),
                    new ForeachStatement("item", element.EnumerateArray(), out var item)
                    {
                        list.Add(new JsonElementSnippet(item).Untyped.Invoke("GetObject"))
                    },
                    Return(list.ToArray())
                }),
                SwitchCaseStatement.Default(Throw(New.NotSupportedException(new FormattableStringExpression("Not supported value kind {0}", [element.ValueKind]))))
            };
            return new MethodProvider(signature, body, this);
        }

        public InvokeStaticMethodExpression GetObject(JsonElementSnippet element)
            => new InvokeStaticMethodExpression(Type, _getObjectMethodName, new ValueExpression[] { element }, CallAsExtension: true);

        private MethodProvider BuildGetBytesFromBase64()
        {
            var signature = new MethodSignature(
                Name: _getBytesFromBase64MethodName,
                Modifiers: _methodModifiers,
                Parameters: [ScmKnownParameters.JsonElement, _formatParameter],
                ReturnType: typeof(byte[]),
                Description: null, ReturnDescription: null);
            var element = new JsonElementSnippet(ScmKnownParameters.JsonElement);
            var format = new StringSnippet(_formatParameter);
            var body = new MethodBodyStatement[]
            {
                new IfStatement(element.ValueKindEqualsNull())
                {
                    Return(Null)
                },
                EmptyLineStatement,
                Return(new SwitchExpression(format,
                    new SwitchCaseExpression(Literal("U"), _typeFormattersProvider.FromBase64UrlString(GetRequiredString(element))),
                    new SwitchCaseExpression(Literal("D"), element.GetBytesFromBase64()),
                    SwitchCaseExpression.Default(ThrowExpression(New.ArgumentException(format, new FormattableStringExpression("Format is not supported: '{0}'", [format]))))
                    ))
            };

            return new MethodProvider(signature, body, this);
        }

        public InvokeStaticMethodExpression GetBytesFromBase64(JsonElementSnippet element, string? format)
            => new InvokeStaticMethodExpression(Type, _getBytesFromBase64MethodName, new ValueExpression[] { element, Literal(format) }, CallAsExtension: true);

        private MethodProvider BuildGetDateTimeOffsetMethodProvider()
        {
            var signature = new MethodSignature(
                Name: _getDateTimeOffsetMethodName,
                Modifiers: _methodModifiers,
                Parameters: new[] { ScmKnownParameters.JsonElement, _formatParameter },
                ReturnType: typeof(DateTimeOffset),
                Description: null, ReturnDescription: null);
            var element = new JsonElementSnippet(ScmKnownParameters.JsonElement);
            var format = new StringSnippet(_formatParameter);
            var body = new SwitchExpression(format,
                SwitchCaseExpression.When(Literal("U"), Equal(element.ValueKind, JsonValueKindSnippet.Number), DateTimeOffsetSnippet.FromUnixTimeSeconds(element.GetInt64())),
                // relying on the param check of the inner call to throw ArgumentNullException if GetString() returns null
                SwitchCaseExpression.Default(_typeFormattersProvider.ParseDateTimeOffset(element.GetString(), format))
                );

            return new MethodProvider(signature, body, this);
        }

        public InvokeStaticMethodExpression GetDateTimeOffset(JsonElementSnippet element, string? format)
            => new InvokeStaticMethodExpression(Type, _getDateTimeOffsetMethodName, new ValueExpression[] { element, Literal(format) }, CallAsExtension: true);

        private MethodProvider BuildGetTimeSpanMethodProvider()
        {
            var signature = new MethodSignature(
                Name: _getTimeSpanMethodName,
                Modifiers: _methodModifiers,
                Parameters: new[] { ScmKnownParameters.JsonElement, _formatParameter },
                ReturnType: typeof(TimeSpan),
                Description: null, ReturnDescription: null);
            var element = new JsonElementSnippet(ScmKnownParameters.JsonElement);
            // relying on the param check of the inner call to throw ArgumentNullException if GetString() returns null
            var body = _typeFormattersProvider.ParseTimeSpan(element.GetString(), _formatParameter);

            return new MethodProvider(signature, body, this);
        }

        public InvokeStaticMethodExpression GetTimeSpan(JsonElementSnippet element, string? format)
            => new InvokeStaticMethodExpression(Type, _getTimeSpanMethodName, new ValueExpression[] { element, Literal(format) }, CallAsExtension: true);

        private MethodProvider BuildGetCharMethodProvider()
        {
            var signature = new MethodSignature(
                Name: _getCharMethodName,
                Modifiers: _methodModifiers,
                Parameters: new[] { ScmKnownParameters.JsonElement },
                ReturnType: typeof(char),
                Description: null, ReturnDescription: null);
            var element = new JsonElementSnippet(ScmKnownParameters.JsonElement);
            var body = new IfElseStatement(
                element.ValueKindEqualsString(),
                new MethodBodyStatement[]
                {
                    Var("text", element.GetString(), out var text),
                    new IfStatement(Equal(text, Null).Or(NotEqual(text.Length, Literal(1))))
                    {
                        Throw(New.NotSupportedException(new FormattableStringExpression("Cannot convert \\\"{0}\\\" to a char", [text])))
                    },
                    Return(text.Index(0))
                },
                Throw(New.NotSupportedException(new FormattableStringExpression("Cannot convert {0} to a char", [element.ValueKind])))
                );

            return new MethodProvider(signature, body, this);
        }

        public InvokeStaticMethodExpression GetChar(JsonElementSnippet element)
            => new InvokeStaticMethodExpression(Type, _getCharMethodName, new ValueExpression[] { element }, CallAsExtension: true);

        private MethodProvider BuildThrowNonNullablePropertyIsNullMethodProvider()
        {
            var signature = new MethodSignature(
                Name: _throwNonNullablePropertyIsNullMethodName,
                Modifiers: _methodModifiers,
                Parameters: [_propertyParameter],
                ReturnType: null,
                Attributes:
                [
                    new AttributeStatement(typeof(ConditionalAttribute), Literal("DEBUG"))
<<<<<<< HEAD
                ],
                Summary: null, Description: null, ReturnDescription: null);
=======
                },
                Description: null, ReturnDescription: null);
>>>>>>> 3e45fba9
            var property = new JsonPropertySnippet(_propertyParameter);
            var body = Throw(New.JsonException(new FormattableStringExpression("A property '{0}' defined as non-nullable but received as null from the service. This exception only happens in DEBUG builds of the library and would be ignored in the release build", [property.Name])));

            return new MethodProvider(signature, body, this);
        }

        public MethodBodyStatement ThrowNonNullablePropertyIsNull(JsonPropertySnippet property)
            => new InvokeStaticMethodStatement(Type, _throwNonNullablePropertyIsNullMethodName, [property], callAsExtension: true);

        private MethodProvider BuildGetRequiredStringMethodProvider()
        {
            var signature = new MethodSignature(
                Name: _getRequiredStringMethodName,
                Modifiers: _methodModifiers,
                Parameters: new[] { ScmKnownParameters.JsonElement },
                ReturnType: typeof(string),
                Description: null, ReturnDescription: null);
            var element = new JsonElementSnippet(ScmKnownParameters.JsonElement);
            var body = new MethodBodyStatement[]
            {
                Var("value", element.GetString(), out var value),
                new IfStatement(Equal(value, Null))
                {
                    Throw(New.InvalidOperationException(new FormattableStringExpression("The requested operation requires an element of type 'String', but the target element has type '{0}'.", [element.ValueKind])))
                },
                Return(value)
            };

            return new MethodProvider(signature, body, this);
        }

        public InvokeStaticMethodExpression GetRequiredString(JsonElementSnippet element)
            => new InvokeStaticMethodExpression(Type, _getRequiredStringMethodName, [element], CallAsExtension: true);
        #endregion

        #region Utf8JsonWriterExtensions MethodProvider builders
        private const string _writeStringValueMethodName = "WriteStringValue";
        private const string _writeBase64StringValueMethodName = "WriteBase64StringValue";
        private const string _writeNumberValueMethodName = "WriteNumberValue";
        private const string _writeObjectValueMethodName = "WriteObjectValue";

        public MethodBodyStatement WriteStringValue(Utf8JsonWriterSnippet writer, ValueExpression value, string? format)
            => new InvokeStaticMethodStatement(Type, _writeStringValueMethodName, new[] { writer, value, Literal(format) }, callAsExtension: true);

        private MethodProvider BuildWriteBase64StringValueMethodProvider()
        {
            var valueParameter = new ParameterProvider("value", FormattableStringHelpers.Empty, typeof(byte[]));
            var signature = new MethodSignature(
                Name: _writeBase64StringValueMethodName,
                Modifiers: _methodModifiers,
                Parameters: new[] { ScmKnownParameters.Utf8JsonWriter, valueParameter, _formatParameter },
                ReturnType: null,
                Description: null, ReturnDescription: null);
            var writer = new Utf8JsonWriterSnippet(ScmKnownParameters.Utf8JsonWriter);
            var value = (ValueExpression)valueParameter;
            var format = new StringSnippet(_formatParameter);
            var body = new MethodBodyStatement[]
            {
                new IfStatement(Equal(value, Null))
                {
                    writer.WriteNullValue(),
                    Return()
                },
                new SwitchStatement(format)
                {
                    new(Literal("U"), new MethodBodyStatement[]
                    {
                        writer.WriteStringValue(_typeFormattersProvider.ToBase64UrlString(value)),
                        Break
                    }),
                    new(Literal("D"), new MethodBodyStatement[]
                    {
                        writer.WriteBase64StringValue(value),
                        Break
                    }),
                    SwitchCaseStatement.Default(Throw(New.ArgumentException(format, new FormattableStringExpression("Format is not supported: '{0}'", [format]))))
                }
            };

            return new MethodProvider(signature, body, this);
        }

        public MethodBodyStatement WriteBase64StringValue(Utf8JsonWriterSnippet writer, ValueExpression value, string? format)
            => new InvokeStaticMethodStatement(Type, _writeBase64StringValueMethodName, new[] { writer, value, Literal(format) }, callAsExtension: true);

        private MethodProvider BuildWriteNumberValueMethodProvider()
        {
            var valueParameter = new ParameterProvider("value", FormattableStringHelpers.Empty, typeof(DateTimeOffset));
            var signature = new MethodSignature(
                Name: _writeNumberValueMethodName,
                Modifiers: _methodModifiers,
                Parameters: new[] { ScmKnownParameters.Utf8JsonWriter, valueParameter, _formatParameter },
                ReturnType: null,
                Description: null, ReturnDescription: null);
            var writer = new Utf8JsonWriterSnippet(ScmKnownParameters.Utf8JsonWriter);
            var value = new DateTimeOffsetSnippet(valueParameter);
            var format = new StringSnippet(_formatParameter);
            var body = new MethodBodyStatement[]
            {
                new IfStatement(NotEqual(format, Literal("U")))
                {
                    Throw(New.ArgumentOutOfRangeException(format, "Only 'U' format is supported when writing a DateTimeOffset as a Number.")),
                },
                writer.WriteNumberValue(value.ToUnixTimeSeconds())
            };

            return new MethodProvider(signature, body, this);
        }

        public MethodBodyStatement WriteNumberValue(Utf8JsonWriterSnippet writer, ValueExpression value, string? format)
            => new InvokeStaticMethodStatement(Type, _writeNumberValueMethodName, new[] { writer, value, Literal(format) }, callAsExtension: true);

        private MethodProvider BuildWriteObjectValueMethodProvider()
        {
            ValueExpression value;
            Utf8JsonWriterSnippet writer;
            ValueExpression options;
            MethodSignature signature = GetWriteObjectValueMethodSignature(null, out value, out writer, out options);
            return new MethodProvider(signature, new MethodBodyStatement[]
            {
                writer.WriteObjectValue(new ObjectSnippet(value), options)
            },
            this);
        }

        private MethodProvider BuildWriteObjectValueMethodGeneric()
        {
            ValueExpression value;
            Utf8JsonWriterSnippet writer;
            ValueExpression options;
            MethodSignature signature = GetWriteObjectValueMethodSignature(_t, out value, out writer, out options);
            List<SwitchCaseStatement> cases = new List<SwitchCaseStatement>
            {
                new(Null, new MethodBodyStatement[]
                {
                    writer.WriteNullValue(),
                    Break
                })
            };
            cases.Add(
                BuildWriteObjectValueSwitchCase(new CSharpType(typeof(IJsonModel<>), _t), "jsonModel", jsonModel => new MethodBodyStatement[]
                {
                    new InvokeInstanceMethodStatement(jsonModel, nameof(IJsonModel<object>.Write), writer, NullCoalescing(options, ModelReaderWriterOptionsSnippet.Wire)),
                    Break
                }));
            cases.AddRange(new[]
            {
                // byte[] case
                BuildWriteObjectValueSwitchCase(typeof(byte[]), "bytes", bytes => new MethodBodyStatement[]
                {
                    writer.WriteBase64StringValue(bytes),
                    Break
                }),
                // BinaryData case
                BuildWriteObjectValueSwitchCase(typeof(BinaryData), "bytes", bytes => new MethodBodyStatement[]
                {
                    writer.WriteBase64StringValue(bytes),
                    Break
                }),
                // JsonElement case
                BuildWriteObjectValueSwitchCase(typeof(JsonElement), "json", json => new MethodBodyStatement[]
                {
                    new JsonElementSnippet(json).WriteTo(writer),
                    Break
                }),
                // int case
                BuildWriteObjectValueSwitchCase(typeof(int), "i", i => new MethodBodyStatement[]
                {
                    writer.WriteNumberValue(i),
                    Break
                }),
                // decimal case
                BuildWriteObjectValueSwitchCase(typeof(decimal), "d", dec => new MethodBodyStatement[]
                {
                    writer.WriteNumberValue(dec),
                    Break
                }),
                // double case
                BuildWriteObjectValueSwitchCase(typeof(double), "d", d => new MethodBodyStatement[]
                {
                    new IfElseStatement(
                        DoubleSnippet.IsNan(d),
                        writer.WriteStringValue(Literal("NaN")),
                        writer.WriteNumberValue(d)),
                    Break
                }),
                // float case
                BuildWriteObjectValueSwitchCase(typeof(float), "f", f => new MethodBodyStatement[]
                {
                    writer.WriteNumberValue(f),
                    Break
                }),
                // long case
                BuildWriteObjectValueSwitchCase(typeof(long), "l", l => new MethodBodyStatement[]
                {
                    writer.WriteNumberValue(l),
                    Break
                }),
                // string case
                BuildWriteObjectValueSwitchCase(typeof(string), "s", s => new MethodBodyStatement[]
                {
                    writer.WriteStringValue(s),
                    Break
                }),
                // bool case
                BuildWriteObjectValueSwitchCase(typeof(bool), "b", b => new MethodBodyStatement[]
                {
                    writer.WriteBooleanValue(b),
                    Break
                }),
                // Guid case
                BuildWriteObjectValueSwitchCase(typeof(Guid), "g", g => new MethodBodyStatement[]
                {
                    writer.WriteStringValue(g),
                    Break
                }),
                // DateTimeOffset case
                BuildWriteObjectValueSwitchCase(typeof(DateTimeOffset), "dateTimeOffset", dateTimeOffset => new MethodBodyStatement[]
                {
                    writer.WriteStringValue(dateTimeOffset, "O"),
                    Break
                }),
                // DateTime case
                BuildWriteObjectValueSwitchCase(typeof(DateTime), "dateTime", dateTime => new MethodBodyStatement[]
                {
                    writer.WriteStringValue(dateTime, "O"),
                    Break
                }),
                // IEnumerable<KeyValuePair<>> case
                BuildWriteObjectValueSwitchCase(typeof(IEnumerable<KeyValuePair<string, object>>), "enumerable", enumerable => new MethodBodyStatement[]
                {
                    writer.WriteStartObject(),
                    new ForeachStatement("pair", new EnumerableSnippet(typeof(KeyValuePair<string, object>), enumerable), out var pair)
                    {
                        writer.WritePropertyName(pair.Property(nameof(KeyValuePair<string, object>.Key))),
                        writer.WriteObjectValue(new ObjectSnippet(pair.Property(nameof(KeyValuePair<string, object>.Value))), options)
                    },
                    writer.WriteEndObject(),
                    Break
                }),
                // IEnumerable<object> case
                BuildWriteObjectValueSwitchCase(typeof(IEnumerable<object>), "objectEnumerable", objectEnumerable => new MethodBodyStatement[]
                {
                    writer.WriteStartArray(),
                    new ForeachStatement("item", new EnumerableSnippet(typeof(object), objectEnumerable), out var item)
                    {
                        writer.WriteObjectValue(new ObjectSnippet(item), options)
                    },
                    writer.WriteEndArray(),
                    Break
                }),
                // TimeSpan case
                BuildWriteObjectValueSwitchCase(typeof(TimeSpan), "timeSpan", timeSpan => new MethodBodyStatement[]
                {
                    writer.WriteStringValue(timeSpan, "P"),
                    Break
                }),
                // default
                SwitchCaseStatement.Default(Throw(New.NotSupportedException(new FormattableStringExpression("Not supported type {0}", [value.InvokeGetType()]))))
            });

            return new MethodProvider(signature, new SwitchStatement(value, cases), this);

            static SwitchCaseStatement BuildWriteObjectValueSwitchCase(CSharpType type, string varName, Func<VariableExpression, MethodBodyStatement> bodyFunc)
            {
                var declaration = new DeclarationExpression(type, varName, out var variable);
                var body = bodyFunc(variable);

                return new(declaration, body);
            }
        }

        private MethodSignature GetWriteObjectValueMethodSignature(CSharpType? genericArgument, out ValueExpression value, out Utf8JsonWriterSnippet writer, out ValueExpression options)
        {
            var valueParameter = new ParameterProvider("value", FormattableStringHelpers.Empty, genericArgument ?? typeof(object));
            var optionsParameter = new ParameterProvider("options", FormattableStringHelpers.Empty, typeof(ModelReaderWriterOptions), DefaultOf(new CSharpType(typeof(ModelReaderWriterOptions)).WithNullable(true)));
            var parameters = new[] { ScmKnownParameters.Utf8JsonWriter, valueParameter, optionsParameter };
            var signature = new MethodSignature(
                Name: _writeObjectValueMethodName,
                Description: null,
                Modifiers: _methodModifiers,
                ReturnType: null,
                ReturnDescription: null,
                Parameters: parameters,
                GenericArguments: genericArgument != null ? new[] { genericArgument } : null);
            value = (ValueExpression)valueParameter;
            writer = new Utf8JsonWriterSnippet(ScmKnownParameters.Utf8JsonWriter);
            options = optionsParameter;
            return signature;
        }

        public MethodBodyStatement WriteObjectValue(Utf8JsonWriterSnippet writer, TypedSnippet value, ValueExpression? options = null)
        {
            var parameters = options is null
                ? new ValueExpression[] { writer, value }
                : new ValueExpression[] { writer, value, options };
            return new InvokeStaticMethodStatement(Type, _writeObjectValueMethodName, parameters, callAsExtension: true, typeArguments: [value.Type]);
        }
        #endregion
    }
}<|MERGE_RESOLUTION|>--- conflicted
+++ resolved
@@ -302,13 +302,8 @@
                 Attributes:
                 [
                     new AttributeStatement(typeof(ConditionalAttribute), Literal("DEBUG"))
-<<<<<<< HEAD
                 ],
-                Summary: null, Description: null, ReturnDescription: null);
-=======
-                },
-                Description: null, ReturnDescription: null);
->>>>>>> 3e45fba9
+                Description: null, ReturnDescription: null);
             var property = new JsonPropertySnippet(_propertyParameter);
             var body = Throw(New.JsonException(new FormattableStringExpression("A property '{0}' defined as non-nullable but received as null from the service. This exception only happens in DEBUG builds of the library and would be ignored in the release build", [property.Name])));
 
