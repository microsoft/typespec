// Copyright (c) Microsoft Corporation. All rights reserved.
// Licensed under the MIT License.

using System;
using System.Collections.Generic;
using System.IO;
using System.Text;
using Microsoft.Generator.CSharp.ClientModel.Snippets;
using Microsoft.Generator.CSharp.Expressions;
using Microsoft.Generator.CSharp.Primitives;
using Microsoft.Generator.CSharp.Providers;
using Microsoft.Generator.CSharp.Snippets;
using Microsoft.Generator.CSharp.Statements;
using static Microsoft.Generator.CSharp.Snippets.Snippet;

namespace Microsoft.Generator.CSharp.ClientModel.Providers
{
    internal sealed class ClientUriBuilderDefinition : TypeProvider
    {
        private const string ToUriMethodName = "ToUri";
        private const string ResetMethodName = "Reset";
        private const string AppendQueryMethodName = "AppendQuery";
        private const string AppendQueryDelimitedMethodName = "AppendQueryDelimited";
        private const string AppendPathDelimitedMethodName = "AppendPathDelimited";
        private const string AppendPathMethodName = "AppendPath";

        private readonly FieldProvider _uriBuilderField;
        private readonly FieldProvider _pathBuilderField;
        private readonly FieldProvider _queryBuilderField;

        private PropertyProvider? _uriBuilderProperty;
        private PropertyProvider UriBuilderProperty => _uriBuilderProperty ??= new(
            modifiers: MethodSignatureModifiers.Private,
            name: "UriBuilder",
            type: typeof(UriBuilder),
            body: new ExpressionPropertyBody(new BinaryOperatorExpression(" ??= ", _uriBuilderField, New.Instance(typeof(UriBuilder)))),
            description: null,
            enclosingType: this);

        private ValueExpression UriBuilderPath => new MemberExpression(UriBuilderProperty, "Path");
        private ValueExpression UriBuilderQuery => new MemberExpression(UriBuilderProperty, "Query");

        private PropertyProvider? _pathBuilderProperty;
        private PropertyProvider PathBuilderProperty => _pathBuilderProperty ??= new(
            modifiers: MethodSignatureModifiers.Private,
            name: "PathBuilder",
            type: typeof(StringBuilder),
            body: new ExpressionPropertyBody(new BinaryOperatorExpression(" ??= ", _pathBuilderField, New.Instance(typeof(StringBuilder), UriBuilderPath))),
            description: null,
            enclosingType: this);

        private PropertyProvider? _queryBuilderProperty;
        private PropertyProvider QueryBuilderProperty => _queryBuilderProperty ??= new(
            modifiers: MethodSignatureModifiers.Private,
            name: "QueryBuilder",
            type: typeof(StringBuilder),
            body: new ExpressionPropertyBody(new BinaryOperatorExpression(" ??= ", _queryBuilderField, New.Instance(typeof(StringBuilder), UriBuilderQuery))),
            description: null,
            enclosingType: this);

        public ClientUriBuilderDefinition()
        {
            _uriBuilderField = new(FieldModifiers.Private, typeof(UriBuilder), "_uriBuilder", this);
            _pathBuilderField = new(FieldModifiers.Private, typeof(StringBuilder), "_pathBuilder", this);
            _queryBuilderField = new(FieldModifiers.Private, typeof(StringBuilder), "_queryBuilder", this);
        }

        protected override TypeSignatureModifiers GetDeclarationModifiers()
        {
            return TypeSignatureModifiers.Internal;
        }

        protected override string BuildRelativeFilePath() => Path.Combine("src", "Generated", "Internal", $"{Name}.cs");

        protected override string BuildName() => "ClientUriBuilder";

        protected override FieldProvider[] BuildFields()
        {
            return [_uriBuilderField, _pathBuilderField, _queryBuilderField];
        }

        protected override PropertyProvider[] BuildProperties()
        {
            return [UriBuilderProperty, PathBuilderProperty, QueryBuilderProperty];
        }

        protected override ConstructorProvider[] BuildConstructors()
        {
            var signature = new ConstructorSignature(
                Type: Type,
                Modifiers: MethodSignatureModifiers.Public,
                Parameters: Array.Empty<ParameterProvider>(),
                Description: null);
            return [new ConstructorProvider(signature, MethodBodyStatement.Empty, this)];
        }

        protected override MethodProvider[] BuildMethods()
        {
            var methods = new List<MethodProvider>();

<<<<<<< HEAD
            methods.Add(BuildResetMethod());
            methods.AddRange(BuildAppendPathMethods());
            methods.AddRange(BuildAppendQueryMethods());
            methods.Add(BuildToUriMethod());
=======
            if (GetBaseType() is null)
            {
                methods.Add(BuildResetMethod());
                methods.AddRange(BuildAppendPathMethods());
                methods.AddRange(BuildAppendPathDelimitedMethods());
                methods.AddRange(BuildAppendQueryMethods());
                methods.AddRange(BuildAppendQueryDelimitedMethods());
                methods.Add(BuildToUriMethod());
            }
>>>>>>> 13d20645

            return methods.ToArray();
        }

<<<<<<< HEAD
        private const string _resetMethodName = "Reset";
=======
        protected override CSharpType? GetBaseType() => ClientModelPlugin.Instance.TypeFactory.ClientUriBuilderBaseType;

>>>>>>> 13d20645
        private MethodProvider BuildResetMethod()
        {
            var uriParameter = new ParameterProvider("uri", $"The uri.", typeof(Uri));
            var signature = new MethodSignature(
                Name: ResetMethodName,
                Modifiers: MethodSignatureModifiers.Public,
                Parameters: new[]
                {
                    uriParameter
                },
                ReturnType: null,
                Description: null, ReturnDescription: null);

            var body = new MethodBodyStatement[]
            {
                _uriBuilderField.Assign(New.Instance(_uriBuilderField.Type, uriParameter)).Terminate(),
                _pathBuilderField.Assign(New.Instance(_pathBuilderField.Type, UriBuilderPath)).Terminate(),
                _queryBuilderField.Assign(New.Instance(_queryBuilderField.Type, UriBuilderQuery)).Terminate()
            };

            return new(signature, body, this);
        }

        private MethodProvider[] BuildAppendPathMethods()
        {
            var valueParameter = new ParameterProvider("value", $"The value.", typeof(string));
            var escapeParameter = new ParameterProvider("escape", $"The escape", typeof(bool));
            var signature = new MethodSignature(
                Name: AppendPathMethodName,
                Modifiers: MethodSignatureModifiers.Public,
                Parameters: [valueParameter, escapeParameter],
                ReturnType: null,
                Description: null, ReturnDescription: null);

            var pathBuilder = PathBuilderProperty.As<StringBuilder>();
            MethodBodyStatement body = new MethodBodyStatement[]
            {
                MethodBodyStatement.Empty,
                new IfStatement(escapeParameter)
                {
                    valueParameter.Assign(Static<Uri>().Invoke(nameof(Uri.EscapeDataString), [valueParameter])).Terminate()
                },
                MethodBodyStatement.Empty,
                new IfStatement(pathBuilder.Length().GreaterThan(Int(0)).And(pathBuilder.Index(pathBuilder.Length().Minus(Int(1))).Equal(Literal('/'))).And(valueParameter.As<string>().Index(Int(0)).Equal(Literal('/'))))
                {
                    pathBuilder.Remove(pathBuilder.Length().Minus(Int(1)), Int(1)).Terminate()
                },
                MethodBodyStatement.Empty,
                pathBuilder.Append(valueParameter).Terminate(),
                UriBuilderPath.Assign(pathBuilder.InvokeToString()).Terminate()
            };

            return
                [
                new(signature, body, this),
                BuildAppendPathMethod(typeof(bool), false, false),
                BuildAppendPathMethod(typeof(float), true, false),
                BuildAppendPathMethod(typeof(double), true, false),
                BuildAppendPathMethod(typeof(int), true, false),
                BuildAppendPathMethod(typeof(byte[]), true, true),
                BuildAppendPathMethod(typeof(DateTimeOffset), true, true),
                BuildAppendPathMethod(typeof(TimeSpan), true, true),
                BuildAppendPathMethod(typeof(Guid), true, false),
                BuildAppendPathMethod(typeof(long), true, false)
                ];
        }

        private MethodProvider BuildAppendPathMethod(CSharpType valueType, bool escapeDefaultValue, bool hasFormat)
        {
            var valueParameter = new ParameterProvider("value", $"The value.", valueType);
            var escapeParameter = new ParameterProvider("escape", $"The escape.", typeof(bool), Bool(escapeDefaultValue));
            var formatParameter = new ParameterProvider("format", $"The format", typeof(string));
            var parameters = hasFormat
                ? new[] { valueParameter, formatParameter, escapeParameter }
                : new[] { valueParameter, escapeParameter };

            var signature = new MethodSignature(
                Name: AppendPathMethodName,
                Modifiers: MethodSignatureModifiers.Public,
                Parameters: parameters,
                ReturnType: null,
                Description: null, ReturnDescription: null);
            var convertToStringExpression = TypeFormattersSnippets.ConvertToString(valueParameter, hasFormat ? (ValueExpression)formatParameter : null);
            var body = new InvokeMethodExpression(null, AppendPathMethodName, [convertToStringExpression, escapeParameter]);

            return new(signature, body, this);
        }

        private MethodProvider[] BuildAppendQueryMethods()
        {
            var nameParameter = new ParameterProvider("name", $"The name.", typeof(string));
            var valueParameter = new ParameterProvider("value", $"The value.", typeof(string));
            var escapeParameter = new ParameterProvider("escape", $"The escape.", typeof(bool));

            var signature = new MethodSignature(
                Name: AppendQueryMethodName,
                Modifiers: MethodSignatureModifiers.Public,
                Parameters: [nameParameter, valueParameter, escapeParameter],
                ReturnType: null,
                Description: null, ReturnDescription: null);

            var queryBuilder = QueryBuilderProperty.As<StringBuilder>();
            var body = new MethodBodyStatement[]
            {
                MethodBodyStatement.Empty,
                new IfStatement(queryBuilder.Length().GreaterThan(Int(0)))
                {
                    queryBuilder.Append(Literal('&')).Terminate()
                },
                MethodBodyStatement.Empty,
                new IfStatement(escapeParameter)
                {
                    valueParameter.Assign(Static<Uri>().Invoke(nameof(Uri.EscapeDataString), [valueParameter])).Terminate()
                },
                MethodBodyStatement.Empty,
                queryBuilder.Append(nameParameter).Terminate(),
                queryBuilder.Append(Literal('=')).Terminate(),
                queryBuilder.Append(valueParameter).Terminate()
            };

            return
                [
                new MethodProvider(signature, body, this),
                BuildAppendQueryMethod(typeof(bool), false, false),
                BuildAppendQueryMethod(typeof(float), true, false),
                BuildAppendQueryMethod(typeof(DateTimeOffset), true, true),
                BuildAppendQueryMethod(typeof(TimeSpan), true, true),
                BuildAppendQueryMethod(typeof(double), true, false),
                BuildAppendQueryMethod(typeof(decimal), true, false),
                BuildAppendQueryMethod(typeof(int), true, false),
                BuildAppendQueryMethod(typeof(long), true, false),
                BuildAppendQueryMethod(typeof(TimeSpan), true, false),
                BuildAppendQueryMethod(typeof(byte[]), true, true),
                BuildAppendQueryMethod(typeof(Guid), true, false)
                ];
        }

        private MethodProvider BuildAppendQueryMethod(CSharpType valueType, bool escapeDefaultValue, bool hasFormat)
        {
            var nameParameter = new ParameterProvider("name", $"The name.", typeof(string));
            var valueParameter = new ParameterProvider("value", $"The value.", valueType);
            var escapeParameter = new ParameterProvider("escape", $"The escape.", typeof(bool), Bool(escapeDefaultValue));
            var formatParameter = new ParameterProvider("format", $"The format.", typeof(string));
            var parameters = hasFormat
                ? new[] { nameParameter, valueParameter, formatParameter, escapeParameter }
                : new[] { nameParameter, valueParameter, escapeParameter };

            var signature = new MethodSignature(
                Name: AppendQueryMethodName,
                Modifiers: MethodSignatureModifiers.Public,
                Parameters: parameters,
                ReturnType: null,
                Description: null, ReturnDescription: null);
            var convertToStringExpression = TypeFormattersSnippets.ConvertToString(valueParameter, hasFormat ? (ValueExpression)formatParameter : null);
            var body = new InvokeMethodExpression(null, AppendQueryMethodName, [nameParameter, convertToStringExpression, escapeParameter]);

            return new(signature, body, this);
        }

        private MethodProvider[] BuildAppendQueryDelimitedMethods()
        {
            return
            [
                BuildAppendDelimitedMethod(AppendQueryDelimitedMethodName, AppendQueryMethodName)
            ];
        }

        private MethodProvider[] BuildAppendPathDelimitedMethods()
        {
            return
            [
                BuildAppendDelimitedMethod(AppendPathDelimitedMethodName, AppendPathMethodName, false),
            ];
        }

        private readonly CSharpType _t = typeof(IEnumerable<>).GetGenericArguments()[0];

        private MethodProvider BuildAppendDelimitedMethod(string appendDelimitedMethodName, string appendMethodName, bool hasName = true)
        {
            var nameParameter = new ParameterProvider("name", $"The name.", typeof(string));
            var valueParameter =
                new ParameterProvider("value", $"The value.", new CSharpType(typeof(IEnumerable<>), _t));
            var delimiterParameter = new ParameterProvider("delimiter", $"The delimiter.", typeof(string));
            var formatParameter = new ParameterProvider("format", $"The format.", typeof(string), Literal(null));
            var escapeParameter = new ParameterProvider("escape", $"The escape.", typeof(bool), Bool(true));

            var parameters = hasName
                ? new[] { nameParameter, valueParameter, delimiterParameter, formatParameter, escapeParameter }
                : new[] { valueParameter, delimiterParameter, formatParameter, escapeParameter };

            var signature = new MethodSignature(
                Name: appendDelimitedMethodName,
                Modifiers: MethodSignatureModifiers.Public,
                Parameters: parameters,
                ReturnType: null,
                GenericArguments: [_t],
                Description: null, ReturnDescription: null);

            var value = valueParameter.As(_t);

            var v = new VariableExpression(_t, "v");
            var convertToStringExpression = v.ConvertToString(formatParameter);
            var selector = new FuncExpression([v.Declaration], convertToStringExpression).As<string>();
            var body = new[]
            {
                delimiterParameter.Assign(Literal(","), true).Terminate(),
                Declare("stringValues", value.Select(selector), out var stringValues),
                hasName ? new InvokeMethodExpression(
                            null, appendMethodName,
                        [nameParameter, StringSnippets.Join(delimiterParameter, stringValues), escapeParameter])
                        .Terminate()
                    : new InvokeMethodExpression(null, appendMethodName, [StringSnippets.Join(delimiterParameter, stringValues), escapeParameter])
                    .Terminate()
            };
            return new(signature, body, this);
        }

        private MethodProvider BuildToUriMethod()
        {
            var signature = new MethodSignature(
                Name: ToUriMethodName,
                Modifiers: MethodSignatureModifiers.Public,
                Parameters: Array.Empty<ParameterProvider>(),
                ReturnType: typeof(Uri),
                Description: null, ReturnDescription: null);

            var pathBuilder = (ValueExpression)_pathBuilderField;
            var queryBuilder = (ValueExpression)_queryBuilderField;
            var body = new MethodBodyStatement[]
            {
                new IfStatement(pathBuilder.NotEqual(Null))
                {
                    UriBuilderPath.Assign(pathBuilder.InvokeToString()).Terminate()
                },
                MethodBodyStatement.Empty,
                new IfStatement(queryBuilder.NotEqual(Null))
                {
                    UriBuilderQuery.Assign(queryBuilder.InvokeToString()).Terminate()
                },
                MethodBodyStatement.Empty,
                Return(new MemberExpression(UriBuilderProperty, nameof(UriBuilder.Uri)))
            };

            return new(signature, body, this);
        }
    }
}<|MERGE_RESOLUTION|>--- conflicted
+++ resolved
@@ -98,32 +98,16 @@
         {
             var methods = new List<MethodProvider>();
 
-<<<<<<< HEAD
             methods.Add(BuildResetMethod());
             methods.AddRange(BuildAppendPathMethods());
+            methods.AddRange(BuildAppendPathDelimitedMethods());
             methods.AddRange(BuildAppendQueryMethods());
+            methods.AddRange(BuildAppendQueryDelimitedMethods());
             methods.Add(BuildToUriMethod());
-=======
-            if (GetBaseType() is null)
-            {
-                methods.Add(BuildResetMethod());
-                methods.AddRange(BuildAppendPathMethods());
-                methods.AddRange(BuildAppendPathDelimitedMethods());
-                methods.AddRange(BuildAppendQueryMethods());
-                methods.AddRange(BuildAppendQueryDelimitedMethods());
-                methods.Add(BuildToUriMethod());
-            }
->>>>>>> 13d20645
 
             return methods.ToArray();
         }
 
-<<<<<<< HEAD
-        private const string _resetMethodName = "Reset";
-=======
-        protected override CSharpType? GetBaseType() => ClientModelPlugin.Instance.TypeFactory.ClientUriBuilderBaseType;
-
->>>>>>> 13d20645
         private MethodProvider BuildResetMethod()
         {
             var uriParameter = new ParameterProvider("uri", $"The uri.", typeof(Uri));
