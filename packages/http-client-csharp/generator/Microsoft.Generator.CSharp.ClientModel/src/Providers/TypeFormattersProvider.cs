// Copyright (c) Microsoft Corporation. All rights reserved.
// Licensed under the MIT License.

using System;
using System.Collections.Generic;
using System.Globalization;
using System.IO;
using System.Xml;
using Microsoft.Generator.CSharp.ClientModel.Snippets;
using Microsoft.Generator.CSharp.Expressions;
using Microsoft.Generator.CSharp.Providers;
using Microsoft.Generator.CSharp.Snippets;
using Microsoft.Generator.CSharp.Statements;
using static Microsoft.Generator.CSharp.Snippets.Snippet;
using static Microsoft.Generator.CSharp.ClientModel.Snippets.TypeFormattersSnippet;

namespace Microsoft.Generator.CSharp.ClientModel.Providers
{
    internal class TypeFormattersProvider : TypeProvider
    {
        private readonly ValueExpression _invariantCultureExpression = new MemberExpression(typeof(CultureInfo), nameof(CultureInfo.InvariantCulture));
        private const string ToStringMethodName = "ToString";
        private const string ToBase64UrlStringMethodName = "ToBase64UrlString";
        private const string FromBase64UrlStringMethodName = "FromBase64UrlString";
        private const string ParseDateTimeOffsetMethodName = "ParseDateTimeOffset";
        private const string ParseTimeSpanMethodName = "ParseTimeSpan";
        private const string ConvertToStringMethodName = "ConvertToString";

        internal TypeFormattersProvider()
        {
        }

        protected override TypeSignatureModifiers GetDeclarationModifiers()
        {
            return TypeSignatureModifiers.Internal | TypeSignatureModifiers.Static;
        }

        public override string RelativeFilePath => Path.Combine("src", "Generated", "Internal", $"{Name}.cs");

        public override string Name => "TypeFormatters";

        private readonly FieldProvider _roundtripZFormatField = new(FieldModifiers.Private | FieldModifiers.Const, typeof(string), "RoundtripZFormat", initializationValue: Literal("yyyy-MM-ddTHH:mm:ss.fffffffZ"));
        private readonly FieldProvider _defaultNumberFormatField = new(FieldModifiers.Public | FieldModifiers.Const, typeof(string), "DefaultNumberFormat", initializationValue: Literal("G"));

        protected override FieldProvider[] BuildFields()
        {
            return [_roundtripZFormatField, _defaultNumberFormatField];
        }

        private readonly MethodSignatureModifiers _methodModifiers = MethodSignatureModifiers.Public | MethodSignatureModifiers.Static;

        protected override MethodProvider[] BuildMethods()
        {
            var boolValueParameter = new ParameterProvider("value", FormattableStringHelpers.Empty, typeof(bool));
            var boolSignature = new MethodSignature(
                Name: ToStringMethodName,
                Parameters: [boolValueParameter],
                Modifiers: _methodModifiers,
                ReturnType: typeof(string),
                Description: null, ReturnDescription: null);
            var boolValue = new BoolSnippet(boolValueParameter);
            var toStringBool = new MethodProvider(
                boolSignature,
                new TernaryConditionalExpression(boolValue, Literal("true"), Literal("false")),
                this);

            var dateTimeParameter = new ParameterProvider("value", FormattableStringHelpers.Empty, typeof(DateTime));
            var formatParameter = new ParameterProvider("format", FormattableStringHelpers.Empty, typeof(string));
            var dateTimeSignature = boolSignature with
            {
                Parameters = [dateTimeParameter, formatParameter]
            };
            var dateTimeValue = (ValueExpression)dateTimeParameter;
            var dateTimeValueKind = dateTimeValue.Property(nameof(DateTime.Kind));
            var format = new StringSnippet(formatParameter);
            var sdkName = "Generated clients require";
            var toStringDateTime = new MethodProvider(
                dateTimeSignature,
                new SwitchExpression(dateTimeValueKind, new SwitchCaseExpression[]
                {
                    new(new MemberExpression(typeof(DateTimeKind), nameof(DateTimeKind.Utc)), TypeFormattersSnippet.ToString(dateTimeValue.CastTo(typeof(DateTimeOffset)), format)),
                    SwitchCaseExpression.Default(ThrowExpression(New.NotSupportedException(new FormattableStringExpression($"DateTime {{0}} has a Kind of {{1}}. {sdkName} it to be UTC. You can call DateTime.SpecifyKind to change Kind property value to DateTimeKind.Utc.", [dateTimeValue, dateTimeValueKind]))))
                }),
                this);

            var dateTimeOffsetParameter = new ParameterProvider("value", FormattableStringHelpers.Empty, typeof(DateTimeOffset));
            var dateTimeOffsetSignature = boolSignature with
            {
                Parameters = [dateTimeOffsetParameter, formatParameter]
            };
            var dateTimeOffsetValue = new DateTimeOffsetSnippet(dateTimeOffsetParameter);
            var roundtripZFormat = new StringSnippet(_roundtripZFormatField);
            var toStringDateTimeOffset = new MethodProvider(
                dateTimeOffsetSignature,
                new SwitchExpression(format,
                [
                    new(Literal("D"), dateTimeOffsetValue.InvokeToString(Literal("yyyy-MM-dd"), _invariantCultureExpression)),
                    new(Literal("U"), dateTimeOffsetValue.ToUnixTimeSeconds().InvokeToString(_invariantCultureExpression)),
                    new(Literal("O"), dateTimeOffsetValue.ToUniversalTime().InvokeToString(roundtripZFormat, _invariantCultureExpression)),
                    new(Literal("o"), dateTimeOffsetValue.ToUniversalTime().InvokeToString(roundtripZFormat, _invariantCultureExpression)),
                    new(Literal("R"), dateTimeOffsetValue.InvokeToString(Literal("r"), _invariantCultureExpression)),
                    SwitchCaseExpression.Default(dateTimeOffsetValue.InvokeToString(format, _invariantCultureExpression))
                ]),
                this);

            var timeSpanParameter = new ParameterProvider("value", FormattableStringHelpers.Empty, typeof(TimeSpan));
            var timeSpanSignature = boolSignature with
            {
                Parameters = [timeSpanParameter, formatParameter]
            };
            var timeSpanValue = new TimeSpanSnippet(timeSpanParameter);
            var toStringTimeSpan = new MethodProvider(
                timeSpanSignature,
                new SwitchExpression(format,
                [
                    new(Literal("P"), new InvokeStaticMethodExpression(typeof(XmlConvert), nameof(XmlConvert.ToString), [timeSpanValue])),
                    SwitchCaseExpression.Default(timeSpanValue.InvokeToString(format, _invariantCultureExpression))
                ]),
                this);

            var byteArrayParameter = new ParameterProvider("value", FormattableStringHelpers.Empty, typeof(byte[]));
            var byteArraySignature = boolSignature with
            {
                Parameters = [byteArrayParameter, formatParameter]
            };
            var byteArrayValue = (ValueExpression)byteArrayParameter;
            var toStringByteArray = new MethodProvider(
                byteArraySignature,
                new SwitchExpression(format,
                [
                    new(Literal("U"), ToBase64UrlString(byteArrayValue)),
                    new(Literal("D"), new InvokeStaticMethodExpression(typeof(Convert), nameof(Convert.ToBase64String), new[] {byteArrayValue})),
                    SwitchCaseExpression.Default(ThrowExpression(New.ArgumentException(format, new FormattableStringExpression("Format is not supported: '{0}'", [format]))))
                ]),
                this);

            return
            [
                toStringBool,
                toStringDateTime,
                toStringDateTimeOffset,
                toStringTimeSpan,
                toStringByteArray,
                BuildToBase64UrlStringMethodProvider(),
                BuildFromBase64UrlString(),
                BuildParseDateTimeOffsetMethodProvider(),
                BuildParseTimeSpanMethodProvider(),
                BuildConvertToStringMethodProvider()
            ];
        }

        private MethodProvider BuildToBase64UrlStringMethodProvider()
        {
            var value = new ParameterProvider("value", FormattableStringHelpers.Empty, typeof(byte[]));
            var signature = new MethodSignature(
<<<<<<< HEAD
                Name: ToBase64UrlStringMethodName,
                Parameters: new[] { valueParameter },
=======
                Name: _toBase64UrlStringMethodName,
                Parameters: [value],
>>>>>>> 9820274d
                ReturnType: typeof(string),
                Modifiers: _methodModifiers,
                Description: null, ReturnDescription: null);

            var valueLength = new IntSnippet(value.Property("Length"));
            var body = new List<MethodBodyStatement>
            {
                Declare("numWholeOrPartialInputBlocks", new IntSnippet(new BinaryOperatorExpression("/", new KeywordExpression("checked", new BinaryOperatorExpression("+", valueLength, Int(2))), Int(3))), out var numWholeOrPartialInputBlocks),
                Declare("size", new IntSnippet(new KeywordExpression("checked", new BinaryOperatorExpression("*", numWholeOrPartialInputBlocks, Int(4)))), out var size),
            };
            var output = new VariableExpression(typeof(char[]), "output");
            body.Add(new MethodBodyStatement[]
            {
                Declare(output, New.Array(typeof(char), size)),
                EmptyLineStatement,
                Declare("numBase64Chars", new IntSnippet(new InvokeStaticMethodExpression(typeof(Convert), nameof(Convert.ToBase64CharArray), [value, Int(0), valueLength, output, Int(0)])), out var numBase64Chars),
                EmptyLineStatement,
                Declare("i", Int(0), out var i),
                new ForStatement(null, LessThan(i, numBase64Chars), new UnaryOperatorExpression("++", i, true))
                {
                    Declare("ch", new CharSnippet(new IndexerExpression(output, i)), out var ch),
                    new IfElseStatement(new IfStatement(Equal(ch, Literal('+')))
                    {
                        Assign(new IndexerExpression(output, i), Literal('-'))
                    }, new IfElseStatement(new IfStatement(Equal(ch, Literal('/')))
                    {
                        Assign(new IndexerExpression(output, i), Literal('_'))
                    }, new IfStatement(Equal(ch, Literal('=')))
                    {
                        Break
                    }))
                },
                EmptyLineStatement,
                Return(New.Instance(typeof(string), output, Int(0), i))
            });

            return new MethodProvider(signature, body, this);
        }

        private MethodProvider BuildFromBase64UrlString()
        {
            var valueParameter = new ParameterProvider("value", FormattableStringHelpers.Empty, typeof(string));
            var signature = new MethodSignature(
                Name: FromBase64UrlStringMethodName,
                Parameters: [valueParameter],
                Modifiers: _methodModifiers,
                ReturnType: typeof(byte[]),
                Description: null, ReturnDescription: null);
            var value = new StringSnippet(valueParameter);

            var body = new List<MethodBodyStatement>
            {
                Declare("paddingCharsToAdd", new IntSnippet(new SwitchExpression(new BinaryOperatorExpression("%", value.Length, Literal(4)), new SwitchCaseExpression[]
                {
                    new SwitchCaseExpression(Int(0), Int(0)),
                    new SwitchCaseExpression(Int(2), Int(2)),
                    new SwitchCaseExpression(Int(3), Int(1)),
                    SwitchCaseExpression.Default(ThrowExpression(New.InvalidOperationException(Literal("Malformed input"))))
                })), out var paddingCharsToAdd)
            };
            var output = new VariableExpression(typeof(char[]), "output");
            var outputLength = output.Property("Length");
            body.Add(new MethodBodyStatement[]
            {
                Declare(output, New.Array(typeof(char), new BinaryOperatorExpression("+", value.Length, paddingCharsToAdd))),
                Declare("i", Int(0), out var i),
                new ForStatement(null, LessThan(i, value.Length), new UnaryOperatorExpression("++", i, true))
                {
                    Declare("ch", value.Index(i), out var ch),
                    new IfElseStatement(new IfStatement(Equal(ch, Literal('-')))
                    {
                        Assign(new IndexerExpression(output, i), Literal('+'))
                    }, new IfElseStatement(new IfStatement(Equal(ch, Literal('_')))
                    {
                        Assign(new IndexerExpression(output, i), Literal('/'))
                    }, Assign(new IndexerExpression(output, i), ch)))
                },
                EmptyLineStatement,
                new ForStatement(null, LessThan(i, outputLength), new UnaryOperatorExpression("++", i, true))
                {
                    Assign(new IndexerExpression(output, i), Literal('='))
                },
                EmptyLineStatement,
                Return(new InvokeStaticMethodExpression(typeof(Convert), nameof(Convert.FromBase64CharArray), new[] { output, Int(0), outputLength }))
            });

            return new MethodProvider(signature, body, this);
        }

        private MethodProvider BuildParseDateTimeOffsetMethodProvider()
        {
            var valueParameter = new ParameterProvider("value", FormattableStringHelpers.Empty, typeof(string));
            var formatParameter = new ParameterProvider("format", FormattableStringHelpers.Empty, typeof(string), null);
            var signature = new MethodSignature(
                Name: ParseDateTimeOffsetMethodName,
                Modifiers: _methodModifiers,
                Parameters: new[] { valueParameter, formatParameter },
                ReturnType: typeof(DateTimeOffset),
                Description: null, ReturnDescription: null);

            var value = new StringSnippet(valueParameter);
            var format = new StringSnippet(formatParameter);
            var invariantCulture = new MemberExpression(typeof(CultureInfo), nameof(CultureInfo.InvariantCulture));
            return new MethodProvider(
                signature,
                new SwitchExpression(format, new SwitchCaseExpression[]
                {
                    new(Literal("U"), DateTimeOffsetSnippet.FromUnixTimeSeconds(LongSnippet.Parse(value, invariantCulture))),
                    SwitchCaseExpression.Default(DateTimeOffsetSnippet.Parse(value, invariantCulture, new MemberExpression(typeof(DateTimeStyles), nameof(DateTimeStyles.AssumeUniversal))))
                }),
                this);
        }

        private MethodProvider BuildParseTimeSpanMethodProvider()
        {
            var valueParameter = new ParameterProvider("value", FormattableStringHelpers.Empty, typeof(string));
            var formatParameter = new ParameterProvider("format", FormattableStringHelpers.Empty, typeof(string));
            var signature = new MethodSignature(
                Name: ParseTimeSpanMethodName,
                Modifiers: _methodModifiers,
                Parameters: new[] { valueParameter, formatParameter },
                ReturnType: typeof(TimeSpan),
                Description: null, ReturnDescription: null);

            var value = new StringSnippet(valueParameter);
            var format = new StringSnippet(formatParameter);
            return new MethodProvider(
                signature,
                new SwitchExpression(format, new SwitchCaseExpression[]
                {
                    new(Literal("P"), new InvokeStaticMethodExpression(typeof(XmlConvert), nameof(XmlConvert.ToTimeSpan), [value])),
                    SwitchCaseExpression.Default(TimeSpanSnippet.ParseExact(value, format, new MemberExpression(typeof(CultureInfo), nameof(CultureInfo.InvariantCulture))))
                }),
                this);
        }

        private MethodProvider BuildConvertToStringMethodProvider()
        {
            var valueParameter = new ParameterProvider("value", FormattableStringHelpers.Empty, typeof(object));
            var nullableStringType = new CSharpType(typeof(string), true);
            var formatParameter = new ParameterProvider("format", FormattableStringHelpers.Empty, nullableStringType, DefaultOf(nullableStringType));
            var signature = new MethodSignature(
                Name: ConvertToStringMethodName,
                Modifiers: MethodSignatureModifiers.Public | MethodSignatureModifiers.Static,
                Parameters: new[] { valueParameter, formatParameter },
                ReturnType: typeof(string),
                Description: null, ReturnDescription: null);

            var value = (ValueExpression)valueParameter;
            var format = new StringSnippet(formatParameter);
            var body = new SwitchExpression(value, new SwitchCaseExpression[]
            {
                new SwitchCaseExpression(Null, Literal("null")),
                new SwitchCaseExpression(new DeclarationExpression(typeof(string), "s", out var s), s),
                new SwitchCaseExpression(new DeclarationExpression(typeof(bool), "b", out var b), TypeFormattersSnippet.ToString(b)),
                new SwitchCaseExpression(GetTypePattern(new CSharpType[] {typeof(int),typeof(float), typeof(double), typeof(long), typeof(decimal)}), value.CastTo(typeof(IFormattable)).Invoke(nameof(IFormattable.ToString), _defaultNumberFormatField, _invariantCultureExpression)),
                // TODO -- figure out how to write this line
                SwitchCaseExpression.When(new DeclarationExpression(typeof(byte[]), "b", out var bytes), NotEqual(format, Null), TypeFormattersSnippet.ToString(bytes, format)),
                new SwitchCaseExpression(new DeclarationExpression(typeof(IEnumerable<string>), "s", out var enumerable), StringSnippet.Join(Literal(","), enumerable)),
                SwitchCaseExpression.When(new DeclarationExpression(typeof(DateTimeOffset), "dateTime", out var dateTime), NotEqual(format, Null), TypeFormattersSnippet.ToString(dateTime, format)),
                SwitchCaseExpression.When(new DeclarationExpression(typeof(TimeSpan), "timeSpan", out var timeSpan), NotEqual(format, Null), TypeFormattersSnippet.ToString(timeSpan, format)),
                new SwitchCaseExpression(new DeclarationExpression(typeof(TimeSpan), "timeSpan", out var timeSpanNoFormat), new InvokeStaticMethodExpression(typeof(XmlConvert), nameof(XmlConvert.ToString), [timeSpanNoFormat])),
                new SwitchCaseExpression(new DeclarationExpression(typeof(Guid), "guid", out var guid), guid.Invoke("ToString")),
                new SwitchCaseExpression(new DeclarationExpression(typeof(BinaryData), "binaryData", out var binaryData), ConvertToString(new BinaryDataSnippet(binaryData).ToArray(), format)),
                SwitchCaseExpression.Default(value.InvokeToString())
            });

            return new(signature, body, this);
        }

        private static ValueExpression GetTypePattern(IReadOnlyList<CSharpType> types)
        {
            ValueExpression result = types[^1];

            for (int i = types.Count - 2; i >= 0; i--)
            {
                result = new BinaryOperatorExpression(" or ", types[i], result); // chain them together
            }

            return result;
        }
    }
}<|MERGE_RESOLUTION|>--- conflicted
+++ resolved
@@ -153,13 +153,8 @@
         {
             var value = new ParameterProvider("value", FormattableStringHelpers.Empty, typeof(byte[]));
             var signature = new MethodSignature(
-<<<<<<< HEAD
                 Name: ToBase64UrlStringMethodName,
-                Parameters: new[] { valueParameter },
-=======
-                Name: _toBase64UrlStringMethodName,
                 Parameters: [value],
->>>>>>> 9820274d
                 ReturnType: typeof(string),
                 Modifiers: _methodModifiers,
                 Description: null, ReturnDescription: null);
