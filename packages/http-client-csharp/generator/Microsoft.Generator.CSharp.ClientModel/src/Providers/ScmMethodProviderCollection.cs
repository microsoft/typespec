--- conflicted
+++ resolved
@@ -90,9 +90,6 @@
             {
                 if (inputParam.Kind != InputOperationParameterKind.Method)
                     continue;
-<<<<<<< HEAD
-                methodParameters.Add(CodeModelPlugin.Instance.TypeFactory.CreateCSharpParam(inputParam));
-=======
                 if (inputParam.Location == RequestLocation.Body)
                 {
                     var parameter = isConvenience ? ClientModelPlugin.Instance.TypeFactory.CreateCSharpParam(inputParam) : ScmKnownParameters.BinaryContent;
@@ -113,7 +110,6 @@
             if (client is null)
             {
                 throw new InvalidOperationException("Protocol methods can only be built for client types.");
->>>>>>> 3a15beec
             }
 
             var methodModifier = MethodSignatureModifiers.Public | MethodSignatureModifiers.Virtual;
@@ -156,33 +152,14 @@
         private static CSharpType GetConvenienceReturnType(IReadOnlyList<OperationResponse> responses)
         {
             var response = responses.FirstOrDefault(r => !r.IsErrorResponse);
-<<<<<<< HEAD
-            if (response is null || response.BodyType is null)
-                return null;
-            var returnType = CodeModelPlugin.Instance.TypeFactory.CreateCSharpType(response.BodyType);
-            if (isAsync)
-            {
-                returnType = returnType.WrapInTask();
-            }
-            return returnType;
-=======
             return response is null || response.BodyType is null
                 ? typeof(ClientResult)
                 : new CSharpType(typeof(ClientResult<>), ClientModelPlugin.Instance.TypeFactory.CreateCSharpType(response.BodyType));
->>>>>>> 3a15beec
         }
 
         private MethodProvider BuildCreateMessageMethod()
         {
             // TO-DO: properly build method https://github.com/Azure/autorest.csharp/issues/4583
-<<<<<<< HEAD
-            List<ParameterProvider> methodParameters = new();
-            foreach (var inputParam in operation.Parameters)
-            {
-                methodParameters.Add(CodeModelPlugin.Instance.TypeFactory.CreateCSharpParam(inputParam));
-            }
-=======
->>>>>>> 3a15beec
 
             var methodModifier = MethodSignatureModifiers.Internal;
             var methodSignature = new MethodSignature(
