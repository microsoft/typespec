--- conflicted
+++ resolved
@@ -107,12 +107,8 @@
             }
 
             var convenienceMethod = new ScmMethodProvider(methodSignature, methodBody, EnclosingType);
-<<<<<<< HEAD
-            convenienceMethod.XmlDocs!.Exceptions.Add(new(ClientModelPlugin.Instance.TypeFactory.ClientResponseExceptionType.FrameworkType, "Service returned a non-success status code.", []));
-=======
             // XmlDocs will be null if the method isn't public
-            convenienceMethod.XmlDocs?.Exceptions.Add(new(typeof(ClientResultException), "Service returned a non-success status code.", []));
->>>>>>> 854024a2
+            convenienceMethod.XmlDocs?.Exceptions.Add(new(ClientModelPlugin.Instance.TypeFactory.ClientResponseExceptionType.FrameworkType, "Service returned a non-success status code.", []));
             return convenienceMethod;
         }
 
@@ -415,21 +411,12 @@
 
             var protocolMethod =
                 new ScmMethodProvider(methodSignature, methodBody, EnclosingType) { IsServiceCall = true };
-<<<<<<< HEAD
-            protocolMethod.XmlDocs!.Exceptions.Add(new(ClientModelPlugin.Instance.TypeFactory.ClientResponseExceptionType.FrameworkType, "Service returned a non-success status code.", []));
-            List<XmlDocStatement> listItems =
-            [
-                new XmlDocStatement("item", [], new XmlDocStatement("description", [$"This <see href=\"https://aka.ms/azsdk/net/protocol-methods\">protocol method</see> allows explicit creation of the request and processing of the response for advanced scenarios."]))
-            ];
-            XmlDocStatement listXmlDoc = new XmlDocStatement("<list type=\"bullet\">", "</list>", [], innerStatements: [.. listItems]);
-            protocolMethod.XmlDocs.Summary = new XmlDocSummaryStatement([$"[Protocol Method] {Operation.Description}"], listXmlDoc);
-=======
 
             // XmlDocs will be null if the method isn't public
             if (protocolMethod.XmlDocs != null)
             {
                 protocolMethod.XmlDocs?.Exceptions.Add(
-                    new(typeof(ClientResultException), "Service returned a non-success status code.", []));
+                    new(ClientModelPlugin.Instance.TypeFactory.ClientResponseExceptionType.FrameworkType, "Service returned a non-success status code.", []));
                 List<XmlDocStatement> listItems =
                 [
                     new XmlDocStatement("item", [], new XmlDocStatement("description", [$"This <see href=\"https://aka.ms/azsdk/net/protocol-methods\">protocol method</see> allows explicit creation of the request and processing of the response for advanced scenarios."]))
@@ -437,7 +424,6 @@
                 XmlDocStatement listXmlDoc = new XmlDocStatement("<list type=\"bullet\">", "</list>", [], innerStatements: [.. listItems]);
                 protocolMethod.XmlDocs!.Summary = new XmlDocSummaryStatement([$"[Protocol Method] {Operation.Description}"], listXmlDoc);
             }
->>>>>>> 854024a2
             return protocolMethod;
         }
 
