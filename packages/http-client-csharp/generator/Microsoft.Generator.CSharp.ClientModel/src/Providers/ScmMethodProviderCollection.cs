// Copyright (c) Microsoft Corporation. All rights reserved.
// Licensed under the MIT License.

using System;
using System.ClientModel;
using System.ClientModel.Primitives;
using System.Collections.Generic;
using System.Linq;
using System.Threading.Tasks;
using Microsoft.Generator.CSharp.Expressions;
using Microsoft.Generator.CSharp.Input;
using Microsoft.Generator.CSharp.Primitives;
using Microsoft.Generator.CSharp.Providers;
using Microsoft.Generator.CSharp.Statements;
using static Microsoft.Generator.CSharp.Snippets.Snippet;

namespace Microsoft.Generator.CSharp.ClientModel.Providers
{
    public class ScmMethodProviderCollection : MethodProviderCollection
    {
        private string _cleanOperationName;
        private ParameterProvider? _bodyParameter;

        public string CreateRequestMethodName;

        public ScmMethodProviderCollection(InputOperation operation, TypeProvider enclosingType)
            : base(operation, enclosingType)
        {
            _cleanOperationName = operation.Name.ToCleanName();
            CreateRequestMethodName = "Create" + _cleanOperationName + "Request";
        }

        protected override IReadOnlyList<MethodProvider> BuildMethods()
        {
            return
            [
                BuildProtocolMethod(false),
                BuildProtocolMethod(true),
                BuildConvenienceMethod(false),
                BuildConvenienceMethod(true),
            ];
        }

        private MethodProvider BuildConvenienceMethod(bool isAsync)
        {
            ClientProvider? client = EnclosingType as ClientProvider;
            if (client is null)
            {
                throw new InvalidOperationException("Protocol methods can only be built for client types.");
            }

            var methodModifier = MethodSignatureModifiers.Public | MethodSignatureModifiers.Virtual;
            if (isAsync)
            {
                methodModifier |= MethodSignatureModifiers.Async;
            }
            var methodSignature = new MethodSignature(
                isAsync ? _cleanOperationName + "Async" : _cleanOperationName,
                FormattableStringHelpers.FromString(Operation.Description),
                methodModifier,
                GetResponseType(Operation.Responses, true, isAsync),
                null,
                Parameters: ConvenienceMethodParameters);
            var processMessageName = isAsync ? "ProcessMessageAsync" : "ProcessMessage";
            MethodBodyStatement[] methodBody = _bodyParameter is null
                ? [Return(This.InvokeSignature(methodSignature, [.. ConvenienceMethodParameters, Null], isAsync))]
                : [
<<<<<<< HEAD
                    Declare("result", typeof(ClientResult), This.InvokeSignature(methodSignature, [.. ConvenienceMethodParameters, Null], isAsync), out var result),
                    Return(new InvokeStaticMethodExpression(
                        typeof(ClientResult),
                        nameof(ClientResult.FromValue),
                        [result.CastTo(_bodyParameter.Type), result.Invoke("GetRawResponse")])),
=======
                    Declare("result", typeof(ClientResult), This.Invoke(methodSignature.Name, [.. ConvenienceMethodParameters, Null], null, isAsync, isAsync), out var result),
                    Return(Static<ClientResult>().Invoke(nameof(ClientResult.FromValue), [result.CastTo(_bodyParameter.Type), result.Invoke("GetRawResponse")])),
>>>>>>> 82234663
                ];

            var convenienceMethod = new ScmMethodProvider(methodSignature, methodBody, EnclosingType);
            convenienceMethod.XmlDocs!.Exceptions.Add(new(typeof(ClientResultException), "Service returned a non-success status code.", []));
            return convenienceMethod;
        }

        private List<ParameterProvider>? _methodParameters;
        public List<ParameterProvider> MethodParameters => _methodParameters ??= GetMethodParameters(false);

        private List<ParameterProvider>? _convenienceMethodParameters;
        private List<ParameterProvider> ConvenienceMethodParameters => _convenienceMethodParameters ??= GetMethodParameters(true);

        private List<ParameterProvider> GetMethodParameters(bool isConvenience)
        {
            List<ParameterProvider> methodParameters = new();
            foreach (InputParameter inputParam in Operation.Parameters)
            {
                if (inputParam.Kind != InputOperationParameterKind.Method)
                    continue;
                if (inputParam.Location == RequestLocation.Body)
                {
                    var parameter = isConvenience ? ClientModelPlugin.Instance.TypeFactory.CreateCSharpParam(inputParam) : ScmKnownParameters.BinaryContent;
                    _bodyParameter = parameter;
                    methodParameters.Add(parameter);
                }
                else
                {
                    methodParameters.Add(ClientModelPlugin.Instance.TypeFactory.CreateCSharpParam(inputParam));
                }
            }
            return methodParameters;
        }

        private MethodProvider BuildProtocolMethod(bool isAsync)
        {
            ClientProvider? client = EnclosingType as ClientProvider;
            if (client is null)
            {
                throw new InvalidOperationException("Protocol methods can only be built for client types.");
            }

            var methodModifier = MethodSignatureModifiers.Public | MethodSignatureModifiers.Virtual;
            if (isAsync)
            {
                methodModifier |= MethodSignatureModifiers.Async;
            }
            var methodSignature = new MethodSignature(
                isAsync ? _cleanOperationName + "Async" : _cleanOperationName,
                FormattableStringHelpers.FromString(Operation.Description),
                methodModifier,
                GetResponseType(Operation.Responses, false, isAsync),
                $"The response returned from the service.",
                Parameters: [.. MethodParameters, ScmKnownParameters.RequestOptions]);
            var processMessageName = isAsync ? "ProcessMessageAsync" : "ProcessMessage";
            MethodBodyStatement[] methodBody =
            [
                UsingDeclare("message", typeof(PipelineMessage), This.Invoke(CreateRequestMethodName, [.. MethodParameters, ScmKnownParameters.RequestOptions]), out var message),
                Return(Static<ClientResult>().Invoke(nameof(ClientResult.FromResponse), client.PipelineField.Invoke(processMessageName, [message, ScmKnownParameters.RequestOptions], isAsync, true))),
            ];

            var protocolMethod =
                new ScmMethodProvider(methodSignature, methodBody, EnclosingType) { IsProtocol = true };
            protocolMethod.XmlDocs!.Exceptions.Add(new(typeof(ClientResultException), "Service returned a non-success status code.", []));
            List<XmlDocStatement> listItems =
            [
                new XmlDocStatement("item", [], new XmlDocStatement("description", [$"This <see href=\"https://aka.ms/azsdk/net/protocol-methods\">protocol method</see> allows explicit creation of the request and processing of the response for advanced scenarios."]))
            ];
            XmlDocStatement listXmlDoc = new XmlDocStatement("<list type=\"bullet\">", "</list>", [], innerStatements: [.. listItems]);
            protocolMethod.XmlDocs.Summary = new XmlDocSummaryStatement([$"[Protocol Method] {Operation.Description}"], listXmlDoc);
            return protocolMethod;
        }

        private static CSharpType? GetResponseType(IReadOnlyList<OperationResponse> responses, bool isConvenience, bool isAsync)
        {
            var returnType = isConvenience ? GetConvenienceReturnType(responses) : typeof(ClientResult);
            return isAsync ? new CSharpType(typeof(Task<>), returnType) : returnType;
        }

        private static CSharpType GetConvenienceReturnType(IReadOnlyList<OperationResponse> responses)
        {
            var response = responses.FirstOrDefault(r => !r.IsErrorResponse);
            return response is null || response.BodyType is null
                ? typeof(ClientResult)
                : new CSharpType(typeof(ClientResult<>), ClientModelPlugin.Instance.TypeFactory.CreateCSharpType(response.BodyType));
        }
<<<<<<< HEAD

        private MethodProvider BuildCreateMessageMethod()
        {
            // TO-DO: properly build method https://github.com/Azure/autorest.csharp/issues/4583

            var methodModifier = MethodSignatureModifiers.Internal;
            var methodSignature = new MethodSignature(
                _createRequestMethodName,
                FormattableStringHelpers.FromString(Operation.Description),
                methodModifier,
                typeof(PipelineMessage),
                null,
                Parameters: [.. MethodParameters, ScmKnownParameters.RequestOptions]);
            var methodBody = Throw(New.NotImplementedException(Literal("Method not implemented.")));

            return new MethodProvider(methodSignature, methodBody, EnclosingType);
        }
=======
>>>>>>> 82234663
    }
}<|MERGE_RESOLUTION|>--- conflicted
+++ resolved
@@ -63,18 +63,10 @@
                 Parameters: ConvenienceMethodParameters);
             var processMessageName = isAsync ? "ProcessMessageAsync" : "ProcessMessage";
             MethodBodyStatement[] methodBody = _bodyParameter is null
-                ? [Return(This.InvokeSignature(methodSignature, [.. ConvenienceMethodParameters, Null], isAsync))]
+                ? [Return(This.Invoke(methodSignature.Name, [.. ConvenienceMethodParameters, Null], null, isAsync, isAsync))]
                 : [
-<<<<<<< HEAD
-                    Declare("result", typeof(ClientResult), This.InvokeSignature(methodSignature, [.. ConvenienceMethodParameters, Null], isAsync), out var result),
-                    Return(new InvokeStaticMethodExpression(
-                        typeof(ClientResult),
-                        nameof(ClientResult.FromValue),
-                        [result.CastTo(_bodyParameter.Type), result.Invoke("GetRawResponse")])),
-=======
                     Declare("result", typeof(ClientResult), This.Invoke(methodSignature.Name, [.. ConvenienceMethodParameters, Null], null, isAsync, isAsync), out var result),
                     Return(Static<ClientResult>().Invoke(nameof(ClientResult.FromValue), [result.CastTo(_bodyParameter.Type), result.Invoke("GetRawResponse")])),
->>>>>>> 82234663
                 ];
 
             var convenienceMethod = new ScmMethodProvider(methodSignature, methodBody, EnclosingType);
@@ -161,25 +153,5 @@
                 ? typeof(ClientResult)
                 : new CSharpType(typeof(ClientResult<>), ClientModelPlugin.Instance.TypeFactory.CreateCSharpType(response.BodyType));
         }
-<<<<<<< HEAD
-
-        private MethodProvider BuildCreateMessageMethod()
-        {
-            // TO-DO: properly build method https://github.com/Azure/autorest.csharp/issues/4583
-
-            var methodModifier = MethodSignatureModifiers.Internal;
-            var methodSignature = new MethodSignature(
-                _createRequestMethodName,
-                FormattableStringHelpers.FromString(Operation.Description),
-                methodModifier,
-                typeof(PipelineMessage),
-                null,
-                Parameters: [.. MethodParameters, ScmKnownParameters.RequestOptions]);
-            var methodBody = Throw(New.NotImplementedException(Literal("Method not implemented.")));
-
-            return new MethodProvider(methodSignature, methodBody, EnclosingType);
-        }
-=======
->>>>>>> 82234663
     }
 }