// Copyright (c) Microsoft Corporation. All rights reserved.
// Licensed under the MIT License.

using System;
using System.ClientModel;
using System.ClientModel.Primitives;
using System.Collections.Generic;
using System.IO;
using System.Linq;
using System.Net;
using System.Text.Json;
using Microsoft.CodeAnalysis;
using Microsoft.Generator.CSharp.ClientModel.Snippets;
using Microsoft.Generator.CSharp.Expressions;
using Microsoft.Generator.CSharp.Input;
using Microsoft.Generator.CSharp.Primitives;
using Microsoft.Generator.CSharp.Providers;
using Microsoft.Generator.CSharp.Snippets;
using Microsoft.Generator.CSharp.Statements;
using static Microsoft.Generator.CSharp.Snippets.Snippet;

namespace Microsoft.Generator.CSharp.ClientModel.Providers
{
    /// <summary>
    /// This class provides the set of serialization models, methods, and interfaces for a given model.
    /// </summary>
    internal class MrwSerializationTypeDefinition : TypeProvider
    {
        private const string PrivateAdditionalPropertiesPropertyDescription = "Keeps track of any properties unknown to the library.";
        private const string PrivateAdditionalPropertiesPropertyName = "_serializedAdditionalRawData";
        private const string JsonModelWriteCoreMethodName = "JsonModelWriteCore";
        private const string JsonModelCreateCoreMethodName = "JsonModelCreateCore";
        private const string PersistableModelWriteCoreMethodName = "PersistableModelWriteCore";
        private const string PersistableModelCreateCoreMethodName = "PersistableModelCreateCore";
        private const string WriteAction = "writing";
        private const string ReadAction = "reading";
        private const string AdditionalRawDataVarName = "serializedAdditionalRawData";
        private readonly ParameterProvider _utf8JsonWriterParameter = new("writer", $"The JSON writer.", typeof(Utf8JsonWriter));
        private readonly ParameterProvider _utf8JsonReaderParameter = new("reader", $"The JSON reader.", typeof(Utf8JsonReader), isRef: true);
        private readonly ParameterProvider _serializationOptionsParameter =
            new("options", $"The client options for reading and writing models.", typeof(ModelReaderWriterOptions));
        private readonly ParameterProvider _jsonElementDeserializationParam =
            new("element", $"The JSON element to deserialize", typeof(JsonElement));
        private readonly ParameterProvider _dataParameter = new("data", $"The data to parse.", typeof(BinaryData));
        private readonly ScopedApi<Utf8JsonWriter> _utf8JsonWriterSnippet;
        private readonly ScopedApi<ModelReaderWriterOptions> _mrwOptionsParameterSnippet;
        private readonly ScopedApi<JsonElement> _jsonElementParameterSnippet;
        private readonly ScopedApi<bool> _isNotEqualToWireConditionSnippet;
        private readonly CSharpType _privateAdditionalRawDataPropertyType = typeof(IDictionary<string, BinaryData>);
        private readonly CSharpType _jsonModelTInterface;
        private readonly CSharpType? _jsonModelObjectInterface;
        private readonly CSharpType _persistableModelTInterface;
        private readonly CSharpType? _persistableModelObjectInterface;
        private TypeProvider _model;
        private readonly InputModelType _inputModel;
        private readonly FieldProvider? _rawDataField;
        private readonly bool _isStruct;
        private ConstructorProvider? _serializationConstructor;
        // Flag to determine if the model should override the serialization methods
        private readonly bool _shouldOverrideMethods;
        private readonly MrwSerializationTypeDefinition? _baseSerializationProvider;

        public MrwSerializationTypeDefinition(TypeProvider provider, InputModelType inputModel)
        {
            _model = provider;
            _inputModel = inputModel;
            _isStruct = provider.DeclarationModifiers.HasFlag(TypeSignatureModifiers.Struct);
            // Initialize the serialization interfaces
            _jsonModelTInterface = new CSharpType(typeof(IJsonModel<>), provider.Type);
            _jsonModelObjectInterface = _isStruct ? (CSharpType)typeof(IJsonModel<object>) : null;
            _persistableModelTInterface = new CSharpType(typeof(IPersistableModel<>), provider.Type);
            _persistableModelObjectInterface = _isStruct ? (CSharpType)typeof(IPersistableModel<object>) : null;
            _baseSerializationProvider = FindSerializationOnBase(_model);
            _rawDataField = BuildRawDataField();
            _shouldOverrideMethods = _model.Type.BaseType != null && _model.Type.BaseType is { IsFrameworkType: false };
            _utf8JsonWriterSnippet = _utf8JsonWriterParameter.As<Utf8JsonWriter>();
            _mrwOptionsParameterSnippet = _serializationOptionsParameter.As<ModelReaderWriterOptions>();
            _jsonElementParameterSnippet = _jsonElementDeserializationParam.As<JsonElement>();
            _isNotEqualToWireConditionSnippet = _mrwOptionsParameterSnippet.Format().NotEqual(ModelReaderWriterOptionsSnippets.WireFormat);

            Name = provider.Name;
        }

        protected override string GetNamespace() => _model.Type.Namespace;

        protected override TypeSignatureModifiers GetDeclarationModifiers() => _model.DeclarationModifiers;
        private ConstructorProvider SerializationConstructor => _serializationConstructor ??= BuildSerializationConstructor();

        public override string RelativeFilePath => Path.Combine("src", "Generated", "Models", $"{Name}.Serialization.cs");
        public override string Name { get; }

        /// <summary>
        /// Builds the fields for the model by adding the raw data field for serialization.
        /// </summary>
        /// <returns>The list of <see cref="FieldProvider"/> for the model.</returns>
        protected override FieldProvider[] BuildFields()
        {
            return _rawDataField != null ? [_rawDataField] : Array.Empty<FieldProvider>();
        }

        protected override ConstructorProvider[] BuildConstructors()
        {
            List<ConstructorProvider> constructors = new();
            bool serializationCtorParamsMatch = false;
            bool ctorWithNoParamsExist = false;

            foreach (var ctor in _model.Constructors)
            {
                var initializationCtorParams = ctor.Signature.Parameters;

                // Check if the model constructor has no parameters
                if (!ctorWithNoParamsExist && !initializationCtorParams.Any())
                {
                    ctorWithNoParamsExist = true;
                }

                if (!serializationCtorParamsMatch)
                {
                    // Check if the model constructor parameters match the serialization constructor parameters
                    if (initializationCtorParams.SequenceEqual(SerializationConstructor.Signature.Parameters))
                    {
                        serializationCtorParamsMatch = true;
                    }
                }
            }

            // Add the serialization constructor if it doesn't match any of the existing constructors
            if (!serializationCtorParamsMatch)
            {
                constructors.Add(SerializationConstructor);
            }

            // Add an empty constructor if the model doesn't have one
            if (!ctorWithNoParamsExist)
            {
                constructors.Add(BuildEmptyConstructor());
            }

            return constructors.ToArray();
        }

        /// <summary>
        /// Builds the raw data field for the model to be used for serialization.
        /// </summary>
        /// <returns>The constructed <see cref="FieldProvider"/> if the model should generate the field.</returns>
        private FieldProvider? BuildRawDataField()
        {
            if (_isStruct)
            {
                return null;
            }

            // check if there is a raw data field on my base, if so, we do not have to have one here
            if (_baseSerializationProvider?._rawDataField != null)
            {
                return null;
            }

            var modifiers = FieldModifiers.Private;
            if (!_model.DeclarationModifiers.HasFlag(TypeSignatureModifiers.Sealed))
            {
                modifiers |= FieldModifiers.Protected;
            }

            var FieldProvider = new FieldProvider(
                modifiers: modifiers,
                type: _privateAdditionalRawDataPropertyType,
                description: FormattableStringHelpers.FromString(PrivateAdditionalPropertiesPropertyDescription),
                name: PrivateAdditionalPropertiesPropertyName);

            return FieldProvider;
        }

        /// <summary>
        /// Builds the serialization methods for the model.
        /// </summary>
        /// <returns>A list of serialization and deserialization methods for the model.</returns>
        protected override MethodProvider[] BuildMethods()
        {
            var jsonModelWriteCoreMethod = BuildJsonModelWriteCoreMethod();
            var methods = new List<MethodProvider>()
            {
                // Add JsonModel serialization methods
                BuildJsonModelWriteMethod(jsonModelWriteCoreMethod),
                jsonModelWriteCoreMethod,
                // Add JsonModel deserialization methods
                BuildJsonModelCreateMethod(),
                BuildJsonModelCreateCoreMethod(),
                BuildDeserializationMethod(),
                // Add PersistableModel serialization methods
                BuildPersistableModelWriteMethod(),
                BuildPersistableModelWriteCoreMethod(),
                BuildPersistableModelCreateMethod(),
                BuildPersistableModelCreateCoreMethod(),
                BuildPersistableModelGetFormatFromOptionsMethod(),
                //cast operators
                BuildImplicitToBinaryContent(),
                BuildExplicitFromClientResult()
            };

            if (_isStruct)
            {
                methods.Add(BuildJsonModelWriteMethodObjectDeclaration());
                methods.Add(BuildJsonModelCreateMethodObjectDeclaration());
                methods.Add(BuildPersistableModelWriteMethodObjectDeclaration());
                methods.Add(BuildPersistableModelGetFormatFromOptionsObjectDeclaration());
                methods.Add(BuildPersistableModelCreateMethodObjectDeclaration());
            }

            return [.. methods];
        }

        private MethodProvider BuildExplicitFromClientResult()
        {
            var result = new ParameterProvider("result", $"The {typeof(ClientResult):C} to deserialize the {Type:C} from.", typeof(ClientResult));
            var modifiers = MethodSignatureModifiers.Public | MethodSignatureModifiers.Static | MethodSignatureModifiers.Explicit | MethodSignatureModifiers.Operator;
            return new MethodProvider(
                new MethodSignature(Type.Name, null, modifiers, null, null, [result]),
                Throw(New.NotImplementedException(Literal("Not implemented"))), //TODO https://github.com/microsoft/typespec/issues/3696
                this);
        }

        private MethodProvider BuildImplicitToBinaryContent()
        {
            var model = new ParameterProvider(Type.Name.ToVariableName(), $"The {Type:C} to serialize into {typeof(BinaryContent):C}", Type);
            var modifiers = MethodSignatureModifiers.Public | MethodSignatureModifiers.Static | MethodSignatureModifiers.Implicit | MethodSignatureModifiers.Operator;
            return new MethodProvider(
                new MethodSignature(nameof(BinaryContent), null, modifiers, null, null, [model]),
                Throw(New.NotImplementedException(Literal("Not implemented"))), //TODO https://github.com/microsoft/typespec/issues/3696
                this);
        }

        /// <summary>
        /// Builds the types that the model type serialization implements.
        /// </summary>
        /// <returns>An array of <see cref="CSharpType"/> types that the model implements.</returns>
        protected override CSharpType[] BuildImplements()
        {
            int interfaceCount = _jsonModelObjectInterface != null ? 2 : 1;
            CSharpType[] interfaces = new CSharpType[interfaceCount];
            interfaces[0] = _jsonModelTInterface;

            if (_jsonModelObjectInterface != null)
            {
                interfaces[1] = _jsonModelObjectInterface;
            }

            return interfaces;
        }

        /// <summary>
        /// Builds the <see cref="IJsonModel{T}"/> write method for the model.
        /// </summary>
        internal MethodProvider BuildJsonModelWriteMethod(MethodProvider jsonModelWriteCoreMethod)
        {
            // void IJsonModel<T>.Write(Utf8JsonWriter writer, ModelReaderWriterOptions options)
            return new MethodProvider
            (
              new MethodSignature(nameof(IJsonModel<object>.Write), null, MethodSignatureModifiers.None, null, null, [_utf8JsonWriterParameter, _serializationOptionsParameter], ExplicitInterface: _jsonModelTInterface),
              BuildJsonModelWriteMethodBody(jsonModelWriteCoreMethod),
              this
            );
        }

        /// <summary>
        /// Builds the <see cref="IJsonModel{T}"/> write method for the model object.
        /// </summary>
        internal MethodProvider BuildJsonModelWriteMethodObjectDeclaration()
        {
            // void IJsonModel<object>.Write(Utf8JsonWriter writer, ModelReaderWriterOptions options) => ((IJsonModel<T>)this).Write(writer, options);
            var castToT = This.CastTo(_jsonModelTInterface);
            return new MethodProvider
            (
              new MethodSignature(nameof(IJsonModel<object>.Write), null, MethodSignatureModifiers.None, null, null, [_utf8JsonWriterParameter, _serializationOptionsParameter], ExplicitInterface: _jsonModelObjectInterface),
              castToT.Invoke(nameof(IJsonModel<object>.Write), [_utf8JsonWriterParameter, _serializationOptionsParameter]),
              this
            );
        }

        /// <summary>
        /// Builds the <see cref="IJsonModel{T}"/> create method for the model object.
        /// </summary>
        internal MethodProvider BuildJsonModelCreateMethodObjectDeclaration()
        {
            // object IJsonModel<object>.Create(ref Utf8JsonReader reader, ModelReaderWriterOptions options) => ((IJsonModel<T>)this).Create(ref reader, options);
            var castToT = This.CastTo(_jsonModelTInterface);
            return new MethodProvider
            (
              new MethodSignature(nameof(IJsonModel<object>.Create), null, MethodSignatureModifiers.None, typeof(object), null, [_utf8JsonReaderParameter, _serializationOptionsParameter], ExplicitInterface: _jsonModelObjectInterface),
              castToT.Invoke(nameof(IJsonModel<object>.Create), [_utf8JsonReaderParameter, _serializationOptionsParameter]),
              this
            );
        }

        /// <summary>
        /// Builds the <see cref="IPersistableModel{T}"/> write method for the model object.
        /// </summary>
        internal MethodProvider BuildPersistableModelWriteMethodObjectDeclaration()
        {
            // BinaryData IPersistableModel<object>.Write(ModelReaderWriterOptions options) => ((IPersistableModel<T>)this).Write(options);
            var castToT = This.CastTo(_persistableModelTInterface);
            var returnType = typeof(BinaryData);
            return new MethodProvider
            (
              new MethodSignature(nameof(IPersistableModel<object>.Write), null, MethodSignatureModifiers.None, returnType, null, [_serializationOptionsParameter], ExplicitInterface: _persistableModelObjectInterface),
              castToT.Invoke(nameof(IPersistableModel<object>.Write), [_serializationOptionsParameter]),
              this
            );
        }

        /// <summary>
        /// Builds the <see cref="IPersistableModel{T}"/> create method for the model object.
        /// </summary>
        internal MethodProvider BuildPersistableModelCreateMethodObjectDeclaration()
        {
            // object IPersistableModel<object>.Create(BinaryData data, ModelReaderWriterOptions options) => ((IPersistableModel<T>)this).Create(data, options);
            var castToT = This.CastTo(_persistableModelTInterface);
            var returnType = typeof(object);
            return new MethodProvider
            (
              new MethodSignature(nameof(IPersistableModel<object>.Create), null, MethodSignatureModifiers.None, returnType, null, [_dataParameter, _serializationOptionsParameter], ExplicitInterface: _persistableModelObjectInterface),
              castToT.Invoke(nameof(IPersistableModel<object>.Create), [_dataParameter, _serializationOptionsParameter]),
              this
            );
        }

        /// <summary>
        /// Builds the <see cref="IJsonModel{T}"/> write core method for the model.
        /// </summary>
        internal MethodProvider BuildJsonModelWriteCoreMethod()
        {
            MethodSignatureModifiers modifiers = MethodSignatureModifiers.Protected | MethodSignatureModifiers.Virtual;
            if (_shouldOverrideMethods)
            {
                modifiers = MethodSignatureModifiers.Protected | MethodSignatureModifiers.Override;
            }
            // void JsonModelWriteCore(Utf8JsonWriter writer, ModelReaderWriterOptions options)
            return new MethodProvider
            (
              new MethodSignature(JsonModelWriteCoreMethodName, null, modifiers, null, null, [_utf8JsonWriterParameter, _serializationOptionsParameter]),
              BuildJsonModelWriteCoreMethodBody(),
              this
            );
        }

        /// <summary>
        /// Builds the <see cref="IPersistableModel{T}"/> write core method for the model.
        /// </summary>
        internal MethodProvider BuildPersistableModelWriteCoreMethod()
        {
            MethodSignatureModifiers modifiers = MethodSignatureModifiers.Protected | MethodSignatureModifiers.Virtual;
            if (_shouldOverrideMethods)
            {
                modifiers = MethodSignatureModifiers.Protected | MethodSignatureModifiers.Override;
            }

            var returnType = typeof(BinaryData);
            // BinaryData PersistableModelWriteCore(ModelReaderWriterOptions options)
            return new MethodProvider
            (
              new MethodSignature(PersistableModelWriteCoreMethodName, null, modifiers, returnType, null, [_serializationOptionsParameter]),
              BuildPersistableModelWriteCoreMethodBody(),
              this
            );
        }

        /// <summary>
        /// Builds the <see cref="IPersistableModel{T}"/> create core method for the model.
        /// </summary>
        internal MethodProvider BuildPersistableModelCreateCoreMethod()
        {
            MethodSignatureModifiers modifiers = MethodSignatureModifiers.Protected | MethodSignatureModifiers.Virtual;
            if (_shouldOverrideMethods)
            {
                modifiers = MethodSignatureModifiers.Protected | MethodSignatureModifiers.Override;
            }

            var typeOfT = GetModelArgumentType(_persistableModelTInterface);
            // return type of this method may not be T, because this could be an override method
            var returnType = GetOverriddenMethodReturnType(_baseSerializationProvider, PersistableModelCreateCoreMethodName) ?? typeOfT;
            // T PersistableModelCreateCore(BinaryData data, ModelReaderWriterOptions options)
            return new MethodProvider
            (
                new MethodSignature(PersistableModelCreateCoreMethodName, null, modifiers, returnType, null, [_dataParameter, _serializationOptionsParameter]),
                BuildPersistableModelCreateCoreMethodBody(),
                this
            );
        }

        private static CSharpType? GetOverriddenMethodReturnType(TypeProvider? baseProvider, string methodName)
        {
            // find the method with the same name on this provider, and return its return type if any
            if (baseProvider == null)
            {
                return null;
            }

            // find the method on the base provider type
            // here we are only doing this by name, in the future, to be more precise, maybe we need to add a parameter list to find the override base method
            var method = baseProvider.Methods.FirstOrDefault(m => m.Signature.Name == methodName);

            if (method == null)
            {
                return null;
            }

            return ((MethodSignature)method.Signature).ReturnType;
        }

        /// <summary>
        /// Builds the <see cref="IJsonModel{T}"/> create method for the model.
        /// </summary>
        internal MethodProvider BuildJsonModelCreateMethod()
        {
            // T IJsonModel<T>.Create(ref Utf8JsonReader reader, ModelReaderWriterOptions options) => JsonModelCreateCore(ref reader, options);
            var typeOfT = GetModelArgumentType(_jsonModelTInterface);
            return new MethodProvider
            (
                new MethodSignature(nameof(IJsonModel<object>.Create), null, MethodSignatureModifiers.None, typeOfT, null, [_utf8JsonReaderParameter, _serializationOptionsParameter], ExplicitInterface: _jsonModelTInterface),
                _shouldOverrideMethods
                    ? This.Invoke(JsonModelCreateCoreMethodName, [_utf8JsonReaderParameter, _serializationOptionsParameter]).CastTo(typeOfT)
                    : This.Invoke(JsonModelCreateCoreMethodName, [_utf8JsonReaderParameter, _serializationOptionsParameter]),
                this
            );
        }

        /// <summary>
        /// Builds the <see cref="IJsonModel{T}"/> create core method for the model.
        /// </summary>
        internal MethodProvider BuildJsonModelCreateCoreMethod()
        {
            MethodSignatureModifiers modifiers = MethodSignatureModifiers.Protected | MethodSignatureModifiers.Virtual;
            if (_shouldOverrideMethods)
            {
                modifiers = MethodSignatureModifiers.Protected | MethodSignatureModifiers.Override;
            }

            var typeOfT = GetModelArgumentType(_jsonModelTInterface);
            // return type of this method may not be T, because this could be an override method
            var returnType = GetOverriddenMethodReturnType(_baseSerializationProvider, PersistableModelCreateCoreMethodName) ?? typeOfT;

            var methodBody = new MethodBodyStatement[]
            {
                CreateValidateJsonFormat( _persistableModelTInterface, ReadAction),
                // using var document = JsonDocument.ParseValue(ref reader);
                UsingDeclare("document", typeof(JsonDocument), JsonDocumentSnippets.ParseValue(_utf8JsonReaderParameter), out var docVariable),
                // return DeserializeT(doc.RootElement, options);
                Return(TypeProviderSnippets.Deserialize(_model, JsonDocumentSnippets.RootElement(docVariable.As<JsonDocument>()), _mrwOptionsParameterSnippet))
            };

            // T JsonModelCreateCore(ref reader, ModelReaderWriterOptions options)
            return new MethodProvider
            (
              new MethodSignature(JsonModelCreateCoreMethodName, null, modifiers, returnType, null, [_utf8JsonReaderParameter, _serializationOptionsParameter]),
              methodBody,
              this
            );
        }

        /// <summary>
        /// Builds the deserialization method for the model.
        /// </summary>
        internal MethodProvider BuildDeserializationMethod()
        {
            var methodName = $"Deserialize{_model.Name}";
            var signatureModifiers = MethodSignatureModifiers.Internal | MethodSignatureModifiers.Static;

            // internal static T DeserializeT(JsonElement element, ModelReaderWriterOptions options)
            return new MethodProvider
            (
              new MethodSignature(methodName, null, signatureModifiers, _model.Type, null, [_jsonElementDeserializationParam, _serializationOptionsParameter]),
              BuildDeserializationMethodBody(),
              this
            );
        }

        /// <summary>
        /// Builds the <see cref="IPersistableModel{T}"/> write method.
        /// </summary>
        internal MethodProvider BuildPersistableModelWriteMethod()
        {
            // BinaryData IPersistableModel<T>.Write(ModelReaderWriterOptions options) => PersistableModelWriteCore(options);
            var returnType = typeof(BinaryData);
            return new MethodProvider
            (
                new MethodSignature(nameof(IPersistableModel<object>.Write), null, MethodSignatureModifiers.None, returnType, null, [_serializationOptionsParameter], ExplicitInterface: _persistableModelTInterface),
                This.Invoke(PersistableModelWriteCoreMethodName, _serializationOptionsParameter),
                this
            );
        }

        /// <summary>
        /// Builds the <see cref="IPersistableModel{T}"/> create method.
        /// </summary>
        internal MethodProvider BuildPersistableModelCreateMethod()
        {
            ParameterProvider dataParameter = new("data", $"The data to parse.", typeof(BinaryData));
            // IPersistableModel<T>.Create(BinaryData data, ModelReaderWriterOptions options) => PersistableModelCreateCore(data, options);
            var typeOfT = GetModelArgumentType(_persistableModelTInterface);
            return new MethodProvider
            (
                new MethodSignature(nameof(IPersistableModel<object>.Create), null, MethodSignatureModifiers.None, typeOfT, null, [dataParameter, _serializationOptionsParameter], ExplicitInterface: _persistableModelTInterface),
                _shouldOverrideMethods
                    ? This.Invoke(PersistableModelCreateCoreMethodName, [dataParameter, _serializationOptionsParameter]).CastTo(typeOfT)
                    : This.Invoke(PersistableModelCreateCoreMethodName, [dataParameter, _serializationOptionsParameter]),
                this
            );
        }

        /// <summary>
        /// Builds the <see cref="IPersistableModel{T}"/> GetFormatFromOptions method.
        /// </summary>
        internal MethodProvider BuildPersistableModelGetFormatFromOptionsMethod()
        {
            ValueExpression jsonWireFormat = SystemSnippet.JsonFormatSerialization;
            // string IPersistableModel<T>.GetFormatFromOptions(ModelReaderWriterOptions options)
            return new MethodProvider
            (
                new MethodSignature(nameof(IPersistableModel<object>.GetFormatFromOptions), null, MethodSignatureModifiers.None, typeof(string), null, [_serializationOptionsParameter], ExplicitInterface: _persistableModelTInterface),
                jsonWireFormat,
                this
            );
        }

        /// <summary>
        /// Builds the <see cref="IPersistableModel{object}"/> GetFormatFromOptions method for the model object.
        /// </summary>
        internal MethodProvider BuildPersistableModelGetFormatFromOptionsObjectDeclaration()
        {
            ValueExpression jsonWireFormat = SystemSnippet.JsonFormatSerialization;
            var castToT = This.CastTo(_persistableModelTInterface);

            // string IPersistableModel<object>.GetFormatFromOptions(ModelReaderWriterOptions options) => ((IPersistableModel<T>)this).GetFormatFromOptions(options);
            return new MethodProvider
            (
                new MethodSignature(nameof(IPersistableModel<object>.GetFormatFromOptions), null, MethodSignatureModifiers.None, typeof(string), null, [_serializationOptionsParameter], ExplicitInterface: _persistableModelObjectInterface),
                castToT.Invoke(nameof(IPersistableModel<object>.GetFormatFromOptions), [_serializationOptionsParameter]),
                this
            );
        }

        /// <summary>
        /// Builds the serialization constructor for the model.
        /// </summary>
        /// <returns>The constructed serialization constructor.</returns>
        internal ConstructorProvider BuildSerializationConstructor()
        {
            var (serializationCtorParameters, serializationCtorInitializer) = BuildSerializationConstructorParameters();

            return new ConstructorProvider(
                signature: new ConstructorSignature(
                    Type,
                    $"Initializes a new instance of {Type:C}",
                    MethodSignatureModifiers.Internal,
                    serializationCtorParameters,
                    Initializer: serializationCtorInitializer),
                bodyStatements: new MethodBodyStatement[]
                {
                    GetPropertyInitializers(serializationCtorParameters)
                },
                this);
        }

        private MethodBodyStatement[] BuildJsonModelWriteMethodBody(MethodProvider jsonModelWriteCoreMethod)
        {
            var coreMethodSignature = jsonModelWriteCoreMethod.Signature;

            return
            [
                _utf8JsonWriterSnippet.WriteStartObject(),
                This.Invoke(coreMethodSignature.Name, [.. coreMethodSignature.Parameters]).Terminate(),
                _utf8JsonWriterSnippet.WriteEndObject(),
            ];
        }

        private MethodBodyStatement[] BuildJsonModelWriteCoreMethodBody()
        {
            return
            [
                CreateValidateJsonFormat(_persistableModelTInterface, WriteAction),
                CallBaseJsonModelWriteCore(),
                CreateWritePropertiesStatements(),
                CreateWriteAdditionalRawDataStatement()
            ];
        }

        private MethodBodyStatement[] BuildDeserializationMethodBody()
        {
            VariableExpression? additionalRawDataDictionary = null;
            DictionaryExpression? rawDataDictionary = null;
            MethodBodyStatement additionalRawDataDictionaryDeclaration = MethodBodyStatement.Empty;
            MethodBodyStatement rawDataDictionaryDeclaration = MethodBodyStatement.Empty;
            MethodBodyStatement assignRawData = MethodBodyStatement.Empty;

            // recursively get the raw data field from myself and all the base
            var rawDataField = _rawDataField;
            var baseSerialization = _baseSerializationProvider;
            while (rawDataField == null)
            {
                if (baseSerialization == null)
                {
                    break;
                }
                rawDataField = baseSerialization._rawDataField;
                baseSerialization = baseSerialization._baseSerializationProvider;
            }

            if (rawDataField != null)
            {
                var rawDataType = new CSharpType(typeof(Dictionary<string, BinaryData>));
                // IDictionary<string, BinaryData> serializedAdditionalRawData = default;
                additionalRawDataDictionaryDeclaration = Declare(
                    AdditionalRawDataVarName,
                    _privateAdditionalRawDataPropertyType,
                    new DictionaryExpression(_privateAdditionalRawDataPropertyType, Default),
                    out additionalRawDataDictionary);
                // Dictionary<string, BinaryData> rawDataDictionary = new Dictionary<string, BinaryData>();
                rawDataDictionaryDeclaration = Declare(
                       "rawDataDictionary",
                       new DictionaryExpression(rawDataType, New.Instance(rawDataType)),
                       out rawDataDictionary);
                // serializedAdditionalRawData = rawDataDictionary;
                assignRawData = additionalRawDataDictionary.Assign(rawDataDictionary).Terminate();
            }

            var allProperties = GetAllProperties();

            // Build the deserialization statements for each property
            ForeachStatement deserializePropertiesForEachStatement = new("prop", _jsonElementParameterSnippet.EnumerateObject(), out var prop)
            {
                BuildDeserializePropertiesStatements(allProperties, prop.As<JsonProperty>(), rawDataDictionary)
            };

            return
            [
                new IfStatement(_jsonElementParameterSnippet.ValueKindEqualsNull()) { Return(Null) },
                GetPropertyVariableDeclarations(allProperties),
                additionalRawDataDictionaryDeclaration,
                rawDataDictionaryDeclaration,
                deserializePropertiesForEachStatement,
                assignRawData,
                Return(New.Instance(_model.Type, GetSerializationCtorParameterValues(allProperties, additionalRawDataDictionary)))
            ];
        }

        private MethodBodyStatement[] GetPropertyVariableDeclarations(IReadOnlyList<PropertyProvider> properties)
        {
            var propertyCount = properties.Count;
            MethodBodyStatement[] propertyDeclarationStatements = new MethodBodyStatement[propertyCount];

            for (var i = 0; i < propertyCount; i++)
            {
                var property = properties[i];
                var variableRef = property.AsVariableExpression;
                propertyDeclarationStatements[i] = Declare(variableRef, Default);
            }
            return propertyDeclarationStatements;
        }

        private MethodBodyStatement[] BuildPersistableModelWriteCoreMethodBody()
        {
            var switchCase = new SwitchCaseStatement(
                ModelReaderWriterOptionsSnippets.JsonFormat,
                Return(Static(typeof(ModelReaderWriter)).Invoke(nameof(ModelReaderWriter.Write), [This, _mrwOptionsParameterSnippet])));
            var typeOfT = _persistableModelTInterface.Arguments[0];
            var defaultCase = SwitchCaseStatement.Default(
                ThrowValidationFailException(_mrwOptionsParameterSnippet.Format(), typeOfT, WriteAction));

            return
            [
                GetConcreteFormat(_mrwOptionsParameterSnippet, _persistableModelTInterface, out VariableExpression format),
                new SwitchStatement(format, [switchCase, defaultCase])
            ];
        }

        private MethodBodyStatement[] BuildPersistableModelCreateCoreMethodBody()
        {
            var switchCase = new SwitchCaseStatement(
                ModelReaderWriterOptionsSnippets.JsonFormat,
                new MethodBodyStatement[]
                {
                    new UsingScopeStatement(typeof(JsonDocument), "document", JsonDocumentSnippets.Parse(_dataParameter), out var jsonDocumentVar)
                    {
                        Return(_model.Deserialize(jsonDocumentVar.As<JsonDocument>().RootElement(), _serializationOptionsParameter))
                    },
               });
            var typeOfT = _persistableModelTInterface.Arguments[0];
            var defaultCase = SwitchCaseStatement.Default(
                ThrowValidationFailException(_mrwOptionsParameterSnippet.Format(), typeOfT, ReadAction));

            return
            [
                GetConcreteFormat(_mrwOptionsParameterSnippet, _persistableModelTInterface, out VariableExpression format),
                new SwitchStatement(format, [switchCase, defaultCase])
            ];
        }

        private MethodBodyStatement CallBaseJsonModelWriteCore()
        {
            // base.<JsonModelWriteCore>()
            return _shouldOverrideMethods ?
                Base.Invoke(JsonModelWriteCoreMethodName, [_utf8JsonWriterParameter, _serializationOptionsParameter]).Terminate()
                : MethodBodyStatement.Empty;
        }

        private MethodBodyStatement GetPropertyInitializers(IReadOnlyList<ParameterProvider> parameters)
        {
            var parameterDict = parameters.ToDictionary(p => p.Name, p => p);
            List<MethodBodyStatement> methodBodyStatements = new();

            foreach (var property in _model.Properties)
            {
<<<<<<< HEAD
                var parameterName = property.Name.ToVariableName();
                if (parameterDict.TryGetValue(parameterName, out var parameter))
                {
                    ValueExpression initializationValue = parameter;
                    var initializationStatement = property.Assign(initializationValue).Terminate();
                    methodBodyStatements.Add(initializationStatement);
=======
                if (param.Field != null)
                {
                    // in our current implementation, this should only be the raw data field
                    methodBodyStatements.Add(param.Field.Assign(param).Terminate());
                    continue;
                }
                else if (param.Property != null)
                {
                    methodBodyStatements.Add(param.Property.Assign(param).Terminate());
                    continue;
>>>>>>> 76bbb404
                }

                // in other cases, this parameter is not constructed from property or a field, we just skip it.
            }

            if (_rawDataField != null)
            {
                var parameterName = _rawDataField.Name.ToVariableName();
                methodBodyStatements.Add(_rawDataField.Assign(parameterDict[parameterName]).Terminate());
            }

            return methodBodyStatements;
        }

        /// <summary>
        /// Builds the values for the serialization constructor parameters.
        /// <paramref name="additionalRawDataDictionary"/> is the variable reference for the additional raw data dictionary.
        /// </summary>
        private ValueExpression[] GetSerializationCtorParameterValues(
            IReadOnlyList<PropertyProvider> properties,
            VariableExpression? additionalRawDataDictionary)
        {
            var propertyCount = properties.Count;
            var serializationCtorParametersCount = SerializationConstructor.Signature.Parameters.Count;
            ValueExpression[] serializationCtorParameters = new ValueExpression[serializationCtorParametersCount];
            var serializationCtorParameterValues = new Dictionary<string, ValueExpression>(propertyCount);

            // Map property variable names to their corresponding parameter values
            for (var i = 0; i < propertyCount; i++)
            {
                var property = properties[i];
                var propertyVarName = property.Name.ToVariableName();
                var propertyVarRef = property.AsVariableExpression;
                serializationCtorParameterValues[propertyVarName] = GetValueForSerializationConstructor(property, propertyVarRef, property.WireInfo);
            }

            // add the additional raw data
            if (additionalRawDataDictionary != null)
            {
                serializationCtorParameterValues.Add(AdditionalRawDataVarName, additionalRawDataDictionary);
            }

            // Construct the list of parameter value expressions for the serialization constructor
            for (var i = 0; i < serializationCtorParametersCount; i++)
            {
                var parameter = SerializationConstructor.Signature.Parameters[i];
                var paramVarName = parameter.Name;
                serializationCtorParameters[i] = serializationCtorParameterValues.TryGetValue(paramVarName, out var value) ? value : Default;
            }

            return serializationCtorParameters;
        }

        private static ValueExpression GetValueForSerializationConstructor(
            PropertyProvider property,
            VariableExpression propertyVarReference,
            PropertyWireInformation? propertyWireInfo)
        {
            var propertyVarName = property.Name.ToVariableName();
            var isRequired = propertyWireInfo?.IsRequired ?? false;

            if (!property.Type.IsFrameworkType || propertyVarName == AdditionalRawDataVarName)
            {
                return propertyVarReference;
            }
            else if (!isRequired)
            {
                return OptionalSnippets.FallBackToChangeTrackingCollection(propertyVarReference, property.Type);
            }

            return propertyVarReference;
        }

        private List<MethodBodyStatement> BuildDeserializePropertiesStatements(
            IReadOnlyList<PropertyProvider> properties,
            ScopedApi<JsonProperty> jsonProperty,
            DictionaryExpression? rawDataDictionary)
        {
            List<MethodBodyStatement> propertyDeserializationStatements = new();
            // Create each property's deserialization statement
            for (var i = 0; i < properties.Count; i++)
            {
                var property = properties[i];
                var propertyWireInfo = property.WireInfo;
                var propertySerializationName = propertyWireInfo?.SerializedName ?? property.Name;
                var checkIfJsonPropEqualsName = new IfStatement(jsonProperty.NameEquals(propertySerializationName.ToVariableName()))
                {
                    DeserializeProperty(property, jsonProperty)
                };
                propertyDeserializationStatements.Add(checkIfJsonPropEqualsName);
            }

            // deserialize the raw data properties
            if (rawDataDictionary != null)
            {
                var elementType = _privateAdditionalRawDataPropertyType.Arguments[1].FrameworkType;
                var rawDataDeserializationValue = GetValueTypeDeserializationExpression(elementType, jsonProperty.Value(), SerializationFormat.Default);
                propertyDeserializationStatements.Add(new IfStatement(_isNotEqualToWireConditionSnippet)
                {
                    rawDataDictionary.Add(jsonProperty.Name(), rawDataDeserializationValue)
                });
            }

            return propertyDeserializationStatements;
        }

        private IReadOnlyList<PropertyProvider> GetAllProperties()
        {
            var provider = _model;
            var properties = new List<PropertyProvider>(provider.Properties);

            while (provider.Inherits is { IsFrameworkType: false, Implementation: TypeProvider baseType })
            {
                provider = baseType;
                properties.AddRange(provider.Properties);
            }

            return properties;
        }

        private MethodBodyStatement[] DeserializeProperty(
            PropertyProvider property,
            ScopedApi<JsonProperty> jsonProperty)
        {
            var serializationFormat = property.WireInfo?.SerializationFormat ?? SerializationFormat.Default;
            var propertyVarReference = property.AsVariableExpression;

            return
            [
                DeserializationPropertyNullCheckStatement(property, jsonProperty, propertyVarReference),
                DeserializeValue(property.Type, jsonProperty.Value(), serializationFormat, out ValueExpression value),
                propertyVarReference.Assign(value).Terminate(),
                Continue
            ];
        }

        /// <summary>
        /// This method constructs the deserialization property null check statement for the json property
        /// <paramref name="jsonProperty"/>. If the property is required, the method will return a null check
        /// with an assignment to the property variable. If the property is not required, the method will simply
        /// return a null check for the json property.
        /// </summary>
        private static MethodBodyStatement DeserializationPropertyNullCheckStatement(
            PropertyProvider property,
            ScopedApi<JsonProperty> jsonProperty,
            VariableExpression propertyVarRef)
        {
            // Produces: if (prop.Value.ValueKind == System.Text.Json.JsonValueKind.Null)
            var checkEmptyProperty = jsonProperty.Value().ValueKindEqualsNull();
            CSharpType serializedType = property.Type;
            var propertyIsRequired = property.WireInfo?.IsRequired ?? false;

            if (serializedType.IsNullable)
            {
                if (!serializedType.IsCollection)
                {
                    return new IfStatement(checkEmptyProperty)
                    {
                        propertyVarRef.Assign(Null).Terminate(),
                        Continue
                    };
                }

                if (propertyIsRequired && !serializedType.IsValueType)
                {
                    return new IfStatement(checkEmptyProperty)
                    {
                        propertyVarRef.Assign(New.Instance(serializedType.PropertyInitializationType)).Terminate(),
                        Continue
                    };
                }

                return new IfStatement(checkEmptyProperty) { Continue };
            }

            if ((propertyIsRequired && !serializedType.IsReadOnlyMemory)
                || serializedType.Equals(typeof(JsonElement))
                || serializedType.Equals(typeof(string)))
            {
                return MethodBodyStatement.Empty;
            }

            return new IfStatement(checkEmptyProperty) { Continue };
        }

        private MethodBodyStatement DeserializeValue(
            CSharpType valueType,
            ScopedApi<JsonElement> jsonElement,
            SerializationFormat serializationFormat,
            out ValueExpression value)
        {
            if (valueType.IsList || valueType.IsArray)
            {
                if (valueType.IsArray && valueType.ElementType.IsReadOnlyMemory)
                {
                    var array = new VariableExpression(valueType.ElementType.PropertyInitializationType, "array");
                    var index = new VariableExpression(typeof(int), "index");
                    var deserializeReadOnlyMemory = new MethodBodyStatement[]
                    {
                        Declare(index, Int(0)),
                        Declare(array, New.Array(valueType.ElementType, jsonElement.GetArrayLength())),
                        ForeachStatement.Create("item", jsonElement.EnumerateArray(), out ScopedApi<JsonElement> item).Add(new MethodBodyStatement[]
                        {
                             NullCheckCollectionItemIfRequired(valueType.ElementType, item, item.Assign(Null).Terminate(),
                                new MethodBodyStatement[]
                                {
                                    DeserializeValue(valueType.ElementType, item, serializationFormat, out ValueExpression deserializedArrayElement),
                                    item.Assign(deserializedArrayElement).Terminate(),
                                }),
                            index.Increment().Terminate()
                        })
                    };
                    value = New.Instance(valueType.ElementType, array);
                    return deserializeReadOnlyMemory;
                }

                var deserializeArrayStatement = new MethodBodyStatement[]
                {
                    Declare("array", New.List(valueType.ElementType), out var listVariable),
                    ForeachStatement.Create("item", jsonElement.EnumerateArray(), out ScopedApi<JsonElement> arrayItem).Add(new MethodBodyStatement[]
                    {
                       NullCheckCollectionItemIfRequired(valueType.ElementType, arrayItem, listVariable.Add(Null), new MethodBodyStatement[]
                        {
                            DeserializeValue(valueType.ElementType, arrayItem, serializationFormat, out ValueExpression deserializedListElement),
                            listVariable.Add(deserializedListElement),
                        })
                    })
                };
                value = listVariable;
                return deserializeArrayStatement;
            }
            else if (valueType.IsDictionary)
            {
                var deserializeDictionaryStatement = new MethodBodyStatement[]
                {
                    Declare("dictionary", New.Dictionary(valueType.Arguments[0], valueType.Arguments[1]), out var dictionary),
                    ForeachStatement.Create("prop", jsonElement.EnumerateObject(), out ScopedApi<JsonProperty> prop).Add(new MethodBodyStatement[]
                    {
                        CreateDeserializeDictionaryValueStatement(valueType.ElementType, dictionary, prop, serializationFormat)
                    })
                };
                value = dictionary;
                return deserializeDictionaryStatement;
            }
            else
            {
                value = CreateDeserializeValueExpression(valueType, serializationFormat, jsonElement);
                return MethodBodyStatement.Empty;
            }
        }

        private ValueExpression CreateDeserializeValueExpression(CSharpType valueType, SerializationFormat serializationFormat, ScopedApi<JsonElement> jsonElement) =>
            valueType switch
            {
                { IsFrameworkType: true } when valueType.FrameworkType == typeof(Nullable<>) =>
                    GetValueTypeDeserializationExpression(valueType.Arguments[0].FrameworkType, jsonElement, serializationFormat),
                { IsFrameworkType: true } =>
                    GetValueTypeDeserializationExpression(valueType.FrameworkType, jsonElement, serializationFormat),
                _ => SerializeModelOrEnum(valueType, serializationFormat, jsonElement)
            };

        private ValueExpression SerializeModelOrEnum(CSharpType valueType, SerializationFormat serializationFormat, ScopedApi<JsonElement> jsonElement)
        {
            var provider = ClientModelPlugin.Instance.TypeFactory.GetProvider(valueType);
            if (provider is null)
                throw new InvalidOperationException($"Unable to deserialize type {valueType}");

            if (valueType.IsEnum && provider is EnumProvider enumProvider)
            {
                return enumProvider.ToEnum(GetValueTypeDeserializationExpression(enumProvider.ValueType.FrameworkType, jsonElement, serializationFormat));
            }
            else
            {
                return provider.Deserialize(jsonElement, _mrwOptionsParameterSnippet);
            }

            throw new InvalidOperationException($"Unable to deserialize type {valueType}");
        }

        private MethodBodyStatement CreateDeserializeDictionaryValueStatement(
            CSharpType dictionaryItemType,
            DictionaryExpression dictionary,
            ScopedApi<JsonProperty> property,
            SerializationFormat serializationFormat)
        {
            var deserializeValueBlock = new MethodBodyStatement[]
            {
                DeserializeValue(dictionaryItemType, property.Value(), serializationFormat, out var value),
                dictionary.Add(property.Name(), value)
            };

            if (TypeRequiresNullCheckInSerialization(dictionaryItemType))
            {
                return new IfElseStatement
                (
                    property.Value().ValueKindEqualsNull(),
                    dictionary.Add(property.Name(), Null),
                    deserializeValueBlock
                );
            }

            return deserializeValueBlock;
        }

        private static MethodBodyStatement NullCheckCollectionItemIfRequired(
            CSharpType collectionItemType,
            ScopedApi<JsonElement> arrayItemVar,
            MethodBodyStatement assignNull,
            MethodBodyStatement deserializeValue)
            => TypeRequiresNullCheckInSerialization(collectionItemType)
                ? new IfElseStatement(arrayItemVar.ValueKindEqualsNull(), assignNull, deserializeValue)
                : deserializeValue;

        private static MrwSerializationTypeDefinition? FindSerializationOnBase(TypeProvider model)
        {
            if (model.Inherits is not { IsFrameworkType: false, Implementation: TypeProvider baseType })
            {
                return null;
            }

            if (baseType.SerializationProviders.Count == 0)
            {
                return null;
            }

            // finds the first MrwSerializationTypeProvider in serialization providers
            return baseType.SerializationProviders.OfType<MrwSerializationTypeDefinition>().FirstOrDefault();
        }

        /// <summary>
        /// Builds the parameters for the serialization constructor by iterating through the input model properties.
        /// It then adds raw data field to the constructor if it doesn't already exist in the list of constructed parameters.
        /// </summary>
        /// <returns>The list of parameters for the serialization parameter.</returns>
        private (IReadOnlyList<ParameterProvider> Parameters, ConstructorInitializer? Initializer) BuildSerializationConstructorParameters()
        {
            var baseConstructor = GetBaseConstructor(_baseSerializationProvider);
            var baseParameters = baseConstructor?.Parameters ?? [];
            var parameterCapacity = baseParameters.Count + _inputModel.Properties.Count;
            var parameterNames = baseParameters.Select(p => p.Name).ToHashSet();
            var constructorParameters = new List<ParameterProvider>(parameterCapacity);
            bool shouldAddRawDataField = _rawDataField != null;

<<<<<<< HEAD
            // add the base parameters
            constructorParameters.AddRange(baseParameters);

            // construct the initializer using the parameters from base signature
            var constructorInitializer = new ConstructorInitializer(true, baseParameters);

            foreach (var property in _inputModel.Properties)
            {
                var parameter = new ParameterProvider(property);
                if (!parameterNames.Contains(parameter.Name))
                {
                    constructorParameters.Add(parameter);
                }
=======
            foreach (var property in _model.Properties)
            {
                var parameter = property.AsParameter;
                constructorParameters.Add(parameter);
>>>>>>> 76bbb404
            }

            // Append the raw data field if it doesn't already exist in the constructor parameters
            if (shouldAddRawDataField && _rawDataField != null)
            {
                constructorParameters.Add(_rawDataField.AsParameter);
            }

            return (constructorParameters, constructorInitializer);

            static ConstructorSignature? GetBaseConstructor(MrwSerializationTypeDefinition? baseProvider)
            {
                // find the constructor on the base type
                if (baseProvider == null || baseProvider.Constructors.Count == 0)
                {
                    return null;
                }

                // we cannot know exactly which ctor to call, but in our implementation, it should always be the one with most parameters
                var ctor = baseProvider.Constructors.OrderByDescending(c => c.Signature.Parameters.Count).First();
                if (ctor.Signature is not ConstructorSignature ctorSignature || ctorSignature.Parameters.Count == 0)
                {
                    return null;
                }

                return ctorSignature;
            }
        }

        private ConstructorProvider BuildEmptyConstructor()
        {
            var accessibility = _isStruct ? MethodSignatureModifiers.Public : MethodSignatureModifiers.Internal;
            return new ConstructorProvider(
                signature: new ConstructorSignature(Type, $"Initializes a new instance of {Type:C} for deserialization.", accessibility, Array.Empty<ParameterProvider>()),
                bodyStatements: new MethodBodyStatement(),
                this);
        }

        /// <summary>
        /// Produces the validation body statements for the JSON serialization format.
        /// </summary>
        private MethodBodyStatement CreateValidateJsonFormat(CSharpType modelInterface, string action)
        {
            /*
                var format = options.Format == "W" ? GetFormatFromOptions(options) : options.Format;
                if (format != <formatValue>)
                {
                    throw new FormatException($"The model {nameof(ThisModel)} does not support '{format}' format.");
                }
            */
            MethodBodyStatement[] statements =
            [
                GetConcreteFormat(_mrwOptionsParameterSnippet, modelInterface, out VariableExpression format),
                new IfStatement(format.NotEqual(ModelReaderWriterOptionsSnippets.JsonFormat))
                {
                    ThrowValidationFailException(format, modelInterface.Arguments[0], action)
                },
            ];

            return statements;
        }

        private MethodBodyStatement GetConcreteFormat(ScopedApi<ModelReaderWriterOptions> options, CSharpType iModelTInterface, out VariableExpression format)
        {
            var cast = This.CastTo(iModelTInterface);
            var invokeGetFormatFromOptions = cast.Invoke(nameof(IPersistableModel<object>.GetFormatFromOptions), options);
            var condition = new TernaryConditionalExpression(
                options.Format().Equal(ModelReaderWriterOptionsSnippets.WireFormat),
                invokeGetFormatFromOptions,
                options.Format());
            var reference = new VariableExpression(typeof(string), "format");
            format = reference;
            return Declare(reference, condition);
        }

        private static MethodBodyStatement ThrowValidationFailException(ValueExpression format, CSharpType modelType, string action)
            => Throw(New.Instance(
                typeof(FormatException),
                new FormattableStringExpression($"The model {{{0}}} does not support {action} '{{{1}}}' format.",
                [
                    Nameof(modelType),
                    format
                ])));

        /// <summary>
        /// Constructs the body statements for the JsonModelWriteCore method containing the serialization for the model properties.
        /// </summary>
        private MethodBodyStatement[] CreateWritePropertiesStatements()
        {
            var propertyCount = _model.Properties.Count;
            var propertyStatements = new MethodBodyStatement[propertyCount];
            for (var i = 0; i < propertyCount; i++)
            {
                var property = _model.Properties[i];
                // we should only write those properties with a wire info. Those properties without wireinfo indicate they are not spec properties.
                if (property.WireInfo is not { } wireInfo)
                {
                    continue;
                }
                var propertySerializationName = wireInfo.SerializedName;
                var propertySerializationFormat = wireInfo.SerializationFormat;
                var propertyIsReadOnly = wireInfo.IsReadOnly;
                var propertyIsRequired = wireInfo.IsRequired;
                var propertyIsNullable = wireInfo.IsNullable;

                // Generate the serialization statements for the property
                var writePropertySerializationStatements = new MethodBodyStatement[]
                {
                    _utf8JsonWriterSnippet.WritePropertyName(propertySerializationName),
                    CreateSerializationStatement(property.Type, property, propertySerializationFormat)
                };

                // Wrap the serialization statement in a check for whether the property is defined
                var wrapInIsDefinedStatement = WrapInIsDefined(property, property, propertyIsRequired, propertyIsReadOnly, propertyIsNullable, writePropertySerializationStatements);
                if (propertyIsReadOnly && wrapInIsDefinedStatement is not IfStatement)
                {
                    wrapInIsDefinedStatement = new IfStatement(_isNotEqualToWireConditionSnippet)
                    {
                        wrapInIsDefinedStatement
                    };
                }
                propertyStatements[i] = wrapInIsDefinedStatement;
            }

            return propertyStatements;
        }

        /// <summary>
        /// Wraps the serialization statement in a condition check to ensure only initialized and required properties are serialized.
        /// </summary>
        /// <param name="propertyProvider">The model property.</param>
        /// <param name="propertyMemberExpression">The expression representing the property to serialize.</param>
        /// <param name="writePropertySerializationStatement">The serialization statement to conditionally execute.</param>
        /// <returns>A method body statement that includes condition checks before serialization.</returns>
        private MethodBodyStatement WrapInIsDefined(
            PropertyProvider propertyProvider,
            MemberExpression propertyMemberExpression,
            bool propertyIsRequired,
            bool propertyIsReadOnly,
            bool propertyIsNullable,
            MethodBodyStatement writePropertySerializationStatement)
        {
            var propertyType = propertyProvider.Type;

            // Create the first conditional statement to check if the property is defined
            if (propertyIsNullable)
            {
                writePropertySerializationStatement = CheckPropertyIsInitialized(
                propertyProvider,
                propertyIsRequired,
                propertyMemberExpression,
                writePropertySerializationStatement);
            }

            // Directly return the statement if the property is required or a non-nullable value type that is not JsonElement
            if (IsRequiredOrNonNullableValueType(propertyType, propertyIsRequired))
            {
                return writePropertySerializationStatement;
            }

            // Conditionally serialize based on whether the property is a collection or a single value
            return CreateConditionalSerializationStatement(propertyType, propertyMemberExpression, propertyIsReadOnly, writePropertySerializationStatement);
        }

        private IfElseStatement CheckPropertyIsInitialized(
            PropertyProvider propertyProvider,
            bool isPropRequired,
            MemberExpression propertyMemberExpression,
            MethodBodyStatement writePropertySerializationStatement)
        {
            var propertyType = propertyProvider.Type;
            var propertySerialization = propertyProvider.WireInfo;
            var propertyName = propertySerialization?.SerializedName ?? propertyProvider.Name;
            ScopedApi<bool> propertyIsInitialized;

            if (propertyType.IsCollection && !propertyType.IsReadOnlyMemory && isPropRequired)
            {
                propertyIsInitialized = propertyMemberExpression.NotEqual(Null)
                    .And(OptionalSnippets.IsCollectionDefined(propertyMemberExpression));
            }
            else
            {
                propertyIsInitialized = propertyMemberExpression.NotEqual(Null);
            }

            return new IfElseStatement(
                propertyIsInitialized,
                writePropertySerializationStatement,
                _utf8JsonWriterSnippet.WriteNull(propertyName.ToVariableName()));
        }

        /// <summary>
        /// Creates a serialization statement for the specified type.
        /// </summary>
        /// <param name="serializationType">The type being serialized.</param>
        /// <param name="value">The value to be serialized.</param>
        /// <param name="serializationFormat">The serialization format.</param>
        /// <returns>The serialization statement.</returns>
        /// <exception cref="NotSupportedException">Thrown when the serialization type is not supported.</exception>
        private MethodBodyStatement CreateSerializationStatement(
            CSharpType serializationType,
            ValueExpression value,
            SerializationFormat serializationFormat) => serializationType switch
            {
                { IsDictionary: true } =>
                    CreateDictionarySerializationStatement(
                        value.AsDictionary(serializationType),
                        serializationFormat),
                { IsList: true } or { IsArray: true } =>
                    CreateListSerializationStatement(GetEnumerableExpression(value, serializationType), serializationFormat),
                { IsCollection: false } =>
                    CreateValueSerializationStatement(serializationType, serializationFormat, value),
                _ => throw new NotSupportedException($"Serialization of type {serializationType.Name} is not supported.")
            };

        private MethodBodyStatement CreateDictionarySerializationStatement(
            DictionaryExpression dictionary,
            SerializationFormat serializationFormat)
        {
            return new[]
            {
                _utf8JsonWriterSnippet.WriteStartObject(),
                new ForeachStatement("item", dictionary, out KeyValuePairExpression keyValuePair)
                {
                    _utf8JsonWriterSnippet.WritePropertyName(keyValuePair.Key),
                    TypeRequiresNullCheckInSerialization(keyValuePair.ValueType) ?
                    new IfStatement(keyValuePair.Value.Equal(Null)) { _utf8JsonWriterSnippet.WriteNullValue(), Continue }: MethodBodyStatement.Empty,
                    CreateSerializationStatement(keyValuePair.ValueType, keyValuePair.Value, serializationFormat)
                },
                _utf8JsonWriterSnippet.WriteEndObject()
            };
        }

        private MethodBodyStatement CreateListSerializationStatement(
            ScopedApi array,
            SerializationFormat serializationFormat)
        {
            return new[]
            {
                _utf8JsonWriterSnippet.WriteStartArray(),
                new ForeachStatement("item", array, out VariableExpression item)
                {
                    TypeRequiresNullCheckInSerialization(item.Type) ?
                    new IfStatement(item.Equal(Null)) { _utf8JsonWriterSnippet.WriteNullValue(), Continue } : MethodBodyStatement.Empty,
                    CreateSerializationStatement(item.Type, item, serializationFormat)
                },
                _utf8JsonWriterSnippet.WriteEndArray()
            };
        }

        private MethodBodyStatement CreateValueSerializationStatement(
            CSharpType type,
            SerializationFormat serializationFormat,
            ValueExpression value)
        {
            if (type.IsFrameworkType)
            {
                return SerializeValueType(type, serializationFormat, value, type.FrameworkType);
            }
            else
            {
                var provider = ClientModelPlugin.Instance.TypeFactory.GetProvider(type);
                if (provider is null)
                    throw new NotSupportedException($"Serialization of type {type.Name} is not supported.");

                if (type.IsEnum && provider is EnumProvider enumProvider)
                {
                    return SerializeEnumProvider(enumProvider, type, value);
                }
                else
                {
                    return _utf8JsonWriterSnippet.WriteObjectValue(value.As(provider.Type), options: _mrwOptionsParameterSnippet);
                }
            }

            throw new NotSupportedException($"Serialization of type {type.Name} is not supported.");
        }

        private MethodBodyStatement SerializeEnumProvider(
            EnumProvider enumProvider,
            CSharpType type,
            ValueExpression value)
        {
            var enumerableSnippet = new ScopedApi(type, value.NullableStructValue(type));
            if ((EnumIsIntValueType(enumProvider) && !enumProvider.IsExtensible) || EnumIsNumericValueType(enumProvider))
            {
                return _utf8JsonWriterSnippet.WriteNumberValue(enumProvider.ToSerial(enumerableSnippet));
            }
            else
            {
                return _utf8JsonWriterSnippet.WriteStringValue(enumProvider.ToSerial(enumerableSnippet));
            }
        }

        private MethodBodyStatement SerializeValueType(
            CSharpType type,
            SerializationFormat serializationFormat,
            ValueExpression value,
            Type valueType)
        {
            if (valueType == typeof(Nullable<>))
            {
                valueType = type.Arguments[0].FrameworkType;
            }

            value = value.NullableStructValue(type);

            return valueType switch
            {
                var t when t == typeof(JsonElement) =>
                    value.As<JsonElement>().WriteTo(_utf8JsonWriterSnippet),
                var t when ValueTypeIsNumber(t) =>
                    _utf8JsonWriterSnippet.WriteNumberValue(value),
                var t when t == typeof(object) =>
                    _utf8JsonWriterSnippet.WriteObjectValue(value.As(valueType), _mrwOptionsParameterSnippet),
                var t when t == typeof(string) || t == typeof(char) || t == typeof(Guid) =>
                    _utf8JsonWriterSnippet.WriteStringValue(value),
                var t when t == typeof(bool) =>
                    _utf8JsonWriterSnippet.WriteBooleanValue(value),
                var t when t == typeof(byte[]) =>
                    _utf8JsonWriterSnippet.WriteBase64StringValue(value, serializationFormat.ToFormatSpecifier()),
                var t when t == typeof(DateTimeOffset) || t == typeof(DateTime) || t == typeof(TimeSpan) =>
                    SerializeDateTimeRelatedTypes(valueType, serializationFormat, value),
                var t when t == typeof(IPAddress) =>
                    _utf8JsonWriterSnippet.WriteStringValue(value.InvokeToString()),
                var t when t == typeof(Uri) =>
                    _utf8JsonWriterSnippet.WriteStringValue(new MemberExpression(value, nameof(Uri.AbsoluteUri))),
                var t when t == typeof(BinaryData) =>
                    SerializeBinaryData(valueType, serializationFormat, value),
                var t when t == typeof(Stream) =>
                    _utf8JsonWriterSnippet.WriteBinaryData(BinaryDataSnippets.FromStream(value, false)),
                _ => throw new NotSupportedException($"Type {nameof(valueType)} serialization is not supported.")
            };
        }

        public static ValueExpression GetValueTypeDeserializationExpression(
            Type valueType,
            ScopedApi<JsonElement> element,
            SerializationFormat format)
        {
            return valueType switch
            {
                Type t when t == typeof(Uri) =>
                    New.Instance(valueType, element.GetString()),
                Type t when t == typeof(IPAddress) =>
                    Static<IPAddress>().Invoke(nameof(IPAddress.Parse), element.GetString()),
                Type t when t == typeof(BinaryData) =>
                    format is SerializationFormat.Bytes_Base64 or SerializationFormat.Bytes_Base64Url
                        ? BinaryDataSnippets.FromBytes(element.GetBytesFromBase64(format.ToFormatSpecifier()))
                        : BinaryDataSnippets.FromString(element.GetRawText()),
                Type t when t == typeof(Stream) =>
                    BinaryDataSnippets.FromString(element.GetRawText()).ToStream(),
                Type t when t == typeof(JsonElement) =>
                    element.InvokeClone(),
                Type t when t == typeof(object) =>
                    element.GetObject(),
                Type t when t == typeof(bool) =>
                    element.GetBoolean(),
                Type t when t == typeof(char) =>
                    element.GetChar(),
                Type t when t == typeof(sbyte) =>
                    element.GetSByte(),
                Type t when t == typeof(byte) =>
                    element.GetByte(),
                Type t when t == typeof(short) =>
                    element.GetInt16(),
                Type t when t == typeof(int) =>
                    element.GetInt32(),
                Type t when t == typeof(long) =>
                    element.GetInt64(),
                Type t when t == typeof(float) =>
                    element.GetSingle(),
                Type t when t == typeof(double) =>
                    element.GetDouble(),
                Type t when t == typeof(decimal) =>
                    element.GetDecimal(),
                Type t when t == typeof(string) =>
                    element.GetString(),
                Type t when t == typeof(Guid) =>
                    element.GetGuid(),
                Type t when t == typeof(byte[]) =>
                    element.GetBytesFromBase64(format.ToFormatSpecifier()),
                Type t when t == typeof(DateTimeOffset) =>
                    format == SerializationFormat.DateTime_Unix
                        ? DateTimeOffsetSnippets.FromUnixTimeSeconds(element.GetInt64())
                        : element.GetDateTimeOffset(format.ToFormatSpecifier()),
                Type t when t == typeof(DateTime) =>
                    element.GetDateTime(),
                Type t when t == typeof(TimeSpan) => format switch
                {
                    SerializationFormat.Duration_Seconds => TimeSpanSnippets.FromSeconds(element.GetInt32()),
                    SerializationFormat.Duration_Seconds_Float or SerializationFormat.Duration_Seconds_Double => TimeSpanSnippets.FromSeconds(element.GetDouble()),
                    _ => element.GetTimeSpan(format.ToFormatSpecifier())
                },
                _ => throw new NotSupportedException($"Framework type {valueType} is not supported.")
            };
        }

        private static bool ValueTypeIsNumber(Type valueType) =>
            valueType == typeof(decimal) ||
            valueType == typeof(double) ||
            valueType == typeof(float) ||
            valueType == typeof(long) ||
            valueType == typeof(int) ||
            valueType == typeof(short) ||
            valueType == typeof(sbyte) ||
            valueType == typeof(byte);

        private MethodBodyStatement SerializeDateTimeRelatedTypes(Type valueType, SerializationFormat serializationFormat, ValueExpression value)
        {
            var format = serializationFormat.ToFormatSpecifier();
            return serializationFormat switch
            {
                SerializationFormat.Duration_Seconds => _utf8JsonWriterSnippet.WriteNumberValue(ConvertSnippets.InvokeToInt32(value.As<TimeSpan>().InvokeToString(format))),
                SerializationFormat.Duration_Seconds_Float or SerializationFormat.Duration_Seconds_Double => _utf8JsonWriterSnippet.WriteNumberValue(ConvertSnippets.InvokeToDouble(value.As<TimeSpan>().InvokeToString(format))),
                SerializationFormat.DateTime_Unix => _utf8JsonWriterSnippet.WriteNumberValue(value, format),
                _ => format is not null ? _utf8JsonWriterSnippet.WriteStringValue(value, format) : _utf8JsonWriterSnippet.WriteStringValue(value)
            };
        }

        private MethodBodyStatement SerializeBinaryData(Type valueType, SerializationFormat serializationFormat, ValueExpression value)
        {
            if (serializationFormat is SerializationFormat.Bytes_Base64 or SerializationFormat.Bytes_Base64Url)
            {
                return _utf8JsonWriterSnippet.WriteBase64StringValue(value.As<BinaryData>().ToArray(), serializationFormat.ToFormatSpecifier());
            }
            return _utf8JsonWriterSnippet.WriteBinaryData(value);
        }

        private static ScopedApi GetEnumerableExpression(ValueExpression expression, CSharpType enumerableType)
        {
            CSharpType itemType = enumerableType.IsReadOnlyMemory ? new CSharpType(typeof(ReadOnlySpan<>), enumerableType.Arguments[0]) :
                enumerableType.ElementType;

            return new ScopedApi(new CSharpType(typeof(IEnumerable<>), itemType), expression);
        }

        private static bool IsRequiredOrNonNullableValueType(CSharpType propertyType, bool isRequired)
            => isRequired || (!propertyType.IsNullable && propertyType.IsValueType && !propertyType.Equals(typeof(JsonElement)));

        private IfStatement CreateConditionalSerializationStatement(
            CSharpType propertyType,
            MemberExpression propertyMemberExpression,
            bool isReadOnly,
            MethodBodyStatement writePropertySerializationStatement)
        {
            var isDefinedCondition = propertyType.IsCollection && !propertyType.IsReadOnlyMemory
                ? OptionalSnippets.IsCollectionDefined(propertyMemberExpression)
                : OptionalSnippets.IsDefined(propertyMemberExpression);
            var condition = isReadOnly ? _isNotEqualToWireConditionSnippet.And(isDefinedCondition) : isDefinedCondition;

            return new IfStatement(condition) { writePropertySerializationStatement };
        }

        /// <summary>
        /// Builds the JSON write core body statement for the additional raw data.
        /// </summary>
        /// <returns>The method body statement that writes the additional raw data.</returns>
        private MethodBodyStatement CreateWriteAdditionalRawDataStatement()
        {
            if (_rawDataField == null)
            {
                return MethodBodyStatement.Empty;
            }

            var rawDataMemberExp = new MemberExpression(null, _rawDataField.Name);
            var rawDataDictionaryExp = rawDataMemberExp.AsDictionary(_rawDataField.Type);
            var forEachStatement = new ForeachStatement("item", rawDataDictionaryExp, out KeyValuePairExpression item)
            {
                _utf8JsonWriterSnippet.WritePropertyName(item.Key),
                CreateSerializationStatement(_rawDataField.Type.Arguments[1], item.Value, SerializationFormat.Default),
            };

            return new IfStatement(_isNotEqualToWireConditionSnippet.And(rawDataDictionaryExp.NotEqual(Null)))
            {
                forEachStatement,
            };
        }

        private static CSharpType GetModelArgumentType(CSharpType modelInterface)
        {
            var interfaceArgs = modelInterface.Arguments;
            if (!interfaceArgs.Any())
            {
                throw new InvalidOperationException($"Expected at least 1 argument for {modelInterface}, but found none.");
            }

            return interfaceArgs[0];
        }

        private static bool TypeRequiresNullCheckInSerialization(CSharpType type)
        {
            if (type.IsCollection)
            {
                return true;
            }
            else if (type.IsNullable && type.IsValueType) // nullable value type
            {
                return true;
            }
            else if (!type.IsValueType && type.IsFrameworkType
                && (type.FrameworkType != typeof(string) || type.FrameworkType != typeof(byte[])))
            {
                // reference type, excluding string or byte[]
                return true;
            }

            return false;
        }

        private static bool EnumIsIntValueType(EnumProvider enumProvider)
        {
            var frameworkType = enumProvider.ValueType;
            return frameworkType.Equals(typeof(int)) || frameworkType.Equals(typeof(long));
        }

        private static bool EnumIsFloatValueType(EnumProvider enumProvider)
        {
            var frameworkType = enumProvider.ValueType;
            return frameworkType.Equals(typeof(float)) || frameworkType.Equals(typeof(double));
        }

        private static bool EnumIsNumericValueType(EnumProvider enumProvider)
        {
            return EnumIsIntValueType(enumProvider) || EnumIsFloatValueType(enumProvider);
        }
    }
}<|MERGE_RESOLUTION|>--- conflicted
+++ resolved
@@ -708,16 +708,8 @@
             var parameterDict = parameters.ToDictionary(p => p.Name, p => p);
             List<MethodBodyStatement> methodBodyStatements = new();
 
-            foreach (var property in _model.Properties)
-            {
-<<<<<<< HEAD
-                var parameterName = property.Name.ToVariableName();
-                if (parameterDict.TryGetValue(parameterName, out var parameter))
-                {
-                    ValueExpression initializationValue = parameter;
-                    var initializationStatement = property.Assign(initializationValue).Terminate();
-                    methodBodyStatements.Add(initializationStatement);
-=======
+            foreach (var param in parameters)
+            {
                 if (param.Field != null)
                 {
                     // in our current implementation, this should only be the raw data field
@@ -728,16 +720,9 @@
                 {
                     methodBodyStatements.Add(param.Property.Assign(param).Terminate());
                     continue;
->>>>>>> 76bbb404
                 }
 
                 // in other cases, this parameter is not constructed from property or a field, we just skip it.
-            }
-
-            if (_rawDataField != null)
-            {
-                var parameterName = _rawDataField.Name.ToVariableName();
-                methodBodyStatements.Add(_rawDataField.Assign(parameterDict[parameterName]).Terminate());
             }
 
             return methodBodyStatements;
@@ -840,13 +825,23 @@
             var provider = _model;
             var properties = new List<PropertyProvider>(provider.Properties);
 
-            while (provider.Inherits is { IsFrameworkType: false, Implementation: TypeProvider baseType })
-            {
-                provider = baseType;
+            while ((provider = GetBaseProvider(provider)) != null)
+            {
                 properties.AddRange(provider.Properties);
             }
 
             return properties;
+        }
+
+        private static TypeProvider? GetBaseProvider(TypeProvider provider)
+        {
+            var baseType = provider.Type.BaseType;
+            if (baseType == null)
+            {
+                return null;
+            }
+            var baseProvider = ClientModelPlugin.Instance.TypeFactory.GetProvider(baseType);
+            return baseProvider;
         }
 
         private MethodBodyStatement[] DeserializeProperty(
@@ -1044,18 +1039,19 @@
 
         private static MrwSerializationTypeDefinition? FindSerializationOnBase(TypeProvider model)
         {
-            if (model.Inherits is not { IsFrameworkType: false, Implementation: TypeProvider baseType })
+            var baseModel = GetBaseProvider(model);
+            if (baseModel == null)
             {
                 return null;
             }
 
-            if (baseType.SerializationProviders.Count == 0)
+            if (baseModel.SerializationProviders.Count == 0)
             {
                 return null;
             }
 
             // finds the first MrwSerializationTypeProvider in serialization providers
-            return baseType.SerializationProviders.OfType<MrwSerializationTypeDefinition>().FirstOrDefault();
+            return baseModel.SerializationProviders.OfType<MrwSerializationTypeDefinition>().FirstOrDefault();
         }
 
         /// <summary>
@@ -1072,26 +1068,16 @@
             var constructorParameters = new List<ParameterProvider>(parameterCapacity);
             bool shouldAddRawDataField = _rawDataField != null;
 
-<<<<<<< HEAD
             // add the base parameters
             constructorParameters.AddRange(baseParameters);
 
             // construct the initializer using the parameters from base signature
             var constructorInitializer = new ConstructorInitializer(true, baseParameters);
 
-            foreach (var property in _inputModel.Properties)
-            {
-                var parameter = new ParameterProvider(property);
-                if (!parameterNames.Contains(parameter.Name))
-                {
-                    constructorParameters.Add(parameter);
-                }
-=======
             foreach (var property in _model.Properties)
             {
                 var parameter = property.AsParameter;
                 constructorParameters.Add(parameter);
->>>>>>> 76bbb404
             }
 
             // Append the raw data field if it doesn't already exist in the constructor parameters
