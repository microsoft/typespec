--- conflicted
+++ resolved
@@ -75,12 +75,6 @@
             _mrwOptionsParameterSnippet = _serializationOptionsParameter.As<ModelReaderWriterOptions>();
             _jsonElementParameterSnippet = _jsonElementDeserializationParam.As<JsonElement>();
             _isNotEqualToWireConditionSnippet = _mrwOptionsParameterSnippet.Format().NotEqual(ModelReaderWriterOptionsSnippets.WireFormat);
-
-<<<<<<< HEAD
-            Namespace = provider.Namespace;
-=======
-            Name = provider.Name;
->>>>>>> 76bbb404
         }
 
         protected override string GetNamespace() => _model.Type.Namespace;
@@ -88,16 +82,9 @@
         protected override TypeSignatureModifiers GetDeclarationModifiers() => _model.DeclarationModifiers;
         private ConstructorProvider SerializationConstructor => _serializationConstructor ??= BuildSerializationConstructor();
 
-<<<<<<< HEAD
         protected override string BuildRelativeFilePath() => Path.Combine("src", "Generated", "Models", $"{Name}.cs");
 
         protected override string BuildName() => _model.Name;
-
-        public override string Namespace { get; }
-=======
-        public override string RelativeFilePath => Path.Combine("src", "Generated", "Models", $"{Name}.Serialization.cs");
-        public override string Name { get; }
->>>>>>> 76bbb404
 
         /// <summary>
         /// Builds the fields for the model by adding the raw data field for serialization.
