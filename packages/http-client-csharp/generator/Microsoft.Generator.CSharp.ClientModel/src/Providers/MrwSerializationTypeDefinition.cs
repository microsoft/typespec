// Copyright (c) Microsoft Corporation. All rights reserved.
// Licensed under the MIT License.

using System;
using System.ClientModel;
using System.ClientModel.Primitives;
using System.Collections.Generic;
using System.IO;
using System.Linq;
using System.Net;
using System.Text.Json;
using Microsoft.CodeAnalysis;
using Microsoft.Generator.CSharp.ClientModel.Snippets;
using Microsoft.Generator.CSharp.Expressions;
using Microsoft.Generator.CSharp.Input;
using Microsoft.Generator.CSharp.Primitives;
using Microsoft.Generator.CSharp.Providers;
using Microsoft.Generator.CSharp.Snippets;
using Microsoft.Generator.CSharp.Statements;
using static Microsoft.Generator.CSharp.Snippets.Snippet;

namespace Microsoft.Generator.CSharp.ClientModel.Providers
{
    /// <summary>
    /// This class provides the set of serialization models, methods, and interfaces for a given model.
    /// </summary>
    internal sealed class MrwSerializationTypeDefinition : TypeProvider
    {
        private const string PrivateAdditionalPropertiesPropertyDescription = "Keeps track of any properties unknown to the library.";
        private const string PrivateAdditionalPropertiesPropertyName = "_serializedAdditionalRawData";
        private const string JsonModelWriteCoreMethodName = "JsonModelWriteCore";
        private const string JsonModelCreateCoreMethodName = "JsonModelCreateCore";
        private const string PersistableModelWriteCoreMethodName = "PersistableModelWriteCore";
        private const string PersistableModelCreateCoreMethodName = "PersistableModelCreateCore";
        private const string WriteAction = "writing";
        private const string ReadAction = "reading";
        private const string AdditionalRawDataVarName = "serializedAdditionalRawData";
        private readonly ParameterProvider _utf8JsonWriterParameter = new("writer", $"The JSON writer.", typeof(Utf8JsonWriter));
        private readonly ParameterProvider _utf8JsonReaderParameter = new("reader", $"The JSON reader.", typeof(Utf8JsonReader), isRef: true);
        private readonly ParameterProvider _serializationOptionsParameter =
            new("options", $"The client options for reading and writing models.", typeof(ModelReaderWriterOptions));
        private readonly ParameterProvider _jsonElementDeserializationParam =
            new("element", $"The JSON element to deserialize", typeof(JsonElement));
        private readonly ParameterProvider _dataParameter = new("data", $"The data to parse.", typeof(BinaryData));
        private readonly ScopedApi<Utf8JsonWriter> _utf8JsonWriterSnippet;
        private readonly ScopedApi<ModelReaderWriterOptions> _mrwOptionsParameterSnippet;
        private readonly ScopedApi<JsonElement> _jsonElementParameterSnippet;
        private readonly ScopedApi<bool> _isNotEqualToWireConditionSnippet;
        private readonly CSharpType _privateAdditionalRawDataPropertyType = typeof(IDictionary<string, BinaryData>);
        private readonly CSharpType _jsonModelTInterface;
        private readonly CSharpType? _jsonModelObjectInterface;
        private readonly CSharpType _persistableModelTInterface;
        private readonly CSharpType? _persistableModelObjectInterface;
        private TypeProvider _model;
        private readonly InputModelType _inputModel;
        private readonly FieldProvider? _rawDataField;
        private readonly bool _isStruct;
        private ConstructorProvider? _serializationConstructor;
        // Flag to determine if the model should override the serialization methods
        private readonly bool _shouldOverrideMethods;

        public MrwSerializationTypeDefinition(TypeProvider provider, InputModelType inputModel)
        {
            _model = provider;
            _inputModel = inputModel;
            _isStruct = provider.DeclarationModifiers.HasFlag(TypeSignatureModifiers.Struct);
            // Initialize the serialization interfaces
            _jsonModelTInterface = new CSharpType(typeof(IJsonModel<>), provider.Type);
            _jsonModelObjectInterface = _isStruct ? (CSharpType)typeof(IJsonModel<object>) : null;
            _persistableModelTInterface = new CSharpType(typeof(IPersistableModel<>), provider.Type);
            _persistableModelObjectInterface = _isStruct ? (CSharpType)typeof(IPersistableModel<object>) : null;
            _rawDataField = BuildRawDataField();
            _shouldOverrideMethods = _model.Type.BaseType != null && _model.Type.BaseType is { IsFrameworkType: false };
            _utf8JsonWriterSnippet = _utf8JsonWriterParameter.As<Utf8JsonWriter>();
            _mrwOptionsParameterSnippet = _serializationOptionsParameter.As<ModelReaderWriterOptions>();
            _jsonElementParameterSnippet = _jsonElementDeserializationParam.As<JsonElement>();
            _isNotEqualToWireConditionSnippet = _mrwOptionsParameterSnippet.Format().NotEqual(ModelReaderWriterOptionsSnippets.WireFormat);

            Name = provider.Name;
        }

        protected override string GetNamespace() => _model.Type.Namespace;

        protected override TypeSignatureModifiers GetDeclarationModifiers() => _model.DeclarationModifiers;
        private ConstructorProvider SerializationConstructor => _serializationConstructor ??= BuildSerializationConstructor();

        public override string RelativeFilePath => Path.Combine("src", "Generated", "Models", $"{Name}.Serialization.cs");
        public override string Name { get; }

        /// <summary>
        /// Builds the fields for the model by adding the raw data field for serialization.
        /// </summary>
        /// <returns>The list of <see cref="FieldProvider"/> for the model.</returns>
        protected override FieldProvider[] BuildFields()
        {
            return _rawDataField != null ? [_rawDataField] : Array.Empty<FieldProvider>();
        }

        protected override ConstructorProvider[] BuildConstructors()
        {
            List<ConstructorProvider> constructors = new();
            bool serializationCtorParamsMatch = false;
            bool ctorWithNoParamsExist = false;

            foreach (var ctor in _model.Constructors)
            {
                var initializationCtorParams = ctor.Signature.Parameters;

                // Check if the model constructor has no parameters
                if (!ctorWithNoParamsExist && !initializationCtorParams.Any())
                {
                    ctorWithNoParamsExist = true;
                }

                if (!serializationCtorParamsMatch)
                {
                    // Check if the model constructor parameters match the serialization constructor parameters
                    if (initializationCtorParams.SequenceEqual(SerializationConstructor.Signature.Parameters))
                    {
                        serializationCtorParamsMatch = true;
                    }
                }
            }

            // Add the serialization constructor if it doesn't match any of the existing constructors
            if (!serializationCtorParamsMatch)
            {
                constructors.Add(SerializationConstructor);
            }

            // Add an empty constructor if the model doesn't have one
            if (!ctorWithNoParamsExist)
            {
                constructors.Add(BuildEmptyConstructor());
            }

            return constructors.ToArray();
        }

        /// <summary>
        /// Builds the raw data field for the model to be used for serialization.
        /// </summary>
        /// <returns>The constructed <see cref="FieldProvider"/> if the model should generate the field.</returns>
        private FieldProvider? BuildRawDataField()
        {
            if (_isStruct)
            {
                return null;
            }

            var FieldProvider = new FieldProvider(
                modifiers: FieldModifiers.Private,
                type: _privateAdditionalRawDataPropertyType,
                name: PrivateAdditionalPropertiesPropertyName);

            return FieldProvider;
        }

        /// <summary>
        /// Builds the serialization methods for the model.
        /// </summary>
        /// <returns>A list of serialization and deserialization methods for the model.</returns>
        protected override MethodProvider[] BuildMethods()
        {
            var jsonModelWriteCoreMethod = BuildJsonModelWriteCoreMethod();
            var methods = new List<MethodProvider>()
            {
                // Add JsonModel serialization methods
                BuildJsonModelWriteMethod(jsonModelWriteCoreMethod),
                jsonModelWriteCoreMethod,
                // Add JsonModel deserialization methods
                BuildJsonModelCreateMethod(),
                BuildJsonModelCreateCoreMethod(),
                BuildDeserializationMethod(),
                // Add PersistableModel serialization methods
                BuildPersistableModelWriteMethod(),
                BuildPersistableModelWriteCoreMethod(),
                BuildPersistableModelCreateMethod(),
                BuildPersistableModelCreateCoreMethod(),
                BuildPersistableModelGetFormatFromOptionsMethod(),
                //cast operators
                BuildImplicitToBinaryContent(),
                BuildExplicitFromClientResult()
            };

            if (_isStruct)
            {
                methods.Add(BuildJsonModelWriteMethodObjectDeclaration());
                methods.Add(BuildJsonModelCreateMethodObjectDeclaration());
                methods.Add(BuildPersistableModelWriteMethodObjectDeclaration());
                methods.Add(BuildPersistableModelGetFormatFromOptionsObjectDeclaration());
                methods.Add(BuildPersistableModelCreateMethodObjectDeclaration());
            }

            return [.. methods];
        }

        private MethodProvider BuildExplicitFromClientResult()
        {
            var result = new ParameterProvider("result", $"The {typeof(ClientResult):C} to deserialize the {Type:C} from.", typeof(ClientResult));
            var modifiers = MethodSignatureModifiers.Public | MethodSignatureModifiers.Static | MethodSignatureModifiers.Explicit | MethodSignatureModifiers.Operator;
            return new MethodProvider(
                new MethodSignature(Type.Name, null, modifiers, null, null, [result]),
                Throw(New.NotImplementedException(Literal("Not implemented"))), //TODO https://github.com/microsoft/typespec/issues/3696
                this);
        }

        private MethodProvider BuildImplicitToBinaryContent()
        {
            var model = new ParameterProvider(Type.Name.ToVariableName(), $"The {Type:C} to serialize into {typeof(BinaryContent):C}", Type);
            var modifiers = MethodSignatureModifiers.Public | MethodSignatureModifiers.Static | MethodSignatureModifiers.Implicit | MethodSignatureModifiers.Operator;
            return new MethodProvider(
                new MethodSignature(nameof(BinaryContent), null, modifiers, null, null, [model]),
                Throw(New.NotImplementedException(Literal("Not implemented"))), //TODO https://github.com/microsoft/typespec/issues/3696
                this);
        }

        /// <summary>
        /// Builds the types that the model type serialization implements.
        /// </summary>
        /// <returns>An array of <see cref="CSharpType"/> types that the model implements.</returns>
        protected override CSharpType[] BuildImplements()
        {
            int interfaceCount = _jsonModelObjectInterface != null ? 2 : 1;
            CSharpType[] interfaces = new CSharpType[interfaceCount];
            interfaces[0] = _jsonModelTInterface;

            if (_jsonModelObjectInterface != null)
            {
                interfaces[1] = _jsonModelObjectInterface;
            }

            return interfaces;
        }

        /// <summary>
        /// Builds the <see cref="IJsonModel{T}"/> write method for the model.
        /// </summary>
        internal MethodProvider BuildJsonModelWriteMethod(MethodProvider jsonModelWriteCoreMethod)
        {
            // void IJsonModel<T>.Write(Utf8JsonWriter writer, ModelReaderWriterOptions options)
            return new MethodProvider
            (
              new MethodSignature(nameof(IJsonModel<object>.Write), null, MethodSignatureModifiers.None, null, null, [_utf8JsonWriterParameter, _serializationOptionsParameter], ExplicitInterface: _jsonModelTInterface),
              BuildJsonModelWriteMethodBody(jsonModelWriteCoreMethod),
              this
            );
        }

        /// <summary>
        /// Builds the <see cref="IJsonModel{T}"/> write method for the model object.
        /// </summary>
        internal MethodProvider BuildJsonModelWriteMethodObjectDeclaration()
        {
            // void IJsonModel<object>.Write(Utf8JsonWriter writer, ModelReaderWriterOptions options) => ((IJsonModel<T>)this).Write(writer, options);
            var castToT = This.CastTo(_jsonModelTInterface);
            return new MethodProvider
            (
              new MethodSignature(nameof(IJsonModel<object>.Write), null, MethodSignatureModifiers.None, null, null, [_utf8JsonWriterParameter, _serializationOptionsParameter], ExplicitInterface: _jsonModelObjectInterface),
              castToT.Invoke(nameof(IJsonModel<object>.Write), [_utf8JsonWriterParameter, _serializationOptionsParameter]),
              this
            );
        }

        /// <summary>
        /// Builds the <see cref="IJsonModel{T}"/> create method for the model object.
        /// </summary>
        internal MethodProvider BuildJsonModelCreateMethodObjectDeclaration()
        {
            // object IJsonModel<object>.Create(ref Utf8JsonReader reader, ModelReaderWriterOptions options) => ((IJsonModel<T>)this).Create(ref reader, options);
            var castToT = This.CastTo(_jsonModelTInterface);
            return new MethodProvider
            (
              new MethodSignature(nameof(IJsonModel<object>.Create), null, MethodSignatureModifiers.None, typeof(object), null, [_utf8JsonReaderParameter, _serializationOptionsParameter], ExplicitInterface: _jsonModelObjectInterface),
              castToT.Invoke(nameof(IJsonModel<object>.Create), [_utf8JsonReaderParameter, _serializationOptionsParameter]),
              this
            );
        }

        /// <summary>
        /// Builds the <see cref="IPersistableModel{T}"/> write method for the model object.
        /// </summary>
        internal MethodProvider BuildPersistableModelWriteMethodObjectDeclaration()
        {
            // BinaryData IPersistableModel<object>.Write(ModelReaderWriterOptions options) => ((IPersistableModel<T>)this).Write(options);
            var castToT = This.CastTo(_persistableModelTInterface);
            var returnType = typeof(BinaryData);
            return new MethodProvider
            (
              new MethodSignature(nameof(IPersistableModel<object>.Write), null, MethodSignatureModifiers.None, returnType, null, [_serializationOptionsParameter], ExplicitInterface: _persistableModelObjectInterface),
              castToT.Invoke(nameof(IPersistableModel<object>.Write), [_serializationOptionsParameter]),
              this
            );
        }

        /// <summary>
        /// Builds the <see cref="IPersistableModel{T}"/> create method for the model object.
        /// </summary>
        internal MethodProvider BuildPersistableModelCreateMethodObjectDeclaration()
        {
            // object IPersistableModel<object>.Create(BinaryData data, ModelReaderWriterOptions options) => ((IPersistableModel<T>)this).Create(data, options);
            var castToT = This.CastTo(_persistableModelTInterface);
            var returnType = typeof(object);
            return new MethodProvider
            (
              new MethodSignature(nameof(IPersistableModel<object>.Create), null, MethodSignatureModifiers.None, returnType, null, [_dataParameter, _serializationOptionsParameter], ExplicitInterface: _persistableModelObjectInterface),
              castToT.Invoke(nameof(IPersistableModel<object>.Create), [_dataParameter, _serializationOptionsParameter]),
              this
            );
        }

        /// <summary>
        /// Builds the <see cref="IJsonModel{T}"/> write core method for the model.
        /// </summary>
        internal MethodProvider BuildJsonModelWriteCoreMethod()
        {
            MethodSignatureModifiers modifiers = MethodSignatureModifiers.Protected | MethodSignatureModifiers.Virtual;
            if (_shouldOverrideMethods)
            {
                modifiers = MethodSignatureModifiers.Protected | MethodSignatureModifiers.Override;
            }
            // void JsonModelWriteCore(Utf8JsonWriter writer, ModelReaderWriterOptions options)
            return new MethodProvider
            (
              new MethodSignature(JsonModelWriteCoreMethodName, null, modifiers, null, null, [_utf8JsonWriterParameter, _serializationOptionsParameter]),
              BuildJsonModelWriteCoreMethodBody(),
              this
            );
        }

        /// <summary>
        /// Builds the <see cref="IPersistableModel{T}"/> write core method for the model.
        /// </summary>
        internal MethodProvider BuildPersistableModelWriteCoreMethod()
        {
            MethodSignatureModifiers modifiers = MethodSignatureModifiers.Protected | MethodSignatureModifiers.Virtual;
            if (_shouldOverrideMethods)
            {
                modifiers = MethodSignatureModifiers.Protected | MethodSignatureModifiers.Override;
            }

            var returnType = typeof(BinaryData);
            // BinaryData PersistableModelWriteCore(ModelReaderWriterOptions options)
            return new MethodProvider
            (
              new MethodSignature(PersistableModelWriteCoreMethodName, null, modifiers, returnType, null, [_serializationOptionsParameter]),
              BuildPersistableModelWriteCoreMethodBody(),
              this
            );
        }

        /// <summary>
        /// Builds the <see cref="IPersistableModel{T}"/> create core method for the model.
        /// </summary>
        internal MethodProvider BuildPersistableModelCreateCoreMethod()
        {
            MethodSignatureModifiers modifiers = MethodSignatureModifiers.Protected | MethodSignatureModifiers.Virtual;
            if (_shouldOverrideMethods)
            {
                modifiers = MethodSignatureModifiers.Protected | MethodSignatureModifiers.Override;
            }

            var typeOfT = GetModelArgumentType(_jsonModelTInterface);
            // T PersistableModelCreateCore(BinaryData data, ModelReaderWriterOptions options)
            return new MethodProvider
            (
              new MethodSignature(PersistableModelCreateCoreMethodName, null, modifiers, typeOfT, null, [_dataParameter, _serializationOptionsParameter]),
              BuildPersistableModelCreateCoreMethodBody(),
              this
            );
        }

        /// <summary>
        /// Builds the <see cref="IJsonModel{T}"/> create method for the model.
        /// </summary>
        internal MethodProvider BuildJsonModelCreateMethod()
        {
            // T IJsonModel<T>.Create(ref Utf8JsonReader reader, ModelReaderWriterOptions options) => JsonModelCreateCore(ref reader, options);
            var typeOfT = GetModelArgumentType(_jsonModelTInterface);
            return new MethodProvider
            (
                new MethodSignature(nameof(IJsonModel<object>.Create), null, MethodSignatureModifiers.None, typeOfT, null, [_utf8JsonReaderParameter, _serializationOptionsParameter], ExplicitInterface: _jsonModelTInterface),
                This.Invoke(JsonModelCreateCoreMethodName, [_utf8JsonReaderParameter, _serializationOptionsParameter]),
                this
            );
        }

        /// <summary>
        /// Builds the <see cref="IJsonModel{T}"/> create core method for the model.
        /// </summary>
        internal MethodProvider BuildJsonModelCreateCoreMethod()
        {
            MethodSignatureModifiers modifiers = MethodSignatureModifiers.Protected | MethodSignatureModifiers.Virtual;
            if (_shouldOverrideMethods)
            {
                modifiers = MethodSignatureModifiers.Protected | MethodSignatureModifiers.Override;
            }
            var methodBody = new MethodBodyStatement[]
            {
                CreateValidateJsonFormat( _persistableModelTInterface, ReadAction),
                // using var document = JsonDocument.ParseValue(ref reader);
                UsingDeclare("document", typeof(JsonDocument), JsonDocumentSnippets.ParseValue(_utf8JsonReaderParameter), out var docVariable),
                // return DeserializeT(doc.RootElement, options);
                Return(TypeProviderSnippets.Deserialize(_model, JsonDocumentSnippets.RootElement(docVariable.As<JsonDocument>()), _mrwOptionsParameterSnippet))
            };

            // T JsonModelCreateCore(ref reader, ModelReaderWriterOptions options)
            return new MethodProvider
            (
              new MethodSignature(JsonModelCreateCoreMethodName, null, modifiers, _model.Type, null, [_utf8JsonReaderParameter, _serializationOptionsParameter]),
              methodBody,
              this
            );
        }

        /// <summary>
        /// Builds the deserialization method for the model.
        /// </summary>
        internal MethodProvider BuildDeserializationMethod()
        {
            var methodName = $"Deserialize{_model.Name}";
            var signatureModifiers = MethodSignatureModifiers.Internal | MethodSignatureModifiers.Static;

            // internal static T DeserializeT(JsonElement element, ModelReaderWriterOptions options)
            return new MethodProvider
            (
              new MethodSignature(methodName, null, signatureModifiers, _model.Type, null, [_jsonElementDeserializationParam, _serializationOptionsParameter]),
              BuildDeserializationMethodBody(),
              this
            );
        }

        /// <summary>
        /// Builds the <see cref="IPersistableModel{T}"/> write method.
        /// </summary>
        internal MethodProvider BuildPersistableModelWriteMethod()
        {
            // BinaryData IPersistableModel<T>.Write(ModelReaderWriterOptions options) => PersistableModelWriteCore(options);
            var returnType = typeof(BinaryData);
            return new MethodProvider
            (
                new MethodSignature(nameof(IPersistableModel<object>.Write), null, MethodSignatureModifiers.None, returnType, null, [_serializationOptionsParameter], ExplicitInterface: _persistableModelTInterface),
                This.Invoke(PersistableModelWriteCoreMethodName, _serializationOptionsParameter),
                this
            );
        }

        /// <summary>
        /// Builds the <see cref="IPersistableModel{T}"/> create method.
        /// </summary>
        internal MethodProvider BuildPersistableModelCreateMethod()
        {
            ParameterProvider dataParameter = new("data", $"The data to parse.", typeof(BinaryData));
            // IPersistableModel<T>.Create(BinaryData data, ModelReaderWriterOptions options) => PersistableModelCreateCore(data, options);
            var typeOfT = GetModelArgumentType(_persistableModelTInterface);
            return new MethodProvider
            (
                new MethodSignature(nameof(IPersistableModel<object>.Create), null, MethodSignatureModifiers.None, typeOfT, null, [dataParameter, _serializationOptionsParameter], ExplicitInterface: _persistableModelTInterface),
                This.Invoke(PersistableModelCreateCoreMethodName, [dataParameter, _serializationOptionsParameter]),
                this
            );
        }

        /// <summary>
        /// Builds the <see cref="IPersistableModel{T}"/> GetFormatFromOptions method.
        /// </summary>
        internal MethodProvider BuildPersistableModelGetFormatFromOptionsMethod()
        {
            ValueExpression jsonWireFormat = SystemSnippet.JsonFormatSerialization;
            // string IPersistableModel<T>.GetFormatFromOptions(ModelReaderWriterOptions options)
            return new MethodProvider
            (
                new MethodSignature(nameof(IPersistableModel<object>.GetFormatFromOptions), null, MethodSignatureModifiers.None, typeof(string), null, [_serializationOptionsParameter], ExplicitInterface: _persistableModelTInterface),
                jsonWireFormat,
                this
            );
        }

        /// <summary>
        /// Builds the <see cref="IPersistableModel{object}"/> GetFormatFromOptions method for the model object.
        /// </summary>
        internal MethodProvider BuildPersistableModelGetFormatFromOptionsObjectDeclaration()
        {
            ValueExpression jsonWireFormat = SystemSnippet.JsonFormatSerialization;
            var castToT = This.CastTo(_persistableModelTInterface);

            // string IPersistableModel<object>.GetFormatFromOptions(ModelReaderWriterOptions options) => ((IPersistableModel<T>)this).GetFormatFromOptions(options);
            return new MethodProvider
            (
                new MethodSignature(nameof(IPersistableModel<object>.GetFormatFromOptions), null, MethodSignatureModifiers.None, typeof(string), null, [_serializationOptionsParameter], ExplicitInterface: _persistableModelObjectInterface),
                castToT.Invoke(nameof(IPersistableModel<object>.GetFormatFromOptions), [_serializationOptionsParameter]),
                this
            );
        }

        /// <summary>
        /// Builds the serialization constructor for the model.
        /// </summary>
        /// <returns>The constructed serialization constructor.</returns>
        internal ConstructorProvider BuildSerializationConstructor()
        {
            var serializationCtorParameters = BuildSerializationConstructorParameters();

            return new ConstructorProvider(
                signature: new ConstructorSignature(
                    Type,
                    $"Initializes a new instance of {Type:C}",
                    MethodSignatureModifiers.Internal,
                    serializationCtorParameters),
                bodyStatements: new MethodBodyStatement[]
                {
                    GetPropertyInitializers(serializationCtorParameters)
                },
                this);
        }

        private MethodBodyStatement[] BuildJsonModelWriteMethodBody(MethodProvider jsonModelWriteCoreMethod)
        {
            var coreMethodSignature = jsonModelWriteCoreMethod.Signature;

            return
            [
                _utf8JsonWriterSnippet.WriteStartObject(),
                This.Invoke(coreMethodSignature.Name, [.. coreMethodSignature.Parameters]).Terminate(),
                _utf8JsonWriterSnippet.WriteEndObject(),
            ];
        }

        private MethodBodyStatement[] BuildJsonModelWriteCoreMethodBody()
        {
            return
            [
                CreateValidateJsonFormat(_persistableModelTInterface, WriteAction),
                CallBaseJsonModelWriteCore(),
                CreateWritePropertiesStatements(),
                CreateWriteAdditionalRawDataStatement()
            ];
        }

        private MethodBodyStatement[] BuildDeserializationMethodBody()
        {
            VariableExpression? additionalRawDataDictionary = null;
            DictionaryExpression? rawDataDictionary = null;
            MethodBodyStatement additionalRawDataDictionaryDeclaration = MethodBodyStatement.Empty;
            MethodBodyStatement rawDataDictionaryDeclaration = MethodBodyStatement.Empty;
            MethodBodyStatement assignRawData = MethodBodyStatement.Empty;

            if (_rawDataField != null)
            {
                var rawDataType = new CSharpType(typeof(Dictionary<string, BinaryData>));
                // IDictionary<string, BinaryData> serializedAdditionalRawData = default;
                additionalRawDataDictionaryDeclaration = Declare(
                    AdditionalRawDataVarName,
                    _privateAdditionalRawDataPropertyType,
                    new DictionaryExpression(_privateAdditionalRawDataPropertyType, Default),
                    out additionalRawDataDictionary);
                // Dictionary<string, BinaryData> rawDataDictionary = new Dictionary<string, BinaryData>();
                rawDataDictionaryDeclaration = Declare(
                       "rawDataDictionary",
                       new DictionaryExpression(rawDataType, New.Instance(rawDataType)),
                       out rawDataDictionary);
                // serializedAdditionalRawData = rawDataDictionary;
                assignRawData = additionalRawDataDictionary.Assign(rawDataDictionary).Terminate();
            }

            // Build the deserialization statements for each property
            ForeachStatement deserializePropertiesForEachStatement = new("prop", _jsonElementParameterSnippet.EnumerateObject(), out var prop)
            {
                BuildDeserializePropertiesStatements(prop.As<JsonProperty>(), rawDataDictionary)
            };

            return
            [
                new IfStatement(_jsonElementParameterSnippet.ValueKindEqualsNull()) { Return(Null) },
                GetPropertyVariableDeclarations(),
                additionalRawDataDictionaryDeclaration,
                rawDataDictionaryDeclaration,
                deserializePropertiesForEachStatement,
                assignRawData,
                Return(New.Instance(_model.Type, GetSerializationCtorParameterValues(additionalRawDataDictionary)))
            ];
        }

        private MethodBodyStatement[] GetPropertyVariableDeclarations()
        {
            var propertyCount = _model.Properties.Count;
            MethodBodyStatement[] propertyDeclarationStatements = new MethodBodyStatement[propertyCount];

            for (var i = 0; i < propertyCount; i++)
            {
                var property = _model.Properties[i];
                var variableRef = property.AsVariableExpression;
                propertyDeclarationStatements[i] = Declare(variableRef, Default);
            }
            return propertyDeclarationStatements;
        }

        private MethodBodyStatement[] BuildPersistableModelWriteCoreMethodBody()
        {
            var switchCase = new SwitchCaseStatement(
                ModelReaderWriterOptionsSnippets.JsonFormat,
                Return(Static(typeof(ModelReaderWriter)).Invoke(nameof(ModelReaderWriter.Write), [This, _mrwOptionsParameterSnippet])));
            var typeOfT = _persistableModelTInterface.Arguments[0];
            var defaultCase = SwitchCaseStatement.Default(
                ThrowValidationFailException(_mrwOptionsParameterSnippet.Format(), typeOfT, WriteAction));

            return
            [
                GetConcreteFormat(_mrwOptionsParameterSnippet, _persistableModelTInterface, out VariableExpression format),
                new SwitchStatement(format, [switchCase, defaultCase])
            ];
        }

        private MethodBodyStatement[] BuildPersistableModelCreateCoreMethodBody()
        {
            var switchCase = new SwitchCaseStatement(
                ModelReaderWriterOptionsSnippets.JsonFormat,
                new MethodBodyStatement[]
                {
                    new UsingScopeStatement(typeof(JsonDocument), "document", JsonDocumentSnippets.Parse(_dataParameter), out var jsonDocumentVar)
                    {
                        Return(_model.Deserialize(jsonDocumentVar.As<JsonDocument>().RootElement(), _serializationOptionsParameter))
                    },
               });
            var typeOfT = _persistableModelTInterface.Arguments[0];
            var defaultCase = SwitchCaseStatement.Default(
                ThrowValidationFailException(_mrwOptionsParameterSnippet.Format(), typeOfT, ReadAction));

            return
            [
                GetConcreteFormat(_mrwOptionsParameterSnippet, _persistableModelTInterface, out VariableExpression format),
                new SwitchStatement(format, [switchCase, defaultCase])
            ];
        }

        private MethodBodyStatement CallBaseJsonModelWriteCore()
        {
            // base.<JsonModelWriteCore>()
            return _shouldOverrideMethods ?
                Base.Invoke(JsonModelWriteCoreMethodName, [_utf8JsonWriterParameter, _serializationOptionsParameter]).Terminate()
                : MethodBodyStatement.Empty;
        }

        private MethodBodyStatement GetPropertyInitializers(IReadOnlyList<ParameterProvider> parameters)
        {
            List<MethodBodyStatement> methodBodyStatements = new();

            foreach (var param in parameters)
            {
                if (param.Name == _rawDataField?.Name.ToVariableName())
                {
                    methodBodyStatements.Add(_rawDataField.Assign(param).Terminate());
                    continue;
                }

                ValueExpression initializationValue = param;
                var initializationStatement = param.AsPropertyExpression.Assign(initializationValue).Terminate();
                if (initializationStatement != null)
                {
                    methodBodyStatements.Add(initializationStatement);
                }
            }

            return methodBodyStatements;
        }

        /// <summary>
        /// Builds the values for the serialization constructor parameters.
        /// <paramref name="additionalRawDataDictionary"/> is the variable reference for the additional raw data dictionary.
        /// </summary>
        private ValueExpression[] GetSerializationCtorParameterValues(
            VariableExpression? additionalRawDataDictionary)
        {
            var propertyCount = _model.Properties.Count;
            var serializationCtorParametersCount = SerializationConstructor.Signature.Parameters.Count;
            ValueExpression[] serializationCtorParameters = new ValueExpression[serializationCtorParametersCount];
            var serializationCtorParameterValues = new Dictionary<string, ValueExpression>(propertyCount);

            // Map property variable names to their corresponding parameter values
            for (var i = 0; i < propertyCount; i++)
            {
                var property = _model.Properties[i];
                var propertyVarName = property.Name.ToVariableName();
                var propertyVarRef = property.AsVariableExpression;
                serializationCtorParameterValues[propertyVarName] = GetValueForSerializationConstructor(property, propertyVarRef, property.WireInfo);
            }

            // add the additional raw data
            if (additionalRawDataDictionary != null)
            {
                serializationCtorParameterValues.Add(AdditionalRawDataVarName, additionalRawDataDictionary);
            }

            // Construct the list of parameter value expressions for the serialization constructor
            for (var i = 0; i < serializationCtorParametersCount; i++)
            {
                var parameter = SerializationConstructor.Signature.Parameters[i];
                var paramVarName = parameter.Name.ToVariableName();
                serializationCtorParameters[i] = serializationCtorParameterValues.TryGetValue(paramVarName, out var value) ? value : Default;
            }

            return serializationCtorParameters;
        }

        private static ValueExpression GetValueForSerializationConstructor(
            PropertyProvider property,
            VariableExpression propertyVarReference,
            PropertyWireInformation? propertyWireInfo)
        {
            var propertyVarName = property.Name.ToVariableName();
            var isRequired = propertyWireInfo?.IsRequired ?? false;

            if (!property.Type.IsFrameworkType || propertyVarName == AdditionalRawDataVarName)
            {
                return propertyVarReference;
            }
            else if (!isRequired)
            {
                return OptionalSnippets.FallBackToChangeTrackingCollection(propertyVarReference, property.Type);
            }

            return propertyVarReference;
        }

        private List<MethodBodyStatement> BuildDeserializePropertiesStatements(
            ScopedApi<JsonProperty> jsonProperty,
            DictionaryExpression? rawDataDictionary)
        {
            List<MethodBodyStatement> propertyDeserializationStatements = new();
            // Create each property's deserialization statement
            for (var i = 0; i < _model.Properties.Count; i++)
            {
                var property = _model.Properties[i];
                var propertyWireInfo = property.WireInfo;
                var propertySerializationName = propertyWireInfo?.SerializedName ?? property.Name;
                var checkIfJsonPropEqualsName = new IfStatement(jsonProperty.NameEquals(propertySerializationName.ToVariableName()))
                {
                    DeserializeProperty(property, jsonProperty)
                };
                propertyDeserializationStatements.Add(checkIfJsonPropEqualsName);
            }

            // deserialize the raw data properties
            if (rawDataDictionary != null)
            {
                var elementType = _privateAdditionalRawDataPropertyType.Arguments[1].FrameworkType;
                var rawDataDeserializationValue = GetValueTypeDeserializationExpression(elementType, jsonProperty.Value(), SerializationFormat.Default);
                propertyDeserializationStatements.Add(new IfStatement(_isNotEqualToWireConditionSnippet)
                {
                    rawDataDictionary.Add(jsonProperty.Name(), rawDataDeserializationValue)
                });
            }

            return propertyDeserializationStatements;
        }

        private MethodBodyStatement[] DeserializeProperty(
            PropertyProvider property,
            ScopedApi<JsonProperty> jsonProperty)
        {
            var serializationFormat = property.WireInfo?.SerializationFormat ?? SerializationFormat.Default;
            var propertyVarReference = property.AsVariableExpression;

            return
            [
                DeserializationPropertyNullCheckStatement(property, jsonProperty, propertyVarReference),
                DeserializeValue(property.Type, jsonProperty.Value(), serializationFormat, out ValueExpression value),
                propertyVarReference.Assign(value).Terminate(),
                Continue
            ];
        }

        /// <summary>
        /// This method constructs the deserialization property null check statement for the json property
        /// <paramref name="jsonProperty"/>. If the property is required, the method will return a null check
        /// with an assignment to the property variable. If the property is not required, the method will simply
        /// return a null check for the json property.
        /// </summary>
        private static MethodBodyStatement DeserializationPropertyNullCheckStatement(
            PropertyProvider property,
            ScopedApi<JsonProperty> jsonProperty,
            VariableExpression propertyVarRef)
        {
            // Produces: if (prop.Value.ValueKind == System.Text.Json.JsonValueKind.Null)
            var checkEmptyProperty = jsonProperty.Value().ValueKindEqualsNull();
            CSharpType serializedType = property.Type;
            var propertyIsRequired = property.WireInfo?.IsRequired ?? false;

            if (serializedType.IsNullable)
            {
                if (!serializedType.IsCollection)
                {
                    return new IfStatement(checkEmptyProperty)
                    {
                        propertyVarRef.Assign(Null).Terminate(),
                        Continue
                    };
                }

                if (propertyIsRequired && !serializedType.IsValueType)
                {
                    return new IfStatement(checkEmptyProperty)
                    {
                        propertyVarRef.Assign(New.Instance(serializedType.PropertyInitializationType)).Terminate(),
                        Continue
                    };
                }

                return new IfStatement(checkEmptyProperty) { Continue };
            }

            if ((propertyIsRequired && !serializedType.IsReadOnlyMemory)
                || serializedType.Equals(typeof(JsonElement))
                || serializedType.Equals(typeof(string)))
            {
                return MethodBodyStatement.Empty;
            }

            return new IfStatement(checkEmptyProperty) { Continue };
        }

        private MethodBodyStatement DeserializeValue(
            CSharpType valueType,
            ScopedApi<JsonElement> jsonElement,
            SerializationFormat serializationFormat,
            out ValueExpression value)
        {
            if (valueType.IsList || valueType.IsArray)
            {
                if (valueType.IsArray && valueType.ElementType.IsReadOnlyMemory)
                {
                    var array = new VariableExpression(valueType.ElementType.PropertyInitializationType, "array");
                    var index = new VariableExpression(typeof(int), "index");
                    var deserializeReadOnlyMemory = new MethodBodyStatement[]
                    {
                        Declare(index, Int(0)),
                        Declare(array, New.Array(valueType.ElementType, jsonElement.GetArrayLength())),
                        ForeachStatement.Create("item", jsonElement.EnumerateArray(), out ScopedApi<JsonElement> item).Add(new MethodBodyStatement[]
                        {
                             NullCheckCollectionItemIfRequired(valueType.ElementType, item, item.Assign(Null).Terminate(),
                                new MethodBodyStatement[]
                                {
                                    DeserializeValue(valueType.ElementType, item, serializationFormat, out ValueExpression deserializedArrayElement),
                                    item.Assign(deserializedArrayElement).Terminate(),
                                }),
                            index.Increment().Terminate()
                        })
                    };
                    value = New.Instance(valueType.ElementType, array);
                    return deserializeReadOnlyMemory;
                }

                var deserializeArrayStatement = new MethodBodyStatement[]
                {
                    Declare("array", New.List(valueType.ElementType), out var listVariable),
                    ForeachStatement.Create("item", jsonElement.EnumerateArray(), out ScopedApi<JsonElement> arrayItem).Add(new MethodBodyStatement[]
                    {
                       NullCheckCollectionItemIfRequired(valueType.ElementType, arrayItem, listVariable.Add(Null), new MethodBodyStatement[]
                        {
                            DeserializeValue(valueType.ElementType, arrayItem, serializationFormat, out ValueExpression deserializedListElement),
                            listVariable.Add(deserializedListElement),
                        })
                    })
                };
                value = listVariable;
                return deserializeArrayStatement;
            }
            else if (valueType.IsDictionary)
            {
                var deserializeDictionaryStatement = new MethodBodyStatement[]
                {
                    Declare("dictionary", New.Dictionary(valueType.Arguments[0], valueType.Arguments[1]), out var dictionary),
                    ForeachStatement.Create("prop", jsonElement.EnumerateObject(), out ScopedApi<JsonProperty> prop).Add(new MethodBodyStatement[]
                    {
                        CreateDeserializeDictionaryValueStatement(valueType.ElementType, dictionary, prop, serializationFormat)
                    })
                };
                value = dictionary;
                return deserializeDictionaryStatement;
            }
            else
            {
                value = CreateDeserializeValueExpression(valueType, serializationFormat, jsonElement);
                return MethodBodyStatement.Empty;
            }
        }

        private ValueExpression CreateDeserializeValueExpression(CSharpType valueType, SerializationFormat serializationFormat, ScopedApi<JsonElement> jsonElement) =>
            valueType switch
            {
                { IsFrameworkType: true } when valueType.FrameworkType == typeof(Nullable<>) =>
                    GetValueTypeDeserializationExpression(valueType.Arguments[0].FrameworkType, jsonElement, serializationFormat),
                { IsFrameworkType: true } =>
                    GetValueTypeDeserializationExpression(valueType.FrameworkType, jsonElement, serializationFormat),
                _ => SerializeModelOrEnum(valueType, serializationFormat, jsonElement)
            };

        private ValueExpression SerializeModelOrEnum(CSharpType valueType, SerializationFormat serializationFormat, ScopedApi<JsonElement> jsonElement)
        {
            var provider = ClientModelPlugin.Instance.TypeFactory.GetProvider(valueType);
            if (provider is null)
                throw new InvalidOperationException($"Unable to deserialize type {valueType}");

            if (valueType.IsEnum && provider is EnumProvider enumProvider)
            {
                return enumProvider.ToEnum(GetValueTypeDeserializationExpression(enumProvider.ValueType.FrameworkType, jsonElement, serializationFormat));
            }
            else
            {
                return provider.Deserialize(jsonElement, _mrwOptionsParameterSnippet);
            }

            throw new InvalidOperationException($"Unable to deserialize type {valueType}");
        }

        private MethodBodyStatement CreateDeserializeDictionaryValueStatement(
            CSharpType dictionaryItemType,
            DictionaryExpression dictionary,
            ScopedApi<JsonProperty> property,
            SerializationFormat serializationFormat)
        {
            var deserializeValueBlock = new MethodBodyStatement[]
            {
                DeserializeValue(dictionaryItemType, property.Value(), serializationFormat, out var value),
                dictionary.Add(property.Name(), value)
            };

            if (TypeRequiresNullCheckInSerialization(dictionaryItemType))
            {
                return new IfElseStatement
                (
                    property.Value().ValueKindEqualsNull(),
                    dictionary.Add(property.Name(), Null),
                    deserializeValueBlock
                );
            }

            return deserializeValueBlock;
        }

        private static MethodBodyStatement NullCheckCollectionItemIfRequired(
            CSharpType collectionItemType,
            ScopedApi<JsonElement> arrayItemVar,
            MethodBodyStatement assignNull,
            MethodBodyStatement deserializeValue)
            => TypeRequiresNullCheckInSerialization(collectionItemType)
                ? new IfElseStatement(arrayItemVar.ValueKindEqualsNull(), assignNull, deserializeValue)
                : deserializeValue;

        /// <summary>
        /// Builds the parameters for the serialization constructor by iterating through the input model properties.
        /// It then adds raw data field to the constructor if it doesn't already exist in the list of constructed parameters.
        /// </summary>
        /// <returns>The list of parameters for the serialization parameter.</returns>
        private List<ParameterProvider> BuildSerializationConstructorParameters()
        {
            List<ParameterProvider> constructorParameters = new List<ParameterProvider>();
            bool shouldAddRawDataField = _rawDataField != null;

            foreach (var property in _inputModel.Properties)
            {
                var parameter = new ParameterProvider(property);
                constructorParameters.Add(parameter);

                if (shouldAddRawDataField && string.Equals(parameter.Name, _rawDataField?.Name, StringComparison.OrdinalIgnoreCase))
                {
                    shouldAddRawDataField = false;
                }
            }

            // Append the raw data field if it doesn't already exist in the constructor parameters
            if (shouldAddRawDataField && _rawDataField != null)
            {
                constructorParameters.Add(new ParameterProvider(
                    _rawDataField.Name.ToVariableName(),
                    FormattableStringHelpers.FromString(PrivateAdditionalPropertiesPropertyDescription),
                    _rawDataField.Type));
            }

            return constructorParameters;
        }

        private ConstructorProvider BuildEmptyConstructor()
        {
            var accessibility = _isStruct ? MethodSignatureModifiers.Public : MethodSignatureModifiers.Internal;
            return new ConstructorProvider(
                signature: new ConstructorSignature(Type, $"Initializes a new instance of {Type:C} for deserialization.", accessibility, Array.Empty<ParameterProvider>()),
                bodyStatements: new MethodBodyStatement(),
                this);
        }

        /// <summary>
        /// Produces the validation body statements for the JSON serialization format.
        /// </summary>
        private MethodBodyStatement CreateValidateJsonFormat(CSharpType modelInterface, string action)
        {
            /*
                var format = options.Format == "W" ? GetFormatFromOptions(options) : options.Format;
                if (format != <formatValue>)
                {
                    throw new FormatException($"The model {nameof(ThisModel)} does not support '{format}' format.");
                }
            */
            MethodBodyStatement[] statements =
            [
                GetConcreteFormat(_mrwOptionsParameterSnippet, modelInterface, out VariableExpression format),
                new IfStatement(format.NotEqual(ModelReaderWriterOptionsSnippets.JsonFormat))
                {
                    ThrowValidationFailException(format, modelInterface.Arguments[0], action)
                },
            ];

            return statements;
        }

        private MethodBodyStatement GetConcreteFormat(ScopedApi<ModelReaderWriterOptions> options, CSharpType iModelTInterface, out VariableExpression format)
        {
            var cast = This.CastTo(iModelTInterface);
            var invokeGetFormatFromOptions = cast.Invoke(nameof(IPersistableModel<object>.GetFormatFromOptions), options);
            var condition = new TernaryConditionalExpression(
                options.Format().Equal(ModelReaderWriterOptionsSnippets.WireFormat),
                invokeGetFormatFromOptions,
                options.Format());
            var reference = new VariableExpression(typeof(string), "format");
            format = reference;
            return Declare(reference, condition);
        }

        private static MethodBodyStatement ThrowValidationFailException(ValueExpression format, CSharpType modelType, string action)
            => Throw(New.Instance(
                typeof(FormatException),
                new FormattableStringExpression($"The model {{{0}}} does not support {action} '{{{1}}}' format.",
                [
                    Nameof(modelType),
                    format
                ])));

        /// <summary>
        /// Constructs the body statements for the JsonModelWriteCore method containing the serialization for the model properties.
        /// </summary>
        private MethodBodyStatement[] CreateWritePropertiesStatements()
        {
            var propertyCount = _model.Properties.Count;
            var propertyStatements = new MethodBodyStatement[propertyCount];
            for (var i = 0; i < propertyCount; i++)
            {
                var property = _model.Properties[i];
<<<<<<< HEAD
                // we should only write those properties with a wire info. Those properties without wireinfo indicate they are not spec properties.
                if (property.WireInfo is not { } wireInfo)
                {
                    continue;
                }
                var propertySerializationName = wireInfo.SerializedName;
                var propertySerializationFormat = wireInfo.SerializationFormat;
                var propertyIsReadOnly = wireInfo.IsReadOnly;
                var propertyIsRequired = wireInfo.IsRequired;
=======
                var propertyWireInfo = property.WireInfo;
                var propertySerializationName = propertyWireInfo?.SerializedName ?? property.Name;
                var propertyMember = new MemberExpression(null, propertySerializationName);
                var propertySerializationFormat = propertyWireInfo?.SerializationFormat ?? SerializationFormat.Default;
                var propertyIsReadOnly = propertyWireInfo?.IsReadOnly ?? false;
                var propertyIsRequired = propertyWireInfo?.IsRequired ?? false;
                var propertyIsNullable = propertyWireInfo?.IsNullable ?? false;
>>>>>>> f5a9764a

                // Generate the serialization statements for the property
                var writePropertySerializationStatements = new MethodBodyStatement[]
                {
                    _utf8JsonWriterSnippet.WritePropertyName(propertySerializationName),
                    CreateSerializationStatement(property.Type, property, propertySerializationFormat)
                };

                // Wrap the serialization statement in a check for whether the property is defined
<<<<<<< HEAD
                var wrapInIsDefinedStatement = WrapInIsDefined(property, property, propertyIsRequired, propertyIsReadOnly, writePropertySerializationStatements);
=======
                var wrapInIsDefinedStatement = WrapInIsDefined(property, propertyMember, propertyIsRequired, propertyIsReadOnly, propertyIsNullable, writePropertySerializationStatements);
>>>>>>> f5a9764a
                if (propertyIsReadOnly && wrapInIsDefinedStatement is not IfStatement)
                {
                    wrapInIsDefinedStatement = new IfStatement(_isNotEqualToWireConditionSnippet)
                    {
                        wrapInIsDefinedStatement
                    };
                }
                propertyStatements[i] = wrapInIsDefinedStatement;
            }

            return propertyStatements;
        }

        /// <summary>
        /// Wraps the serialization statement in a condition check to ensure only initialized and required properties are serialized.
        /// </summary>
        /// <param name="propertyProvider">The model property.</param>
        /// <param name="propertyMemberExpression">The expression representing the property to serialize.</param>
        /// <param name="writePropertySerializationStatement">The serialization statement to conditionally execute.</param>
        /// <returns>A method body statement that includes condition checks before serialization.</returns>
        private MethodBodyStatement WrapInIsDefined(
            PropertyProvider propertyProvider,
            MemberExpression propertyMemberExpression,
            bool propertyIsRequired,
            bool propertyIsReadOnly,
            bool propertyIsNullable,
            MethodBodyStatement writePropertySerializationStatement)
        {
            var propertyType = propertyProvider.Type;

            // Create the first conditional statement to check if the property is defined
            if (propertyIsNullable)
            {
                writePropertySerializationStatement = CheckPropertyIsInitialized(
                propertyProvider,
                propertyIsRequired,
                propertyMemberExpression,
                writePropertySerializationStatement);
            }

            // Directly return the statement if the property is required or a non-nullable value type that is not JsonElement
            if (IsRequiredOrNonNullableValueType(propertyType, propertyIsRequired))
            {
                return writePropertySerializationStatement;
            }

            // Conditionally serialize based on whether the property is a collection or a single value
            return CreateConditionalSerializationStatement(propertyType, propertyMemberExpression, propertyIsReadOnly, writePropertySerializationStatement);
        }

        private IfElseStatement CheckPropertyIsInitialized(
            PropertyProvider propertyProvider,
            bool isPropRequired,
            MemberExpression propertyMemberExpression,
            MethodBodyStatement writePropertySerializationStatement)
        {
            var propertyType = propertyProvider.Type;
            var propertySerialization = propertyProvider.WireInfo;
            var propertyName = propertySerialization?.SerializedName ?? propertyProvider.Name;
            ScopedApi<bool> propertyIsInitialized;

            if (propertyType.IsCollection && !propertyType.IsReadOnlyMemory && isPropRequired)
            {
                propertyIsInitialized = propertyMemberExpression.NotEqual(Null)
                    .And(OptionalSnippets.IsCollectionDefined(propertyMemberExpression));
            }
            else
            {
                propertyIsInitialized = propertyMemberExpression.NotEqual(Null);
            }

            return new IfElseStatement(
                propertyIsInitialized,
                writePropertySerializationStatement,
                _utf8JsonWriterSnippet.WriteNull(propertyName.ToVariableName()));
        }

        /// <summary>
        /// Creates a serialization statement for the specified type.
        /// </summary>
        /// <param name="serializationType">The type being serialized.</param>
        /// <param name="value">The value to be serialized.</param>
        /// <param name="serializationFormat">The serialization format.</param>
        /// <returns>The serialization statement.</returns>
        /// <exception cref="NotSupportedException">Thrown when the serialization type is not supported.</exception>
        private MethodBodyStatement CreateSerializationStatement(
            CSharpType serializationType,
            ValueExpression value,
            SerializationFormat serializationFormat) => serializationType switch
            {
                { IsDictionary: true } =>
                    CreateDictionarySerializationStatement(
                        value.AsDictionary(serializationType),
                        serializationFormat),
                { IsList: true } or { IsArray: true } =>
                    CreateListSerializationStatement(GetEnumerableExpression(value, serializationType), serializationFormat),
                { IsCollection: false } =>
                    CreateValueSerializationStatement(serializationType, serializationFormat, value),
                _ => throw new NotSupportedException($"Serialization of type {serializationType.Name} is not supported.")
            };

        private MethodBodyStatement CreateDictionarySerializationStatement(
            DictionaryExpression dictionary,
            SerializationFormat serializationFormat)
        {
            return new[]
            {
                _utf8JsonWriterSnippet.WriteStartObject(),
                new ForeachStatement("item", dictionary, out KeyValuePairExpression keyValuePair)
                {
                    _utf8JsonWriterSnippet.WritePropertyName(keyValuePair.Key),
                    TypeRequiresNullCheckInSerialization(keyValuePair.ValueType) ?
                    new IfStatement(keyValuePair.Value.Equal(Null)) { _utf8JsonWriterSnippet.WriteNullValue(), Continue }: MethodBodyStatement.Empty,
                    CreateSerializationStatement(keyValuePair.ValueType, keyValuePair.Value, serializationFormat)
                },
                _utf8JsonWriterSnippet.WriteEndObject()
            };
        }

        private MethodBodyStatement CreateListSerializationStatement(
            ScopedApi array,
            SerializationFormat serializationFormat)
        {
            return new[]
            {
                _utf8JsonWriterSnippet.WriteStartArray(),
                new ForeachStatement("item", array, out VariableExpression item)
                {
                    TypeRequiresNullCheckInSerialization(item.Type) ?
                    new IfStatement(item.Equal(Null)) { _utf8JsonWriterSnippet.WriteNullValue(), Continue } : MethodBodyStatement.Empty,
                    CreateSerializationStatement(item.Type, item, serializationFormat)
                },
                _utf8JsonWriterSnippet.WriteEndArray()
            };
        }

        private MethodBodyStatement CreateValueSerializationStatement(
            CSharpType type,
            SerializationFormat serializationFormat,
            ValueExpression value)
        {
            if (type.IsFrameworkType)
            {
                return SerializeValueType(type, serializationFormat, value, type.FrameworkType);
            }
            else
            {
                var provider = ClientModelPlugin.Instance.TypeFactory.GetProvider(type);
                if (provider is null)
                    throw new NotSupportedException($"Serialization of type {type.Name} is not supported.");

                if (type.IsEnum && provider is EnumProvider enumProvider)
                {
                    return SerializeEnumProvider(enumProvider, type, value);
                }
                else
                {
                    return _utf8JsonWriterSnippet.WriteObjectValue(value.As(provider.Type), options: _mrwOptionsParameterSnippet);
                }
            }

            throw new NotSupportedException($"Serialization of type {type.Name} is not supported.");
        }

        private MethodBodyStatement SerializeEnumProvider(
            EnumProvider enumProvider,
            CSharpType type,
            ValueExpression value)
        {
            var enumerableSnippet = new ScopedApi(type, value.NullableStructValue(type));
            if ((EnumIsIntValueType(enumProvider) && !enumProvider.IsExtensible) || EnumIsNumericValueType(enumProvider))
            {
                return _utf8JsonWriterSnippet.WriteNumberValue(enumProvider.ToSerial(enumerableSnippet));
            }
            else
            {
                return _utf8JsonWriterSnippet.WriteStringValue(enumProvider.ToSerial(enumerableSnippet));
            }
        }

        private MethodBodyStatement SerializeValueType(
            CSharpType type,
            SerializationFormat serializationFormat,
            ValueExpression value,
            Type valueType)
        {
            if (valueType == typeof(Nullable<>))
            {
                valueType = type.Arguments[0].FrameworkType;
            }

            value = value.NullableStructValue(type);

            return valueType switch
            {
                var t when t == typeof(JsonElement) =>
                    value.As<JsonElement>().WriteTo(_utf8JsonWriterSnippet),
                var t when ValueTypeIsNumber(t) =>
                    _utf8JsonWriterSnippet.WriteNumberValue(value),
                var t when t == typeof(object) =>
                    _utf8JsonWriterSnippet.WriteObjectValue(value.As(valueType), _mrwOptionsParameterSnippet),
                var t when t == typeof(string) || t == typeof(char) || t == typeof(Guid) =>
                    _utf8JsonWriterSnippet.WriteStringValue(value),
                var t when t == typeof(bool) =>
                    _utf8JsonWriterSnippet.WriteBooleanValue(value),
                var t when t == typeof(byte[]) =>
                    _utf8JsonWriterSnippet.WriteBase64StringValue(value, serializationFormat.ToFormatSpecifier()),
                var t when t == typeof(DateTimeOffset) || t == typeof(DateTime) || t == typeof(TimeSpan) =>
                    SerializeDateTimeRelatedTypes(valueType, serializationFormat, value),
                var t when t == typeof(IPAddress) =>
                    _utf8JsonWriterSnippet.WriteStringValue(value.InvokeToString()),
                var t when t == typeof(Uri) =>
                    _utf8JsonWriterSnippet.WriteStringValue(new MemberExpression(value, nameof(Uri.AbsoluteUri))),
                var t when t == typeof(BinaryData) =>
                    SerializeBinaryData(valueType, serializationFormat, value),
                var t when t == typeof(Stream) =>
                    _utf8JsonWriterSnippet.WriteBinaryData(BinaryDataSnippets.FromStream(value, false)),
                _ => throw new NotSupportedException($"Type {nameof(valueType)} serialization is not supported.")
            };
        }

        public static ValueExpression GetValueTypeDeserializationExpression(
            Type valueType,
            ScopedApi<JsonElement> element,
            SerializationFormat format)
        {
            return valueType switch
            {
                Type t when t == typeof(Uri) =>
                    New.Instance(valueType, element.GetString()),
                Type t when t == typeof(IPAddress) =>
                    Static<IPAddress>().Invoke(nameof(IPAddress.Parse), element.GetString()),
                Type t when t == typeof(BinaryData) =>
                    format is SerializationFormat.Bytes_Base64 or SerializationFormat.Bytes_Base64Url
                        ? BinaryDataSnippets.FromBytes(element.GetBytesFromBase64(format.ToFormatSpecifier()))
                        : BinaryDataSnippets.FromString(element.GetRawText()),
                Type t when t == typeof(Stream) =>
                    BinaryDataSnippets.FromString(element.GetRawText()).ToStream(),
                Type t when t == typeof(JsonElement) =>
                    element.InvokeClone(),
                Type t when t == typeof(object) =>
                    element.GetObject(),
                Type t when t == typeof(bool) =>
                    element.GetBoolean(),
                Type t when t == typeof(char) =>
                    element.GetChar(),
                Type t when t == typeof(sbyte) =>
                    element.GetSByte(),
                Type t when t == typeof(byte) =>
                    element.GetByte(),
                Type t when t == typeof(short) =>
                    element.GetInt16(),
                Type t when t == typeof(int) =>
                    element.GetInt32(),
                Type t when t == typeof(long) =>
                    element.GetInt64(),
                Type t when t == typeof(float) =>
                    element.GetSingle(),
                Type t when t == typeof(double) =>
                    element.GetDouble(),
                Type t when t == typeof(decimal) =>
                    element.GetDecimal(),
                Type t when t == typeof(string) =>
                    element.GetString(),
                Type t when t == typeof(Guid) =>
                    element.GetGuid(),
                Type t when t == typeof(byte[]) =>
                    element.GetBytesFromBase64(format.ToFormatSpecifier()),
                Type t when t == typeof(DateTimeOffset) =>
                    format == SerializationFormat.DateTime_Unix
                        ? DateTimeOffsetSnippets.FromUnixTimeSeconds(element.GetInt64())
                        : element.GetDateTimeOffset(format.ToFormatSpecifier()),
                Type t when t == typeof(DateTime) =>
                    element.GetDateTime(),
                Type t when t == typeof(TimeSpan) => format switch
                {
                    SerializationFormat.Duration_Seconds => TimeSpanSnippets.FromSeconds(element.GetInt32()),
                    SerializationFormat.Duration_Seconds_Float or SerializationFormat.Duration_Seconds_Double => TimeSpanSnippets.FromSeconds(element.GetDouble()),
                    _ => element.GetTimeSpan(format.ToFormatSpecifier())
                },
                _ => throw new NotSupportedException($"Framework type {valueType} is not supported.")
            };
        }

        private static bool ValueTypeIsNumber(Type valueType) =>
            valueType == typeof(decimal) ||
            valueType == typeof(double) ||
            valueType == typeof(float) ||
            valueType == typeof(long) ||
            valueType == typeof(int) ||
            valueType == typeof(short) ||
            valueType == typeof(sbyte) ||
            valueType == typeof(byte);

        private MethodBodyStatement SerializeDateTimeRelatedTypes(Type valueType, SerializationFormat serializationFormat, ValueExpression value)
        {
            var format = serializationFormat.ToFormatSpecifier();
            return serializationFormat switch
            {
                SerializationFormat.Duration_Seconds => _utf8JsonWriterSnippet.WriteNumberValue(ConvertSnippets.InvokeToInt32(value.As<TimeSpan>().InvokeToString(format))),
                SerializationFormat.Duration_Seconds_Float or SerializationFormat.Duration_Seconds_Double => _utf8JsonWriterSnippet.WriteNumberValue(ConvertSnippets.InvokeToDouble(value.As<TimeSpan>().InvokeToString(format))),
                SerializationFormat.DateTime_Unix => _utf8JsonWriterSnippet.WriteNumberValue(value, format),
                _ => format is not null ? _utf8JsonWriterSnippet.WriteStringValue(value, format) : _utf8JsonWriterSnippet.WriteStringValue(value)
            };
        }

        private MethodBodyStatement SerializeBinaryData(Type valueType, SerializationFormat serializationFormat, ValueExpression value)
        {
            if (serializationFormat is SerializationFormat.Bytes_Base64 or SerializationFormat.Bytes_Base64Url)
            {
                return _utf8JsonWriterSnippet.WriteBase64StringValue(value.As<BinaryData>().ToArray(), serializationFormat.ToFormatSpecifier());
            }
            return _utf8JsonWriterSnippet.WriteBinaryData(value);
        }

        private static ScopedApi GetEnumerableExpression(ValueExpression expression, CSharpType enumerableType)
        {
            CSharpType itemType = enumerableType.IsReadOnlyMemory ? new CSharpType(typeof(ReadOnlySpan<>), enumerableType.Arguments[0]) :
                enumerableType.ElementType;

            return new ScopedApi(new CSharpType(typeof(IEnumerable<>), itemType), expression);
        }

        private static bool IsRequiredOrNonNullableValueType(CSharpType propertyType, bool isRequired)
            => isRequired || (!propertyType.IsNullable && propertyType.IsValueType && !propertyType.Equals(typeof(JsonElement)));

        private IfStatement CreateConditionalSerializationStatement(
            CSharpType propertyType,
            MemberExpression propertyMemberExpression,
            bool isReadOnly,
            MethodBodyStatement writePropertySerializationStatement)
        {
            var isDefinedCondition = propertyType.IsCollection && !propertyType.IsReadOnlyMemory
                ? OptionalSnippets.IsCollectionDefined(propertyMemberExpression)
                : OptionalSnippets.IsDefined(propertyMemberExpression);
            var condition = isReadOnly ? _isNotEqualToWireConditionSnippet.And(isDefinedCondition) : isDefinedCondition;

            return new IfStatement(condition) { writePropertySerializationStatement };
        }

        /// <summary>
        /// Builds the JSON write core body statement for the additional raw data.
        /// </summary>
        /// <returns>The method body statement that writes the additional raw data.</returns>
        private MethodBodyStatement CreateWriteAdditionalRawDataStatement()
        {
            if (_rawDataField == null)
            {
                return MethodBodyStatement.Empty;
            }

            var rawDataMemberExp = new MemberExpression(null, _rawDataField.Name);
            var rawDataDictionaryExp = rawDataMemberExp.AsDictionary(_rawDataField.Type);
            var forEachStatement = new ForeachStatement("item", rawDataDictionaryExp, out KeyValuePairExpression item)
            {
                _utf8JsonWriterSnippet.WritePropertyName(item.Key),
                CreateSerializationStatement(_rawDataField.Type.Arguments[1], item.Value, SerializationFormat.Default),
            };

            return new IfStatement(_isNotEqualToWireConditionSnippet.And(rawDataDictionaryExp.NotEqual(Null)))
            {
                forEachStatement,
            };
        }

        private static CSharpType GetModelArgumentType(CSharpType modelInterface)
        {
            var interfaceArgs = modelInterface.Arguments;
            if (!interfaceArgs.Any())
            {
                throw new InvalidOperationException($"Expected at least 1 argument for {modelInterface}, but found none.");
            }

            return interfaceArgs[0];
        }

        private static bool TypeRequiresNullCheckInSerialization(CSharpType type)
        {
            if (type.IsCollection)
            {
                return true;
            }
            else if (type.IsNullable && type.IsValueType) // nullable value type
            {
                return true;
            }
            else if (!type.IsValueType && type.IsFrameworkType
                && (type.FrameworkType != typeof(string) || type.FrameworkType != typeof(byte[])))
            {
                // reference type, excluding string or byte[]
                return true;
            }

            return false;
        }

        private static bool EnumIsIntValueType(EnumProvider enumProvider)
        {
            var frameworkType = enumProvider.ValueType;
            return frameworkType.Equals(typeof(int)) || frameworkType.Equals(typeof(long));
        }

        private static bool EnumIsFloatValueType(EnumProvider enumProvider)
        {
            var frameworkType = enumProvider.ValueType;
            return frameworkType.Equals(typeof(float)) || frameworkType.Equals(typeof(double));
        }

        private static bool EnumIsNumericValueType(EnumProvider enumProvider)
        {
            return EnumIsIntValueType(enumProvider) || EnumIsFloatValueType(enumProvider);
        }
    }
}<|MERGE_RESOLUTION|>--- conflicted
+++ resolved
@@ -1045,7 +1045,6 @@
             for (var i = 0; i < propertyCount; i++)
             {
                 var property = _model.Properties[i];
-<<<<<<< HEAD
                 // we should only write those properties with a wire info. Those properties without wireinfo indicate they are not spec properties.
                 if (property.WireInfo is not { } wireInfo)
                 {
@@ -1055,15 +1054,7 @@
                 var propertySerializationFormat = wireInfo.SerializationFormat;
                 var propertyIsReadOnly = wireInfo.IsReadOnly;
                 var propertyIsRequired = wireInfo.IsRequired;
-=======
-                var propertyWireInfo = property.WireInfo;
-                var propertySerializationName = propertyWireInfo?.SerializedName ?? property.Name;
-                var propertyMember = new MemberExpression(null, propertySerializationName);
-                var propertySerializationFormat = propertyWireInfo?.SerializationFormat ?? SerializationFormat.Default;
-                var propertyIsReadOnly = propertyWireInfo?.IsReadOnly ?? false;
-                var propertyIsRequired = propertyWireInfo?.IsRequired ?? false;
-                var propertyIsNullable = propertyWireInfo?.IsNullable ?? false;
->>>>>>> f5a9764a
+                var propertyIsNullable = wireInfo.IsNullable;
 
                 // Generate the serialization statements for the property
                 var writePropertySerializationStatements = new MethodBodyStatement[]
@@ -1073,11 +1064,7 @@
                 };
 
                 // Wrap the serialization statement in a check for whether the property is defined
-<<<<<<< HEAD
                 var wrapInIsDefinedStatement = WrapInIsDefined(property, property, propertyIsRequired, propertyIsReadOnly, writePropertySerializationStatements);
-=======
-                var wrapInIsDefinedStatement = WrapInIsDefined(property, propertyMember, propertyIsRequired, propertyIsReadOnly, propertyIsNullable, writePropertySerializationStatements);
->>>>>>> f5a9764a
                 if (propertyIsReadOnly && wrapInIsDefinedStatement is not IfStatement)
                 {
                     wrapInIsDefinedStatement = new IfStatement(_isNotEqualToWireConditionSnippet)
