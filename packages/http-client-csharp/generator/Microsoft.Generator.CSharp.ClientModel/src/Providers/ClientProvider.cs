// Copyright (c) Microsoft Corporation. All rights reserved.
// Licensed under the MIT License.

using System;
using System.ClientModel;
using System.ClientModel.Primitives;
using System.Collections.Generic;
using System.IO;
using System.Linq;
using System.Reflection.PortableExecutable;
using System.Threading;
using Microsoft.Generator.CSharp.ClientModel.Primitives;
using Microsoft.Generator.CSharp.ClientModel.Snippets;
using Microsoft.Generator.CSharp.Expressions;
using Microsoft.Generator.CSharp.Input;
using Microsoft.Generator.CSharp.Primitives;
using Microsoft.Generator.CSharp.Providers;
using Microsoft.Generator.CSharp.Snippets;
using Microsoft.Generator.CSharp.Statements;
using static Microsoft.Generator.CSharp.Snippets.Snippet;
using static Microsoft.Generator.CSharp.StringExtensions.GetPathPartsEnumerator;

namespace Microsoft.Generator.CSharp.ClientModel.Providers
{
    public class ClientProvider : TypeProvider
    {
        private const string AuthorizationHeaderConstName = "AuthorizationHeader";
        private const string AuthorizationApiKeyPrefixConstName = "AuthorizationApiKeyPrefix";
        private const string ApiKeyCredentialFieldName = "_keyCredential";
        private const string EndpointFieldName = "_endpoint";
        private readonly FormattableString _publicCtorDescription;
        private readonly InputClient _inputClient;
        private readonly InputAuth? _inputAuth;
        private readonly ParameterProvider _endpointParameter;
        private readonly FieldProvider? _clientCachingField;
        private readonly FieldProvider? _apiKeyAuthField;
        private readonly FieldProvider? _authorizationHeaderConstant;
        private readonly FieldProvider? _authorizationApiKeyPrefixConstant;
<<<<<<< HEAD
        private readonly List<ParameterProvider> _subClientInternalConstructorParams;
=======
        private FieldProvider? _apiVersionField;
        private readonly ParameterProvider[] _subClientInternalConstructorParams;
>>>>>>> 52beb60a
        private IReadOnlyList<Lazy<ClientProvider>>? _subClients;
        private ParameterProvider? _clientOptionsParameter;
        private ClientOptionsProvider? _clientOptions;
        private RestClientProvider? _restClient;
<<<<<<< HEAD
        private Lazy<ClientProvider?> _parent;
=======
        private readonly InputParameter[] _allClientParameters;
>>>>>>> 52beb60a

        private ParameterProvider? ClientOptionsParameter => _clientOptionsParameter ??= ClientOptions != null
            ? ScmKnownParameters.ClientOptions(ClientOptions.Type)
            : null;
        private IReadOnlyList<Lazy<ClientProvider>> SubClients => _subClients ??= GetSubClients();

        // for mocking
#pragma warning disable CS8618 // Non-nullable field must contain a non-null value when exiting constructor. Consider declaring as nullable.
        protected ClientProvider()
#pragma warning restore CS8618 // Non-nullable field must contain a non-null value when exiting constructor. Consider declaring as nullable.
        {
        }

        public ClientProvider(InputClient inputClient)
        {
            _inputClient = inputClient;
            _inputAuth = ClientModelPlugin.Instance.InputLibrary.InputNamespace.Auth;
            _endpointParameter = BuildClientEndpointParameter();
            _publicCtorDescription = $"Initializes a new instance of {Name}.";

            var apiKey = _inputAuth?.ApiKey;
            _apiKeyAuthField = apiKey != null ? new FieldProvider(
                FieldModifiers.Private | FieldModifiers.ReadOnly,
                ClientModelPlugin.Instance.TypeFactory.KeyCredentialType,
                ApiKeyCredentialFieldName,
                this,
                description: $"A credential used to authenticate to the service.") : null;
            _authorizationHeaderConstant = apiKey?.Name != null ? new(
                FieldModifiers.Private | FieldModifiers.Const,
                typeof(string),
                AuthorizationHeaderConstName,
                this,
                initializationValue: Literal(apiKey.Name)) : null;
            _authorizationApiKeyPrefixConstant = apiKey?.Prefix != null ? new(
                FieldModifiers.Private | FieldModifiers.Const,
                typeof(string),
                AuthorizationApiKeyPrefixConstName,
                this,
                initializationValue: Literal(apiKey.Prefix)) : null;
            EndpointField = new(
                FieldModifiers.Private | FieldModifiers.ReadOnly,
                typeof(Uri),
                EndpointFieldName,
                this);
            PipelineProperty = new(
                description: $"The HTTP pipeline for sending and receiving REST requests and responses.",
                modifiers: MethodSignatureModifiers.Public,
                type: typeof(ClientPipeline),
                name: "Pipeline",
                body: new AutoPropertyBody(false),
                enclosingType: this);

            _subClientInternalConstructorParams = _apiKeyAuthField != null
                ? [PipelineProperty.AsParameter, _apiKeyAuthField.AsParameter, _endpointParameter]
                : [PipelineProperty.AsParameter, _endpointParameter];

            foreach (InputParameter p in inputClient.Parameters)
            {
                var parameterProvider = ClientModelPlugin.Instance.TypeFactory.CreateParameter(p);
                if (!p.IsEndpoint && parameterProvider != PipelineProperty.AsParameter && parameterProvider != _apiKeyAuthField?.AsParameter)
                {
                    _subClientInternalConstructorParams.Add(parameterProvider);
                    FieldProvider field = new(
                            FieldModifiers.Private | FieldModifiers.ReadOnly,
                            parameterProvider.Type,
                            "_" + parameterProvider.Name,
                            this);
                    parameterProvider.Field = field;
                }
            }
            if (_inputClient.Parent != null)
            {
                // _clientCachingField will only have subClients (children)
                // Allows parent to access fields from subClients
                _clientCachingField = new FieldProvider(
                    FieldModifiers.Private,
                    Type,
                    $"_cached{Name}",
                    this);
            }
            _parent = new Lazy<ClientProvider?>(GetParent);
            _endpointParameterName = new(GetEndpointParameterName);

            _allClientParameters = _inputClient.Parameters.Concat(_inputClient.Operations.SelectMany(op => op.Parameters).Where(p => p.Kind == InputOperationParameterKind.Client)).DistinctBy(p => p.Name).ToArray();
        }

        private List<ParameterProvider>? _uriParameters;
        internal IReadOnlyList<ParameterProvider> GetUriParameters()
        {
            if (_uriParameters is null)
            {
                _ = Constructors;
                if (_parent.Value is not null)
                {
                    var combined = new HashSet<ParameterProvider>(_uriParameters ?? []);
                    combined.UnionWith(_parent.Value.GetUriParameters());
                    _uriParameters = combined.ToList();
                }
            }
            return _uriParameters ?? [];
        }

        private Lazy<string?> _endpointParameterName;
        internal string? EndpointParameterName => _endpointParameterName.Value;

        private string? GetEndpointParameterName()
        {
            foreach (var param in _inputClient.Parameters)
            {
                if (param.IsEndpoint)
                {
                    //this will be the beginning of the url string so we will skip it when creating the uri builder
                    return $"{{{param.Name}}}";
                }
            }
            return null;
        }

        internal RestClientProvider RestClient => _restClient ??= new RestClientProvider(_inputClient, this);
        internal ClientOptionsProvider? ClientOptions => _clientOptions ??= _inputClient.Parent is null
            ? new ClientOptionsProvider(_inputClient, this)
            : null;

        public PropertyProvider PipelineProperty { get; }
        public FieldProvider EndpointField { get; }

        protected override string BuildRelativeFilePath() => Path.Combine("src", "Generated", $"{Name}.cs");

        protected override string BuildName() => _inputClient.Name.ToCleanName();

        protected override FieldProvider[] BuildFields()
        {
            HashSet<FieldProvider> fields = [EndpointField];

            if (_apiKeyAuthField != null && _authorizationHeaderConstant != null)
            {
                fields.Add(_authorizationHeaderConstant);
                fields.Add(_apiKeyAuthField);

                if (_authorizationApiKeyPrefixConstant != null)
                {
                    fields.Add(_authorizationApiKeyPrefixConstant);
                }
            }

<<<<<<< HEAD
            // Add optional client parameters as fields
            foreach (var p in _subClientInternalConstructorParams)
=======
            foreach (var p in _allClientParameters)
>>>>>>> 52beb60a
            {
                if (p.Field != null)
                {
<<<<<<< HEAD
                    fields.Add(p.Field);
=======
                    var type = ClientModelPlugin.Instance.TypeFactory.CreateCSharpType(p.Type);
                    if (type != null)
                    {
                        FieldProvider field = new(
                            FieldModifiers.Private | FieldModifiers.ReadOnly,
                            type,
                            "_" + p.Name.ToVariableName(),
                            this);
                        if (p.IsApiVersion)
                        {
                            _apiVersionField = field;
                        }
                        fields.Add(field);
                    }
>>>>>>> 52beb60a
                }
            }

            // add sub-client caching fields
            foreach (var subClient in SubClients)
            {
                if (subClient.Value._clientCachingField != null)
                {
                    fields.Add(subClient.Value._clientCachingField);
                }
            }

            return [.. fields];
        }

        protected override PropertyProvider[] BuildProperties()
        {
            return [PipelineProperty];
        }

        protected override ConstructorProvider[] BuildConstructors()
        {
            var mockingConstructor = ConstructorProviderHelper.BuildMockingConstructor(this);
            // handle sub-client constructors
            if (ClientOptionsParameter is null)
            {
                List<MethodBodyStatement> body = new(3) { EndpointField.Assign(_endpointParameter).Terminate() };
                foreach (var p in _subClientInternalConstructorParams)
                {
                    var assignment = p.Field?.Assign(p).Terminate() ?? p.Property?.Assign(p).Terminate();
                    if (assignment != null)
                    {
                        body.Add(assignment);
                    }
                }
                var subClientConstructor = new ConstructorProvider(
                    new ConstructorSignature(Type, _publicCtorDescription, MethodSignatureModifiers.Internal, _subClientInternalConstructorParams),
                    body,
                    this);

                return [mockingConstructor, subClientConstructor];
            }

            var requiredParameters = GetRequiredParameters();
            ParameterProvider[] primaryConstructorParameters = [_endpointParameter, .. requiredParameters, ClientOptionsParameter];
            var primaryConstructor = new ConstructorProvider(
                new ConstructorSignature(Type, _publicCtorDescription, MethodSignatureModifiers.Public, primaryConstructorParameters),
                BuildPrimaryConstructorBody(primaryConstructorParameters),
                this);

            // If the endpoint parameter contains an initialization value, it is not required.
            ParameterProvider[] secondaryConstructorParameters = _endpointParameter.InitializationValue is null
                ? [_endpointParameter, .. requiredParameters]
                : [.. requiredParameters];
            var secondaryConstructor = BuildSecondaryConstructor(secondaryConstructorParameters, primaryConstructorParameters);
            var shouldIncludeMockingConstructor = secondaryConstructorParameters.Length > 0 || _apiKeyAuthField != null;
            return shouldIncludeMockingConstructor
                ? [ConstructorProviderHelper.BuildMockingConstructor(this), secondaryConstructor, primaryConstructor]
                : [secondaryConstructor, primaryConstructor];
        }

        private IReadOnlyList<ParameterProvider> GetRequiredParameters()
        {
            List<ParameterProvider> requiredParameters = [];
            _uriParameters = [];

            ParameterProvider? currentParam = null;
            foreach (var parameter in _allClientParameters)
            {
                if (parameter.IsRequired && !parameter.IsEndpoint && !parameter.IsApiVersion)
                {
                    currentParam = ClientModelPlugin.Instance.TypeFactory.CreateParameter(parameter);
                    currentParam.Field = Fields.FirstOrDefault(f => f.Name == "_" + parameter.Name);
                    requiredParameters.Add(currentParam);
                }
                if (parameter.Location == RequestLocation.Uri)
                {
                    _uriParameters.Add(currentParam ?? ClientModelPlugin.Instance.TypeFactory.CreateParameter(parameter));
                }
            }

            if (_apiKeyAuthField is not null)
                requiredParameters.Add(_apiKeyAuthField.AsParameter);

            return requiredParameters;
        }

        private MethodBodyStatement[] BuildPrimaryConstructorBody(IReadOnlyList<ParameterProvider> primaryConstructorParameters)
        {
            if (ClientOptions is null || ClientOptionsParameter is null)
            {
                return [MethodBodyStatement.Empty];
            }

            List<MethodBodyStatement> body = [
                ClientOptionsParameter.Assign(ClientOptionsParameter.InitializationValue!, nullCoalesce: true).Terminate(),
                MethodBodyStatement.EmptyLine,
                EndpointField.Assign(_endpointParameter).Terminate()
            ];

            // add other parameter assignments to their corresponding fields
            foreach (var p in primaryConstructorParameters)
            {
                if (p.Field != null)
                {
                    body.Add(p.Field.Assign(p).Terminate());
                }
            }

            // handle pipeline property
            ValueExpression perRetryPolicies = New.Array(typeof(PipelinePolicy));
            if (_authorizationHeaderConstant != null && _apiKeyAuthField != null)
            {
                // new PipelinePolicy[] { ApiKeyAuthenticationPolicy.CreateHeaderApiKeyPolicy(_keyCredential, AuthorizationHeader) }
                ValueExpression[] perRetryPolicyArgs = _authorizationApiKeyPrefixConstant != null
                    ? [_apiKeyAuthField, _authorizationHeaderConstant, _authorizationApiKeyPrefixConstant]
                    : [_apiKeyAuthField, _authorizationHeaderConstant];
                var perRetryPolicy = Static<ApiKeyAuthenticationPolicy>().Invoke(
                    nameof(ApiKeyAuthenticationPolicy.CreateHeaderApiKeyPolicy), perRetryPolicyArgs).As<ApiKeyAuthenticationPolicy>();
                perRetryPolicies = New.Array(typeof(PipelinePolicy), isInline: true, perRetryPolicy);
            }

            body.Add(PipelineProperty.Assign(ClientPipelineSnippets.Create(
                ClientOptionsParameter, New.Array(typeof(PipelinePolicy)), perRetryPolicies, New.Array(typeof(PipelinePolicy)))).Terminate());

            var clientOptionsPropertyDict = ClientOptions.Properties.ToDictionary(p => p.Name.ToCleanName());
            foreach (var f in Fields)
            {
                if (f != _apiKeyAuthField
                    && f != EndpointField
                    && !f.Modifiers.HasFlag(FieldModifiers.Const))
                {
                    if (f == _apiVersionField && ClientOptions.VersionProperty != null)
                    {
                        body.Add(f.Assign(ClientOptionsParameter.Property(ClientOptions.VersionProperty.Name)).Terminate());
                    }
                    else if (clientOptionsPropertyDict.TryGetValue(f.Name.ToCleanName(), out var optionsProperty))
                    {
                        clientOptionsPropertyDict.TryGetValue(f.Name.ToCleanName(), out optionsProperty);
                    }
                }
            }

            return [.. body];
        }

        /// <summary>
        /// Builds the secondary constructor for the client. The secondary constructor contains all required parameters as arguments.
        /// </summary>
        /// <param name="secondaryConstructorParameters">The required parameters for the client.</param>
        /// <param name="primaryCtorOrderedParams">The ordered parameters for the primary constructor.</param>
        private ConstructorProvider BuildSecondaryConstructor(
            IReadOnlyList<ParameterProvider> secondaryConstructorParameters,
            IReadOnlyList<ParameterProvider> primaryCtorOrderedParams)
        {
            // initialize the arguments to reference the primary constructor
            var primaryCtorInitializer = new ConstructorInitializer(
                false,
                [.. primaryCtorOrderedParams.Select(p => p.InitializationValue ?? p)
             ]);
            var constructorSignature = new ConstructorSignature(
                Type,
                _publicCtorDescription,
                MethodSignatureModifiers.Public,
                secondaryConstructorParameters,
                Initializer: primaryCtorInitializer);

            return new ConstructorProvider(
                constructorSignature,
                MethodBodyStatement.Empty,
                this);
        }

        protected override MethodProvider[] BuildMethods()
        {
            var subClientCount = SubClients.Count;
            List<MethodProvider> methods = new List<MethodProvider>((_inputClient.Operations.Count * 4) + subClientCount);

            // Build methods for all the operations
            foreach (var operation in _inputClient.Operations)
            {
                var clientMethods = ClientModelPlugin.Instance.TypeFactory.CreateMethods(operation, this);
                if (clientMethods != null)
                {
                    methods.AddRange(clientMethods);
                }
            }

            if (subClientCount == 0)
            {
                return [.. methods];
            }

            var parentClientProperties = Properties.ToDictionary(p => p.Name.ToVariableName());
            var parentClientFields = Fields.ToDictionary(f => f.Name.ToVariableName());

            // Build factory accessor methods for the sub-clients
            foreach (var subClient in SubClients)
            {
                var subClientInstance = subClient.Value;
                if (subClientInstance._clientCachingField is null)
                {
                    continue;
                }

                var cachedClientFieldVar = new VariableExpression(subClientInstance.Type, subClientInstance._clientCachingField.Declaration, IsRef: true);
                List<ValueExpression> subClientConstructorArgs = new(3);

                // Populate constructor arguments
                foreach (var param in subClientInstance._subClientInternalConstructorParams)
                {
                    if (parentClientProperties.TryGetValue(param.Name, out var parentProperty))
                    {
                        subClientConstructorArgs.Add(parentProperty);
                    }
                    else if (parentClientFields.TryGetValue(param.Name, out var parentField))
                    {
                        subClientConstructorArgs.Add(parentField);
                    }
                }

                // Create the interlocked compare exchange expression for the body
                var interlockedCompareExchange = Static(typeof(Interlocked)).Invoke(
                    nameof(Interlocked.CompareExchange),
                    [cachedClientFieldVar, New.Instance(subClientInstance.Type, subClientConstructorArgs), Null]);

                var factoryMethod = new MethodProvider(
                    new(
                        $"Get{subClient.Value.Name}Client",
                        $"Initializes a new instance of {subClientInstance.Type.Name}",
                        MethodSignatureModifiers.Public | MethodSignatureModifiers.Virtual,
                        subClientInstance.Type,
                        null,
                        []),
                    // return Volatile.Read(ref _cachedClient) ?? Interlocked.CompareExchange(ref _cachedClient, new Client(_pipeline, _keyCredential, _endpoint), null) ?? _cachedClient;
                    Return(
                        Static(typeof(Volatile)).Invoke(nameof(Volatile.Read), cachedClientFieldVar)
                        .NullCoalesce(interlockedCompareExchange.NullCoalesce(subClientInstance._clientCachingField))),
                    this);
                methods.Add(factoryMethod);
            }

            return [.. methods];
        }

        private ParameterProvider BuildClientEndpointParameter()
        {
            var endpointParam = _inputClient.Parameters.FirstOrDefault(p => p.IsEndpoint);
            if (endpointParam == null)
                return KnownParameters.Endpoint;

            ValueExpression? initializationValue = endpointParam.DefaultValue != null
                ? New.Instance(KnownParameters.Endpoint.Type, Literal(endpointParam.DefaultValue.Value))
                : null;

            return new(
                KnownParameters.Endpoint.Name,
                KnownParameters.Endpoint.Description,
                KnownParameters.Endpoint.Type,
                initializationValue: initializationValue)
            {
                Validation = ParameterValidationType.AssertNotNull
            };
        }

        // TODO: Update method to be more efficient
        private IReadOnlyList<Lazy<ClientProvider>> GetSubClients()
        {
            var inputClients = ClientModelPlugin.Instance.InputLibrary.InputNamespace.Clients;
            var subClients = new List<Lazy<ClientProvider>>(inputClients.Count);

            foreach (var client in inputClients)
            {
                // add direct child clients
                if (client.Parent != null && client.Parent == _inputClient.Key)
                {
                    subClients.Add(new(() => ClientModelPlugin.Instance.TypeFactory.CreateClient(client)));
                }
            }

            return subClients;
        }

        // TODO: Update method to be more efficient
        private ClientProvider? GetParent()
        {
            var parentClient = ClientModelPlugin.Instance.InputLibrary.InputNamespace.Clients.Where(inputclient => inputclient.Name == _inputClient.Parent).SingleOrDefault();
            if (parentClient is not null)
                return ClientModelPlugin.Instance.TypeFactory.CreateClient(parentClient);
            return null;
        }
    }
}<|MERGE_RESOLUTION|>--- conflicted
+++ resolved
@@ -36,21 +36,14 @@
         private readonly FieldProvider? _apiKeyAuthField;
         private readonly FieldProvider? _authorizationHeaderConstant;
         private readonly FieldProvider? _authorizationApiKeyPrefixConstant;
-<<<<<<< HEAD
-        private readonly List<ParameterProvider> _subClientInternalConstructorParams;
-=======
         private FieldProvider? _apiVersionField;
         private readonly ParameterProvider[] _subClientInternalConstructorParams;
->>>>>>> 52beb60a
         private IReadOnlyList<Lazy<ClientProvider>>? _subClients;
         private ParameterProvider? _clientOptionsParameter;
         private ClientOptionsProvider? _clientOptions;
         private RestClientProvider? _restClient;
-<<<<<<< HEAD
+        private readonly InputParameter[] _allClientParameters;
         private Lazy<ClientProvider?> _parent;
-=======
-        private readonly InputParameter[] _allClientParameters;
->>>>>>> 52beb60a
 
         private ParameterProvider? ClientOptionsParameter => _clientOptionsParameter ??= ClientOptions != null
             ? ScmKnownParameters.ClientOptions(ClientOptions.Type)
@@ -196,33 +189,20 @@
                 }
             }
 
-<<<<<<< HEAD
             // Add optional client parameters as fields
-            foreach (var p in _subClientInternalConstructorParams)
-=======
-            foreach (var p in _allClientParameters)
->>>>>>> 52beb60a
-            {
-                if (p.Field != null)
-                {
-<<<<<<< HEAD
-                    fields.Add(p.Field);
-=======
+            foreach (var p in _inputClient.Parameters)
+            {
+                if (!p.IsEndpoint)
+                {
                     var type = ClientModelPlugin.Instance.TypeFactory.CreateCSharpType(p.Type);
                     if (type != null)
                     {
-                        FieldProvider field = new(
+                        fields.Add(new(
                             FieldModifiers.Private | FieldModifiers.ReadOnly,
                             type,
                             "_" + p.Name.ToVariableName(),
-                            this);
-                        if (p.IsApiVersion)
-                        {
-                            _apiVersionField = field;
-                        }
-                        fields.Add(field);
-                    }
->>>>>>> 52beb60a
+                            this));
+                    }
                 }
             }
 
