// Copyright (c) Microsoft Corporation. All rights reserved.
// Licensed under the MIT License.

using System;
<<<<<<< HEAD
using System.ClientModel;
=======
>>>>>>> 41c03126
using System.ClientModel.Primitives;
using System.Collections.Generic;
using System.IO;
using System.Linq;
using Microsoft.Generator.CSharp.ClientModel.Primitives;
using Microsoft.Generator.CSharp.ClientModel.Snippets;
using Microsoft.Generator.CSharp.Expressions;
using Microsoft.Generator.CSharp.Input;
using Microsoft.Generator.CSharp.Primitives;
using Microsoft.Generator.CSharp.Providers;
using Microsoft.Generator.CSharp.Snippets;
using Microsoft.Generator.CSharp.Statements;
using static Microsoft.Generator.CSharp.Snippets.Snippet;

namespace Microsoft.Generator.CSharp.ClientModel.Providers
{
    public class ClientProvider : TypeProvider
    {
        private const string AuthorizationHeaderConstName = "AuthorizationHeader";
        private const string AuthorizationApiKeyPrefixConstName = "AuthorizationApiKeyPrefix";
        private const string ApiKeyCredentialFieldName = "_keyCredential";
        private const string EndpointFieldName = "_endpoint";
        private readonly FormattableString _publicCtorDescription;
        private readonly TypeProvider _clientOptions;
        private readonly InputClient _inputClient;
<<<<<<< HEAD
        private readonly InputAuth? _inputAuth;
        private readonly ParameterProvider _clientOptionsParameter;
        private readonly ParameterProvider _endpointParameter;
        private readonly FieldProvider _endpointField;
        private readonly FieldProvider? _apiKeyAuthField;
        private readonly FieldProvider? _authorizationHeaderConstant;
        private readonly FieldProvider? _authorizationApiKeyPrefixConstant;
=======
        private RestClientProvider? _restClient;

        internal RestClientProvider RestClient => _restClient ??= new RestClientProvider(_inputClient, this);
>>>>>>> 41c03126

        public ClientProvider(InputClient inputClient)
        {
            _inputClient = inputClient;
            // TO-DO: Implement client options https://github.com/microsoft/typespec/issues/3688
            _clientOptions = new ClientOptionsProvider(inputClient);
            _clientOptionsParameter = ScmKnownParameters.ClientOptions(_clientOptions.Type);
            _inputAuth = ClientModelPlugin.Instance.InputLibrary.InputNamespace.Auth;

            var apiKey = _inputAuth?.ApiKey;
            _apiKeyAuthField = apiKey != null ? new FieldProvider(
                FieldModifiers.Private | FieldModifiers.ReadOnly,
                typeof(ApiKeyCredential),
                ApiKeyCredentialFieldName,
                description: $"A credential used to authenticate to the service.") : null;
            _authorizationHeaderConstant = apiKey?.Name != null ? new(
                FieldModifiers.Private | FieldModifiers.Const,
                typeof(string),
                AuthorizationHeaderConstName,
                initializationValue: Literal(apiKey.Name)) : null;
            _authorizationApiKeyPrefixConstant = apiKey?.Prefix != null ? new(
                FieldModifiers.Private | FieldModifiers.Const,
                typeof(string),
                AuthorizationApiKeyPrefixConstName,
                initializationValue: Literal(apiKey.Prefix)) : null;
            _endpointField = new(
                FieldModifiers.Private | FieldModifiers.ReadOnly,
                KnownParameters.Endpoint.Type,
                EndpointFieldName);

            _endpointParameter = BuildClientEndpointParameter();
            _publicCtorDescription = $"Initializes a new instance of {Name}.";

            PipelineProperty = new PropertyProvider(
                description: $"The HTTP pipeline for sending and receiving REST requests and responses.",
                modifiers: MethodSignatureModifiers.Public,
                type: typeof(ClientPipeline),
                name: "Pipeline",
                body: new AutoPropertyBody(false));
            EndpointField = new FieldProvider(FieldModifiers.Private, typeof(Uri), "_endpoint");
        }

        public PropertyProvider PipelineProperty { get; }
        public FieldProvider EndpointField { get; }

        protected override string BuildRelativeFilePath() => Path.Combine("src", "Generated", $"{Name}.cs");

        protected override string BuildName() => _inputClient.Name.ToCleanName();

        protected override FieldProvider[] BuildFields()
        {
            List<FieldProvider> fields = [_endpointField];

            if (_apiKeyAuthField != null && _authorizationHeaderConstant != null)
            {
                fields.Add(_authorizationHeaderConstant);
                fields.Add(_apiKeyAuthField);

                if (_authorizationApiKeyPrefixConstant != null)
                {
                    fields.Add(_authorizationApiKeyPrefixConstant);
                }
            }

            // TO-DO: Add additional fields for client options https://github.com/microsoft/typespec/issues/3688

            return [.. fields];
        }

        protected override PropertyProvider[] BuildProperties()
        {
            return [PipelineProperty];
        }

        protected override FieldProvider[] BuildFields()
        {
            return [EndpointField];
        }
        protected override ConstructorProvider[] BuildConstructors()
        {
<<<<<<< HEAD
            ParameterProvider[] primaryConstructorParameters = _apiKeyAuthField != null
                ? [_endpointParameter, _apiKeyAuthField.AsParameter, _clientOptionsParameter]
                : [_endpointParameter, _clientOptionsParameter];
            var primaryConstructor = new ConstructorProvider(
                new ConstructorSignature(Type, _publicCtorDescription, MethodSignatureModifiers.Public, primaryConstructorParameters),
                BuildPrimaryConstructorBody(primaryConstructorParameters),
                this);

            // build the required parameters for the secondary constructor.
            // If the endpoint parameter contains an initialization value, it is not required.
            List<ParameterProvider> requiredParameters = _endpointParameter.InitializationValue == null ? [_endpointParameter] : [];
            if (_apiKeyAuthField != null)
            {
                requiredParameters.Add(_apiKeyAuthField.AsParameter);
            }

            var secondaryConstructor = BuildSecondaryConstructor(requiredParameters, primaryConstructorParameters);
            var shouldIncludeMockingConstructor = requiredParameters.Count > 0 || _apiKeyAuthField != null;
            return shouldIncludeMockingConstructor
                ? [ConstructorProviderHelper.BuildMockingConstructor(this), secondaryConstructor, primaryConstructor]
                : [secondaryConstructor, primaryConstructor];
        }

        private MethodBodyStatement[] BuildPrimaryConstructorBody(IReadOnlyList<ParameterProvider> primaryConstructorParameters)
        {
            // add client options and endpoint initialization to the body
            var clientOptionsAssignment = _clientOptionsParameter.Assign(_clientOptionsParameter.InitializationValue!, nullCoalesce: true).Terminate();
            List<MethodBodyStatement> body = [clientOptionsAssignment, MethodBodyStatement.EmptyLine, _endpointField.Assign(_endpointParameter).Terminate()];

            // add other parameter assignments to their corresponding fields
            foreach (var p in primaryConstructorParameters)
            {
                if (p.Field != null)
                {
                    body.Add(p.Field.Assign(p).Terminate());
                }
            }

            // handle pipeline property
            ValueExpression perRetryPolicies = New.Array(typeof(PipelinePolicy));
            if (_authorizationHeaderConstant != null && _apiKeyAuthField != null)
            {
                // new PipelinePolicy[] { ApiKeyAuthenticationPolicy.CreateHeaderApiKeyPolicy(_keyCredential, AuthorizationHeader) }
                ValueExpression[] perRetryPolicyArgs = _authorizationApiKeyPrefixConstant != null
                    ? [_apiKeyAuthField, _authorizationHeaderConstant, _authorizationApiKeyPrefixConstant]
                    : [_apiKeyAuthField, _authorizationHeaderConstant];
                var perRetryPolicy = Static<ApiKeyAuthenticationPolicy>().Invoke(
                    nameof(ApiKeyAuthenticationPolicy.CreateHeaderApiKeyPolicy), perRetryPolicyArgs).As<ApiKeyAuthenticationPolicy>();
                perRetryPolicies = New.Array(typeof(PipelinePolicy), isInline: true, perRetryPolicy);
            }

            body.Add(PipelineProperty.Assign(ClientPipelineSnippets.Create(
                _clientOptionsParameter, New.Array(typeof(PipelinePolicy)), perRetryPolicies, New.Array(typeof(PipelinePolicy)))).Terminate());

            // TO-DO: Add additional field assignments for client options https://github.com/microsoft/typespec/issues/3688

            return [.. body];
        }

        /// <summary>
        /// Builds the secondary constructor for the client. The secondary constructor contains all required parameters as arguments.
        /// </summary>
        /// <param name="requiredParams">The required parameters for the client.</param>
        /// <param name="primaryCtorOrderedParams">The ordered parameters for the primary constructor.</param>
        private ConstructorProvider BuildSecondaryConstructor(
            IReadOnlyList<ParameterProvider> requiredParams,
            IReadOnlyList<ParameterProvider> primaryCtorOrderedParams)
        {
            // initialize the arguments to reference the primary constructor
            var primaryCtorInitializer = new ConstructorInitializer(
                false,
                [.. primaryCtorOrderedParams.Select(p => p.InitializationValue ?? p)
             ]);
            var constructorSignature = new ConstructorSignature(
                Type,
                _publicCtorDescription,
                MethodSignatureModifiers.Public,
                requiredParams,
                Initializer: primaryCtorInitializer);

            return new ConstructorProvider(
                constructorSignature,
                MethodBodyStatement.Empty,
                this);
=======
            return
            [
                new ConstructorProvider(
                    new ConstructorSignature(Type, $"{_inputClient.Description}", MethodSignatureModifiers.Public, []),
                    new MethodBodyStatements(
                    [
                        PipelineProperty.Assign(ClientPipelineSnippets.Create()).Terminate(),
                        EndpointField.Assign(New.Instance(typeof(Uri), Literal("http://foo.com"))).Terminate()
                    ]),
                    this)
            ];
>>>>>>> 41c03126
        }

        protected override MethodProvider[] BuildMethods()
        {
            List<MethodProvider> methods = new List<MethodProvider>(_inputClient.Operations.Count * 4);

            // Build methods for all the operations
            foreach (var operation in _inputClient.Operations)
            {
                methods.AddRange(ClientModelPlugin.Instance.TypeFactory.CreateMethods(operation, this));
            }

            return methods.ToArray();
        }

        private ParameterProvider BuildClientEndpointParameter()
        {
            for (var i = 0; i < _inputClient.Parameters.Count; i++)
            {
                var inputClientParam = _inputClient.Parameters[i];
                if (inputClientParam.IsEndpoint)
                {
                    var parameterProvider = new ParameterProvider(inputClientParam);
                    var description = inputClientParam.Description ?? $"{KnownParameters.Endpoint.Description}";
                    ValueExpression? initializationValue = null;
                    // construct the initialization value for the endpoint param if it contains a default value from input.
                    if (inputClientParam.DefaultValue?.Value != null)
                    {
                        var defaultValue = inputClientParam.DefaultValue.Value;
                        CSharpType valueType = ClientModelPlugin.Instance.TypeFactory.CreateCSharpType(inputClientParam.DefaultValue.Type);

                        if (valueType.IsFrameworkType)
                        {
                            // new Uri("defaultValue")
                            initializationValue = New.Instance(KnownParameters.Endpoint.Type, Literal(defaultValue));
                        }
                    }

                    return new(
                        KnownParameters.Endpoint.Name,
                        $"{description}",
                        KnownParameters.Endpoint.Type,
                        initializationValue: initializationValue)
                    {
                        Validation = parameterProvider.Validation
                    };
                }
            }

            return KnownParameters.Endpoint;
        }
    }
}<|MERGE_RESOLUTION|>--- conflicted
+++ resolved
@@ -2,10 +2,7 @@
 // Licensed under the MIT License.
 
 using System;
-<<<<<<< HEAD
 using System.ClientModel;
-=======
->>>>>>> 41c03126
 using System.ClientModel.Primitives;
 using System.Collections.Generic;
 using System.IO;
@@ -31,19 +28,15 @@
         private readonly FormattableString _publicCtorDescription;
         private readonly TypeProvider _clientOptions;
         private readonly InputClient _inputClient;
-<<<<<<< HEAD
         private readonly InputAuth? _inputAuth;
         private readonly ParameterProvider _clientOptionsParameter;
         private readonly ParameterProvider _endpointParameter;
-        private readonly FieldProvider _endpointField;
         private readonly FieldProvider? _apiKeyAuthField;
         private readonly FieldProvider? _authorizationHeaderConstant;
         private readonly FieldProvider? _authorizationApiKeyPrefixConstant;
-=======
         private RestClientProvider? _restClient;
 
         internal RestClientProvider RestClient => _restClient ??= new RestClientProvider(_inputClient, this);
->>>>>>> 41c03126
 
         public ClientProvider(InputClient inputClient)
         {
@@ -69,9 +62,9 @@
                 typeof(string),
                 AuthorizationApiKeyPrefixConstName,
                 initializationValue: Literal(apiKey.Prefix)) : null;
-            _endpointField = new(
+            EndpointField = new(
                 FieldModifiers.Private | FieldModifiers.ReadOnly,
-                KnownParameters.Endpoint.Type,
+                typeof(Uri),
                 EndpointFieldName);
 
             _endpointParameter = BuildClientEndpointParameter();
@@ -83,7 +76,6 @@
                 type: typeof(ClientPipeline),
                 name: "Pipeline",
                 body: new AutoPropertyBody(false));
-            EndpointField = new FieldProvider(FieldModifiers.Private, typeof(Uri), "_endpoint");
         }
 
         public PropertyProvider PipelineProperty { get; }
@@ -95,7 +87,7 @@
 
         protected override FieldProvider[] BuildFields()
         {
-            List<FieldProvider> fields = [_endpointField];
+            List<FieldProvider> fields = [EndpointField];
 
             if (_apiKeyAuthField != null && _authorizationHeaderConstant != null)
             {
@@ -118,13 +110,8 @@
             return [PipelineProperty];
         }
 
-        protected override FieldProvider[] BuildFields()
-        {
-            return [EndpointField];
-        }
         protected override ConstructorProvider[] BuildConstructors()
         {
-<<<<<<< HEAD
             ParameterProvider[] primaryConstructorParameters = _apiKeyAuthField != null
                 ? [_endpointParameter, _apiKeyAuthField.AsParameter, _clientOptionsParameter]
                 : [_endpointParameter, _clientOptionsParameter];
@@ -152,7 +139,7 @@
         {
             // add client options and endpoint initialization to the body
             var clientOptionsAssignment = _clientOptionsParameter.Assign(_clientOptionsParameter.InitializationValue!, nullCoalesce: true).Terminate();
-            List<MethodBodyStatement> body = [clientOptionsAssignment, MethodBodyStatement.EmptyLine, _endpointField.Assign(_endpointParameter).Terminate()];
+            List<MethodBodyStatement> body = [clientOptionsAssignment, MethodBodyStatement.EmptyLine, EndpointField.Assign(_endpointParameter).Terminate()];
 
             // add other parameter assignments to their corresponding fields
             foreach (var p in primaryConstructorParameters)
@@ -209,19 +196,6 @@
                 constructorSignature,
                 MethodBodyStatement.Empty,
                 this);
-=======
-            return
-            [
-                new ConstructorProvider(
-                    new ConstructorSignature(Type, $"{_inputClient.Description}", MethodSignatureModifiers.Public, []),
-                    new MethodBodyStatements(
-                    [
-                        PipelineProperty.Assign(ClientPipelineSnippets.Create()).Terminate(),
-                        EndpointField.Assign(New.Instance(typeof(Uri), Literal("http://foo.com"))).Terminate()
-                    ]),
-                    this)
-            ];
->>>>>>> 41c03126
         }
 
         protected override MethodProvider[] BuildMethods()
