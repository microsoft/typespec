--- conflicted
+++ resolved
@@ -2,11 +2,9 @@
 
   <PropertyGroup>
     <PackageId>Microsoft.Generator.CSharp.ClientModel</PackageId>
+    <OutputType>Exe</OutputType>
     <Version>1.0.0-beta.1</Version>
-<<<<<<< HEAD
-=======
     <!--Ensure all dependencies are copied to the output directory so that they can be packaged up for npm.-->
->>>>>>> 87da5faa
     <CopyLocalLockFileAssemblies>true</CopyLocalLockFileAssemblies>
   </PropertyGroup>
 
