--- conflicted
+++ resolved
@@ -31,16 +31,8 @@
         public void PreVisitsMethods()
         {
             _mockPlugin.Object.AddVisitor(_mockVisitor.Object);
-<<<<<<< HEAD
-            var inputModel = new InputModelType("foo", "id", "desc", "internal", "description",
-                InputModelTypeUsage.Input, [], null, [], null, null, new Dictionary<string, InputModelType>(), null, false);
-            var inputModelProperty =
-                new InputModelProperty("prop1", "prop1", "string", new InputPrimitiveType(InputPrimitiveTypeKind.Any, "foo", "bar"), true, true, false, inputModel);
-            inputModel.Properties = new[] { inputModelProperty };
-=======
             var inputModelProperty = InputFactory.Property("prop1", InputPrimitiveType.Any, isRequired: true, isReadOnly: true);
             var inputModel = InputFactory.Model("foo", access: "internal", usage: InputModelTypeUsage.Input, properties: [inputModelProperty]);
->>>>>>> 9961dbef
 
             var param = InputFactory.Parameter("param", InputFactory.Literal.String("bar"), location: RequestLocation.Header, isRequired: true, isResourceParameter: true);
             var inputOperation = InputFactory.Operation("testOperation", parameters: [param], responses: [InputFactory.OperationResponse(bodytype: InputPrimitiveType.Any)]);
