--- conflicted
+++ resolved
@@ -52,15 +52,9 @@
         {
             // mock the model type provider
             var inputModel = new InputModelType("mockInputModel", "mockNamespace", "public", null, null, InputModelTypeUsage.RoundTrip, Array.Empty<InputModelProperty>(), null, new List<InputModelType>(), null, null, null, false);
-<<<<<<< HEAD
-            var mockModelTypeProvider = new ModelTypeProvider(inputModel, null);
-            var MrwSerializationTypeProvider = new MrwSerializationTypeProvider(mockModelTypeProvider, inputModel);
-            var interfaces = MrwSerializationTypeProvider.Implements;
-=======
-            var mockModelTypeProvider = new ModelTypeProvider(inputModel);
-            var jsonMrwSerializationTypeProvider = new MrwSerializationTypeProvider(mockModelTypeProvider);
+            var mockModelTypeProvider = new ModelTypeProvider(inputModel);
+            var jsonMrwSerializationTypeProvider = new MrwSerializationTypeProvider(mockModelTypeProvider, inputModel);
             var interfaces = jsonMrwSerializationTypeProvider.Implements;
->>>>>>> 25a717e6
 
             Assert.IsNotNull(interfaces);
             Assert.AreEqual(1, interfaces.Count);
@@ -75,15 +69,9 @@
         public void TestBuildJsonModelWriteMethod()
         {
             var inputModel = new InputModelType("mockInputModel", "mockNamespace", "public", null, null, InputModelTypeUsage.RoundTrip, Array.Empty<InputModelProperty>(), null, new List<InputModelType>(), null, null, null, false);
-<<<<<<< HEAD
-            var mockModelTypeProvider = new ModelTypeProvider(inputModel, null);
-            var MrwSerializationTypeProvider = new MrwSerializationTypeProvider(mockModelTypeProvider, inputModel);
-            var method = MrwSerializationTypeProvider.BuildJsonModelWriteMethod();
-=======
-            var mockModelTypeProvider = new ModelTypeProvider(inputModel);
-            var jsonMrwSerializationTypeProvider = new MrwSerializationTypeProvider(mockModelTypeProvider);
+            var mockModelTypeProvider = new ModelTypeProvider(inputModel);
+            var jsonMrwSerializationTypeProvider = new MrwSerializationTypeProvider(mockModelTypeProvider, inputModel);
             var method = jsonMrwSerializationTypeProvider.BuildJsonModelWriteMethod();
->>>>>>> 25a717e6
 
             Assert.IsNotNull(method);
 
@@ -101,15 +89,9 @@
         public void TestBuildJsonModelCreateMethod()
         {
             var inputModel = new InputModelType("mockInputModel", "mockNamespace", "public", null, null, InputModelTypeUsage.RoundTrip, Array.Empty<InputModelProperty>(), null, new List<InputModelType>(), null, null, null, false);
-<<<<<<< HEAD
-            var mockModelTypeProvider = new ModelTypeProvider(inputModel, null);
-            var MrwSerializationTypeProvider = new MrwSerializationTypeProvider(mockModelTypeProvider, inputModel);
-            var method = MrwSerializationTypeProvider.BuildJsonModelCreateMethod();
-=======
-            var mockModelTypeProvider = new ModelTypeProvider(inputModel);
-            var jsonMrwSerializationTypeProvider = new MrwSerializationTypeProvider(mockModelTypeProvider);
+            var mockModelTypeProvider = new ModelTypeProvider(inputModel);
+            var jsonMrwSerializationTypeProvider = new MrwSerializationTypeProvider(mockModelTypeProvider, inputModel);
             var method = jsonMrwSerializationTypeProvider.BuildJsonModelCreateMethod();
->>>>>>> 25a717e6
 
             Assert.IsNotNull(method);
 
@@ -128,15 +110,9 @@
         public void TestBuildIModelWriteMethodMethod()
         {
             var inputModel = new InputModelType("mockInputModel", "mockNamespace", "public", null, null, InputModelTypeUsage.RoundTrip, Array.Empty<InputModelProperty>(), null, new List<InputModelType>(), null, null, null, false);
-<<<<<<< HEAD
-            var mockModelTypeProvider = new ModelTypeProvider(inputModel, null);
-            var MrwSerializationTypeProvider = new MrwSerializationTypeProvider(mockModelTypeProvider, inputModel);
-            var method = MrwSerializationTypeProvider.BuildIModelWriteMethod();
-=======
-            var mockModelTypeProvider = new ModelTypeProvider(inputModel);
-            var jsonMrwSerializationTypeProvider = new MrwSerializationTypeProvider(mockModelTypeProvider);
+            var mockModelTypeProvider = new ModelTypeProvider(inputModel);
+            var jsonMrwSerializationTypeProvider = new MrwSerializationTypeProvider(mockModelTypeProvider, inputModel);
             var method = jsonMrwSerializationTypeProvider.BuildIModelWriteMethod();
->>>>>>> 25a717e6
 
             Assert.IsNotNull(method);
 
@@ -155,15 +131,9 @@
         public void TestBuildIModelDeserializationMethod()
         {
             var inputModel = new InputModelType("mockInputModel", "mockNamespace", "public", null, null, InputModelTypeUsage.RoundTrip, Array.Empty<InputModelProperty>(), null, new List<InputModelType>(), null, null, null, false);
-<<<<<<< HEAD
-            var mockModelTypeProvider = new ModelTypeProvider(inputModel, null);
-            var MrwSerializationTypeProvider = new MrwSerializationTypeProvider(mockModelTypeProvider, inputModel);
-            var method = MrwSerializationTypeProvider.BuildIModelCreateMethod();
-=======
-            var mockModelTypeProvider = new ModelTypeProvider(inputModel);
-            var jsonMrwSerializationTypeProvider = new MrwSerializationTypeProvider(mockModelTypeProvider);
+            var mockModelTypeProvider = new ModelTypeProvider(inputModel);
+            var jsonMrwSerializationTypeProvider = new MrwSerializationTypeProvider(mockModelTypeProvider, inputModel);
             var method = jsonMrwSerializationTypeProvider.BuildIModelCreateMethod();
->>>>>>> 25a717e6
 
             Assert.IsNotNull(method);
 
@@ -182,15 +152,9 @@
         public void TestBuildIModelGetFormatMethod()
         {
             var inputModel = new InputModelType("mockInputModel", "mockNamespace", "public", null, null, InputModelTypeUsage.RoundTrip, Array.Empty<InputModelProperty>(), null, new List<InputModelType>(), null, null, null, false);
-<<<<<<< HEAD
-            var mockModelTypeProvider = new ModelTypeProvider(inputModel, null);
-            var MrwSerializationTypeProvider = new MrwSerializationTypeProvider(mockModelTypeProvider, inputModel);
-            var method = MrwSerializationTypeProvider.BuildIModelGetFormatFromOptionsMethod();
-=======
-            var mockModelTypeProvider = new ModelTypeProvider(inputModel);
-            var jsonMrwSerializationTypeProvider = new MrwSerializationTypeProvider(mockModelTypeProvider);
+            var mockModelTypeProvider = new ModelTypeProvider(inputModel);
+            var jsonMrwSerializationTypeProvider = new MrwSerializationTypeProvider(mockModelTypeProvider, inputModel);
             var method = jsonMrwSerializationTypeProvider.BuildIModelGetFormatFromOptionsMethod();
->>>>>>> 25a717e6
 
             Assert.IsNotNull(method);
 
@@ -211,7 +175,7 @@
         public void TestBuildSerializationConstructor()
         {
             var inputModel = new InputModelType("mockInputModel", "mockNamespace", "public", null, null, InputModelTypeUsage.RoundTrip, Array.Empty<InputModelProperty>(), null, new List<InputModelType>(), null, null, null, false);
-            var mockModelTypeProvider = new ModelTypeProvider(inputModel, null);
+            var mockModelTypeProvider = new ModelTypeProvider(inputModel);
             var MrwSerializationTypeProvider = new MrwSerializationTypeProvider(mockModelTypeProvider, inputModel);
             var constructor = MrwSerializationTypeProvider.BuildSerializationConstructor();
 
@@ -229,7 +193,7 @@
         public void TestBuildFields()
         {
             var inputModel = new InputModelType("mockInputModel", "mockNamespace", "public", null, null, InputModelTypeUsage.RoundTrip, Array.Empty<InputModelProperty>(), null, new List<InputModelType>(), null, null, null, false);
-            var model = new ModelTypeProvider(inputModel, null);
+            var model = new ModelTypeProvider(inputModel);
             var typeProvider = new MrwSerializationTypeProvider(model, inputModel);
             var fields = typeProvider.Fields;
 
@@ -255,7 +219,7 @@
 
             var inputModel = new InputModelType("TestModel", "TestModel", "public", null, "Test model.", InputModelTypeUsage.RoundTrip, properties, null, Array.Empty<InputModelType>(), null, null, null, false);
 
-            var modelTypeProvider = new ModelTypeProvider(inputModel, null);
+            var modelTypeProvider = new ModelTypeProvider(inputModel);
             var serializationModelTypeProvider = new MrwSerializationTypeProvider(modelTypeProvider, inputModel);
             var ctors = serializationModelTypeProvider.Constructors;
             Assert.IsNotNull(ctors);
