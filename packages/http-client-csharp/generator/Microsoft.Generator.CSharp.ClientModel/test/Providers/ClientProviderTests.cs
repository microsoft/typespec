// Copyright (c) Microsoft Corporation. All rights reserved.
// Licensed under the MIT License.

using System;
using System.ClientModel.Primitives;
using System.Collections.Generic;
using System.Linq;
using Microsoft.Generator.CSharp.ClientModel.Providers;
using Microsoft.Generator.CSharp.Expressions;
using Microsoft.Generator.CSharp.Input;
using Microsoft.Generator.CSharp.Primitives;
using Microsoft.Generator.CSharp.Providers;
using Microsoft.Generator.CSharp.Snippets;
using Microsoft.Generator.CSharp.Statements;
using NUnit.Framework;
using static Microsoft.Generator.CSharp.Snippets.Snippet;

namespace Microsoft.Generator.CSharp.ClientModel.Tests.Providers
{
    public class ClientProviderTests
    {
        [OneTimeSetUp]
        public void SetUp()
        {
            MockHelpers.LoadMockPlugin(apiKeyAuth: () => new InputApiKeyAuth("mock", null));
        }

        [Test]
        public void TestBuildProperties()
        {
            var client = new InputClient("TestClient", "TestClient description", [], [], null, []);
            var clientProvider = new ClientProvider(client);

            Assert.IsNotNull(clientProvider);

            // validate the properties
            var properties = clientProvider.Properties;
            Assert.IsTrue(properties.Count > 0);
            // there should be a pipeline property
            Assert.AreEqual(1, properties.Count);

            var pipelineProperty = properties.First();
            Assert.AreEqual(typeof(ClientPipeline), pipelineProperty.Type.FrameworkType);
            Assert.AreEqual("Pipeline", pipelineProperty.Name);
            Assert.AreEqual(MethodSignatureModifiers.Public, pipelineProperty.Modifiers);
        }

        [TestCaseSource(nameof(BuildFieldsTestCases))]
        public void TestBuildFields(List<InputParameter> inputParameters, bool containsAdditionalOptionalParams)
        {
            var client = new InputClient("TestClient", "TestClient description", [], inputParameters, null, []);
            var clientProvider = new ClientProvider(client);

            Assert.IsNotNull(clientProvider);

            // validate the fields
            var fields = clientProvider.Fields;
            if (containsAdditionalOptionalParams)
            {
                Assert.AreEqual(6, fields.Count);

            }
            else
            {
                Assert.AreEqual(3, fields.Count);
            }

            // validate the endpoint field
            if (inputParameters.Any(p => p.IsEndpoint))
            {
                var endpointField = fields.FirstOrDefault(f => f.Name == "_endpoint");
                Assert.IsNotNull(endpointField);
                Assert.AreEqual(new CSharpType(typeof(Uri)), endpointField?.Type);
            }

            // validate other optional parameters as fields
            if (containsAdditionalOptionalParams)
            {
                var optionalParamField = fields.FirstOrDefault(f => f.Name == "_optionalParam");
                Assert.IsNotNull(optionalParamField);
                Assert.AreEqual(new CSharpType(typeof(string)), optionalParamField?.Type);

                var optionalParam2Field = fields.FirstOrDefault(f => f.Name == "_optionalParam2");
                Assert.IsNotNull(optionalParam2Field);
                Assert.AreEqual(new CSharpType(typeof(string)), optionalParam2Field?.Type);

                var optionalParam3Field = fields.FirstOrDefault(f => f.Name == "_optionalParam3");
                Assert.IsNotNull(optionalParam3Field);
                Assert.AreEqual(new CSharpType(typeof(long)), optionalParam3Field?.Type);
            }
        }

        [TestCaseSource(nameof(BuildConstructorsTestCases))]
        public void TestBuildConstructors_PrimaryConstructor(List<InputParameter> inputParameters)
        {
            var client = new InputClient("TestClient", "TestClient description", [], inputParameters, null, []);
            var clientProvider = new ClientProvider(client);

            Assert.IsNotNull(clientProvider);

            var constructors = clientProvider.Constructors;
            Assert.AreEqual(3, constructors.Count);

            var primaryPublicConstructor = constructors.FirstOrDefault(
                c => c.Signature?.Initializer == null && c.Signature?.Modifiers == MethodSignatureModifiers.Public);
            ValidatePrimaryConstructor(primaryPublicConstructor, inputParameters);
        }

        [TestCaseSource(nameof(BuildConstructorsTestCases))]
        public void TestBuildConstructors_SecondaryConstructor(List<InputParameter> inputParameters)
        {
            var client = new InputClient("TestClient", "TestClient description", [], inputParameters, null, []);
            var clientProvider = new ClientProvider(client);

            Assert.IsNotNull(clientProvider);

            var constructors = clientProvider.Constructors;

            Assert.AreEqual(3, constructors.Count);
            var primaryPublicConstructor = constructors.FirstOrDefault(
                c => c.Signature?.Initializer == null && c.Signature?.Modifiers == MethodSignatureModifiers.Public);

            Assert.IsNotNull(primaryPublicConstructor);

            var secondaryPublicConstructor = constructors.FirstOrDefault(
                c => c.Signature?.Initializer != null && c.Signature?.Modifiers == MethodSignatureModifiers.Public);
            ValidateSecondaryConstructor(primaryPublicConstructor, secondaryPublicConstructor, inputParameters);
        }

        private void ValidatePrimaryConstructor(
            ConstructorProvider? primaryPublicConstructor,
            List<InputParameter> inputParameters)
        {
            Assert.IsNotNull(primaryPublicConstructor);

            var primaryCtorParams = primaryPublicConstructor?.Signature?.Parameters;
            var expectedPrimaryCtorParamCount = 3;

            Assert.AreEqual(expectedPrimaryCtorParamCount, primaryCtorParams?.Count);

            // validate the order of the parameters (endpoint, credential, client options)
            var endpointParam = primaryCtorParams?[0];
            Assert.AreEqual(KnownParameters.Endpoint.Name, endpointParam?.Name);
            Assert.AreEqual("keyCredential", primaryCtorParams?[1].Name);
            Assert.AreEqual("options", primaryCtorParams?[2].Name);

            if (endpointParam?.DefaultValue != null)
            {
                var inputEndpointParam = inputParameters.FirstOrDefault(p => p.IsEndpoint);
                var parsedValue = inputEndpointParam?.DefaultValue?.Value;
                Assert.AreEqual(Snippet.Literal(parsedValue), endpointParam?.InitializationValue);
            }

            // validate the body of the primary ctor
            var primaryCtorBody = primaryPublicConstructor?.BodyStatements;
            Assert.IsNotNull(primaryCtorBody);
        }

        private void ValidateSecondaryConstructor(
            ConstructorProvider? primaryConstructor,
            ConstructorProvider? secondaryPublicConstructor,
            List<InputParameter> inputParameters)
        {
            Assert.IsNotNull(secondaryPublicConstructor);
            var ctorParams = secondaryPublicConstructor?.Signature?.Parameters;

            // secondary ctor should consist of all required parameters + auth parameter
            var requiredParams = inputParameters.Where(p => p.IsRequired).ToList();
            Assert.AreEqual(requiredParams.Count + 1, ctorParams?.Count);
            var endpointParam = ctorParams?.FirstOrDefault(p => p.Name == KnownParameters.Endpoint.Name);

            if (requiredParams.Count == 0)
            {
                // auth should be the only parameter if endpoint is optional
                Assert.AreEqual("keyCredential", ctorParams?[0].Name);
            }
            else
            {
                // otherwise, it should only consist of the auth parameter
                Assert.AreEqual(KnownParameters.Endpoint.Name, ctorParams?[0].Name);
                Assert.AreEqual("keyCredential", ctorParams?[1].Name);
            }

            Assert.AreEqual(MethodBodyStatement.Empty, secondaryPublicConstructor?.BodyStatements);

            // validate the initializer
            var initializer = secondaryPublicConstructor?.Signature?.Initializer;
            Assert.AreEqual(primaryConstructor?.Signature?.Parameters?.Count, initializer?.Arguments?.Count);
        }

        [TestCaseSource(nameof(EndpointParamInitializationValueTestCases))]
        public void EndpointInitializationValue(InputParameter endpointParameter, ValueExpression? expectedValue)
        {
            var client = new InputClient("TestClient", "TestClient description", [], [endpointParameter], null, []);
            var clientProvider = new ClientProvider(client);

            Assert.IsNotNull(clientProvider);
            // find the endpoint parameter from the primary constructor
            var primaryConstructor = clientProvider.Constructors.FirstOrDefault(
                c => c.Signature?.Initializer == null && c.Signature?.Modifiers == MethodSignatureModifiers.Public);
            var endpoint = primaryConstructor?.Signature?.Parameters?.FirstOrDefault(p => p.Name == KnownParameters.Endpoint.Name);

            Assert.IsNotNull(endpoint);
            Assert.AreEqual(expectedValue?.GetType(), endpoint?.InitializationValue?.GetType());
            if (expectedValue != null)
            {
                Assert.IsTrue(endpoint?.InitializationValue is NewInstanceExpression);
            }
        }

        public static IEnumerable<TestCaseData> BuildFieldsTestCases
        {
            get
            {
                yield return new TestCaseData(new List<InputParameter>
                {
                    new(
                        "optionalParam",
                        "optionalParam description",
                        "optionalParam",
                        InputPrimitiveType.String,
                        RequestLocation.None,
                        defaultValue: null,
                        InputOperationParameterKind.Client,
                        isRequired: false, false, false, false, false, false, false, null, null, []),
                    new(
                        KnownParameters.Endpoint.Name,
                        "endpoint description",
                        KnownParameters.Endpoint.Name,
                        InputPrimitiveType.String,
                        RequestLocation.None,
                        defaultValue: null,
                        InputOperationParameterKind.Client,
<<<<<<< HEAD
                        isRequired: false, false, false, false, isEndpoint: true, false, false, null, null, [])
                });
=======
                        isRequired: false, false, false, false, isEndpoint: true, false, false, null, null)
                }, false);
                yield return new TestCaseData(new List<InputParameter>
                {
                    new(
                        "optionalParam",
                        "optionalParam description",
                        "optionalParam",
                        InputPrimitiveType.String,
                        RequestLocation.None,
                        defaultValue: new InputConstant("someValue", InputPrimitiveType.String),
                        InputOperationParameterKind.Client,
                        isRequired: false, false, false, false, false, false, false, null, null),
                    new(
                        "optionalParam2",
                        "optionalParam description",
                        "optionalParam2",
                        InputPrimitiveType.String,
                        RequestLocation.None,
                        defaultValue: new InputConstant("someValue", InputPrimitiveType.String),
                        InputOperationParameterKind.Client,
                        isRequired: false, false, false, false, false, false, false, null, null),
                    new(
                        "optionalParam3",
                        "optionalParam description",
                        "optionalParam3",
                        InputPrimitiveType.Int64,
                        RequestLocation.None,
                        defaultValue: new InputConstant(2, InputPrimitiveType.Int64),
                        InputOperationParameterKind.Client,
                        isRequired: false, false, false, false, false, false, false, null, null),
                    new(
                        KnownParameters.Endpoint.Name,
                        "endpoint description",
                        KnownParameters.Endpoint.Name,
                        InputPrimitiveType.String,
                        RequestLocation.None,
                        defaultValue: null,
                        InputOperationParameterKind.Client,
                        isRequired: false, false, false, false, isEndpoint: true, false, false, null, null)
                }, true);
>>>>>>> ebbb69b6
            }
        }

        public static IEnumerable<TestCaseData> BuildConstructorsTestCases
        {
            get
            {
                yield return new TestCaseData(new List<InputParameter>
                {
                    new(
                        "optionalParam",
                        "optionalParam description",
                        "optionalParam",
                        InputPrimitiveType.String,
                        RequestLocation.None,
                        defaultValue: null,
                        InputOperationParameterKind.Client,
                        isRequired: false, false, false, false, false, false, false, null, null, []),
                    new(
                        KnownParameters.Endpoint.Name,
                        "endpoint description",
                        KnownParameters.Endpoint.Name,
                        InputPrimitiveType.String,
                        RequestLocation.None,
                        defaultValue: new InputConstant("someValue", InputPrimitiveType.String),
                        InputOperationParameterKind.Client,
                        isRequired: false, false, false, false, isEndpoint: true, false, false, null, null, [])
                });
                // scenario where endpoint is required
                yield return new TestCaseData(new List<InputParameter>
                {
                    new(
                        KnownParameters.Endpoint.Name,
                        "endpoint description",
                        KnownParameters.Endpoint.Name,
                        InputPrimitiveType.String,
                        RequestLocation.None,
                        defaultValue: null,
                        InputOperationParameterKind.Client,
                        isRequired: true, false, false, false, isEndpoint: true, false, false, null, null, []),
                    new(
                        "optionalParam",
                        "optionalParam description",
                        "optionalParam",
                        InputPrimitiveType.String,
                        RequestLocation.None,
                        defaultValue: null,
                        InputOperationParameterKind.Client,
                        isRequired: false, false, false, false, false, false, false, null, null, [])
                });
            }
        }

        private static IEnumerable<TestCaseData> EndpointParamInitializationValueTestCases()
        {
            // string primitive type
            yield return new TestCaseData(
                new InputParameter(
                    "param",
                    "param description",
                    "param",
                    InputPrimitiveType.String,
                    RequestLocation.None,
                    defaultValue: new InputConstant("mockValue", InputPrimitiveType.String),
                    InputOperationParameterKind.Client,
                    isRequired: false, false, false, false, true, false, false, null, null, []),
                New.Instance(KnownParameters.Endpoint.Type, Literal("mockvalue")));
        }
    }
}<|MERGE_RESOLUTION|>--- conflicted
+++ resolved
@@ -231,52 +231,8 @@
                         RequestLocation.None,
                         defaultValue: null,
                         InputOperationParameterKind.Client,
-<<<<<<< HEAD
                         isRequired: false, false, false, false, isEndpoint: true, false, false, null, null, [])
                 });
-=======
-                        isRequired: false, false, false, false, isEndpoint: true, false, false, null, null)
-                }, false);
-                yield return new TestCaseData(new List<InputParameter>
-                {
-                    new(
-                        "optionalParam",
-                        "optionalParam description",
-                        "optionalParam",
-                        InputPrimitiveType.String,
-                        RequestLocation.None,
-                        defaultValue: new InputConstant("someValue", InputPrimitiveType.String),
-                        InputOperationParameterKind.Client,
-                        isRequired: false, false, false, false, false, false, false, null, null),
-                    new(
-                        "optionalParam2",
-                        "optionalParam description",
-                        "optionalParam2",
-                        InputPrimitiveType.String,
-                        RequestLocation.None,
-                        defaultValue: new InputConstant("someValue", InputPrimitiveType.String),
-                        InputOperationParameterKind.Client,
-                        isRequired: false, false, false, false, false, false, false, null, null),
-                    new(
-                        "optionalParam3",
-                        "optionalParam description",
-                        "optionalParam3",
-                        InputPrimitiveType.Int64,
-                        RequestLocation.None,
-                        defaultValue: new InputConstant(2, InputPrimitiveType.Int64),
-                        InputOperationParameterKind.Client,
-                        isRequired: false, false, false, false, false, false, false, null, null),
-                    new(
-                        KnownParameters.Endpoint.Name,
-                        "endpoint description",
-                        KnownParameters.Endpoint.Name,
-                        InputPrimitiveType.String,
-                        RequestLocation.None,
-                        defaultValue: null,
-                        InputOperationParameterKind.Client,
-                        isRequired: false, false, false, false, isEndpoint: true, false, false, null, null)
-                }, true);
->>>>>>> ebbb69b6
             }
         }
 
