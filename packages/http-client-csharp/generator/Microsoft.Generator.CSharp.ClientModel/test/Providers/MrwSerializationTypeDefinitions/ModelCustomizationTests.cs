// Copyright (c) Microsoft Corporation. All rights reserved.
// Licensed under the MIT License.

using System.Linq;
using System.Threading.Tasks;
using Microsoft.Generator.CSharp.ClientModel.Providers;
using Microsoft.Generator.CSharp.Input;
using Microsoft.Generator.CSharp.Primitives;
using Microsoft.Generator.CSharp.Providers;
using Microsoft.Generator.CSharp.Tests.Common;
using NUnit.Framework;

namespace Microsoft.Generator.CSharp.ClientModel.Tests.Providers.MrwSerializationTypeDefinitions
{
    public class ModelCustomizationTests
    {
        [Test]
        public async Task CanChangePropertyName()
        {
            var props = new[]
            {
                InputFactory.Property("Prop1", InputFactory.Array(InputPrimitiveType.String))
            };

            var inputModel = InputFactory.Model("mockInputModel", properties: props, usage: InputModelTypeUsage.Json);
            var plugin = await MockHelpers.LoadMockPluginAsync(
                inputModels: () => [inputModel],
                compilation: async () => await Helpers.GetCompilationFromDirectoryAsync());

            var modelProvider = plugin.Object.OutputLibrary.TypeProviders.Single(t => t is ModelProvider);
            var serializationProvider = modelProvider.SerializationProviders.Single(t => t is MrwSerializationTypeDefinition);
            Assert.IsNotNull(serializationProvider);
            Assert.AreEqual(0, serializationProvider!.Fields.Count);

            // validate the methods use the custom member name
            var writer = new TypeProviderWriter(modelProvider);
            var file = writer.Write();
            Assert.AreEqual(Helpers.GetExpectedFromFile(), file.Content);
        }

        // Validates that if a custom property is added to the base model, and the CodeGenSerialization attribute is used,
        // then the derived model includes the custom property in the serialization ctor.
        [Test]
        public async Task CanSerializeCustomPropertyFromBase()
        {
            var baseModel = InputFactory.Model(
                "baseModel",
                usage: InputModelTypeUsage.Input,
                properties: [InputFactory.Property("BaseProp", InputPrimitiveType.Int32, isRequired: true)]);
            var plugin = await MockHelpers.LoadMockPluginAsync(
                inputModels: () => [
                    InputFactory.Model(
                        "mockInputModel",
                        // use Input so that we generate a public ctor
                        usage: InputModelTypeUsage.Input,
                        properties:
                        [
                            InputFactory.Property("OtherProp", InputPrimitiveType.Int32, isRequired: true),
                        ],
                        baseModel: baseModel),
                ],
                compilation: async () => await Helpers.GetCompilationFromDirectoryAsync());

            var modelTypeProvider = plugin.Object.OutputLibrary.TypeProviders.FirstOrDefault(t => t is ModelProvider && t.Name == "MockInputModel");
            Assert.IsNotNull(modelTypeProvider);

            var baseModelTypeProvider = (modelTypeProvider as ModelProvider)?.BaseModelProvider;
            Assert.IsNotNull(baseModelTypeProvider);
            var customCodeView = baseModelTypeProvider!.CustomCodeView;
            Assert.IsNotNull(customCodeView);
            Assert.IsNull(modelTypeProvider!.CustomCodeView);

            Assert.AreEqual(1, baseModelTypeProvider!.Properties.Count);
            Assert.AreEqual("BaseProp", baseModelTypeProvider.Properties[0].Name);
            Assert.AreEqual(new CSharpType(typeof(int)), baseModelTypeProvider.Properties[0].Type);
            Assert.AreEqual(1, customCodeView!.Properties.Count);
            Assert.AreEqual("Prop1", customCodeView.Properties[0].Name);

            Assert.AreEqual(1, modelTypeProvider.Properties.Count);
            Assert.AreEqual("OtherProp", modelTypeProvider.Properties[0].Name);

            // the custom property should exist in the full ctor
            var fullCtor = modelTypeProvider.Constructors.FirstOrDefault(c => c.Signature.Modifiers.HasFlag(MethodSignatureModifiers.Internal));
            Assert.IsNotNull(fullCtor);
            Assert.IsTrue(fullCtor!.Signature.Parameters.Any(p => p.Name == "prop1"));
        }

        [Test]
        public async Task CanCustomizePropertyUsingField()
        {
            var props = new[]
            {
                InputFactory.Property("Prop1", InputPrimitiveType.String),
            };

            var inputModel = InputFactory.Model("mockInputModel", properties: props, usage: InputModelTypeUsage.Json);
            var plugin = await MockHelpers.LoadMockPluginAsync(
                inputModels: () => [inputModel],
                compilation: async () => await Helpers.GetCompilationFromDirectoryAsync());

            var modelProvider = plugin.Object.OutputLibrary.TypeProviders.Single(t => t is ModelProvider);

            Assert.AreEqual(0, modelProvider.Properties.Count);
            var writer = new TypeProviderWriter(modelProvider);
            var file = writer.Write();
            Assert.AreEqual(Helpers.GetExpectedFromFile(), file.Content);
        }

        [Test]
        public async Task CanCustomizeFixedEnumString()
        {
            await MockHelpers.LoadMockPluginAsync(compilation: async () => await Helpers.GetCompilationFromDirectoryAsync());

            var props = new[] {
                InputFactory.EnumMember.String("one", "val1"),
                InputFactory.EnumMember.String("two", "val2"),
                InputFactory.EnumMember.String("three", "val3")
            };

            var inputEnum = InputFactory.Enum("mockInputEnum", underlyingType: InputPrimitiveType.String, values: props, isExtensible: false);

            var modelProp = InputFactory.Property("prop1", inputEnum);
            var inputModel = InputFactory.Model("mockInputModel", properties: [modelProp], usage: InputModelTypeUsage.Json);

            var plugin = await MockHelpers.LoadMockPluginAsync(
                inputModels: () => [inputModel],
                inputEnums: () => [inputEnum],
                compilation: async () => await Helpers.GetCompilationFromDirectoryAsync());

            var modelProvider = plugin.Object.OutputLibrary.TypeProviders.Single(t => t is ModelProvider);
            var serializationProvider = modelProvider.SerializationProviders.Single(t => t is MrwSerializationTypeDefinition);
            Assert.IsNotNull(serializationProvider);
            var writer = new TypeProviderWriter(serializationProvider);
            var file = writer.Write();
            Assert.AreEqual(Helpers.GetExpectedFromFile(), file.Content);
        }

        [Test]
        public async Task CanCustomizeStringToFixedEnum()
        {
            await MockHelpers.LoadMockPluginAsync(compilation: async () => await Helpers.GetCompilationFromDirectoryAsync());

            var modelProp = InputFactory.Property("prop1", InputPrimitiveType.String);
            var inputModel = InputFactory.Model("mockInputModel", properties: [modelProp], usage: InputModelTypeUsage.Json);

            var plugin = await MockHelpers.LoadMockPluginAsync(
                inputModels: () => [inputModel],
                compilation: async () => await Helpers.GetCompilationFromDirectoryAsync());

            var modelProvider = plugin.Object.OutputLibrary.TypeProviders.Single(t => t is ModelProvider);
            var serializationProvider = modelProvider.SerializationProviders.Single(t => t is MrwSerializationTypeDefinition);
            Assert.IsNotNull(serializationProvider);
            var writer = new TypeProviderWriter(serializationProvider);
            var file = writer.Write();
            Assert.AreEqual(Helpers.GetExpectedFromFile(), file.Content);
        }

        [Test]
        public async Task CanCustomizeNullableStringToFixedEnum()
        {
            await MockHelpers.LoadMockPluginAsync(compilation: async () => await Helpers.GetCompilationFromDirectoryAsync());

            var modelProp = InputFactory.Property("prop1", new InputNullableType(InputPrimitiveType.String));
            var inputModel = InputFactory.Model("mockInputModel", properties: [modelProp], usage: InputModelTypeUsage.Json);

            var plugin = await MockHelpers.LoadMockPluginAsync(
                inputModels: () => [inputModel],
                compilation: async () => await Helpers.GetCompilationFromDirectoryAsync());

            var modelProvider = plugin.Object.OutputLibrary.TypeProviders.Single(t => t is ModelProvider);
            var serializationProvider = modelProvider.SerializationProviders.Single(t => t is MrwSerializationTypeDefinition);
            Assert.IsNotNull(serializationProvider);
            var writer = new TypeProviderWriter(serializationProvider);
            var file = writer.Write();
            Assert.AreEqual(Helpers.GetExpectedFromFile(), file.Content);
        }

        [Test]
        public async Task CanCustomizeEnumToFrameworkType()
        {
            await MockHelpers.LoadMockPluginAsync(compilation: async () => await Helpers.GetCompilationFromDirectoryAsync());

            var props = new[] {
                InputFactory.EnumMember.String("one", "val1"),
                InputFactory.EnumMember.String("two", "val2"),
                InputFactory.EnumMember.String("three", "val3")
            };

            var inputEnum = InputFactory.Enum("mockInputEnum", underlyingType: InputPrimitiveType.String, values: props, isExtensible: true);
            var modelProp = InputFactory.Property("prop1", inputEnum);
            var inputModel = InputFactory.Model("mockInputModel", properties: [modelProp], usage: InputModelTypeUsage.Json);

            var plugin = await MockHelpers.LoadMockPluginAsync(
                inputModels: () => [inputModel],
                compilation: async () => await Helpers.GetCompilationFromDirectoryAsync());

            var modelProvider = plugin.Object.OutputLibrary.TypeProviders.Single(t => t is ModelProvider);
            var serializationProvider = modelProvider.SerializationProviders.Single(t => t is MrwSerializationTypeDefinition);
            Assert.IsNotNull(serializationProvider);
            var writer = new TypeProviderWriter(serializationProvider);
            var file = writer.Write();
            Assert.AreEqual(Helpers.GetExpectedFromFile(), file.Content);
        }

        [Test]
        public async Task CanCustomizeEnumToFieldFrameworkType()
        {
            await MockHelpers.LoadMockPluginAsync(compilation: async () => await Helpers.GetCompilationFromDirectoryAsync());

            var props = new[] {
                InputFactory.EnumMember.String("one", "val1"),
                InputFactory.EnumMember.String("two", "val2"),
                InputFactory.EnumMember.String("three", "val3")
            };

            var inputEnum = InputFactory.Enum("mockInputEnum", underlyingType: InputPrimitiveType.String, values: props, isExtensible: true);
            var modelProp = InputFactory.Property("prop1", inputEnum);
            var inputModel = InputFactory.Model("mockInputModel", properties: [modelProp], usage: InputModelTypeUsage.Json);

            var plugin = await MockHelpers.LoadMockPluginAsync(
                inputModels: () => [inputModel],
                compilation: async () => await Helpers.GetCompilationFromDirectoryAsync());

            var modelProvider = plugin.Object.OutputLibrary.TypeProviders.Single(t => t is ModelProvider);
            var serializationProvider = modelProvider.SerializationProviders.Single(t => t is MrwSerializationTypeDefinition);
            Assert.IsNotNull(serializationProvider);
            var writer = new TypeProviderWriter(serializationProvider);
            var file = writer.Write();
            Assert.AreEqual(Helpers.GetExpectedFromFile(), file.Content);
        }

        [Test]
<<<<<<< HEAD
        public async Task CanCustomizeUriProperty()
        {
            var props = new[]
            {
                InputFactory.Property("Prop1", InputPrimitiveType.String),
            };

            var inputModel = InputFactory.Model("mockInputModel", properties: props, usage: InputModelTypeUsage.Json);
=======
        public async Task CanCustomizeModelName()
        {
            await MockHelpers.LoadMockPluginAsync(compilation: async () => await Helpers.GetCompilationFromDirectoryAsync());
            var inputModel = InputFactory.Model("mockInputModel", properties: [], usage: InputModelTypeUsage.Json);

>>>>>>> 30568a49
            var plugin = await MockHelpers.LoadMockPluginAsync(
                inputModels: () => [inputModel],
                compilation: async () => await Helpers.GetCompilationFromDirectoryAsync());

            var modelProvider = plugin.Object.OutputLibrary.TypeProviders.Single(t => t is ModelProvider);
            var serializationProvider = modelProvider.SerializationProviders.Single(t => t is MrwSerializationTypeDefinition);
            Assert.IsNotNull(serializationProvider);
<<<<<<< HEAD
            var writer = new TypeProviderWriter(serializationProvider);
            var file = writer.Write();
            Assert.AreEqual(Helpers.GetExpectedFromFile(), file.Content);
=======

            // both providers should have the custom name
            Assert.AreEqual("CustomModel", modelProvider.Name);
            Assert.AreEqual("CustomModel", serializationProvider.Name);

            Assert.AreEqual("CustomModel", modelProvider.CustomCodeView?.Name);
            Assert.AreEqual("CustomModel", serializationProvider.CustomCodeView?.Name);
>>>>>>> 30568a49
        }
    }
}<|MERGE_RESOLUTION|>--- conflicted
+++ resolved
@@ -230,7 +230,6 @@
         }
 
         [Test]
-<<<<<<< HEAD
         public async Task CanCustomizeUriProperty()
         {
             var props = new[]
@@ -239,25 +238,31 @@
             };
 
             var inputModel = InputFactory.Model("mockInputModel", properties: props, usage: InputModelTypeUsage.Json);
-=======
+            var plugin = await MockHelpers.LoadMockPluginAsync(
+                inputModels: () => [inputModel],
+                compilation: async () => await Helpers.GetCompilationFromDirectoryAsync());
+
+            var modelProvider = plugin.Object.OutputLibrary.TypeProviders.Single(t => t is ModelProvider);
+            var serializationProvider = modelProvider.SerializationProviders.Single(t => t is MrwSerializationTypeDefinition);
+            Assert.IsNotNull(serializationProvider);
+            var writer = new TypeProviderWriter(serializationProvider);
+            var file = writer.Write();
+            Assert.AreEqual(Helpers.GetExpectedFromFile(), file.Content);
+        }
+
+        [Test]
         public async Task CanCustomizeModelName()
         {
             await MockHelpers.LoadMockPluginAsync(compilation: async () => await Helpers.GetCompilationFromDirectoryAsync());
             var inputModel = InputFactory.Model("mockInputModel", properties: [], usage: InputModelTypeUsage.Json);
 
->>>>>>> 30568a49
-            var plugin = await MockHelpers.LoadMockPluginAsync(
-                inputModels: () => [inputModel],
-                compilation: async () => await Helpers.GetCompilationFromDirectoryAsync());
-
-            var modelProvider = plugin.Object.OutputLibrary.TypeProviders.Single(t => t is ModelProvider);
-            var serializationProvider = modelProvider.SerializationProviders.Single(t => t is MrwSerializationTypeDefinition);
-            Assert.IsNotNull(serializationProvider);
-<<<<<<< HEAD
-            var writer = new TypeProviderWriter(serializationProvider);
-            var file = writer.Write();
-            Assert.AreEqual(Helpers.GetExpectedFromFile(), file.Content);
-=======
+            var plugin = await MockHelpers.LoadMockPluginAsync(
+                inputModels: () => [inputModel],
+                compilation: async () => await Helpers.GetCompilationFromDirectoryAsync());
+
+            var modelProvider = plugin.Object.OutputLibrary.TypeProviders.Single(t => t is ModelProvider);
+            var serializationProvider = modelProvider.SerializationProviders.Single(t => t is MrwSerializationTypeDefinition);
+            Assert.IsNotNull(serializationProvider);
 
             // both providers should have the custom name
             Assert.AreEqual("CustomModel", modelProvider.Name);
@@ -265,7 +270,6 @@
 
             Assert.AreEqual("CustomModel", modelProvider.CustomCodeView?.Name);
             Assert.AreEqual("CustomModel", serializationProvider.CustomCodeView?.Name);
->>>>>>> 30568a49
         }
     }
 }