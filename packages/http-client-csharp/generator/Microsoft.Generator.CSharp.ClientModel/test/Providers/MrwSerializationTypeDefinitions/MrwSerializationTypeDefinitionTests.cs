--- conflicted
+++ resolved
@@ -39,17 +39,10 @@
         public void TestBuildImplements()
         {
             // mock the model type provider
-<<<<<<< HEAD
-            var inputModel = new InputModelType("mockInputModel", "mockNamespace", "public", null, null, InputModelTypeUsage.Input | InputModelTypeUsage.Output, Array.Empty<InputModelProperty>(), null, new List<InputModelType>(), null, null, new Dictionary<string, InputModelType>(), null, false);
-            var mockModelTypeProvider = new ModelProvider(inputModel);
-            var jsonMrwSerializationTypeProvider = new MrwSerializationTypeDefinition(inputModel);
-            var interfaces = jsonMrwSerializationTypeProvider.Implements;
-=======
-            var inputModel = new InputModelType("mockInputModel", "mockNamespace", "public", null, null, InputModelTypeUsage.RoundTrip, Array.Empty<InputModelProperty>(), null, new List<InputModelType>(), null, null, new Dictionary<string, InputModelType>(), null, false);
+            var inputModel = new InputModelType("mockInputModel", "mockNamespace", "public", null, null, InputModelTypeUsage.Input | InputModelTypeUsage.Output, Array.Empty<InputModelProperty>(), null, new List<InputModelType>(), null, null, new Dictionary<string, InputModelType>(), null, false);
             var (model, serialization) = CreateModelAndSerialization(inputModel);
 
             var interfaces = serialization.Implements;
->>>>>>> 0151b902
 
             Assert.IsNotNull(interfaces);
             Assert.AreEqual(1, interfaces.Count);
@@ -63,16 +56,9 @@
         [Test]
         public void TestBuildJsonModelWriteCoreMethod()
         {
-<<<<<<< HEAD
-            var inputModel = new InputModelType("mockInputModel", "mockNamespace", "public", null, null, InputModelTypeUsage.Input | InputModelTypeUsage.Output, Array.Empty<InputModelProperty>(), null, new List<InputModelType>(), null, null, new Dictionary<string, InputModelType>(), null, false);
-            var mockModelTypeProvider = new ModelProvider(inputModel);
-            var jsonMrwSerializationTypeProvider = new MrwSerializationTypeDefinition(inputModel);
-            var method = jsonMrwSerializationTypeProvider.BuildJsonModelWriteCoreMethod();
-=======
-            var inputModel = new InputModelType("mockInputModel", "mockNamespace", "public", null, null, InputModelTypeUsage.RoundTrip, Array.Empty<InputModelProperty>(), null, new List<InputModelType>(), null, null, new Dictionary<string, InputModelType>(), null, false);
+            var inputModel = new InputModelType("mockInputModel", "mockNamespace", "public", null, null, InputModelTypeUsage.Input | InputModelTypeUsage.Output, Array.Empty<InputModelProperty>(), null, new List<InputModelType>(), null, null, new Dictionary<string, InputModelType>(), null, false);
             var (model, serialization) = CreateModelAndSerialization(inputModel);
             var method = serialization.BuildJsonModelWriteCoreMethod();
->>>>>>> 0151b902
 
             Assert.IsNotNull(method);
 
@@ -105,16 +91,9 @@
         [Test]
         public void TestBuildJsonModelWriteMethodObjectDeclaration()
         {
-<<<<<<< HEAD
             var inputModel = new InputModelType("mockInputModel", "mockNamespace", "public", null, null, InputModelTypeUsage.Input | InputModelTypeUsage.Output, Array.Empty<InputModelProperty>(), null, new List<InputModelType>(), null, null, new Dictionary<string, InputModelType>(), null, true);
-            var mockModelTypeProvider = new ModelProvider(inputModel);
-            var jsonMrwSerializationTypeProvider = new MrwSerializationTypeDefinition(inputModel);
-            var method = jsonMrwSerializationTypeProvider.BuildJsonModelWriteMethodObjectDeclaration();
-=======
-            var inputModel = new InputModelType("mockInputModel", "mockNamespace", "public", null, null, InputModelTypeUsage.RoundTrip, Array.Empty<InputModelProperty>(), null, new List<InputModelType>(), null, null, new Dictionary<string, InputModelType>(), null, true);
             var (model, serialization) = CreateModelAndSerialization(inputModel);
             var method = serialization.BuildJsonModelWriteMethodObjectDeclaration();
->>>>>>> 0151b902
 
             Assert.IsNotNull(method);
 
@@ -146,16 +125,9 @@
         [Test]
         public void TestBuildJsonModelCreateMethod()
         {
-<<<<<<< HEAD
-            var inputModel = new InputModelType("mockInputModel", "mockNamespace", "public", null, null, InputModelTypeUsage.Input | InputModelTypeUsage.Output, Array.Empty<InputModelProperty>(), null, new List<InputModelType>(), null, null, new Dictionary<string, InputModelType>(), null, false);
-            var mockModelTypeProvider = new ModelProvider(inputModel);
-            var jsonMrwSerializationTypeProvider = new MrwSerializationTypeDefinition(inputModel);
-            var method = jsonMrwSerializationTypeProvider.BuildJsonModelCreateMethod();
-=======
-            var inputModel = new InputModelType("mockInputModel", "mockNamespace", "public", null, null, InputModelTypeUsage.RoundTrip, Array.Empty<InputModelProperty>(), null, new List<InputModelType>(), null, null, new Dictionary<string, InputModelType>(), null, false);
+            var inputModel = new InputModelType("mockInputModel", "mockNamespace", "public", null, null, InputModelTypeUsage.Input | InputModelTypeUsage.Output, Array.Empty<InputModelProperty>(), null, new List<InputModelType>(), null, null, new Dictionary<string, InputModelType>(), null, false);
             var (model, serialization) = CreateModelAndSerialization(inputModel);
             var method = serialization.BuildJsonModelCreateMethod();
->>>>>>> 0151b902
 
             Assert.IsNotNull(method);
 
@@ -173,16 +145,9 @@
         [Test]
         public void TestBuildJsonModelCreateCoreMethod()
         {
-<<<<<<< HEAD
-            var inputModel = new InputModelType("mockInputModel", "mockNamespace", "public", null, null, InputModelTypeUsage.Input | InputModelTypeUsage.Output, Array.Empty<InputModelProperty>(), null, new List<InputModelType>(), null, null, new Dictionary<string, InputModelType>(), null, false);
-            var mockModelTypeProvider = new ModelProvider(inputModel);
-            var jsonMrwSerializationTypeProvider = new MrwSerializationTypeDefinition(inputModel);
-            var method = jsonMrwSerializationTypeProvider.BuildJsonModelCreateCoreMethod();
-=======
-            var inputModel = new InputModelType("mockInputModel", "mockNamespace", "public", null, null, InputModelTypeUsage.RoundTrip, Array.Empty<InputModelProperty>(), null, new List<InputModelType>(), null, null, new Dictionary<string, InputModelType>(), null, false);
+            var inputModel = new InputModelType("mockInputModel", "mockNamespace", "public", null, null, InputModelTypeUsage.Input | InputModelTypeUsage.Output, Array.Empty<InputModelProperty>(), null, new List<InputModelType>(), null, null, new Dictionary<string, InputModelType>(), null, false);
             var (model, serialization) = CreateModelAndSerialization(inputModel);
             var method = serialization.BuildJsonModelCreateCoreMethod();
->>>>>>> 0151b902
 
             Assert.IsNotNull(method);
 
@@ -215,16 +180,9 @@
         [Test]
         public void TestBuildJsonModelCreateMethodObjectDeclaration()
         {
-<<<<<<< HEAD
             var inputModel = new InputModelType("mockInputModel", "mockNamespace", "public", null, null, InputModelTypeUsage.Input | InputModelTypeUsage.Output, Array.Empty<InputModelProperty>(), null, new List<InputModelType>(), null, null, new Dictionary<string, InputModelType>(), null, true);
-            var mockModelTypeProvider = new ModelProvider(inputModel);
-            var jsonMrwSerializationTypeProvider = new MrwSerializationTypeDefinition(inputModel);
-            var method = jsonMrwSerializationTypeProvider.BuildJsonModelCreateMethodObjectDeclaration();
-=======
-            var inputModel = new InputModelType("mockInputModel", "mockNamespace", "public", null, null, InputModelTypeUsage.RoundTrip, Array.Empty<InputModelProperty>(), null, new List<InputModelType>(), null, null, new Dictionary<string, InputModelType>(), null, true);
             var (model, serialization) = CreateModelAndSerialization(inputModel);
             var method = serialization.BuildJsonModelCreateMethodObjectDeclaration();
->>>>>>> 0151b902
 
             Assert.IsNotNull(method);
 
@@ -257,16 +215,9 @@
         [Test]
         public void TestBuildPersistableModelWriteMethod()
         {
-<<<<<<< HEAD
-            var inputModel = new InputModelType("mockInputModel", "mockNamespace", "public", null, null, InputModelTypeUsage.Input | InputModelTypeUsage.Output, Array.Empty<InputModelProperty>(), null, new List<InputModelType>(), null, null, new Dictionary<string, InputModelType>(), null, false);
-            var mockModelTypeProvider = new ModelProvider(inputModel);
-            var jsonMrwSerializationTypeProvider = new MrwSerializationTypeDefinition(inputModel);
-            var method = jsonMrwSerializationTypeProvider.BuildPersistableModelWriteMethod();
-=======
-            var inputModel = new InputModelType("mockInputModel", "mockNamespace", "public", null, null, InputModelTypeUsage.RoundTrip, Array.Empty<InputModelProperty>(), null, new List<InputModelType>(), null, null, new Dictionary<string, InputModelType>(), null, false);
+            var inputModel = new InputModelType("mockInputModel", "mockNamespace", "public", null, null, InputModelTypeUsage.Input | InputModelTypeUsage.Output, Array.Empty<InputModelProperty>(), null, new List<InputModelType>(), null, null, new Dictionary<string, InputModelType>(), null, false);
             var (model, serialization) = CreateModelAndSerialization(inputModel);
             var method = serialization.BuildPersistableModelWriteMethod();
->>>>>>> 0151b902
 
             Assert.IsNotNull(method);
 
@@ -284,16 +235,9 @@
         [Test]
         public void TestBuildPersistableModelWriteCoreMethod()
         {
-<<<<<<< HEAD
-            var inputModel = new InputModelType("mockInputModel", "mockNamespace", "public", null, null, InputModelTypeUsage.Input | InputModelTypeUsage.Output, Array.Empty<InputModelProperty>(), null, new List<InputModelType>(), null, null, new Dictionary<string, InputModelType>(), null, false);
-            var mockModelTypeProvider = new ModelProvider(inputModel);
-            var jsonMrwSerializationTypeProvider = new MrwSerializationTypeDefinition(inputModel);
-            var method = jsonMrwSerializationTypeProvider.BuildPersistableModelWriteCoreMethod();
-=======
-            var inputModel = new InputModelType("mockInputModel", "mockNamespace", "public", null, null, InputModelTypeUsage.RoundTrip, Array.Empty<InputModelProperty>(), null, new List<InputModelType>(), null, null, new Dictionary<string, InputModelType>(), null, false);
+            var inputModel = new InputModelType("mockInputModel", "mockNamespace", "public", null, null, InputModelTypeUsage.Input | InputModelTypeUsage.Output, Array.Empty<InputModelProperty>(), null, new List<InputModelType>(), null, null, new Dictionary<string, InputModelType>(), null, false);
             var (model, serialization) = CreateModelAndSerialization(inputModel);
             var method = serialization.BuildPersistableModelWriteCoreMethod();
->>>>>>> 0151b902
 
             Assert.IsNotNull(method);
 
@@ -326,16 +270,9 @@
         [Test]
         public void TestBuildPersistableModelWriteMethodObjectDeclaration()
         {
-<<<<<<< HEAD
             var inputModel = new InputModelType("mockInputModel", "mockNamespace", "public", null, null, InputModelTypeUsage.Input | InputModelTypeUsage.Output, Array.Empty<InputModelProperty>(), null, new List<InputModelType>(), null, null, new Dictionary<string, InputModelType>(), null, true);
-            var mockModelTypeProvider = new ModelProvider(inputModel);
-            var jsonMrwSerializationTypeProvider = new MrwSerializationTypeDefinition(inputModel);
-            var method = jsonMrwSerializationTypeProvider.BuildPersistableModelWriteMethodObjectDeclaration();
-=======
-            var inputModel = new InputModelType("mockInputModel", "mockNamespace", "public", null, null, InputModelTypeUsage.RoundTrip, Array.Empty<InputModelProperty>(), null, new List<InputModelType>(), null, null, new Dictionary<string, InputModelType>(), null, true);
             var (model, serialization) = CreateModelAndSerialization(inputModel);
             var method = serialization.BuildPersistableModelWriteMethodObjectDeclaration();
->>>>>>> 0151b902
 
             Assert.IsNotNull(method);
 
@@ -367,16 +304,9 @@
         [Test]
         public void TestBuildPersistableModelCreateMethod()
         {
-<<<<<<< HEAD
-            var inputModel = new InputModelType("mockInputModel", "mockNamespace", "public", null, null, InputModelTypeUsage.Input | InputModelTypeUsage.Output, Array.Empty<InputModelProperty>(), null, new List<InputModelType>(), null, null, new Dictionary<string, InputModelType>(), null, false);
-            var mockModelTypeProvider = new ModelProvider(inputModel);
-            var jsonMrwSerializationTypeProvider = new MrwSerializationTypeDefinition(inputModel);
-            var method = jsonMrwSerializationTypeProvider.BuildPersistableModelCreateMethod();
-=======
-            var inputModel = new InputModelType("mockInputModel", "mockNamespace", "public", null, null, InputModelTypeUsage.RoundTrip, Array.Empty<InputModelProperty>(), null, new List<InputModelType>(), null, null, new Dictionary<string, InputModelType>(), null, false);
+            var inputModel = new InputModelType("mockInputModel", "mockNamespace", "public", null, null, InputModelTypeUsage.Input | InputModelTypeUsage.Output, Array.Empty<InputModelProperty>(), null, new List<InputModelType>(), null, null, new Dictionary<string, InputModelType>(), null, false);
             var (model, serialization) = CreateModelAndSerialization(inputModel);
             var method = serialization.BuildPersistableModelCreateMethod();
->>>>>>> 0151b902
 
             Assert.IsNotNull(method);
 
@@ -404,19 +334,12 @@
         [Test]
         public void TestBuildPersistableModelCreateCoreMethod()
         {
-<<<<<<< HEAD
-            var inputModel = new InputModelType("mockInputModel", "mockNamespace", "public", null, null, InputModelTypeUsage.Input | InputModelTypeUsage.Output, Array.Empty<InputModelProperty>(), null, new List<InputModelType>(), null, null, new Dictionary<string, InputModelType>(), null, false);
-            var mockModelTypeProvider = new ModelProvider(inputModel);
-            var jsonMrwSerializationTypeProvider = new MrwSerializationTypeDefinition(inputModel);
-            var method = jsonMrwSerializationTypeProvider.BuildPersistableModelCreateCoreMethod();
-=======
-            var inputModel = new InputModelType("mockInputModel", "mockNamespace", "public", null, null, InputModelTypeUsage.RoundTrip, Array.Empty<InputModelProperty>(), null, new List<InputModelType>(), null, null, new Dictionary<string, InputModelType>(), null, false);
+            var inputModel = new InputModelType("mockInputModel", "mockNamespace", "public", null, null, InputModelTypeUsage.Input | InputModelTypeUsage.Output, Array.Empty<InputModelProperty>(), null, new List<InputModelType>(), null, null, new Dictionary<string, InputModelType>(), null, false);
             var (model, serialization) = CreateModelAndSerialization(inputModel);
 
             Assert.IsNotNull(serialization);
 
             var method = serialization.BuildPersistableModelCreateCoreMethod();
->>>>>>> 0151b902
 
             Assert.IsNotNull(method);
 
@@ -440,16 +363,9 @@
         [Test]
         public void BuildPersistableModelCreateMethodObjectDeclaration()
         {
-<<<<<<< HEAD
             var inputModel = new InputModelType("mockInputModel", "mockNamespace", "public", null, null, InputModelTypeUsage.Input | InputModelTypeUsage.Output, Array.Empty<InputModelProperty>(), null, new List<InputModelType>(), null, null, new Dictionary<string, InputModelType>(), null, true);
-            var mockModelTypeProvider = new ModelProvider(inputModel);
-            var jsonMrwSerializationTypeProvider = new MrwSerializationTypeDefinition(inputModel);
-            var method = jsonMrwSerializationTypeProvider.BuildPersistableModelCreateMethodObjectDeclaration();
-=======
-            var inputModel = new InputModelType("mockInputModel", "mockNamespace", "public", null, null, InputModelTypeUsage.RoundTrip, Array.Empty<InputModelProperty>(), null, new List<InputModelType>(), null, null, new Dictionary<string, InputModelType>(), null, true);
             var (model, serialization) = CreateModelAndSerialization(inputModel);
             var method = serialization.BuildPersistableModelCreateMethodObjectDeclaration();
->>>>>>> 0151b902
 
             Assert.IsNotNull(method);
 
@@ -481,16 +397,9 @@
         [Test]
         public void TestBuildPersistableModelDeserializationMethod()
         {
-<<<<<<< HEAD
-            var inputModel = new InputModelType("mockInputModel", "mockNamespace", "public", null, null, InputModelTypeUsage.Input | InputModelTypeUsage.Output, Array.Empty<InputModelProperty>(), null, new List<InputModelType>(), null, null, new Dictionary<string, InputModelType>(), null, false);
-            var mockModelTypeProvider = new ModelProvider(inputModel);
-            var jsonMrwSerializationTypeProvider = new MrwSerializationTypeDefinition(inputModel);
-            var method = jsonMrwSerializationTypeProvider.BuildPersistableModelCreateMethod();
-=======
-            var inputModel = new InputModelType("mockInputModel", "mockNamespace", "public", null, null, InputModelTypeUsage.RoundTrip, Array.Empty<InputModelProperty>(), null, new List<InputModelType>(), null, null, new Dictionary<string, InputModelType>(), null, false);
+            var inputModel = new InputModelType("mockInputModel", "mockNamespace", "public", null, null, InputModelTypeUsage.Input | InputModelTypeUsage.Output, Array.Empty<InputModelProperty>(), null, new List<InputModelType>(), null, null, new Dictionary<string, InputModelType>(), null, false);
             var (model, serialization) = CreateModelAndSerialization(inputModel);
             var method = serialization.BuildPersistableModelCreateMethod();
->>>>>>> 0151b902
 
             Assert.IsNotNull(method);
 
@@ -508,16 +417,9 @@
         [Test]
         public void TestBuildPersistableModelGetFormatMethod()
         {
-<<<<<<< HEAD
-            var inputModel = new InputModelType("mockInputModel", "mockNamespace", "public", null, null, InputModelTypeUsage.Input | InputModelTypeUsage.Output, Array.Empty<InputModelProperty>(), null, new List<InputModelType>(), null, null, new Dictionary<string, InputModelType>(), null, false);
-            var mockModelTypeProvider = new ModelProvider(inputModel);
-            var jsonMrwSerializationTypeProvider = new MrwSerializationTypeDefinition(inputModel);
-            var method = jsonMrwSerializationTypeProvider.BuildPersistableModelGetFormatFromOptionsMethod();
-=======
-            var inputModel = new InputModelType("mockInputModel", "mockNamespace", "public", null, null, InputModelTypeUsage.RoundTrip, Array.Empty<InputModelProperty>(), null, new List<InputModelType>(), null, null, new Dictionary<string, InputModelType>(), null, false);
+            var inputModel = new InputModelType("mockInputModel", "mockNamespace", "public", null, null, InputModelTypeUsage.Input | InputModelTypeUsage.Output, Array.Empty<InputModelProperty>(), null, new List<InputModelType>(), null, null, new Dictionary<string, InputModelType>(), null, false);
             var (model, serialization) = CreateModelAndSerialization(inputModel);
             var method = serialization.BuildPersistableModelGetFormatFromOptionsMethod();
->>>>>>> 0151b902
 
             Assert.IsNotNull(method);
 
@@ -538,16 +440,9 @@
         [Test]
         public void TestBuildPersistableModelGetFormatMethodObjectDeclaration()
         {
-<<<<<<< HEAD
             var inputModel = new InputModelType("mockInputModel", "mockNamespace", "public", null, null, InputModelTypeUsage.Input | InputModelTypeUsage.Output, Array.Empty<InputModelProperty>(), null, new List<InputModelType>(), null, null, new Dictionary<string, InputModelType>(), null, true);
-            var mockModelTypeProvider = new ModelProvider(inputModel);
-            var jsonMrwSerializationTypeProvider = new MrwSerializationTypeDefinition(inputModel);
-            var method = jsonMrwSerializationTypeProvider.BuildPersistableModelGetFormatFromOptionsObjectDeclaration();
-=======
-            var inputModel = new InputModelType("mockInputModel", "mockNamespace", "public", null, null, InputModelTypeUsage.RoundTrip, Array.Empty<InputModelProperty>(), null, new List<InputModelType>(), null, null, new Dictionary<string, InputModelType>(), null, true);
             var (model, serialization) = CreateModelAndSerialization(inputModel);
             var method = serialization.BuildPersistableModelGetFormatFromOptionsObjectDeclaration();
->>>>>>> 0151b902
 
             Assert.IsNotNull(method);
 
@@ -578,16 +473,9 @@
         [Test]
         public void TestBuildSerializationConstructor()
         {
-<<<<<<< HEAD
-            var inputModel = new InputModelType("mockInputModel", "mockNamespace", "public", null, null, InputModelTypeUsage.Input | InputModelTypeUsage.Output, Array.Empty<InputModelProperty>(), null, new List<InputModelType>(), null, null, new Dictionary<string, InputModelType>(), null, false);
-            var mockModelTypeProvider = new ModelProvider(inputModel);
-            var MrwSerializationTypeProvider = new MrwSerializationTypeDefinition(inputModel);
-            var constructor = MrwSerializationTypeProvider.BuildSerializationConstructor();
-=======
-            var inputModel = new InputModelType("mockInputModel", "mockNamespace", "public", null, null, InputModelTypeUsage.RoundTrip, Array.Empty<InputModelProperty>(), null, new List<InputModelType>(), null, null, new Dictionary<string, InputModelType>(), null, false);
+            var inputModel = new InputModelType("mockInputModel", "mockNamespace", "public", null, null, InputModelTypeUsage.Input | InputModelTypeUsage.Output, Array.Empty<InputModelProperty>(), null, new List<InputModelType>(), null, null, new Dictionary<string, InputModelType>(), null, false);
             var (model, serialization) = CreateModelAndSerialization(inputModel);
             var constructor = serialization.BuildSerializationConstructor();
->>>>>>> 0151b902
 
             Assert.IsNotNull(constructor);
             var constructorSignature = constructor?.Signature;
@@ -602,16 +490,9 @@
         [Test]
         public void TestBuildFields()
         {
-<<<<<<< HEAD
-            var inputModel = new InputModelType("mockInputModel", "mockNamespace", "public", null, null, InputModelTypeUsage.Input | InputModelTypeUsage.Output, Array.Empty<InputModelProperty>(), null, new List<InputModelType>(), null, null, new Dictionary<string, InputModelType>(), null, false);
-            var model = new ModelProvider(inputModel);
-            var typeProvider = new MrwSerializationTypeDefinition(inputModel);
-            var fields = typeProvider.Fields;
-=======
-            var inputModel = new InputModelType("mockInputModel", "mockNamespace", "public", null, null, InputModelTypeUsage.RoundTrip, Array.Empty<InputModelProperty>(), null, new List<InputModelType>(), null, null, new Dictionary<string, InputModelType>(), null, false);
+            var inputModel = new InputModelType("mockInputModel", "mockNamespace", "public", null, null, InputModelTypeUsage.Input | InputModelTypeUsage.Output, Array.Empty<InputModelProperty>(), null, new List<InputModelType>(), null, null, new Dictionary<string, InputModelType>(), null, false);
             var (model, serialization) = CreateModelAndSerialization(inputModel);
             var fields = serialization.Fields;
->>>>>>> 0151b902
 
             // Assert
             Assert.IsNotNull(fields);
@@ -653,17 +534,8 @@
         [Test]
         public void TestBuildDeserializationMethod()
         {
-<<<<<<< HEAD
-            var inputModel = new InputModelType("mockInputModel", "mockNamespace", "public", null, null, InputModelTypeUsage.Input | InputModelTypeUsage.Output, Array.Empty<InputModelProperty>(), null, new List<InputModelType>(), null, null, new Dictionary<string, InputModelType>(), null, false);
-            var model = new ModelProvider(inputModel);
-            var provider = new MrwSerializationTypeDefinition(inputModel);
-
-            // Assert
-            Assert.IsNotNull(provider);
-=======
-            var inputModel = new InputModelType("mockInputModel", "mockNamespace", "public", null, null, InputModelTypeUsage.RoundTrip, Array.Empty<InputModelProperty>(), null, new List<InputModelType>(), null, null, new Dictionary<string, InputModelType>(), null, false);
-            var (model, serialization) = CreateModelAndSerialization(inputModel);
->>>>>>> 0151b902
+            var inputModel = new InputModelType("mockInputModel", "mockNamespace", "public", null, null, InputModelTypeUsage.Input | InputModelTypeUsage.Output, Array.Empty<InputModelProperty>(), null, new List<InputModelType>(), null, null, new Dictionary<string, InputModelType>(), null, false);
+            var (model, serialization) = CreateModelAndSerialization(inputModel);
 
             var deserializationMethod = serialization.BuildDeserializationMethod();
             Assert.IsNotNull(deserializationMethod);
@@ -684,16 +556,9 @@
         [Test]
         public void TestBuildImplicitToBinaryContent()
         {
-<<<<<<< HEAD
-            var inputModel = new InputModelType("mockInputModel", "mockNamespace", "public", null, null, InputModelTypeUsage.Input | InputModelTypeUsage.Output, Array.Empty<InputModelProperty>(), null, new List<InputModelType>(), null, null, new Dictionary<string, InputModelType>(), null, false);
-            var mockModelTypeProvider = new ModelProvider(inputModel);
-            var jsonMrwSerializationTypeProvider = new MrwSerializationTypeDefinition(inputModel);
-            var methods = jsonMrwSerializationTypeProvider.Methods;
-=======
-            var inputModel = new InputModelType("mockInputModel", "mockNamespace", "public", null, null, InputModelTypeUsage.RoundTrip, Array.Empty<InputModelProperty>(), null, new List<InputModelType>(), null, null, new Dictionary<string, InputModelType>(), null, false);
+            var inputModel = new InputModelType("mockInputModel", "mockNamespace", "public", null, null, InputModelTypeUsage.Input | InputModelTypeUsage.Output, Array.Empty<InputModelProperty>(), null, new List<InputModelType>(), null, null, new Dictionary<string, InputModelType>(), null, false);
             var (model, serialization) = CreateModelAndSerialization(inputModel);
             var methods = serialization.Methods;
->>>>>>> 0151b902
 
             Assert.IsTrue(methods.Count > 0);
 
@@ -719,16 +584,9 @@
         [Test]
         public void TestBuildExplicitFromClientResult()
         {
-<<<<<<< HEAD
-            var inputModel = new InputModelType("mockInputModel", "mockNamespace", "public", null, null, InputModelTypeUsage.Input | InputModelTypeUsage.Output, Array.Empty<InputModelProperty>(), null, new List<InputModelType>(), null, null, new Dictionary<string, InputModelType>(), null, false);
-            var mockModelTypeProvider = new ModelProvider(inputModel);
-            var jsonMrwSerializationTypeProvider = new MrwSerializationTypeDefinition(inputModel);
-            var methods = jsonMrwSerializationTypeProvider.Methods;
-=======
-            var inputModel = new InputModelType("mockInputModel", "mockNamespace", "public", null, null, InputModelTypeUsage.RoundTrip, Array.Empty<InputModelProperty>(), null, new List<InputModelType>(), null, null, new Dictionary<string, InputModelType>(), null, false);
+            var inputModel = new InputModelType("mockInputModel", "mockNamespace", "public", null, null, InputModelTypeUsage.Input | InputModelTypeUsage.Output, Array.Empty<InputModelProperty>(), null, new List<InputModelType>(), null, null, new Dictionary<string, InputModelType>(), null, false);
             var (model, serialization) = CreateModelAndSerialization(inputModel);
             var methods = serialization.Methods;
->>>>>>> 0151b902
 
             Assert.IsTrue(methods.Count > 0);
 
