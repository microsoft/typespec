// Copyright (c) Microsoft Corporation. All rights reserved.
// Licensed under the MIT License.

using System;
using System.ClientModel;
using System.ClientModel.Primitives;
using System.Collections.Generic;
using System.Linq;
using System.Text.Json;
using Microsoft.CodeAnalysis;
using Microsoft.Generator.CSharp.ClientModel.Providers;
using Microsoft.Generator.CSharp.Expressions;
using Microsoft.Generator.CSharp.Input;
using Microsoft.Generator.CSharp.Primitives;
using Microsoft.Generator.CSharp.Providers;
using Microsoft.Generator.CSharp.Tests.Common;
using NUnit.Framework;

namespace Microsoft.Generator.CSharp.ClientModel.Tests.Providers.MrwSerializationTypeDefinitions
{
    internal class MrwSerializationTypeDefinitionTests
    {
        private static InputModelType _enclosingType = new InputModelType(
            "enclosingType",
            "enclosingType",
            "public",
            null,
            null,
            InputModelTypeUsage.Input,
            [],
            null,
            [],
            null,
            null,
            new Dictionary<string, InputModelType>(),
            null,
            false);
        public MrwSerializationTypeDefinitionTests()
        {
            MockHelpers.LoadMockPlugin(createSerializationsCore: (inputType, typeProvider) =>
                inputType is InputModelType modelType ? [new MrwSerializationTypeDefinition(modelType, (typeProvider as ModelProvider)!)] : []);
        }

        internal static (ModelProvider Model, MrwSerializationTypeDefinition Serialization) CreateModelAndSerialization(InputModelType inputModel)
        {
            var model = ClientModelPlugin.Instance.TypeFactory.CreateModel(inputModel);
            var serializations = model!.SerializationProviders;

            Assert.AreEqual(1, serializations.Count);
            Assert.IsInstanceOf<MrwSerializationTypeDefinition>(serializations[0]);

            return ((model as ModelProvider)!, (MrwSerializationTypeDefinition)serializations[0]);
        }

        [Test]
        public void TestBuildImplements()
        {
            // mock the model type provider
            var inputModel = InputFactory.Model("mockInputModel");
            var (model, serialization) = CreateModelAndSerialization(inputModel);

            var interfaces = serialization.Implements;

            Assert.IsNotNull(interfaces);
            Assert.AreEqual(1, interfaces.Count);

            var expectedJsonModelTInterface = new CSharpType(typeof(IJsonModel<>), model.Type);

            Assert.That(interfaces.Any(i => i.Equals(expectedJsonModelTInterface)));
        }

        // This test validates the json model serialization write method is built correctly
        [Test]
        public void TestBuildJsonModelWriteCoreMethod()
        {
            var inputModel = InputFactory.Model("mockInputModel");
            var (model, serialization) = CreateModelAndSerialization(inputModel);
            var method = serialization.BuildJsonModelWriteCoreMethod();

            Assert.IsNotNull(method);

            var methodSignature = method?.Signature;
            Assert.IsNotNull(methodSignature);
            Assert.AreEqual("JsonModelWriteCore", methodSignature?.Name);
            Assert.IsNull(methodSignature?.ExplicitInterface);
            Assert.AreEqual(2, methodSignature?.Parameters.Count);
            Assert.IsNull(methodSignature?.ReturnType);

            // Check method modifiers
            var expectedModifiers = MethodSignatureModifiers.Protected;
            if (model.Type.BaseType != null)
            {
                expectedModifiers |= MethodSignatureModifiers.Override;
            }
            else
            {
                expectedModifiers |= MethodSignatureModifiers.Virtual;
            }
            Assert.AreEqual(expectedModifiers, methodSignature?.Modifiers, "Method modifiers do not match the expected value.");


            // Validate body
            var methodBody = method?.BodyStatements;
            Assert.IsNotNull(methodBody);
        }

        // This test validates the json model serialization write method object declaration is built correctly
        [Test]
        public void TestBuildJsonModelWriteMethodObjectDeclaration()
        {
            var inputModel = InputFactory.Model("mockInputModel", modelAsStruct: true);
            var (model, serialization) = CreateModelAndSerialization(inputModel);
            var method = serialization.BuildJsonModelWriteMethodObjectDeclaration();

            Assert.IsNotNull(method);

            var methodSignature = method?.Signature;
            Assert.IsNotNull(methodSignature);
            Assert.AreEqual("Write", methodSignature?.Name);

            var explicitInterface = new CSharpType(typeof(IJsonModel<object>));
            Assert.AreEqual(explicitInterface, methodSignature?.ExplicitInterface);
            Assert.AreEqual(2, methodSignature?.Parameters.Count);
            Assert.IsNull(methodSignature?.ReturnType);

            // Check method modifiers
            var expectedModifiers = MethodSignatureModifiers.None;
            Assert.AreEqual(expectedModifiers, methodSignature?.Modifiers, "Method modifiers do not match the expected value.");


            // Validate body
            var methodBody = method?.BodyStatements;
            Assert.IsNull(methodBody);
            var bodyExpression = method?.BodyExpression as InvokeMethodExpression;
            Assert.IsNotNull(bodyExpression);
            Assert.AreEqual("Write", bodyExpression?.MethodName);
            Assert.IsNotNull(bodyExpression?.InstanceReference);
            Assert.AreEqual(2, bodyExpression?.Arguments.Count);
        }

        // This test validates the json model deserialization create method is built correctly
        [Test]
        public void TestBuildJsonModelCreateMethod()
        {
            var inputModel = InputFactory.Model("mockInputModel");
            var (model, serialization) = CreateModelAndSerialization(inputModel);
            var method = serialization.BuildJsonModelCreateMethod();

            Assert.IsNotNull(method);

            var expectedJsonInterface = new CSharpType(typeof(IJsonModel<>), model.Type);
            var methodSignature = method?.Signature;
            Assert.IsNotNull(methodSignature);
            Assert.AreEqual("Create", methodSignature?.Name);
            Assert.AreEqual(expectedJsonInterface, methodSignature?.ExplicitInterface);
            Assert.AreEqual(2, methodSignature?.Parameters.Count);
            var expectedReturnType = expectedJsonInterface.Arguments[0];
            Assert.AreEqual(expectedReturnType, methodSignature?.ReturnType);
        }

        // This test validates the json model serialization create core method is built correctly
        [Test]
        public void TestBuildJsonModelCreateCoreMethod()
        {
            var inputModel = InputFactory.Model("mockInputModel");
            var (model, serialization) = CreateModelAndSerialization(inputModel);
            var method = serialization.BuildJsonModelCreateCoreMethod();

            Assert.IsNotNull(method);

            var methodSignature = method?.Signature;
            Assert.IsNotNull(methodSignature);
            Assert.AreEqual("JsonModelCreateCore", methodSignature?.Name);
            Assert.IsNull(methodSignature?.ExplicitInterface);
            Assert.AreEqual(2, methodSignature?.Parameters.Count);
            Assert.AreEqual(model.Type, methodSignature?.ReturnType);

            // Check method modifiers
            var expectedModifiers = MethodSignatureModifiers.Protected;
            if (model.Type.BaseType != null)
            {
                expectedModifiers |= MethodSignatureModifiers.Override;
            }
            else
            {
                expectedModifiers |= MethodSignatureModifiers.Virtual;
            }
            Assert.AreEqual(expectedModifiers, methodSignature?.Modifiers, "Method modifiers do not match the expected value.");


            // Validate body
            var methodBody = method?.BodyStatements;
            Assert.IsNotNull(methodBody);
        }

        // This test validates the JsonModel serialization create method object declaration is built correctly
        [Test]
        public void TestBuildJsonModelCreateMethodObjectDeclaration()
        {
            var inputModel = InputFactory.Model("mockInputModel", modelAsStruct: true);
            var (model, serialization) = CreateModelAndSerialization(inputModel);
            var method = serialization.BuildJsonModelCreateMethodObjectDeclaration();

            Assert.IsNotNull(method);

            var methodSignature = method?.Signature;
            Assert.IsNotNull(methodSignature);
            Assert.AreEqual("Create", methodSignature?.Name);

            var explicitInterface = new CSharpType(typeof(IJsonModel<object>));
            Assert.AreEqual(explicitInterface, methodSignature?.ExplicitInterface);
            Assert.AreEqual(2, methodSignature?.Parameters.Count);
            Assert.AreEqual(new CSharpType(typeof(object)), methodSignature?.ReturnType);

            // Check method modifiers
            var expectedModifiers = MethodSignatureModifiers.None;
            Assert.AreEqual(expectedModifiers, methodSignature?.Modifiers, "Method modifiers do not match the expected value.");


            // Validate body
            var methodBody = method?.BodyStatements;
            Assert.IsNull(methodBody);
            var bodyExpression = method?.BodyExpression as InvokeMethodExpression;
            Assert.IsNotNull(bodyExpression);
            Assert.AreEqual("Create", bodyExpression?.MethodName);
            Assert.IsNotNull(bodyExpression?.InstanceReference);
            Assert.AreEqual(2, bodyExpression?.Arguments.Count);
        }


        // This test validates the PersistableModel serialization write method is built correctly
        [Test]
        public void TestBuildPersistableModelWriteMethod()
        {
            var inputModel = InputFactory.Model("mockInputModel");
            var (model, serialization) = CreateModelAndSerialization(inputModel);
            var method = serialization.BuildPersistableModelWriteMethod();

            Assert.IsNotNull(method);

            var expectedJsonInterface = new CSharpType(typeof(IPersistableModel<object>), model.Type);
            var methodSignature = method?.Signature;
            Assert.IsNotNull(methodSignature);
            Assert.AreEqual("Write", methodSignature?.Name);
            Assert.AreEqual(expectedJsonInterface, methodSignature?.ExplicitInterface);
            Assert.AreEqual(1, methodSignature?.Parameters.Count);
            var expectedReturnType = new CSharpType(typeof(BinaryData));
            Assert.AreEqual(expectedReturnType, methodSignature?.ReturnType);
        }

        // This test validates the persistable model serialization write core method is built correctly
        [Test]
        public void TestBuildPersistableModelWriteCoreMethod()
        {
            var inputModel = InputFactory.Model("mockInputModel");
            var (model, serialization) = CreateModelAndSerialization(inputModel);
            var method = serialization.BuildPersistableModelWriteCoreMethod();

            Assert.IsNotNull(method);

            var methodSignature = method?.Signature;
            Assert.IsNotNull(methodSignature);
            Assert.AreEqual("PersistableModelWriteCore", methodSignature?.Name);
            Assert.IsNull(methodSignature?.ExplicitInterface);
            Assert.AreEqual(1, methodSignature?.Parameters.Count);
            Assert.AreEqual(new CSharpType(typeof(BinaryData)), methodSignature?.ReturnType);

            // Check method modifiers
            var expectedModifiers = MethodSignatureModifiers.Protected;
            if (model.Type.BaseType != null)
            {
                expectedModifiers |= MethodSignatureModifiers.Override;
            }
            else
            {
                expectedModifiers |= MethodSignatureModifiers.Virtual;
            }
            Assert.AreEqual(expectedModifiers, methodSignature?.Modifiers, "Method modifiers do not match the expected value.");


            // Validate body
            var methodBody = method?.BodyStatements;
            Assert.IsNotNull(methodBody);
        }

        // This test validates the PersistableModel serialization write method object declaration is built correctly
        [Test]
        public void TestBuildPersistableModelWriteMethodObjectDeclaration()
        {
            var inputModel = InputFactory.Model("mockInputModel", modelAsStruct: true);
            var (model, serialization) = CreateModelAndSerialization(inputModel);
            var method = serialization.BuildPersistableModelWriteMethodObjectDeclaration();

            Assert.IsNotNull(method);

            var methodSignature = method?.Signature;
            Assert.IsNotNull(methodSignature);
            Assert.AreEqual("Write", methodSignature?.Name);

            var explicitInterface = new CSharpType(typeof(IPersistableModel<object>));
            Assert.AreEqual(explicitInterface, methodSignature?.ExplicitInterface);
            Assert.AreEqual(1, methodSignature?.Parameters.Count);
            Assert.AreEqual(new CSharpType(typeof(BinaryData)), methodSignature?.ReturnType);

            // Check method modifiers
            var expectedModifiers = MethodSignatureModifiers.None;
            Assert.AreEqual(expectedModifiers, methodSignature?.Modifiers, "Method modifiers do not match the expected value.");


            // Validate body
            var methodBody = method?.BodyStatements;
            Assert.IsNull(methodBody);
            var bodyExpression = method?.BodyExpression as InvokeMethodExpression;
            Assert.IsNotNull(bodyExpression);
            Assert.AreEqual("Write", bodyExpression?.MethodName);
            Assert.IsNotNull(bodyExpression?.InstanceReference);
            Assert.AreEqual(1, bodyExpression?.Arguments.Count);
        }

        // This test validates the PersistableModel serialization create method is built correctly
        [Test]
        public void TestBuildPersistableModelCreateMethod()
        {
            var inputModel = InputFactory.Model("mockInputModel");
            var (model, serialization) = CreateModelAndSerialization(inputModel);
            var method = serialization.BuildPersistableModelCreateMethod();

            Assert.IsNotNull(method);

            var expectedJsonInterface = new CSharpType(typeof(IPersistableModel<object>), model.Type);
            var methodSignature = method?.Signature;
            Assert.IsNotNull(methodSignature);
            Assert.AreEqual("Create", methodSignature?.Name);
            Assert.AreEqual(expectedJsonInterface, methodSignature?.ExplicitInterface);
            Assert.AreEqual(2, methodSignature?.Parameters.Count);
            Assert.AreEqual(model.Type, methodSignature?.ReturnType);

            // Validate body
            var methodBody = method?.BodyStatements;
            Assert.IsNull(methodBody);
            var bodyExpression = method?.BodyExpression as CastExpression;
            Assert.IsNotNull(bodyExpression);
            var invocationExpression = bodyExpression?.Inner as InvokeMethodExpression;
            Assert.IsNotNull(invocationExpression);
            Assert.AreEqual("PersistableModelCreateCore", invocationExpression?.MethodName);
            Assert.IsNotNull(invocationExpression?.InstanceReference);
            Assert.AreEqual(2, invocationExpression?.Arguments.Count);
        }

        // This test validates the persistable model serialization create core method is built correctly
        [Test]
        public void TestBuildPersistableModelCreateCoreMethod()
        {
            var inputModel = InputFactory.Model("mockInputModel");
            var (model, serialization) = CreateModelAndSerialization(inputModel);

            Assert.IsNotNull(serialization);

            var method = serialization.BuildPersistableModelCreateCoreMethod();

            Assert.IsNotNull(method);

            var methodSignature = method?.Signature;
            Assert.IsNotNull(methodSignature);
            Assert.AreEqual("PersistableModelCreateCore", methodSignature?.Name);
            Assert.IsNull(methodSignature?.ExplicitInterface);
            Assert.AreEqual(2, methodSignature?.Parameters.Count);
            Assert.AreEqual(model.Type, methodSignature?.ReturnType);

            // Check method modifiers
            var expectedModifiers = MethodSignatureModifiers.Protected | MethodSignatureModifiers.Virtual;
            Assert.AreEqual(expectedModifiers, methodSignature?.Modifiers, "Method modifiers do not match the expected value.");

            // Validate body
            var methodBody = method?.BodyStatements;
            Assert.IsNotNull(methodBody);
        }

        // This test validates the PersistableModel serialization Create method object declaration is built correctly
        [Test]
        public void BuildPersistableModelCreateMethodObjectDeclaration()
        {
            var inputModel = InputFactory.Model("mockInputModel", modelAsStruct: true);
            var (model, serialization) = CreateModelAndSerialization(inputModel);
            var method = serialization.BuildPersistableModelCreateMethodObjectDeclaration();

            Assert.IsNotNull(method);

            var methodSignature = method?.Signature;
            Assert.IsNotNull(methodSignature);
            Assert.AreEqual("Create", methodSignature?.Name);

            var explicitInterface = new CSharpType(typeof(IPersistableModel<object>));
            Assert.AreEqual(explicitInterface, methodSignature?.ExplicitInterface);
            Assert.AreEqual(2, methodSignature?.Parameters.Count);
            Assert.AreEqual(new CSharpType(typeof(object)), methodSignature?.ReturnType);

            // Check method modifiers
            var expectedModifiers = MethodSignatureModifiers.None;
            Assert.AreEqual(expectedModifiers, methodSignature?.Modifiers, "Method modifiers do not match the expected value.");


            // Validate body
            var methodBody = method?.BodyStatements;
            Assert.IsNull(methodBody);
            var bodyExpression = method?.BodyExpression as InvokeMethodExpression;
            Assert.IsNotNull(bodyExpression);
            Assert.AreEqual("Create", bodyExpression?.MethodName);
            Assert.IsNotNull(bodyExpression?.InstanceReference);
            Assert.AreEqual(2, bodyExpression?.Arguments.Count);
        }

        // This test validates the I model deserialization create method is built correctly
        [Test]
        public void TestBuildPersistableModelDeserializationMethod()
        {
            var inputModel = InputFactory.Model("mockInputModel");
            var (model, serialization) = CreateModelAndSerialization(inputModel);
            var method = serialization.BuildPersistableModelCreateMethod();

            Assert.IsNotNull(method);

            var expectedJsonInterface = new CSharpType(typeof(IPersistableModel<object>), model.Type);
            var methodSignature = method?.Signature;
            Assert.IsNotNull(methodSignature);
            Assert.AreEqual("Create", methodSignature?.Name);
            Assert.AreEqual(expectedJsonInterface, methodSignature?.ExplicitInterface);
            Assert.AreEqual(2, methodSignature?.Parameters.Count);
            var expectedReturnType = expectedJsonInterface.Arguments[0];
            Assert.AreEqual(expectedReturnType, methodSignature?.ReturnType);
        }

        // This test validates the persistable model get format method is built correctly
        [Test]
        public void TestBuildPersistableModelGetFormatMethod()
        {
            var inputModel = InputFactory.Model("mockInputModel");
            var (model, serialization) = CreateModelAndSerialization(inputModel);
            var method = serialization.BuildPersistableModelGetFormatFromOptionsMethod();

            Assert.IsNotNull(method);

            var expectedJsonInterface = new CSharpType(typeof(IPersistableModel<object>), model.Type);
            var methodSignature = method?.Signature;
            Assert.IsNotNull(methodSignature);
            Assert.AreEqual("GetFormatFromOptions", methodSignature?.Name);
            Assert.AreEqual(expectedJsonInterface, methodSignature?.ExplicitInterface);
            Assert.AreEqual(1, methodSignature?.Parameters.Count);
            var expectedReturnType = new CSharpType(typeof(string));
            Assert.AreEqual(expectedReturnType, methodSignature?.ReturnType);

            var methodBody = method?.BodyExpression;
            Assert.IsNotNull(methodBody);
        }

        // This test validates the persistable model get format method object declaration is built correctly
        [Test]
        public void TestBuildPersistableModelGetFormatMethodObjectDeclaration()
        {
            var inputModel = InputFactory.Model("mockInputModel", modelAsStruct: true);
            var (model, serialization) = CreateModelAndSerialization(inputModel);
            var method = serialization.BuildPersistableModelGetFormatFromOptionsObjectDeclaration();

            Assert.IsNotNull(method);

            var expectedInterface = new CSharpType(typeof(IPersistableModel<object>));
            var methodSignature = method?.Signature;
            Assert.IsNotNull(methodSignature);
            Assert.AreEqual("GetFormatFromOptions", methodSignature?.Name);
            Assert.AreEqual(expectedInterface, methodSignature?.ExplicitInterface);
            Assert.AreEqual(1, methodSignature?.Parameters.Count);
            var expectedReturnType = new CSharpType(typeof(string));
            Assert.AreEqual(expectedReturnType, methodSignature?.ReturnType);

            // Check method modifiers
            var expectedModifiers = MethodSignatureModifiers.None;
            Assert.AreEqual(expectedModifiers, methodSignature?.Modifiers, "Method modifiers do not match the expected value.");


            // Validate body
            var methodBody = method?.BodyStatements;
            Assert.IsNull(methodBody);
            var bodyExpression = method?.BodyExpression as InvokeMethodExpression;
            Assert.IsNotNull(bodyExpression);
            Assert.AreEqual("GetFormatFromOptions", bodyExpression?.MethodName);
            Assert.IsNotNull(bodyExpression?.InstanceReference);
            Assert.AreEqual(1, bodyExpression?.Arguments.Count);
        }

        [Test]
        public void TestBuildFields()
        {
            var inputModel = InputFactory.Model("mockInputModel");
            var (_, serialization) = CreateModelAndSerialization(inputModel);
            var fields = serialization.Fields;

            Assert.IsNotNull(fields);
            Assert.AreEqual(0, fields.Count);
        }

        [Test]
        public void TestBuildConstructor_ValidateConstructors()
        {
            var properties = new List<InputModelProperty>
            {
<<<<<<< HEAD
                new InputModelProperty("requiredString", "requiredString", "", InputPrimitiveType.String, true, false, false, _enclosingType),
                new InputModelProperty("OptionalInt", "optionalInt", "", InputPrimitiveType.Int32, false, false, false, _enclosingType),
                new InputModelProperty("requiredCollection", "requiredCollection", "", new InputArrayType("List", "TypeSpec.Array", InputPrimitiveType.String), true, false, false, _enclosingType),
                new InputModelProperty("requiredDictionary", "requiredDictionary", "", new InputDictionaryType("Dictionary", InputPrimitiveType.String, InputPrimitiveType.String), true, false, false, _enclosingType),
=======
                InputFactory.Property("requiredString", InputPrimitiveType.String, isRequired: true),
                InputFactory.Property("OptionalInt", InputPrimitiveType.Int32),
                InputFactory.Property("requiredCollection", InputFactory.Array(InputPrimitiveType.String), isRequired: true),
                InputFactory.Property("requiredDictionary", InputFactory.Dictionary(InputPrimitiveType.String), isRequired: true),
>>>>>>> 9961dbef
             };

            var inputModel = InputFactory.Model("TestModel", properties: properties);

            var (_, serialization) = CreateModelAndSerialization(inputModel);
            var ctors = serialization.Constructors;
            Assert.IsNotNull(ctors);

            Assert.AreEqual(1, ctors.Count);

            var emptyCtor = ctors[0];
            Assert.AreEqual(MethodSignatureModifiers.Internal, emptyCtor.Signature.Modifiers);
            Assert.AreEqual(0, emptyCtor.Signature.Parameters.Count);
        }

        [Test]
        public void TestBuildDeserializationMethod()
        {
            var inputModel = InputFactory.Model("mockInputModel");
            var (model, serialization) = CreateModelAndSerialization(inputModel);

            var deserializationMethod = serialization.BuildDeserializationMethod();
            Assert.IsNotNull(deserializationMethod);

            var signature = deserializationMethod?.Signature;
            Assert.IsNotNull(signature);
            Assert.AreEqual($"Deserialize{model.Name}", signature?.Name);
            Assert.AreEqual(2, signature?.Parameters.Count);
            Assert.AreEqual(new CSharpType(typeof(JsonElement)), signature?.Parameters[0].Type);
            Assert.AreEqual(new CSharpType(typeof(ModelReaderWriterOptions)), signature?.Parameters[1].Type);
            Assert.AreEqual(model.Type, signature?.ReturnType);
            Assert.AreEqual(MethodSignatureModifiers.Internal | MethodSignatureModifiers.Static, signature?.Modifiers);

            var methodBody = deserializationMethod?.BodyStatements;
            Assert.IsNotNull(methodBody);
        }

        [Test]
        public void TestBuildImplicitToBinaryContent()
        {
            var inputModel = InputFactory.Model("mockInputModel");
            var (model, serialization) = CreateModelAndSerialization(inputModel);
            var methods = serialization.Methods;

            Assert.IsTrue(methods.Count > 0);

            var method = methods.FirstOrDefault(m => m.Signature.Name == nameof(BinaryContent));

            Assert.IsNotNull(method);

            var methodSignature = method?.Signature;
            Assert.IsNotNull(methodSignature);

            var expectedModifiers = MethodSignatureModifiers.Public | MethodSignatureModifiers.Static | MethodSignatureModifiers.Implicit | MethodSignatureModifiers.Operator;
            Assert.AreEqual(nameof(BinaryContent), methodSignature?.Name);
            Assert.AreEqual(expectedModifiers, methodSignature?.Modifiers);

            var methodParameters = methodSignature?.Parameters;
            Assert.AreEqual(1, methodParameters?.Count);
            Assert.IsNull(methodSignature?.ReturnType);

            var methodBody = method?.BodyStatements;
            Assert.IsNotNull(methodBody);
        }

        [Test]
        public void TestBuildExplicitFromClientResult()
        {
            var inputModel = InputFactory.Model("mockInputModel");
            var (model, serialization) = CreateModelAndSerialization(inputModel);
            var methods = serialization.Methods;

            Assert.IsTrue(methods.Count > 0);

            var method = methods.FirstOrDefault(m => m.Signature.Name == "MockInputModel");

            Assert.IsNotNull(method);

            var methodSignature = method?.Signature;
            Assert.IsNotNull(methodSignature);

            var expectedModifiers = MethodSignatureModifiers.Public | MethodSignatureModifiers.Static | MethodSignatureModifiers.Explicit | MethodSignatureModifiers.Operator;
            Assert.AreEqual(inputModel.Name.ToCleanName(), methodSignature?.Name);
            Assert.AreEqual(expectedModifiers, methodSignature?.Modifiers);

            var methodParameters = methodSignature?.Parameters;
            Assert.AreEqual(1, methodParameters?.Count);
            var clientResultParameter = methodParameters?[0];
            Assert.AreEqual(new CSharpType(typeof(ClientResult)), clientResultParameter?.Type);
            Assert.IsNull(methodSignature?.ReturnType);

            var methodBody = method?.BodyStatements;
            Assert.IsNotNull(methodBody);
        }
    }
}<|MERGE_RESOLUTION|>--- conflicted
+++ resolved
@@ -20,21 +20,6 @@
 {
     internal class MrwSerializationTypeDefinitionTests
     {
-        private static InputModelType _enclosingType = new InputModelType(
-            "enclosingType",
-            "enclosingType",
-            "public",
-            null,
-            null,
-            InputModelTypeUsage.Input,
-            [],
-            null,
-            [],
-            null,
-            null,
-            new Dictionary<string, InputModelType>(),
-            null,
-            false);
         public MrwSerializationTypeDefinitionTests()
         {
             MockHelpers.LoadMockPlugin(createSerializationsCore: (inputType, typeProvider) =>
@@ -503,17 +488,10 @@
         {
             var properties = new List<InputModelProperty>
             {
-<<<<<<< HEAD
-                new InputModelProperty("requiredString", "requiredString", "", InputPrimitiveType.String, true, false, false, _enclosingType),
-                new InputModelProperty("OptionalInt", "optionalInt", "", InputPrimitiveType.Int32, false, false, false, _enclosingType),
-                new InputModelProperty("requiredCollection", "requiredCollection", "", new InputArrayType("List", "TypeSpec.Array", InputPrimitiveType.String), true, false, false, _enclosingType),
-                new InputModelProperty("requiredDictionary", "requiredDictionary", "", new InputDictionaryType("Dictionary", InputPrimitiveType.String, InputPrimitiveType.String), true, false, false, _enclosingType),
-=======
                 InputFactory.Property("requiredString", InputPrimitiveType.String, isRequired: true),
                 InputFactory.Property("OptionalInt", InputPrimitiveType.Int32),
                 InputFactory.Property("requiredCollection", InputFactory.Array(InputPrimitiveType.String), isRequired: true),
                 InputFactory.Property("requiredDictionary", InputFactory.Dictionary(InputPrimitiveType.String), isRequired: true),
->>>>>>> 9961dbef
              };
 
             var inputModel = InputFactory.Model("TestModel", properties: properties);
