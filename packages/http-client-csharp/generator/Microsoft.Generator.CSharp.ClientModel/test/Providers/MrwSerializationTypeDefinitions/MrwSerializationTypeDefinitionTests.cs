--- conflicted
+++ resolved
@@ -19,43 +19,14 @@
 {
     internal class MrwSerializationTypeDefinitionTests
     {
-<<<<<<< HEAD
-        private readonly string _mocksFolder = "Mocks";
-        private FieldInfo? _mockPlugin;
-
-        [SetUp]
-        public void Setup()
-        {
-            var configFilePath = Path.Combine(AppContext.BaseDirectory, _mocksFolder);
-            var mockTypeFactory = new Mock<ScmTypeFactory>() { };
-            mockTypeFactory.Protected().Setup<CSharpType>("CreateCSharpTypeCore", ItExpr.IsAny<InputType>())
-                .Returns<InputType>(inputType => inputType switch
+        public MrwSerializationTypeDefinitionTests()
+        {
+            MockHelpers.LoadMockPlugin(createCSharpTypeCore: inputType => inputType switch
                 {
                     InputModelType modelType => new ModelProvider(modelType).Type, // the part of determining base model needs this
                     _ => typeof(object)
-                });
-            // initialize the mock singleton instance of the plugin
-            _mockPlugin = typeof(CodeModelPlugin).GetField("_instance", BindingFlags.Static | BindingFlags.NonPublic);
-            // invoke the load method with the config file path
-            var loadMethod = typeof(Configuration).GetMethod("Load", BindingFlags.Static | BindingFlags.NonPublic);
-            object?[] parameters = [configFilePath, null];
-            var config = loadMethod?.Invoke(null, parameters);
-            var mockGeneratorContext = new Mock<GeneratorContext>(config!);
-            var mockPluginInstance = new Mock<ClientModelPlugin>(mockGeneratorContext.Object) { };
-            mockPluginInstance.SetupGet(p => p.TypeFactory).Returns(mockTypeFactory.Object);
-            // since we are the test case testing the serialization provider, we need to mock the hook method of getting the serialization provider
-            mockPluginInstance.Setup(p => p.GetSerializationTypeProviders(It.IsAny<TypeProvider>(), It.IsAny<InputType>())).Returns<TypeProvider, InputType>((provider, inputType) => [new MrwSerializationTypeDefinition(provider, (InputModelType)inputType)]);
-
-            _mockPlugin?.SetValue(null, mockPluginInstance.Object);
-        }
-
-        [TearDown]
-        public void Teardown()
-=======
-        public MrwSerializationTypeDefinitionTests()
->>>>>>> f84dbe81
-        {
-            MockHelpers.LoadMockPlugin(createCSharpTypeCore: (inputType) => new CSharpType(typeof(int)));
+                },
+                getSerializationTypeProviders: (provider, inputType) => inputType is InputModelType modelType ? [new MrwSerializationTypeDefinition(provider, modelType)] : []);
         }
 
         [Test]
