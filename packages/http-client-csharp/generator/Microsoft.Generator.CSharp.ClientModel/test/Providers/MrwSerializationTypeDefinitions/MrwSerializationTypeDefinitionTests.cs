--- conflicted
+++ resolved
@@ -693,11 +693,7 @@
                 new InputModelProperty("requiredInt", "", "", new InputPrimitiveType(kind, name, $"TypeSpec.{name}", encode), true, false, false, new(json: new("requiredInt"))),
              };
 
-<<<<<<< HEAD
-            var inputModel = new InputModelType("TestModel", "TestNamespace", "TestModel", "public", null, "", "Test model.", InputModelTypeUsage.Input, properties, null, Array.Empty<InputModelType>(), null, null, new Dictionary<string, InputModelType>(), null, false);
-=======
-            var inputModel = new InputModelType("TestModel", "TestModel", "public", null, "", "Test model.", InputModelTypeUsage.Input, properties, null, Array.Empty<InputModelType>(), null, null, new Dictionary<string, InputModelType>(), null, false, new());
->>>>>>> aa99532b
+            var inputModel = new InputModelType("TestModel", "TestNamespace", "TestModel", "public", null, "", "Test model.", InputModelTypeUsage.Input, properties, null, Array.Empty<InputModelType>(), null, null, new Dictionary<string, InputModelType>(), null, false, new());
 
             var (_, serialization) = CreateModelAndSerialization(inputModel);
 
