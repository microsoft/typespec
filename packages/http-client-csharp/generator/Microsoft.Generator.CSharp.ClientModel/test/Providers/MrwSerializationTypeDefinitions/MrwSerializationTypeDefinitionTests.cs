--- conflicted
+++ resolved
@@ -510,17 +510,10 @@
         {
             var properties = new List<InputModelProperty>
             {
-<<<<<<< HEAD
                 new InputModelProperty("requiredString", "requiredString", "", InputPrimitiveType.String, true, false, false, Array.Empty<InputDecoratorInfo>()),
                 new InputModelProperty("OptionalInt", "optionalInt", "", InputPrimitiveType.Int32, false, false, false, Array.Empty<InputDecoratorInfo>()),
-                new InputModelProperty("requiredCollection", "requiredCollection", "", new InputArrayType("List", "TypeSpec.Array", new InputPrimitiveType(InputPrimitiveTypeKind.String), Array.Empty<InputDecoratorInfo>()), true, false, false, Array.Empty<InputDecoratorInfo>()),
-                new InputModelProperty("requiredDictionary", "requiredDictionary", "", new InputDictionaryType("Dictionary", new InputPrimitiveType(InputPrimitiveTypeKind.String), new InputPrimitiveType(InputPrimitiveTypeKind.String), Array.Empty<InputDecoratorInfo>()), true, false, false, Array.Empty<InputDecoratorInfo>()),
-=======
-                new InputModelProperty("requiredString", "requiredString", "", InputPrimitiveType.String, true, false, false),
-                new InputModelProperty("OptionalInt", "optionalInt", "", InputPrimitiveType.Int32, false, false, false),
-                new InputModelProperty("requiredCollection", "requiredCollection", "", new InputArrayType("List", "TypeSpec.Array", InputPrimitiveType.String), true, false, false),
-                new InputModelProperty("requiredDictionary", "requiredDictionary", "", new InputDictionaryType("Dictionary", InputPrimitiveType.String, InputPrimitiveType.String), true, false, false),
->>>>>>> c329841c
+                new InputModelProperty("requiredCollection", "requiredCollection", "", new InputArrayType("List", "TypeSpec.Array", InputPrimitiveType.String, Array.Empty<InputDecoratorInfo>()), true, false, false, Array.Empty<InputDecoratorInfo>()),
+                new InputModelProperty("requiredDictionary", "requiredDictionary", "", new InputDictionaryType("Dictionary", InputPrimitiveType.String, InputPrimitiveType.String, Array.Empty<InputDecoratorInfo>()), true, false, false, Array.Empty<InputDecoratorInfo>()),
              };
 
             var inputModel = new InputModelType("TestModel", "TestModel", "public", null, "Test model.", InputModelTypeUsage.Input | InputModelTypeUsage.Output, properties, null, Array.Empty<InputModelType>(), null, null, new Dictionary<string, InputModelType>(), null, false, Array.Empty<InputDecoratorInfo>());
