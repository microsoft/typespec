--- conflicted
+++ resolved
@@ -44,11 +44,7 @@
                 "kebab-case",
                 "kebab-case",
                 "A property with kebab-case name",
-<<<<<<< HEAD
-                new InputPrimitiveType(InputPrimitiveTypeKind.String),
-=======
                 InputPrimitiveType.String,
->>>>>>> c329841c
                 true,
                 false,
                 false,
@@ -83,11 +79,7 @@
                 "snake_case",
                 "snake_case",
                 "A property with snake_case name",
-<<<<<<< HEAD
-                new InputPrimitiveType(InputPrimitiveTypeKind.String),
-=======
                 InputPrimitiveType.String,
->>>>>>> c329841c
                 true,
                 false,
                 false,
@@ -122,11 +114,7 @@
                 "PascalCase",
                 "PascalCase",
                 "A property with PascalCase name",
-<<<<<<< HEAD
-                new InputPrimitiveType(InputPrimitiveTypeKind.String),
-=======
                 InputPrimitiveType.String,
->>>>>>> c329841c
                 true,
                 false,
                 false,
@@ -161,11 +149,7 @@
                 "camelCase",
                 "camelCase",
                 "A property with camelCase name",
-<<<<<<< HEAD
-                new InputPrimitiveType(InputPrimitiveTypeKind.String),
-=======
                 InputPrimitiveType.String,
->>>>>>> c329841c
                 true,
                 false,
                 false,
