--- conflicted
+++ resolved
@@ -38,36 +38,8 @@
         [Test]
         public void KebabCaseSerializedName()
         {
-<<<<<<< HEAD
-            var inputModel = new InputModelType(
-                "TestModel",
-                "TestModel",
-                "public",
-                null,
-                "Test model.",
-                InputModelTypeUsage.Input | InputModelTypeUsage.Output,
-                [],
-                null,
-                [],
-                null,
-                null,
-                new Dictionary<string, InputModelType>(),
-                null,
-                false);
-            var inputModelProperty = new InputModelProperty(
-                "kebab-case",
-                "kebab-case",
-                "A property with kebab-case name",
-                InputPrimitiveType.String,
-                true,
-                false,
-                false,
-                inputModel);
-            inputModel.Properties = [inputModelProperty];
-=======
             var inputModelProperty = InputFactory.Property("kebab-case", InputPrimitiveType.String, wireName: "kebab-case", isRequired: true);
             var inputModel = InputFactory.Model("TestModel", properties: [inputModelProperty]);
->>>>>>> 9961dbef
 
             var mrwProvider = new ModelProvider(inputModel).SerializationProviders.First();
             var writer = new TypeProviderWriter(mrwProvider);
@@ -78,36 +50,8 @@
         [Test]
         public void SnakeCaseSerializedName()
         {
-<<<<<<< HEAD
-            var inputModel = new InputModelType(
-                "TestModel",
-                "TestModel",
-                "public",
-                null,
-                "Test model.",
-                InputModelTypeUsage.Input | InputModelTypeUsage.Output,
-                [],
-                null,
-                [],
-                null,
-                null,
-                new Dictionary<string, InputModelType>(),
-                null,
-                false);
-            var inputModelProperty = new InputModelProperty(
-                "snake_case",
-                "snake_case",
-                "A property with snake_case name",
-                InputPrimitiveType.String,
-                true,
-                false,
-                false,
-                inputModel);
-            inputModel.Properties = [inputModelProperty];
-=======
             var inputModelProperty = InputFactory.Property("snake_case", InputPrimitiveType.String, wireName: "snake_case", isRequired: true);
             var inputModel = InputFactory.Model("TestModel", properties: [inputModelProperty]);
->>>>>>> 9961dbef
 
             var mrwProvider = new ModelProvider(inputModel).SerializationProviders.First();
             var writer = new TypeProviderWriter(mrwProvider);
@@ -118,36 +62,8 @@
         [Test]
         public void PascalCaseSerializedName()
         {
-<<<<<<< HEAD
-            var inputModel = new InputModelType(
-                "TestModel",
-                "TestModel",
-                "public",
-                null,
-                "Test model.",
-                InputModelTypeUsage.Input | InputModelTypeUsage.Output,
-                [],
-                null,
-                [],
-                null,
-                null,
-                new Dictionary<string, InputModelType>(),
-                null,
-                false);
-            var inputModelProperty = new InputModelProperty(
-                "PascalCase",
-                "PascalCase",
-                "A property with PascalCase name",
-                InputPrimitiveType.String,
-                true,
-                false,
-                false,
-                inputModel);
-            inputModel.Properties = [inputModelProperty];
-=======
             var inputModelProperty = InputFactory.Property("PascalCase", InputPrimitiveType.String, wireName: "PascalCase", isRequired: true);
             var inputModel = InputFactory.Model("TestModel", properties: [inputModelProperty]);
->>>>>>> 9961dbef
 
             var mrwProvider = new ModelProvider(inputModel).SerializationProviders.First();
             var writer = new TypeProviderWriter(mrwProvider);
@@ -158,36 +74,8 @@
         [Test]
         public void CamelCaseSerializedName()
         {
-<<<<<<< HEAD
-            var inputModel = new InputModelType(
-                "TestModel",
-                "TestModel",
-                "public",
-                null,
-                "Test model.",
-                InputModelTypeUsage.Input | InputModelTypeUsage.Output,
-                [],
-                null,
-                [],
-                null,
-                null,
-                new Dictionary<string, InputModelType>(),
-                null,
-                false);
-            var inputModelProperty = new InputModelProperty(
-                "camelCase",
-                "camelCase",
-                "A property with camelCase name",
-                InputPrimitiveType.String,
-                true,
-                false,
-                false,
-                inputModel);
-            inputModel.Properties = [inputModelProperty];
-=======
             var inputModelProperty = InputFactory.Property("camelCase", InputPrimitiveType.String, wireName: "camelCase", isRequired: true);
             var inputModel = InputFactory.Model("TestModel", properties: [inputModelProperty]);
->>>>>>> 9961dbef
 
             var mrwProvider = new ModelProvider(inputModel).SerializationProviders.First();
             var writer = new TypeProviderWriter(mrwProvider);
