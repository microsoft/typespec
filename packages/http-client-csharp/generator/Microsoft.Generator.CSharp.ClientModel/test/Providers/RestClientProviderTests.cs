// Copyright (c) Microsoft Corporation. All rights reserved.
// Licensed under the MIT License.

using System.Collections.Generic;
using System.Linq;
using Microsoft.CodeAnalysis;
using Microsoft.Generator.CSharp.ClientModel.Providers;
using Microsoft.Generator.CSharp.Input;
using Microsoft.Generator.CSharp.Primitives;
using Microsoft.Generator.CSharp.Providers;
using Microsoft.Generator.CSharp.Tests.Common;
using NUnit.Framework;
using Microsoft.Generator.CSharp.Snippets;

namespace Microsoft.Generator.CSharp.ClientModel.Tests.Providers
{
    public class RestClientProviderTests
    {
        private static readonly InputModelType _spreadModel = new(
            "spreadModel",
            "spreadModel",
            null,
            null,
            null,
            InputModelTypeUsage.Spread,
            [
                new InputModelProperty("p1", "p1", "property p1", InputPrimitiveType.String, true, false, false),
                new InputModelProperty("optionalProp", "optionalProp", "optional", InputPrimitiveType.String, false, false, false)
            ],
            null, [], null, null, new Dictionary<string, InputModelType>(), null, false);

        public RestClientProviderTests()
        {
            MockHelpers.LoadMockPlugin();
        }

        [TestCaseSource(nameof(DefaultCSharpMethodCollectionTestCases))]
        public void TestRestClientMethods(InputOperation inputOperation)
        {
            var restClientProvider = new ClientProvider(SingleOpInputClient).RestClient;

            var methods = restClientProvider.Methods;
            Assert.IsNotNull(methods, "Methods should not be null.");
            Assert.AreEqual(1, methods.Count);

            var method = restClientProvider.Methods![0];
            var signature = method.Signature;
            Assert.IsNotNull(signature);
            Assert.AreEqual($"Create{inputOperation.Name.ToCleanName()}Request", signature.Name);

            var parameters = signature.Parameters;
            Assert.IsNotNull(parameters);
            Assert.AreEqual(inputOperation.Parameters.Count + 1, parameters.Count);
        }

        [Test]
        public void ValidateFields()
        {
            var restClient = new ClientProvider(SingleOpInputClient).RestClient;
            Dictionary<string, FieldProvider> fieldHash = restClient.Fields.ToDictionary(f => f.Name);

            //validate _pipelineMessageClassifier200
            Assert.IsTrue(fieldHash.ContainsKey("_pipelineMessageClassifier200"));
            var pipelineMessageClassifier200 = fieldHash["_pipelineMessageClassifier200"];
            Assert.AreEqual("PipelineMessageClassifier", pipelineMessageClassifier200.Type.Name);
            Assert.AreEqual("_pipelineMessageClassifier200", pipelineMessageClassifier200.Name);
            Assert.AreEqual(FieldModifiers.Private | FieldModifiers.Static, pipelineMessageClassifier200.Modifiers);

            //validate _pipelineMessageClassifier204
            Assert.IsTrue(fieldHash.ContainsKey("_pipelineMessageClassifier204"));
            var pipelineMessageClassifier204 = fieldHash["_pipelineMessageClassifier204"];
            Assert.AreEqual("PipelineMessageClassifier", pipelineMessageClassifier204.Type.Name);
            Assert.AreEqual("_pipelineMessageClassifier204", pipelineMessageClassifier204.Name);
            Assert.AreEqual(FieldModifiers.Private | FieldModifiers.Static, pipelineMessageClassifier204.Modifiers);

            //validate _pipelineMessageClassifier2xxAnd4xx
            Assert.IsTrue(fieldHash.ContainsKey("_pipelineMessageClassifier2xxAnd4xx"));
            var pipelineMessageClassifier2xxAnd4xx = fieldHash["_pipelineMessageClassifier2xxAnd4xx"];
            Assert.AreEqual("Classifier2xxAnd4xx", pipelineMessageClassifier2xxAnd4xx.Type.Name);
            Assert.AreEqual("_pipelineMessageClassifier2xxAnd4xx", pipelineMessageClassifier2xxAnd4xx.Name);
            Assert.AreEqual(FieldModifiers.Private | FieldModifiers.Static, pipelineMessageClassifier2xxAnd4xx.Modifiers);
        }

        [Test]
        public void ValidateProperties()
        {
            var restClient = new ClientProvider(SingleOpInputClient).RestClient;
            Dictionary<string, PropertyProvider> propertyHash = restClient.Properties.ToDictionary(p => p.Name);

            //validate _pipelineMessageClassifier200
            Assert.IsTrue(propertyHash.ContainsKey("PipelineMessageClassifier200"));
            var pipelineMessageClassifier200 = propertyHash["PipelineMessageClassifier200"];
            Assert.AreEqual("PipelineMessageClassifier", pipelineMessageClassifier200.Type.Name);
            Assert.AreEqual("PipelineMessageClassifier200", pipelineMessageClassifier200.Name);
            Assert.AreEqual(MethodSignatureModifiers.Private | MethodSignatureModifiers.Static, pipelineMessageClassifier200.Modifiers);
            Assert.IsFalse(pipelineMessageClassifier200.Body.HasSetter);

            //validate _pipelineMessageClassifier204
            Assert.IsTrue(propertyHash.ContainsKey("PipelineMessageClassifier204"));
            var pipelineMessageClassifier204 = propertyHash["PipelineMessageClassifier204"];
            Assert.AreEqual("PipelineMessageClassifier", pipelineMessageClassifier204.Type.Name);
            Assert.AreEqual("PipelineMessageClassifier204", pipelineMessageClassifier204.Name);
            Assert.AreEqual(MethodSignatureModifiers.Private | MethodSignatureModifiers.Static, pipelineMessageClassifier204.Modifiers);
            Assert.IsFalse(pipelineMessageClassifier204.Body.HasSetter);

            //validate _pipelineMessageClassifier2xxAnd4xx
            Assert.IsTrue(propertyHash.ContainsKey("PipelineMessageClassifier2xxAnd4xx"));
            var pipelineMessageClassifier2xxAnd4xx = propertyHash["PipelineMessageClassifier2xxAnd4xx"];
            Assert.AreEqual("Classifier2xxAnd4xx", pipelineMessageClassifier2xxAnd4xx.Type.Name);
            Assert.AreEqual("PipelineMessageClassifier2xxAnd4xx", pipelineMessageClassifier2xxAnd4xx.Name);
            Assert.AreEqual(MethodSignatureModifiers.Private | MethodSignatureModifiers.Static, pipelineMessageClassifier2xxAnd4xx.Modifiers);
            Assert.IsFalse(pipelineMessageClassifier2xxAnd4xx.Body.HasSetter);
        }

<<<<<<< HEAD
        [TestCaseSource(nameof(GetMethodParametersTestCases))]
        public void TestGetMethodParameters(InputOperation inputOperation)
        {
            var methodParameters = RestClientProvider.GetMethodParameters(inputOperation);

            Assert.IsTrue(methodParameters.Count > 0);

            var spreadInputParameter = inputOperation.Parameters.FirstOrDefault(p => p.Kind == InputOperationParameterKind.Spread);
            if (spreadInputParameter != null)
            {
                Assert.AreEqual(_spreadModel.Properties.Count + 1, methodParameters.Count);
                Assert.AreEqual(_spreadModel.Properties[0].Name, methodParameters[0].Name);
                Assert.IsNull(methodParameters[0].DefaultValue);
                // validate optional parameter
                Assert.AreEqual(_spreadModel.Properties[1].Name, methodParameters[1].Name);
                Assert.AreEqual(Snippet.Default, methodParameters[1].DefaultValue);
                // validate non-spread parameter
                Assert.AreEqual(inputOperation.Parameters[1].Name, methodParameters[2].Name);
            }
        }

        [TestCaseSource(nameof(GetSpreadParameterModelTestCases))]
        public void TestTryGetSpreadParameterModel(InputParameter inputParameter)
        {
            if (inputParameter.Kind == InputOperationParameterKind.Spread)
            {
                Assert.IsTrue(RestClientProvider.TryGetSpreadParameterModel(inputParameter, out var spreadModel));
                Assert.AreEqual(_spreadModel, spreadModel);
            }
            else
            {
                Assert.IsFalse(RestClientProvider.TryGetSpreadParameterModel(inputParameter, out var spreadModel));
                Assert.IsNull(spreadModel);
            }
        }

        private readonly static InputOperation BasicOperation = new InputOperation(
            name: "CreateMessage",
            resourceName: null,
            deprecated: null,
            description: string.Empty,
            accessibility: null,
            parameters:
            [
                new InputParameter("message", "message", "The message to create.", InputPrimitiveType.Boolean, RequestLocation.Body, null, InputOperationParameterKind.Method, true, false, false, false, false, false, false, null, null)
            ],
            responses: [new OperationResponse([200], null, BodyMediaType.Json, [], false, ["application/json"])],
            httpMethod: "GET",
            requestBodyMediaType: BodyMediaType.Json,
            uri: "localhost",
            path: "/api/messages",
            externalDocsUrl: null,
            requestMediaTypes: null,
            bufferResponse: false,
            longRunning: null,
            paging: null,
            generateProtocolMethod: true,
            generateConvenienceMethod: true,
            crossLanguageDefinitionId: "TestService.CreateMessage");

        private static readonly InputOperation OperationWithSpreadParam = new InputOperation(
            name: "CreateMessageWithSpread",
            resourceName: null,
            deprecated: null,
            description: string.Empty,
            accessibility: null,
            parameters:
            [
                new InputParameter("spread", "spread", "Sample spread parameter.", _spreadModel, RequestLocation.Body, null, InputOperationParameterKind.Spread, true, false, false, false, false, false, false, null, null),
                new InputParameter(
                    "p2",
                    "p2",
                    "p2",
                    InputPrimitiveType.Boolean,
                    RequestLocation.Path,
                    null,
                    InputOperationParameterKind.Method,
                    true,
                    false,
                    false,
                    false,
                    false,
                    false,
                    false,
                    null,
                    null)
            ],
            responses: [new OperationResponse([200], null, BodyMediaType.Json, [], false, ["application/json"])],
            httpMethod: "GET",
            requestBodyMediaType: BodyMediaType.Json,
            uri: "localhost",
            path: "/api/messages",
            externalDocsUrl: null,
            requestMediaTypes: null,
            bufferResponse: false,
            longRunning: null,
            paging: null,
            generateProtocolMethod: true,
            generateConvenienceMethod: true,
            crossLanguageDefinitionId: "TestService.CreateMessage"
        );

        private readonly static InputClient SingleOpInputClient = new InputClient("TestClient", "TestClient description", [BasicOperation], [], null);
=======
        private readonly static InputOperation BasicOperation = InputFactory.Operation(
            "CreateMessage",
            parameters:
            [
                InputFactory.Parameter("message", InputPrimitiveType.Boolean, isRequired: true)
            ]);

        private readonly static InputClient SingleOpInputClient = InputFactory.Client("TestClient", operations: [BasicOperation]);
>>>>>>> da540e1e

        private static IEnumerable<TestCaseData> DefaultCSharpMethodCollectionTestCases =>
        [
            new TestCaseData(BasicOperation)
        ];

        private static IEnumerable<TestCaseData> GetMethodParametersTestCases =>
        [
            new TestCaseData(OperationWithSpreadParam),
            new TestCaseData(BasicOperation)
        ];

        private static IEnumerable<TestCaseData> GetSpreadParameterModelTestCases =>
        [
            // spread param
            new TestCaseData(new InputParameter("spread", "spread", "Sample spread parameter.", _spreadModel, RequestLocation.Body, null, InputOperationParameterKind.Spread, true, false, false, false, false, false, false, null, null)),
            // non spread param
            new TestCaseData(new InputParameter("p1", "p1", "p1", InputPrimitiveType.Boolean, RequestLocation.Path, null, InputOperationParameterKind.Method, true, false, false, false, false, false, false, null, null))

        ];
    }
}<|MERGE_RESOLUTION|>--- conflicted
+++ resolved
@@ -16,18 +16,14 @@
 {
     public class RestClientProviderTests
     {
-        private static readonly InputModelType _spreadModel = new(
+        private static readonly InputModelType _spreadModel = InputFactory.Model(
             "spreadModel",
-            "spreadModel",
-            null,
-            null,
-            null,
-            InputModelTypeUsage.Spread,
+            usage: InputModelTypeUsage.Spread,
+            properties:
             [
-                new InputModelProperty("p1", "p1", "property p1", InputPrimitiveType.String, true, false, false),
-                new InputModelProperty("optionalProp", "optionalProp", "optional", InputPrimitiveType.String, false, false, false)
-            ],
-            null, [], null, null, new Dictionary<string, InputModelType>(), null, false);
+                InputFactory.Property("p1", InputPrimitiveType.String, isRequired: true),
+                InputFactory.Property("optionalProp", InputPrimitiveType.String, isRequired: false)
+            ]);
 
         public RestClientProviderTests()
         {
@@ -112,7 +108,6 @@
             Assert.IsFalse(pipelineMessageClassifier2xxAnd4xx.Body.HasSetter);
         }
 
-<<<<<<< HEAD
         [TestCaseSource(nameof(GetMethodParametersTestCases))]
         public void TestGetMethodParameters(InputOperation inputOperation)
         {
@@ -149,74 +144,6 @@
             }
         }
 
-        private readonly static InputOperation BasicOperation = new InputOperation(
-            name: "CreateMessage",
-            resourceName: null,
-            deprecated: null,
-            description: string.Empty,
-            accessibility: null,
-            parameters:
-            [
-                new InputParameter("message", "message", "The message to create.", InputPrimitiveType.Boolean, RequestLocation.Body, null, InputOperationParameterKind.Method, true, false, false, false, false, false, false, null, null)
-            ],
-            responses: [new OperationResponse([200], null, BodyMediaType.Json, [], false, ["application/json"])],
-            httpMethod: "GET",
-            requestBodyMediaType: BodyMediaType.Json,
-            uri: "localhost",
-            path: "/api/messages",
-            externalDocsUrl: null,
-            requestMediaTypes: null,
-            bufferResponse: false,
-            longRunning: null,
-            paging: null,
-            generateProtocolMethod: true,
-            generateConvenienceMethod: true,
-            crossLanguageDefinitionId: "TestService.CreateMessage");
-
-        private static readonly InputOperation OperationWithSpreadParam = new InputOperation(
-            name: "CreateMessageWithSpread",
-            resourceName: null,
-            deprecated: null,
-            description: string.Empty,
-            accessibility: null,
-            parameters:
-            [
-                new InputParameter("spread", "spread", "Sample spread parameter.", _spreadModel, RequestLocation.Body, null, InputOperationParameterKind.Spread, true, false, false, false, false, false, false, null, null),
-                new InputParameter(
-                    "p2",
-                    "p2",
-                    "p2",
-                    InputPrimitiveType.Boolean,
-                    RequestLocation.Path,
-                    null,
-                    InputOperationParameterKind.Method,
-                    true,
-                    false,
-                    false,
-                    false,
-                    false,
-                    false,
-                    false,
-                    null,
-                    null)
-            ],
-            responses: [new OperationResponse([200], null, BodyMediaType.Json, [], false, ["application/json"])],
-            httpMethod: "GET",
-            requestBodyMediaType: BodyMediaType.Json,
-            uri: "localhost",
-            path: "/api/messages",
-            externalDocsUrl: null,
-            requestMediaTypes: null,
-            bufferResponse: false,
-            longRunning: null,
-            paging: null,
-            generateProtocolMethod: true,
-            generateConvenienceMethod: true,
-            crossLanguageDefinitionId: "TestService.CreateMessage"
-        );
-
-        private readonly static InputClient SingleOpInputClient = new InputClient("TestClient", "TestClient description", [BasicOperation], [], null);
-=======
         private readonly static InputOperation BasicOperation = InputFactory.Operation(
             "CreateMessage",
             parameters:
@@ -224,8 +151,25 @@
                 InputFactory.Parameter("message", InputPrimitiveType.Boolean, isRequired: true)
             ]);
 
+        private readonly static InputOperation OperationWithSpreadParam = InputFactory.Operation(
+            "CreateMessageWithSpread",
+            parameters:
+            [
+                InputFactory.Parameter(
+                    "spread",
+                    _spreadModel,
+                    location: RequestLocation.Body,
+                    isRequired: true,
+                    kind: InputOperationParameterKind.Spread),
+                InputFactory.Parameter(
+                    "p2",
+                    InputPrimitiveType.Boolean,
+                    location: RequestLocation.Path,
+                    isRequired: true,
+                    kind: InputOperationParameterKind.Method)
+            ]);
+
         private readonly static InputClient SingleOpInputClient = InputFactory.Client("TestClient", operations: [BasicOperation]);
->>>>>>> da540e1e
 
         private static IEnumerable<TestCaseData> DefaultCSharpMethodCollectionTestCases =>
         [
@@ -241,9 +185,9 @@
         private static IEnumerable<TestCaseData> GetSpreadParameterModelTestCases =>
         [
             // spread param
-            new TestCaseData(new InputParameter("spread", "spread", "Sample spread parameter.", _spreadModel, RequestLocation.Body, null, InputOperationParameterKind.Spread, true, false, false, false, false, false, false, null, null)),
+            new TestCaseData(InputFactory.Parameter("spread", _spreadModel, location: RequestLocation.Body, kind: InputOperationParameterKind.Spread, isRequired: true)),
             // non spread param
-            new TestCaseData(new InputParameter("p1", "p1", "p1", InputPrimitiveType.Boolean, RequestLocation.Path, null, InputOperationParameterKind.Method, true, false, false, false, false, false, false, null, null))
+            new TestCaseData(InputFactory.Parameter("p1", InputPrimitiveType.Boolean, location: RequestLocation.Path, isRequired: true, kind: InputOperationParameterKind.Method))
 
         ];
     }
