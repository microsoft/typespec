--- conflicted
+++ resolved
@@ -101,15 +101,10 @@
         continue
     }
 
-<<<<<<< HEAD
-    $specFile = Join-Path $directory.FullName "main.tsp"
-    $specFile = $specFile.Replace("\", "/")  # replace \ with / for the path to avoid path-unix-style warning
-=======
     $specFile = Join-Path $directory.FullName "client.tsp"
     if (-not (Test-Path $specFile)) {
         $specFile = Join-Path $directory.FullName "main.tsp"
     }
->>>>>>> 71c221d4
     $subPath = $directory.FullName.Substring($specsDirectory.Length + 1)
     $folders = $subPath.Split([System.IO.Path]::DirectorySeparatorChar)
 
