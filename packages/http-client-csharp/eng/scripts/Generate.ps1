--- conflicted
+++ resolved
@@ -71,14 +71,6 @@
     Join-Path 'http' 'server' 'versions' 'versioned'
     Join-Path 'http' 'special-headers' 'conditional-request'
     Join-Path 'http' 'special-headers' 'repeatability'
-<<<<<<< HEAD
-    Join-Path 'http' 'type' 'union'
-    Join-Path 'http' 'type' 'enum' 'extensible'
-    Join-Path 'http' 'type' 'enum' 'fixed'
-    Join-Path 'http' 'type' 'model' 'empty'
-=======
-    Join-Path 'http' 'type' 'dictionary'
->>>>>>> 15be039d
     Join-Path 'http' 'type' 'model' 'flatten'
     Join-Path 'http' 'type' 'model' 'visibility'
     Join-Path 'http' 'type' 'model' 'inheritance' 'enum-discriminator'
