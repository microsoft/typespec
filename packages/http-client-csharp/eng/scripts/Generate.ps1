--- conflicted
+++ resolved
@@ -15,18 +15,14 @@
     Write-Host "Generating UnbrandedTypeSpec" -ForegroundColor Cyan
     $testProjectsLocalDir = Join-Path $packageRoot 'generator' 'TestProjects' 'Local'
 
-<<<<<<< HEAD
-$unbrandedTypespecTestProject = Join-Path $testProjectsLocalDir "Unbranded-TypeSpec"
-$configFile = Join-Path $unbrandedTypespecTestProject "tspconfig.yaml"
-if (Test-Path $configFile) {
-    $configString = "--config=$configFile "
-}
-Invoke "npx tsp compile $unbrandedTypespecTestProject/Unbranded-TypeSpec.tsp --trace @typespec/http-client-csharp --emit @typespec/http-client-csharp --option @typespec/http-client-csharp.emitter-output-dir=$unbrandedTypespecTestProject $configString--option @typespec/http-client-csharp.save-inputs=true"
-=======
     $unbrandedTypespecTestProject = Join-Path $testProjectsLocalDir "Unbranded-TypeSpec"
->>>>>>> c329841c
+    $configFile = $null
+    $configFilePath = Join-Path $unbrandedTypespecTestProject "tspconfig.yaml"
+    if (Test-Path $configFilePath) {
+        $configFile = $configFilePath
+    }
 
-    Invoke (Get-TspCommand "$unbrandedTypespecTestProject/Unbranded-TypeSpec.tsp" $unbrandedTypespecTestProject)
+    Invoke (Get-TspCommand "$unbrandedTypespecTestProject/Unbranded-TypeSpec.tsp" $unbrandedTypespecTestProject $configFile)
 
     # exit if the generation failed
     if ($LASTEXITCODE -ne 0) {
@@ -144,7 +140,7 @@
 
     $cadlRanchLaunchProjects.Add(($folders -join "-"), ("TestProjects/CadlRanch/$($subPath.Replace([System.IO.Path]::DirectorySeparatorChar, '/'))"))
     Write-Host "Generating $subPath" -ForegroundColor Cyan
-    Invoke (Get-TspCommand $specFile $generationDir $stubbed)
+    Invoke (Get-TspCommand -specFile $specFile -generationDir $generationDir -generateStub $stubbed)
 
     # exit if the generation failed
     if ($LASTEXITCODE -ne 0) {
