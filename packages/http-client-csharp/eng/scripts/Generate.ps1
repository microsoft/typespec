--- conflicted
+++ resolved
@@ -50,11 +50,7 @@
 
 $failingSpecs = @(
     Join-Path 'http' 'payload' 'pageable'
-<<<<<<< HEAD
-=======
     Join-Path 'http' 'payload' 'xml'
-    Join-Path 'http' 'special-headers' 'conditional-request'
->>>>>>> 6ffff895
     Join-Path 'http' 'type' 'model' 'flatten'
     Join-Path 'http' 'type' 'model' 'templated'
 )
