--- conflicted
+++ resolved
@@ -50,11 +50,6 @@
 
 $failingSpecs = @(
     Join-Path 'http' 'special-words'
-<<<<<<< HEAD
-    Join-Path 'http' 'payload' 'content-negotiation'
-=======
-    Join-Path 'http' 'encode' 'numeric'
->>>>>>> 28e9e575
     Join-Path 'http' 'payload' 'json-merge-patch'
     Join-Path 'http' 'payload' 'pageable'
     Join-Path 'http' 'resiliency' 'srv-driven'
