--- conflicted
+++ resolved
@@ -20,11 +20,7 @@
         $sampleTypespecTestProject = Join-Path $testProjectsLocalDir "Sample-TypeSpec"
         $sampleTypespecTestProject = $sampleTypespecTestProject
 
-<<<<<<< HEAD
-        Invoke (Get-TspCommand "$sampleTypespecTestProject/Sample-TypeSpec.tsp" $sampleTypespecTestProject -newProject $false)
-=======
         Invoke (Get-TspCommand "$unbrandedTypespecTestProject/Unbranded-TypeSpec.tsp" $unbrandedTypespecTestProject -newProject $false)
->>>>>>> 2f3b356a
 
         # exit if the generation failed
         if ($LASTEXITCODE -ne 0) {
