--- conflicted
+++ resolved
@@ -76,11 +76,6 @@
     Join-Path 'http' 'type' 'model' 'inheritance' 'not-discriminated'
     Join-Path 'http' 'type' 'model' 'inheritance' 'recursive'
     Join-Path 'http' 'type' 'property' 'additional-properties'
-<<<<<<< HEAD
-    Join-Path 'http' 'type' 'property' 'optionality'
-=======
-    Join-Path 'http' 'type' 'property' 'value-types'
->>>>>>> e6040ed5
 )
 
 $cadlRanchLaunchProjects = @{}
