--- conflicted
+++ resolved
@@ -73,11 +73,6 @@
     Join-Path 'http' 'special-headers' 'conditional-request'
     Join-Path 'http' 'special-headers' 'repeatability'
     Join-Path 'http' 'type' 'dictionary'
-<<<<<<< HEAD
-    Join-Path 'http' 'type' 'enum' 'fixed'
-=======
-    Join-Path 'http' 'type' 'model' 'empty'
->>>>>>> f7d395fc
     Join-Path 'http' 'type' 'model' 'flatten'
     Join-Path 'http' 'type' 'model' 'usage'
     Join-Path 'http' 'type' 'model' 'visibility'
