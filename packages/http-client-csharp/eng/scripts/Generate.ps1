--- conflicted
+++ resolved
@@ -50,11 +50,8 @@
 
 $failingSpecs = @(
     Join-Path 'http' 'special-words'
-<<<<<<< HEAD
+    Join-Path 'http' 'client' 'structure' 'default'
     Join-Path 'http' 'client' 'structure' 'two-operation-group'
-=======
-    Join-Path 'http' 'client' 'structure' 'default'
->>>>>>> d7682201
     Join-Path 'http' 'encode' 'numeric'
     Join-Path 'http' 'parameters' 'body-optionality'
     Join-Path 'http' 'parameters' 'collection-format'
