--- conflicted
+++ resolved
@@ -73,12 +73,6 @@
     Join-Path 'http' 'special-headers' 'conditional-request'
     Join-Path 'http' 'special-headers' 'repeatability'
     Join-Path 'http' 'type' 'dictionary'
-<<<<<<< HEAD
-    Join-Path 'http' 'type' 'union'
-    Join-Path 'http' 'type' 'enum' 'extensible'
-=======
-    Join-Path 'http' 'type' 'enum' 'fixed'
->>>>>>> 9ce9c57d
     Join-Path 'http' 'type' 'model' 'empty'
     Join-Path 'http' 'type' 'model' 'flatten'
     Join-Path 'http' 'type' 'model' 'usage'
