--- conflicted
+++ resolved
@@ -52,11 +52,7 @@
     Join-Path 'http' 'payload' 'json-merge-patch'
     Join-Path 'http' 'payload' 'pageable'
     Join-Path 'http' 'resiliency' 'srv-driven'
-<<<<<<< HEAD
-    Join-Path 'http' 'routes'
-=======
     Join-Path 'http' 'special-headers' 'conditional-request'
->>>>>>> b0037141
     Join-Path 'http' 'type' 'model' 'flatten'
     Join-Path 'http' 'type' 'model' 'templated'
 )
