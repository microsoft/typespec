--- conflicted
+++ resolved
@@ -55,17 +55,10 @@
     "@typespec/versioning": ">=0.63.0 <1.0.0 || ~0.64.0-0"
   },
   "devDependencies": {
-<<<<<<< HEAD
-    "@typespec/http-specs": "0.1.0-alpha.4",
-    "@azure-tools/azure-http-specs": "0.1.0-alpha.2",
-    "@azure-tools/typespec-azure-core": "0.48.0",
-    "@azure-tools/typespec-client-generator-core": "0.48.6",
-=======
-    "@azure-tools/cadl-ranch": "0.16.1",
-    "@azure-tools/cadl-ranch-specs": "0.39.6",
+    "@typespec/http-specs": "0.1.0-alpha.5",
+    "@azure-tools/azure-http-specs": "0.1.0-alpha.4",
     "@azure-tools/typespec-azure-core": "0.49.0",
     "@azure-tools/typespec-client-generator-core": "0.49.0",
->>>>>>> 821b7f90
     "@microsoft/api-extractor": "^7.47.11",
     "@types/node": "~22.7.5",
     "@typespec/compiler": "0.63.0",
