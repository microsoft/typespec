{
  "name": "@typespec/http-client-csharp",
  "version": "0.1.9",
  "author": "Microsoft Corporation",
  "description": "The typespec library that can be used to generate C# models from a TypeSpec REST protocol binding",
  "homepage": "https://github.com/Microsoft/typespec",
  "readme": "https://github.com/Microsoft/typespec/blob/main/packages/http-client-csharp/readme.md",
  "license": "MIT",
  "repository": {
    "type": "git",
    "url": "git+https://github.com/Microsoft/typespec.git"
  },
  "bugs": {
    "url": "https://github.com/Microsoft/typespec/issues"
  },
  "keywords": [
    "typespec"
  ],
  "type": "module",
  "main": "dist/emitter/index.js",
  "exports": {
    ".": "./dist/emitter/index.js"
  },
  "scripts": {
    "clean": "rimraf ./dist ./emitter/temp && dotnet clean ./generator",
    "build:emitter": "tsc -p ./emitter/tsconfig.build.json",
    "build:generator": "dotnet build ./generator",
    "build": "npm run build:emitter && npm run build:generator && npm run extract-api",
    "watch": "tsc -p ./emitter/tsconfig.build.json --watch",
    "lint-typespec-library": "tsp compile . --warn-as-error --import @typespec/library-linter --no-emit",
    "test:emitter": "vitest run -c ./emitter/vitest.config.ts",
    "test:generator": "dotnet test ./generator",
    "test": "npm run test:emitter && npm run test:generator",
    "test:watch": "vitest -w -c ./emitter/vitest.config.ts",
    "test:ui": "vitest --ui -c ./emitter/vitest.config.ts",
    "test:ci": "vitest run  -c ./emitter/vitest.config.ts --coverage --reporter=junit --reporter=default",
    "lint": "eslint . --max-warnings=0",
    "lint:fix": "eslint . --fix",
    "format": "pnpm -w format:dir packages/http-client-csharp",
    "extract-api": "npx api-extractor run --local --verbose"
  },
  "files": [
    "dist/**"
  ],
  "dependencies": {
    "json-serialize-refs": "0.1.0-0"
  },
  "peerDependencies": {
    "@azure-tools/typespec-azure-core": ">=0.44.0 <1.0.0 || ~0.45.0-0 || ~0.46.0-0",
    "@azure-tools/typespec-client-generator-core": ">=0.44.0 <1.0.0 || ~0.45.0-0 || ~0.46.0-0",
    "@typespec/compiler": ">=0.58.0 <1.0.0 || ~0.59.0-0 || ~0.60.0-0",
    "@typespec/http": ">=0.58.0 <1.0.0 || ~0.59.0-0 || ~0.60.0-0",
    "@typespec/openapi": ">=0.58.0 <1.0.0 || ~0.59.0-0 || ~0.60.0-0",
    "@typespec/rest": ">=0.58.0 <1.0.0 || ~0.59.0-0 || ~0.60.0-0",
    "@typespec/versioning": ">=0.58.0 <1.0.0 || ~0.59.0-0 || ~0.60.0-0"
  },
  "devDependencies": {
    "@azure-tools/cadl-ranch": "0.14.3",
    "@azure-tools/cadl-ranch-specs": "0.36.0",
    "@azure-tools/typespec-azure-core": "0.45.0",
<<<<<<< HEAD
    "@azure-tools/typespec-client-generator-core": "0.45.2",
=======
    "@azure-tools/typespec-client-generator-core": "0.45.3",
>>>>>>> 71c221d4
    "@microsoft/api-extractor": "^7.40.3",
    "@types/node": "~18.13.0",
    "@typespec/compiler": "0.59.1",
    "@typespec/http": "0.59.0",
    "@typespec/json-schema": "0.59.0",
    "@typespec/library-linter": "0.59.0",
    "@typespec/openapi": "0.59.0",
    "@typespec/rest": "0.59.0",
    "@typespec/versioning": "0.59.0",
    "@typespec/xml": "^0.59.0",
    "@vitest/coverage-v8": "^1.4.0",
    "@vitest/ui": "^1.4.0",
    "c8": "^9.1.0",
    "rimraf": "~5.0.5",
    "typescript": "~5.4.3",
    "vitest": "^1.4.0"
  }
}<|MERGE_RESOLUTION|>--- conflicted
+++ resolved
@@ -58,11 +58,7 @@
     "@azure-tools/cadl-ranch": "0.14.3",
     "@azure-tools/cadl-ranch-specs": "0.36.0",
     "@azure-tools/typespec-azure-core": "0.45.0",
-<<<<<<< HEAD
-    "@azure-tools/typespec-client-generator-core": "0.45.2",
-=======
     "@azure-tools/typespec-client-generator-core": "0.45.3",
->>>>>>> 71c221d4
     "@microsoft/api-extractor": "^7.40.3",
     "@types/node": "~18.13.0",
     "@typespec/compiler": "0.59.1",
