--- conflicted
+++ resolved
@@ -1,8 +1,6 @@
 # Copilot Instructions
 
-<<<<<<< HEAD
 This document serves as an index to task-specific instructions for GitHub Copilot. Each task has its own detailed instructions file in the `.github/prompts` directory.
-=======
 ## Install and Build
 
 - Packages are located in the `packages` folder
@@ -19,7 +17,6 @@
 - Types of changes are described in `.chronus/config.yaml`
 
 ## Testserver Generation
->>>>>>> 07ad5a55
 
 ## Available Task Instructions
 
