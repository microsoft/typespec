// cspell:ignore bfff
import { defineConfig, defineLabels } from "../scripts/labels/config.js";
import { repo } from "../scripts/utils/common.js";
import { AreaPaths } from "./area.js";

/**
 * Labels that are used to categorize issue for which area they belong to.
 */
export const AreaLabels = defineLabels({
  "compiler:core": {
    color: "453261",
    description: "Issues for @typespec/compiler",
  },
  "compiler:emitter-framework": {
    color: "453261",
    description: "Issues for the emitter framework",
  },
  ide: {
    color: "846da1",
    description: "Issues for VS, VSCode, Monaco, etc.",
  },
  "lib:http": {
    color: "c7aee6",
    description: "",
  },
  "lib:openapi": {
    color: "c7aee6",
    description: "",
  },
  "lib:rest": {
    color: "c7aee6",
    description: "",
  },
  "lib:versioning": {
    color: "c7aee6",
    description: "",
  },
  "meta:blog": {
    color: "007dc8",
    description: "Blog updates",
  },
  "meta:website": {
    color: "007dc8",
    description: "TypeSpec.io updates",
  },
  tspd: {
    color: "004185",
    description: "Issues for the tspd tool",
  },
  "emitter:client:csharp": {
    color: "e1b300",
    description: "Issue for the C# client emitter: @typespec/emitter-client-csharp",
  },
  "emitter:client:java": {
    color: "e1b300",
    description: "Issue for the Java client emitter: @typespec/emitter-client-java",
  },
  "emitter:json-schema": {
    color: "957300",
    description: "",
  },
  "emitter:protobuf": {
    color: "957300",
    description: "The protobuf emitter",
  },
  "emitter:openapi3": {
    color: "957300",
    description: "Issues for @typespec/openapi3 emitter",
  },
  "openapi3:converter": {
    color: "957300",
    description: "Issues for @typespec/openapi3 openapi to typespec converter",
  },
  "emitter:service:csharp": {
    color: "967200",
    description: "",
  },
  "emitter:service:js": {
    color: "967200",
    description: "",
  },
  eng: {
    color: "65bfff",
    description: "",
  },
  "ui:playground": {
    color: "3256a8",
    description: "",
  },
  "ui:type-graph-viewer": {
    color: "3256a8",
    description: "",
  },
});

export const CommonLabels = {
  issue_kinds: {
    description: "Issue kinds",
    labels: defineLabels({
      bug: {
        color: "d93f0b",
        description: "Something isn't working",
      },
      feature: {
        color: "cccccc",
        description: "New feature or request",
      },
      docs: {
        color: "cccccc",
        description: "Improvements or additions to documentation",
      },
      epic: {
        color: "cccccc",
        description: "",
      },
    }),
  },
  "breaking-change": {
    description:
      "Labels around annotating issues and PR if they contain breaking change or deprecation",
    labels: {
      "breaking-change": {
        color: "B60205",
        description: "A change that might cause specs or code to break",
      },
      deprecation: {
        color: "760205",
        description:
          "A previously supported feature will now report a warning and eventually be removed",
      },
    },
  },
  "design-issues": {
    description: "Design issue management",
    labels: {
      "design:accepted": {
        color: "1a4421",
        description: "Proposal for design has been discussed and accepted.",
      },
      "design:needed": {
        color: "96c499",
        description: "A design request has been raised that needs a proposal",
      },
      "design:proposed": {
        color: "56815a",
        description: "Proposal has been added and ready for discussion",
      },
    },
  },
  process: {
    description: "Process labels",
    labels: {
      "needs-area": {
        color: "ffffff",
        description: "",
      },
      "needs-info": {
        color: "ffffff",
        description:
          "Mark an issue that needs reply from the author or it will be closed automatically",
      },
      "triaged:core": {
        color: "5319e7",
        description: "",
      },
    },
  },
};

<<<<<<< HEAD
=======
/**
 * Set the paths that each area applies to.
 */
export const AreaPaths: Record<keyof typeof AreaLabels, string[]> = {
  "compiler:core": ["packages/compiler/"],
  "compiler:emitter-framework": [],
  ide: ["packages/typespec-vscode/", "packages/typespec-vs/"],
  "lib:http": ["packages/http/"],
  "lib:openapi": ["packages/openapi/"],
  "lib:rest": ["packages/rest/"],
  "lib:versioning": ["packages/versioning/"],
  "meta:blog": ["blog/"],
  "meta:website": ["website/"],
  tspd: ["packages/tspd/"],
  "emitter:client:csharp": ["packages/http-client-csharp/"],
  "emitter:client:java": ["packages/http-client-java/"],
  "emitter:json-schema": ["packages/json-schema/"],
  "emitter:protobuf": ["packages/protobuf/"],
  "emitter:openapi3": ["packages/openapi3/"],
  "openapi3:converter": ["packages/openapi3/src/cli/actions/convert/"],
  "emitter:service:csharp": [],
  "emitter:service:js": [],
  eng: ["eng/", ".github/"],
  "ui:playground": ["packages/playground/"],
  "ui:type-graph-viewer": ["packages/html-program-viewer/"],
};

>>>>>>> 30876717
export default defineConfig({
  repo,
  labels: {
    area: {
      description: "Area of the codebase",
      labels: AreaLabels,
    },
    ...CommonLabels,
    misc: {
      description: "Misc labels",
      labels: {
        "Client Emitter Migration": {
          color: "FD92F0",
          description: "",
        },
        "good first issue": {
          color: "7057ff",
          description: "Good for newcomers",
        },
      },
    },
  },
  areaPaths: AreaPaths,
});<|MERGE_RESOLUTION|>--- conflicted
+++ resolved
@@ -167,36 +167,6 @@
   },
 };
 
-<<<<<<< HEAD
-=======
-/**
- * Set the paths that each area applies to.
- */
-export const AreaPaths: Record<keyof typeof AreaLabels, string[]> = {
-  "compiler:core": ["packages/compiler/"],
-  "compiler:emitter-framework": [],
-  ide: ["packages/typespec-vscode/", "packages/typespec-vs/"],
-  "lib:http": ["packages/http/"],
-  "lib:openapi": ["packages/openapi/"],
-  "lib:rest": ["packages/rest/"],
-  "lib:versioning": ["packages/versioning/"],
-  "meta:blog": ["blog/"],
-  "meta:website": ["website/"],
-  tspd: ["packages/tspd/"],
-  "emitter:client:csharp": ["packages/http-client-csharp/"],
-  "emitter:client:java": ["packages/http-client-java/"],
-  "emitter:json-schema": ["packages/json-schema/"],
-  "emitter:protobuf": ["packages/protobuf/"],
-  "emitter:openapi3": ["packages/openapi3/"],
-  "openapi3:converter": ["packages/openapi3/src/cli/actions/convert/"],
-  "emitter:service:csharp": [],
-  "emitter:service:js": [],
-  eng: ["eng/", ".github/"],
-  "ui:playground": ["packages/playground/"],
-  "ui:type-graph-viewer": ["packages/html-program-viewer/"],
-};
-
->>>>>>> 30876717
 export default defineConfig({
   repo,
   labels: {
