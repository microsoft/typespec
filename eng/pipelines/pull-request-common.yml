--- conflicted
+++ resolved
@@ -74,15 +74,10 @@
   - script: node eng/scripts/check-for-changed-files.js
     displayName: Check Git Status For Changed Files
 
-<<<<<<< HEAD
-  - script: node common/scripts/install-run-rush.js cspell
+  - script: rush cspell
     displayName: Spell check
 
-  - script: node common/scripts/install-run-rush.js e2e
-    displayName: E2E Tests
-=======
   - script: rush e2e
     displayName: E2E Tests
     # Skipping e2e test on windows node 16.x as there is a bug with npm and it doesn't seem to want to update correctly.
-    condition: ne(variables['Agent.OS'], 'Windows_NT')
->>>>>>> 793189d8
+    condition: ne(variables['Agent.OS'], 'Windows_NT')